--- conflicted
+++ resolved
@@ -286,11 +286,8 @@
 	$(BIN_DIR)/mh2sql \
 	$(BIN_DIR)/mfe_link_test \
 	$(BIN_DIR)/mana_link_test \
-<<<<<<< HEAD
+	$(BIN_DIR)/fal_link_test \
 	$(BIN_DIR)/mjson_test \
-=======
-	$(BIN_DIR)/fal_link_test \
->>>>>>> 2cd8255a
 	$(SPECIFIC_OS_PRG)
 
 ANALYZER = $(LIB_DIR)/mana.o
