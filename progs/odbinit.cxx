--- conflicted
+++ resolved
@@ -154,11 +154,6 @@
 
    int odb_size = 0; // DEFAULT_ODB_SIZE;
 
-<<<<<<< HEAD
-   char exptab_filename[MAX_STRING_LENGTH];
-
-=======
->>>>>>> 6ca41e50
    /* get default from environment */
    status = cm_get_environment(host_name, sizeof(host_name), exp_name, sizeof(exp_name));
 
@@ -424,14 +419,8 @@
 
    printf("...%s\n", midassys);
 
-<<<<<<< HEAD
    STRING_LIST exp_names;
    status = cm_list_experiments_local(&exp_names);
-=======
-   char exp_names[MAX_EXPERIMENT][NAME_LENGTH];
-
-   status = cm_list_experiments(host_name, exp_names);
->>>>>>> 6ca41e50
 
    if (status != CM_SUCCESS) {
       printf("Error: cm_list_experiments() status %d\n", status);
