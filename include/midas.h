--- conflicted
+++ resolved
@@ -1671,10 +1671,7 @@
    INT EXPRT cm_get_watchdog_params(BOOL * call_watchdog, DWORD * timeout);
    INT EXPRT cm_get_watchdog_info(HNDLE hDB, char *client_name, DWORD * timeout, DWORD * last);
    //INT EXPRT cm_enable_watchdog(BOOL flag);
-<<<<<<< HEAD
    //#define HAVE_CM_WATCHDOG 1
-=======
->>>>>>> eb6b9d12
    //void EXPRT cm_watchdog(int);
    INT EXPRT cm_shutdown(const char *name, BOOL bUnique);
    INT EXPRT cm_exist(const char *name, BOOL bUnique);
@@ -1897,12 +1894,9 @@
    void EXPRT rpc_get_convert_flags(INT * convert_flags);
    void EXPRT rpc_convert_single(void *data, INT tid, INT flags, INT convert_flags);
    void EXPRT rpc_convert_data(void *data, INT tid, INT flags, INT size, INT convert_flags);
-<<<<<<< HEAD
-=======
 
    /** @addtogroup msfunctionc */
    /** @{ */
->>>>>>> eb6b9d12
 
    /*---- system services ----*/
    DWORD EXPRT ss_millitime(void);
