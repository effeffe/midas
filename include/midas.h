/********************************************************************\

  Name:         MIDAS.H
  Created by:   Stefan Ritt

  Contents:     Type definitions and function declarations needed
                for MIDAS applications


  $Id$

\********************************************************************/

#ifndef _MIDAS_H_
#define _MIDAS_H_

/*------------------------------------------------------------------*/

/**dox***************************************************************/
/** @file midas.h
The main include file
*/

/** @defgroup mdefineh Public Defines
 */
/** @defgroup mmacroh Public Macros
 */
/** @defgroup mdeferrorh Public Error definitions
 */
/** @defgroup msectionh Public Structure Declarations
 */

/* has to be changed whenever binary ODB format changes */
#define DATABASE_VERSION 3

/* MIDAS version number which will be incremented for every release */
#define MIDAS_VERSION "2.1"

/*------------------------------------------------------------------*/

/* find out on which operating system we are running */

#if defined( VAX ) || defined( __VMS )
#define OS_VMS
#endif

#if defined( _MSC_VER )
#define OS_WINNT
#endif

#if defined( __MSDOS__ )
#define OS_MSDOS
#endif

#if defined ( vxw )
#define OS_VXWORKS
#undef OS_UNIX
#endif

#if !defined(OS_LINUX)
#if defined ( __linux__ )
#define OS_LINUX
#endif
#endif

#if !defined(OS_DARWIN)
#if defined ( __APPLE__ )
#define OS_LINUX
#define OS_DARWIN
#endif
#endif

#if defined(OS_LINUX) || defined(OS_OSF1) || defined(OS_ULTRIX) || defined(OS_FREEBSD) || defined(OS_SOLARIS) || defined(OS_IRIX) || defined(OS_DARWIN)
#define OS_UNIX
#endif

#if !defined(OS_IRIX) && !defined(OS_VMS) && !defined(OS_MSDOS) && !defined(OS_UNIX) && !defined(OS_VXWORKS) && !defined(OS_WINNT)
#error MIDAS cannot be used on this operating system
#endif

/*------------------------------------------------------------------*/

/* Define basic data types */

#ifndef MIDAS_TYPE_DEFINED
#define MIDAS_TYPE_DEFINED

typedef unsigned char BYTE;
typedef unsigned short int WORD;
#ifndef OS_WINNT // Windows defines already DWORD
typedef unsigned int DWORD;
#endif

#ifndef OS_WINNT
#ifndef OS_VXWORKS
typedef DWORD BOOL;
#endif
#endif

#endif                          /* MIDAS_TYPE_DEFINED */

/*
  Definitions depending on integer types:

  Note that the alpha chip uses 32 bit integers by default.
  Therefore always use 'INT' instead 'int'.
*/
#if defined(OS_MSDOS)
typedef long int INT;
#elif defined( OS_WINNT )

/* INT predefined in windows.h */
#ifndef _INC_WINDOWS
#include <windows.h>
#endif

#undef DB_TRUNCATED

#else
typedef int INT;
#endif

typedef INT HNDLE;

/* Include vxWorks for BOOL definition */
#ifdef OS_VXWORKS
#ifndef __INCvxWorksh
#include <vxWorks.h>
#endif
#endif

/*
   Conversion from pointer to interger and back.

   On 64-bit systems, pointers are long ints
   On 32-bit systems, pointers are int

   Never use direct casting, since the code might then
   not be portable between 32-bit and 64-bit systems

*/
#if defined(__alpha) || defined(_LP64)
#define POINTER_T     long int
#else
#define POINTER_T     int
#endif

/* define old PTYPE for compatibility with old code */
#define PTYPE POINTER_T

/* need system-dependant thread type */
#if defined(OS_WINNT)
typedef HANDLE midas_thread_t;
#elif defined(OS_UNIX)
#include <pthread.h>
typedef pthread_t midas_thread_t;
#else
typedef INT midas_thread_t;
#endif

#define TRUE  1
#define FALSE 0

/* directory separator */
#if defined(OS_MSDOS) || defined(OS_WINNT)
#define DIR_SEPARATOR     '\\'
#define DIR_SEPARATOR_STR "\\"
#elif defined(OS_VMS)
#define DIR_SEPARATOR     ']'
#define DIR_SEPARATOR_STR "]"
#else
#define DIR_SEPARATOR     '/'
#define DIR_SEPARATOR_STR "/"
#endif

/* inline functions */
#if defined( _MSC_VER )
#define INLINE __inline
#elif defined(__GNUC__)
#ifndef INLINE
#define INLINE __inline__
#endif
#else
#define INLINE
#endif

/* large file (>2GB) support */
#ifndef _LARGEFILE64_SOURCE
#define O_LARGEFILE 0
#endif

/* disable "deprecated" warning */
#if defined( _MSC_VER )
#pragma warning( disable: 4996)
#endif

#if defined __GNUC__
#define MATTRPRINTF(a, b) __attribute__ ((format (printf, a, b)))
#else
#define MATTRPRINTF(a, b)
#endif

/* mutex definitions */
#if defined(OS_WINNT)
typedef HANDLE MUTEX_T;
#elif defined(OS_LINUX)
typedef pthread_mutex_t MUTEX_T;
#else
typedef INT MUTEX_T;
#endif

/* OSX brings its own strlcpy/stlcat */
#ifdef OS_DARWIN
#ifndef HAVE_STRLCPY
#define HAVE_STRLCPY 1
#endif
#endif

#ifdef __cplusplus
#include <vector>
#include <string>
typedef std::vector<std::string> STRING_LIST;
#endif

/*------------------------------------------------------------------*/

/* Definition of implementation specific constants */

#define DEFAULT_MAX_EVENT_SIZE (4*1024*1024) /**< default maximum event size 4MiB, actual maximum event size is set by ODB /Experiment/MAX_EVENT_SIZE */
#define DEFAULT_BUFFER_SIZE   (32*1024*1024) /**< default event buffer size 32MiB, actual event buffer size is set by ODB /Experiment/Buffer sizes/SYSTEM */

#ifdef OS_WINNT
#define TAPE_BUFFER_SIZE       0x100000      /**< buffer size for taping data */
#else
#define TAPE_BUFFER_SIZE       0x8000        /**< buffer size for taping data */
#endif
#define NET_TCP_SIZE           0xFFFF        /**< maximum TCP transfer size   */
#define OPT_TCP_SIZE           8192          /**< optimal TCP buffer size     */
#define NET_UDP_SIZE           8192          /**< maximum UDP transfer        */

#define EVENT_BUFFER_NAME      "SYSTEM"      /**< buffer name for commands    */
#define DEFAULT_ODB_SIZE       0x100000      /**< online database 1M          */

#define NAME_LENGTH            32            /**< length of names, mult.of 8! */
#define HOST_NAME_LENGTH       256           /**< length of TCP/IP names      */
#define MAX_CLIENTS            64            /**< client processes per buf/db */
#define MAX_EVENT_REQUESTS     10            /**< event requests per client   */
#define MAX_OPEN_RECORDS       256           /**< number of open DB records   */
#define MAX_ODB_PATH           256           /**< length of path in ODB       */
#define MAX_EXPERIMENT         32            /**< number of different exp.    */
#define BANKLIST_MAX           4096          /**< max # of banks in event     */
#define STRING_BANKLIST_MAX    BANKLIST_MAX * 4   /**< for bk_list()          */


#define MIDAS_TCP_PORT 1175     /* port under which server is listening */

/**
Timeouts [ms] */
#define DEFAULT_RPC_TIMEOUT    10000
#define WATCHDOG_INTERVAL      1000

#define DEFAULT_WATCHDOG_TIMEOUT 10000    /**< Watchdog */

#define USE_HIDDEN_EQ                     /**< Use hidden equipment in status page */

/*------------------------------------------------------------------*/

/* Enumeration definitions */

/**dox***************************************************************/
/** @addtogroup mdefineh
 *
 *  @{  */

/**
System states */
#define STATE_STOPPED 1      /**< MIDAS run stopped                  */
#define STATE_PAUSED  2      /**< MIDAS run paused                   */
#define STATE_RUNNING 3      /**< MIDAS run running                  */

/**
Data format */
#define FORMAT_MIDAS  1       /**< MIDAS banks                        */
#define FORMAT_YBOS   2       /**< YBOS  banks                        */
#define FORMAT_ASCII  3       /**< ASCII format                       */
#define FORMAT_FIXED  4       /**< Fixed length binary records        */
#define FORMAT_DUMP   5       /**< Dump (detailed ASCII) format       */
#define FORMAT_HBOOK  6       /**< CERN hbook (rz) format             */
#define FORMAT_ROOT   7       /**< CERN ROOT format                   */

/**
Event Sampling type */
#define GET_ALL   (1<<0)      /**< get all events (consume)           */
#define GET_NONBLOCKING (1<<1)/**< get as much as possible without blocking producer */
#define GET_RECENT (1<<2)     /**< get recent event (not older than 1 s)*/

/**
Data types Definition                         min      max    */
#define TID_BYTE      1       /**< unsigned byte         0       255    */
#define TID_SBYTE     2       /**< signed byte         -128      127    */
#define TID_CHAR      3       /**< single character      0       255    */
#define TID_WORD      4       /**< two bytes             0      65535   */
#define TID_SHORT     5       /**< signed word        -32768    32767   */
#define TID_DWORD     6       /**< four bytes            0      2^32-1  */
#define TID_INT       7       /**< signed dword        -2^31    2^31-1  */
#define TID_BOOL      8       /**< four bytes bool       0        1     */
#define TID_FLOAT     9       /**< 4 Byte float format                  */
#define TID_DOUBLE   10       /**< 8 Byte float format                  */
#define TID_BITFIELD 11       /**< 32 Bits Bitfield      0  111... (32) */
#define TID_STRING   12       /**< zero terminated string               */
#define TID_ARRAY    13       /**< array with unknown contents          */
#define TID_STRUCT   14       /**< structure with fixed length          */
#define TID_KEY      15       /**< key in online database               */
#define TID_LINK     16       /**< link in online database              */
#define TID_LAST     17       /**< end of TID list indicator            */

/**
Transition flags */
#define TR_SYNC          1
#define TR_ASYNC         2
#define TR_DETACH        4
#define TR_MTHREAD       8

/**
Synchronous / Asynchronous flags */
#define BM_WAIT          0
#define BM_NO_WAIT       1

/**
Access modes */
#define MODE_READ      (1<<0)
#define MODE_WRITE     (1<<1)
#define MODE_DELETE    (1<<2)
#define MODE_EXCLUSIVE (1<<3)
#define MODE_ALLOC     (1<<6)
#define MODE_WATCH     (1<<7)

/**
RPC options */
#define RPC_OTIMEOUT       1
#define RPC_OTRANSPORT     2
#define RPC_OCONVERT_FLAG  3
#define RPC_OHW_TYPE       4
//#define RPC_OSERVER_TYPE   5
//#define RPC_OSERVER_NAME   6
#define RPC_CONVERT_FLAGS  7
#define RPC_ODB_HANDLE     8
#define RPC_CLIENT_HANDLE  9
#define RPC_SEND_SOCK      10
#define RPC_WATCHDOG_TIMEOUT 11
#define RPC_NODELAY        12

#define RPC_TCP            0
#define RPC_FTCP           1

/**
Watchdog flags */
#define WF_WATCH_ME   (1<<0)    /* see cm_set_watchdog_flags   */
#define WF_CALL_WD    (1<<1)

/**
Transitions values */
#define TR_START      (1<<0)  /**< Start transition  */
#define TR_STOP       (1<<1)  /**< Stop transition  */
#define TR_PAUSE      (1<<2)  /**< Pause transition */
#define TR_RESUME     (1<<3)  /**< Resume transition  */
#define TR_STARTABORT (1<<4)  /**< Start aborted transition  */
#define TR_DEFERRED   (1<<12)

/**
Equipment types */
#define EQ_PERIODIC    (1<<0)   /**< Periodic Event */
#define EQ_POLLED      (1<<1)   /**< Polling Event */
#define EQ_INTERRUPT   (1<<2)   /**< Interrupt Event */
#define EQ_MULTITHREAD (1<<3)   /**< Multithread Event readout */
#define EQ_SLOW        (1<<4)   /**< Slow Control Event */
#define EQ_MANUAL_TRIG (1<<5)   /**< Manual triggered Event */
#define EQ_FRAGMENTED  (1<<6)   /**< Fragmented Event */
#define EQ_EB          (1<<7)   /**< Event run through the event builder */
#define EQ_USER        (1<<8)   /**< Polling handled in user part */

/**
Read - On flags */
#define RO_RUNNING    (1<<0)   /**< While running */
#define RO_STOPPED    (1<<1)   /**< Before stopping the run */
#define RO_PAUSED     (1<<2)   /**< ??? */
#define RO_BOR        (1<<3)   /**< At the Begin of run */
#define RO_EOR        (1<<4)   /**< At the End of run */
#define RO_PAUSE      (1<<5)   /**< Before pausing the run */
#define RO_RESUME     (1<<6)   /**< Before resuming the run */

#define RO_TRANSITIONS (RO_BOR|RO_EOR|RO_PAUSE|RO_RESUME)      /**< At all transitions */
#define RO_ALWAYS      (0xFF)      /**<  Always (independent of the run status) */

#define RO_ODB        (1<<8)   /**< Submit data to ODB only */

/**dox***************************************************************/
          /** @} *//* end of mdefineh */

/**
special characters */
#define CH_BS             8
#define CH_TAB            9
#define CH_CR            13

#define CH_EXT 0x100

#define CH_HOME   (CH_EXT+0)
#define CH_INSERT (CH_EXT+1)
#define CH_DELETE (CH_EXT+2)
#define CH_END    (CH_EXT+3)
#define CH_PUP    (CH_EXT+4)
#define CH_PDOWN  (CH_EXT+5)
#define CH_UP     (CH_EXT+6)
#define CH_DOWN   (CH_EXT+7)
#define CH_RIGHT  (CH_EXT+8)
#define CH_LEFT   (CH_EXT+9)

/* event sources in equipment */
/**
Code the LAM crate and LAM station into a bitwise register.
@param c Crate number
@param s Slot number
*/
#define LAM_SOURCE(c, s)         (c<<24 | ((s) & 0xFFFFFF))

/**
Code the Station number bitwise for the LAM source.
@param s Slot number
*/
#define LAM_STATION(s)           (1<<(s-1))

/**
Convert the coded LAM crate to Crate number.
@param c coded crate
*/
#define LAM_SOURCE_CRATE(c)      (c>>24)

/**
Convert the coded LAM station to Station number.
@param s Slot number
*/
#define LAM_SOURCE_STATION(s)    ((s) & 0xFFFFFF)

/**
CNAF commands */
#define CNAF        0x1         /* normal read/write                */
#define CNAF_nQ     0x2         /* Repeat read until noQ            */

#define CNAF_INHIBIT_SET         0x100
#define CNAF_INHIBIT_CLEAR       0x101
#define CNAF_CRATE_CLEAR         0x102
#define CNAF_CRATE_ZINIT         0x103
#define CNAF_TEST                0x110

/**dox***************************************************************/
/** @addtogroup mmacroh
 *
 *  @{
 */

/**
MAX */
#ifndef MAX
#define MAX(a,b)            (((a)>(b))?(a):(b))
#endif

/**
MIN */
#ifndef MIN
#define MIN(a,b)            (((a)<(b))?(a):(b))
#endif

/*------------------------------------------------------------------*/

/**
Align macro for data alignment on 8-byte boundary */
#define ALIGN8(x)  (((x)+7) & ~7)

/**
Align macro for variable data alignment */
#define VALIGN(adr,align)  (((POINTER_T) (adr)+align-1) & ~(align-1))

/**dox***************************************************************/
          /** @} *//* end of mmacroh */

/**dox***************************************************************/
/** @addtogroup mdefineh
 *
 *  @{  */
/*
* Bit flags */
#define EVENTID_ALL        -1   /* any event id                   */
#define TRIGGER_ALL        -1   /* any type of trigger            */

/**
System message types */
#define MT_ERROR           (1<<0)     /**< - */
#define MT_INFO            (1<<1)     /**< - */
#define MT_DEBUG           (1<<2)     /**< - */
#define MT_USER            (1<<3)     /**< - */
#define MT_LOG             (1<<4)     /**< - */
#define MT_TALK            (1<<5)     /**< - */
#define MT_CALL            (1<<6)     /**< - */
#define MT_ALL              0xFF      /**< - */

#define MT_ERROR_STR       "ERROR"
#define MT_INFO_STR        "INFO"
#define MT_DEBUG_STR       "DEBUG"
#define MT_USER_STR        "USER"
#define MT_LOG_STR         "LOG"
#define MT_TALK_STR        "TALK"
#define MT_CALL_STR        "CALL"

#define MERROR             MT_ERROR, __FILE__, __LINE__ /**< - */
#define MINFO              MT_INFO,  __FILE__, __LINE__ /**< - */
#define MDEBUG             MT_DEBUG, __FILE__, __LINE__ /**< - */
#define MUSER              MT_USER,  __FILE__, __LINE__ /**< produced by interactive user */
#define MLOG               MT_LOG,   __FILE__, __LINE__ /**< info message which is only logged */
#define MTALK              MT_TALK,  __FILE__, __LINE__ /**< info message for speech system */
#define MCALL              MT_CALL,  __FILE__, __LINE__ /**< info message for telephone call */

/**dox***************************************************************/
          /** @} *//* end of mdefineh */


/**dox***************************************************************/
/** @addtogroup mdeferrorh
 *
 *  @{
 */

/**dox***************************************************************/
/**
 @defgroup err21 Status and error codes
 @{ */
#define SUCCESS                       1 /**< Success */
#define CM_SUCCESS                    1 /**< Same  */
#define CM_SET_ERROR                102 /**< set  */
#define CM_NO_CLIENT                103 /**< nobody */
#define CM_DB_ERROR                 104 /**< db access error */
#define CM_UNDEF_EXP                105 /**< - */
#define CM_VERSION_MISMATCH         106 /**< - */
#define CM_SHUTDOWN                 107 /**< - */
#define CM_WRONG_PASSWORD           108 /**< - */
#define CM_UNDEF_ENVIRON            109 /**< - */
#define CM_DEFERRED_TRANSITION      110 /**< - */
#define CM_TRANSITION_IN_PROGRESS   111 /**< - */
#define CM_TIMEOUT                  112 /**< - */
#define CM_INVALID_TRANSITION       113 /**< - */
#define CM_TOO_MANY_REQUESTS        114 /**< - */
#define CM_TRUNCATED                115 /**< - */
/**dox***************************************************************/
          /** @} *//* end of err21 */

/**dox***************************************************************/
/**
 @defgroup err22 Buffer Manager error codes
 @{ */
#define BM_SUCCESS                    1   /**< - */
#define BM_CREATED                  202   /**< - */
#define BM_NO_MEMORY                203   /**< - */
#define BM_INVALID_NAME             204   /**< - */
#define BM_INVALID_HANDLE           205   /**< - */
#define BM_NO_SLOT                  206   /**< - */
#define BM_NO_SEMAPHORE             207   /**< - */
#define BM_NOT_FOUND                208   /**< - */
#define BM_ASYNC_RETURN             209   /**< - */
#define BM_TRUNCATED                210   /**< - */
#define BM_MULTIPLE_HOSTS           211   /**< - */
#define BM_MEMSIZE_MISMATCH         212   /**< - */
#define BM_CONFLICT                 213   /**< - */
#define BM_EXIT                     214   /**< - */
#define BM_INVALID_PARAM            215   /**< - */
#define BM_MORE_EVENTS              216   /**< - */
#define BM_INVALID_MIXING           217   /**< - */
#define BM_NO_SHM                   218   /**< - */
#define BM_CORRUPTED                219   /**< - */
/**dox***************************************************************/
          /** @} *//* end of group 22 */

/**dox***************************************************************/
/**  @defgroup err23 Online Database error codes
@{ */
#define DB_SUCCESS                    1   /**< - */
#define DB_CREATED                  302   /**< - */
#define DB_NO_MEMORY                303   /**< - */
#define DB_INVALID_NAME             304   /**< - */
#define DB_INVALID_HANDLE           305   /**< - */
#define DB_NO_SLOT                  306   /**< - */
#define DB_NO_SEMAPHORE             307   /**< - */
#define DB_MEMSIZE_MISMATCH         308   /**< - */
#define DB_INVALID_PARAM            309   /**< - */
#define DB_FULL                     310   /**< - */
#define DB_KEY_EXIST                311   /**< - */
#define DB_NO_KEY                   312   /**< - */
#define DB_KEY_CREATED              313   /**< - */
#define DB_TRUNCATED                314   /**< - */
#define DB_TYPE_MISMATCH            315   /**< - */
#define DB_NO_MORE_SUBKEYS          316   /**< - */
#define DB_FILE_ERROR               317   /**< - */
#define DB_NO_ACCESS                318   /**< - */
#define DB_STRUCT_SIZE_MISMATCH     319   /**< - */
#define DB_OPEN_RECORD              320   /**< - */
#define DB_OUT_OF_RANGE             321   /**< - */
#define DB_INVALID_LINK             322   /**< - */
#define DB_CORRUPTED                323   /**< - */
#define DB_STRUCT_MISMATCH          324   /**< - */
#define DB_TIMEOUT                  325   /**< - */
#define DB_VERSION_MISMATCH         326   /**< - */
/**dox***************************************************************/
          /** @} *//* end of group 23 */

/**dox***************************************************************/
/**  @defgroup err24 System Services error code
@{ */
#define SS_SUCCESS                    1   /**< - */
#define SS_CREATED                  402   /**< - */
#define SS_NO_MEMORY                403   /**< - */
#define SS_INVALID_NAME             404   /**< - */
#define SS_INVALID_HANDLE           405   /**< - */
#define SS_INVALID_ADDRESS          406   /**< - */
#define SS_FILE_ERROR               407   /**< - */
#define SS_NO_SEMAPHORE             408   /**< - */
#define SS_NO_PROCESS               409   /**< - */
#define SS_NO_THREAD                410   /**< - */
#define SS_SOCKET_ERROR             411   /**< - */
#define SS_TIMEOUT                  412   /**< - */
#define SS_SERVER_RECV              413   /**< - */
#define SS_CLIENT_RECV              414   /**< - */
#define SS_ABORT                    415   /**< - */
#define SS_EXIT                     416   /**< - */
#define SS_NO_TAPE                  417   /**< - */
#define SS_DEV_BUSY                 418   /**< - */
#define SS_IO_ERROR                 419   /**< - */
#define SS_TAPE_ERROR               420   /**< - */
#define SS_NO_DRIVER                421   /**< - */
#define SS_END_OF_TAPE              422   /**< - */
#define SS_END_OF_FILE              423   /**< - */
#define SS_FILE_EXISTS              424   /**< - */
#define SS_NO_SPACE                 425   /**< - */
#define SS_INVALID_FORMAT           426   /**< - */
#define SS_NO_ROOT                  427   /**< - */
#define SS_SIZE_MISMATCH            428   /**< - */
#define SS_NO_MUTEX                 429   /**< - */
/**dox***************************************************************/
          /** @} *//* end of group 24 */

/**dox***************************************************************/
/**  @defgroup err25 Remote Procedure Calls error codes
@{ */
#define RPC_SUCCESS                   1   /**< - */
#define RPC_ABORT              SS_ABORT   /**< - */
#define RPC_NO_CONNECTION           502   /**< - */
#define RPC_NET_ERROR               503   /**< - */
#define RPC_TIMEOUT                 504   /**< - */
#define RPC_EXCEED_BUFFER           505   /**< - */
#define RPC_NOT_REGISTERED          506   /**< - */
#define RPC_CONNCLOSED              507   /**< - */
#define RPC_INVALID_ID              508   /**< - */
#define RPC_SHUTDOWN                509   /**< - */
#define RPC_NO_MEMORY               510   /**< - */
#define RPC_DOUBLE_DEFINED          511   /**< - */
#define RPC_MUTEX_TIMEOUT           512   /**< - */
/**dox***************************************************************/
          /** @} *//* end of group 25 */

/**dox***************************************************************/
/**  @defgroup err26 Other errors
@{ */
#define FE_SUCCESS                    1   /**< - */
#define FE_ERR_ODB                  602   /**< - */
#define FE_ERR_HW                   603   /**< - */
#define FE_ERR_DISABLED             604   /**< - */
#define FE_ERR_DRIVER               605   /**< - */
#define FE_PARTIALLY_DISABLED       606   /**< - */

/**
History error code */
#define HS_SUCCESS                    1   /**< - */
#define HS_FILE_ERROR               702   /**< - */
#define HS_NO_MEMORY                703   /**< - */
#define HS_TRUNCATED                704   /**< - */
#define HS_WRONG_INDEX              705   /**< - */
#define HS_UNDEFINED_EVENT          706   /**< - */
#define HS_UNDEFINED_VAR            707   /**< - */

/**
FTP error code */
#define FTP_SUCCESS                   1   /**< - */
#define FTP_NET_ERROR               802   /**< - */
#define FTP_FILE_ERROR              803   /**< - */
#define FTP_RESPONSE_ERROR          804   /**< - */
#define FTP_INVALID_ARG             805   /**< - */

/**
ELog error code */
#define EL_SUCCESS                    1   /**< - */
#define EL_FILE_ERROR               902   /**< - */
#define EL_NO_MESSAGE               903   /**< - */
#define EL_TRUNCATED                904   /**< - */
#define EL_FIRST_MSG                905   /**< - */
#define EL_LAST_MSG                 906   /**< - */

/**
Alarm error code */
#define AL_SUCCESS                    1   /**< - */
#define AL_INVALID_NAME            1002   /**< - */
#define AL_ERROR_ODB               1003   /**< - */
#define AL_RESET                   1004   /**< - */
#define AL_TRIGGERED               1005   /**< - */

/**
Slow control device driver commands */
#define CMD_INIT                      1 /* misc. commands must be below 20 !! */
#define CMD_EXIT                      2
#define CMD_START                     3
#define CMD_STOP                      4
#define CMD_IDLE                      5
#define CMD_GET_THRESHOLD             6
#define CMD_GET_THRESHOLD_CURRENT     7
#define CMD_GET_THRESHOLD_ZERO        8
#define CMD_SET_LABEL                 9
#define CMD_GET_LABEL                10
#define CMD_OPEN                     11
#define CMD_CLOSE                    12
#define CMD_MISC_LAST                12 /* update this if you add new commands */

#define CMD_SET_FIRST                CMD_MISC_LAST+1 /* set commands */
#define CMD_SET                      CMD_SET_FIRST   // = 13
#define CMD_SET_VOLTAGE_LIMIT        CMD_SET_FIRST+1
#define CMD_SET_CURRENT_LIMIT        CMD_SET_FIRST+2
#define CMD_SET_RAMPUP               CMD_SET_FIRST+3
#define CMD_SET_RAMPDOWN             CMD_SET_FIRST+4
#define CMD_SET_TRIP_TIME            CMD_SET_FIRST+5
#define CMD_SET_CHSTATE              CMD_SET_FIRST+6
#define CMD_SET_LAST                 CMD_SET_FIRST+6 /* update this if you add new commands */

#define CMD_GET_FIRST                CMD_SET_LAST+1  /* multithreaded get commands */
#define CMD_GET                      CMD_GET_FIRST   // = 19
#define CMD_GET_CURRENT              CMD_GET_FIRST+1
#define CMD_GET_TRIP                 CMD_GET_FIRST+2
#define CMD_GET_STATUS               CMD_GET_FIRST+3
#define CMD_GET_TEMPERATURE          CMD_GET_FIRST+4
#define CMD_GET_LAST                 CMD_GET_FIRST+4 /* update this if you add new commands ! */

#define CMD_GET_DIRECT               CMD_GET_LAST+1  /* direct get commands */
#define CMD_GET_DEMAND               CMD_GET_DIRECT  // = 22
#define CMD_GET_VOLTAGE_LIMIT        CMD_GET_DIRECT+1
#define CMD_GET_CURRENT_LIMIT        CMD_GET_DIRECT+2
#define CMD_GET_RAMPUP               CMD_GET_DIRECT+3
#define CMD_GET_RAMPDOWN             CMD_GET_DIRECT+4
#define CMD_GET_TRIP_TIME            CMD_GET_DIRECT+5
#define CMD_GET_CHSTATE              CMD_GET_DIRECT+6
#define CMD_GET_CRATEMAP             CMD_GET_DIRECT+7
#define CMD_GET_DIRECT_LAST          CMD_GET_DIRECT+7 /* update this if you add new commands ! */

#define CMD_ENABLE_COMMAND       (1<<14)  /* these two commands can be used to enable/disable */
#define CMD_DISABLE_COMMAND      (1<<15)  /* one of the other commands                        */

/**
Slow control bus driver commands */
#define CMD_WRITE                   100
#define CMD_READ                    101
#define CMD_PUTS                    102
#define CMD_GETS                    103
#define CMD_DEBUG                   104
#define CMD_NAME                    105

/**
Commands for interrupt events */
#define CMD_INTERRUPT_ENABLE        100
#define CMD_INTERRUPT_DISABLE       101
#define CMD_INTERRUPT_ATTACH        102
#define CMD_INTERRUPT_DETACH        103

/**
macros for bus driver access */
#define BD_GETS(s,z,p,t)   info->bd(CMD_GETS, info->bd_info, s, z, p, t)
#define BD_READS(s,z,t)    info->bd(CMD_READ, info->bd_info, s, z, t)
#define BD_PUTS(s)         info->bd(CMD_PUTS, info->bd_info, s)
#define BD_WRITES(s)       info->bd(CMD_WRITE, info->bd_info, s)

/**dox***************************************************************/
          /** @} *//* end of 26 */

/**dox***************************************************************/
          /** @} *//* end of mdeferrorh */


#define ANA_CONTINUE                  1
#define ANA_SKIP                      0


/*---- Buffer manager structures -----------------------------------*/

/**dox***************************************************************/
/** @addtogroup msectionh
 *  @{  */

/**
Event header */
typedef struct {
   short int event_id;           /**< event ID starting from one      */
   short int trigger_mask;       /**< hardware trigger mask           */
   DWORD serial_number;          /**< serial number starting from one */
   DWORD time_stamp;             /**< time of production of event     */
   DWORD data_size;              /**< size of event in bytes w/o header */
} EVENT_HEADER;

/** @} */

/**
TRIGGER_MASK
Extract or set the trigger mask field pointed by the argument.
@param e pointer to the midas event (pevent)
*/
#define TRIGGER_MASK(e)    ((((EVENT_HEADER *) e)-1)->trigger_mask)

/**
EVENT_ID
Extract or set the event ID field pointed by the argument..
@param e pointer to the midas event (pevent)
*/
#define EVENT_ID(e)        ((((EVENT_HEADER *) e)-1)->event_id)

/**
SERIAL_NUMBER
Extract or set/reset the serial number field pointed by the argument.
@param e pointer to the midas event (pevent)
*/
#define SERIAL_NUMBER(e)   ((((EVENT_HEADER *) e)-1)->serial_number)

/**
TIME_STAMP
Extract or set/reset the time stamp field pointed by the argument.
@param e pointer to the midas event (pevent)
*/
#define TIME_STAMP(e)      ((((EVENT_HEADER *) e)-1)->time_stamp)

/**
DATA_SIZE
Extract or set/reset the data size field pointed by the argument.
@param e pointer to the midas event (pevent)
*/
#define DATA_SIZE(e)      ((((EVENT_HEADER *) e)-1)->data_size)

#define EVENT_SOURCE(e,o)  (* (INT*) (e+o))

/**
system event IDs */
#define EVENTID_BOR      ((short int) 0x8000)  /**< Begin-of-run      */
#define EVENTID_EOR      ((short int) 0x8001)  /**< End-of-run        */
#define EVENTID_MESSAGE  ((short int) 0x8002)  /**< Message events    */

/**
fragmented events */
#define EVENTID_FRAG1    ((unsigned short) 0xC000)      /* first fragment */
#define EVENTID_FRAG     ((unsigned short) 0xD000)      /* added to real event-id */

/**
magic number used in trigger_mask for BOR event */
#define MIDAS_MAGIC      0x494d            /**< 'MI' */

<<<<<<< HEAD
/**
   Handler for event requests */
typedef void (EVENT_HANDLER)(HNDLE buffer_handler, HNDLE request_id, EVENT_HEADER* event_header, void* event_data);
=======
/** @addtogroup msectionh
 *  @{  */
>>>>>>> f7c38100

/**
Buffer structure */
typedef struct {
   INT id;                       /**< request id                      */
   BOOL valid;                   /**< indicating a valid entry        */
   short int event_id;           /**< event ID                        */
   short int trigger_mask;       /**< trigger mask                    */
   INT sampling_type;            /**< GET_ALL, GET_NONBLOCKING, GET_RECENT */
} EVENT_REQUEST;

typedef struct {
   char name[NAME_LENGTH];            /**< name of client             */
   INT pid;                           /**< process ID                 */
   INT unused0;                       /**< was thread ID              */
   INT unused;                        /**< was thread handle          */
   INT port;                          /**< UDP port for wake up       */
   INT read_pointer;                  /**< read pointer to buffer     */
   INT max_request_index;             /**< index of last request      */
   INT num_received_events;           /**< no of received events      */
   INT num_sent_events;               /**< no of sent events          */
   INT unused1;                       /**< was num_waiting_events     */
   float data_rate;                   /**< data rate in kB/sec        */
   BOOL read_wait;                    /**< wait for read - flag       */
   INT write_wait;                    /**< wait for write # bytes     */
   BOOL wake_up;                      /**< client got a wake-up msg   */
   BOOL all_flag;                     /**< at least one GET_ALL request */
   DWORD last_activity;               /**< time of last activity      */
   DWORD watchdog_timeout;            /**< timeout in ms              */

   EVENT_REQUEST event_request[MAX_EVENT_REQUESTS];

} BUFFER_CLIENT;

typedef struct {
   char name[NAME_LENGTH];            /**< name of buffer             */
   INT num_clients;                   /**< no of active clients       */
   INT max_client_index;              /**< index of last client       */
   INT size;                          /**< size of data area in bytes */
   INT read_pointer;                  /**< read pointer               */
   INT write_pointer;                 /**< write pointer              */
   INT num_in_events;                 /**< no of received events      */
   INT num_out_events;                /**< no of distributed events   */

   BUFFER_CLIENT client[MAX_CLIENTS]; /**< entries for clients        */

} BUFFER_HEADER;

/* Per-process buffer access structure (descriptor) */

typedef struct {
   BOOL attached;                   /**< TRUE if buffer is attached   */
   INT client_index;                /**< index to CLIENT str. in buf. */
   BUFFER_HEADER *buffer_header;    /**< pointer to buffer header     */
   MUTEX_T* buffer_mutex;           /**< buffer mutex                 */
   char *read_cache;                /**< cache for burst read         */
   INT read_cache_size;             /**< cache size in bytes          */
   INT read_cache_rp;               /**< cache read pointer           */
   INT read_cache_wp;               /**< cache write pointer          */
   MUTEX_T* read_cache_mutex;       /**< cache read mutex             */
   char *write_cache;               /**< cache for burst read         */
   INT write_cache_size;            /**< cache size in bytes          */
   INT write_cache_wp;              /**< cache write pointer          */
   MUTEX_T* write_cache_mutex;      /**< cache write mutex            */
   HNDLE semaphore;                 /**< semaphore handle             */
   INT shm_handle;                  /**< handle to shared memory      */
   //INT index;                       /**< connection index / tid       */
   BOOL callback;                   /**< callback defined for this buffer */

} BUFFER;

typedef struct {
   DWORD type;                        /**< TID_xxx type                      */
   INT num_values;                    /**< number of values                  */
   char name[NAME_LENGTH];            /**< name of variable                  */
   INT data;                          /**< Address of variable (offset)      */
   INT total_size;                    /**< Total size of data block          */
   INT item_size;                     /**< Size of single data item          */
   WORD access_mode;                  /**< Access mode                       */
   WORD notify_count;                 /**< Notify counter                    */
   INT next_key;                      /**< Address of next key               */
   INT parent_keylist;                /**< keylist to which this key belongs */
   INT last_written;                  /**< Time of last write action  */
} KEY;

typedef struct {
   INT parent;                        /**< Address of parent key      */
   INT num_keys;                      /**< number of keys             */
   INT first_key;                     /**< Address of first key       */
} KEYLIST;

/** @} */

/*---- Equipment ---------------------------------------------------*/

#define DF_INPUT              (1<<0)  /**< channel is input           */
#define DF_OUTPUT             (1<<1)  /**< channel is output          */
#define DF_PRIO_DEVICE        (1<<2)  /**< get demand values from device instead of ODB */
#define DF_READ_ONLY          (1<<3)  /**< never write demand values to device */
#define DF_MULTITHREAD        (1<<4)  //*< access device with a dedicated thread */
#define DF_HW_RAMP            (1<<5)  //*< high voltage device can do hardware ramping */
#define DF_LABELS_FROM_DEVICE (1<<6)  //*< pull HV channel names from device */
#define DF_REPORT_TEMP        (1<<7)  //*< report temperature from HV cards */
#define DF_REPORT_STATUS      (1<<8)  //*< report status word from HV channels */
#define DF_REPORT_CHSTATE     (1<<9)  //*< report channel state word from HV channels */
#define DF_REPORT_CRATEMAP    (1<<10) //*< reports an integer encoding size and occupancy of HV crate */

/** @addtogroup msectionh
 *  @{  */

typedef struct {
   char name[NAME_LENGTH];            /**< Driver name                       */
   INT(*bd) (INT cmd, ...);           /**< Device driver entry point         */
   void *bd_info;                     /**< Private info for bus driver       */
} BUS_DRIVER;

typedef struct {
   float variable[CMD_GET_LAST+1];    /**< Array for various values          */
   char  label[NAME_LENGTH];          /**< Array for channel labels          */
} DD_MT_CHANNEL;

typedef struct {
   INT n_channels;                    /**< Number of channels                */
   midas_thread_t thread_id;          /**< Thread ID                         */
   INT status;                        /**< Status passed from device thread  */
   DD_MT_CHANNEL *channel;            /**< One data set for each channel     */

} DD_MT_BUFFER;

typedef struct {
   WORD event_id;                     /**< Event ID associated with equipm.  */
   WORD trigger_mask;                 /**< Trigger mask                      */
   char buffer[NAME_LENGTH];          /**< Event buffer to send events into  */
   INT eq_type;                       /**< One of EQ_xxx                     */
   INT source;                        /**< Event source (LAM/IRQ)            */
   char format[8];                    /**< Data format to produce            */
   BOOL enabled;                      /**< Enable flag                       */
   INT read_on;                       /**< Combination of Read-On flags RO_xxx */
   INT period;                        /**< Readout interval/Polling time in ms */
   double event_limit;                /**< Stop run when limit is reached    */
   DWORD num_subevents;               /**< Number of events in super event */
   INT history;                       /**< Log history                       */
   char frontend_host[NAME_LENGTH];   /**< Host on which FE is running       */
   char frontend_name[NAME_LENGTH];   /**< Frontend name                     */
   char frontend_file_name[256];      /**< Source file used for user FE      */
   char status[256];                  /**< Current status of equipment       */
   char status_color[NAME_LENGTH];    /**< Color or class to be used by mhttpd for status */
   BOOL hidden;                       /**< Hidden flag                       */
} EQUIPMENT_INFO;

/** @} */

#define EQUIPMENT_COMMON_STR "\
Event ID = WORD : 0\n\
Trigger mask = WORD : 0\n\
Buffer = STRING : [32] SYSTEM\n\
Type = INT : 0\n\
Source = INT : 0\n\
Format = STRING : [8] FIXED\n\
Enabled = BOOL : 0\n\
Read on = INT : 0\n\
Period = INT : 0\n\
Event limit = DOUBLE : 0\n\
Num subevents = DWORD : 0\n\
Log history = INT : 0\n\
Frontend host = STRING : [32] \n\
Frontend name = STRING : [32] \n\
Frontend file name = STRING : [256] \n\
Status = STRING : [256] \n\
Status color = STRING : [32] \n\
Hidden = BOOL : 0\n\
"

/** @addtogroup msectionh
 *  @{  */

typedef struct {
   double events_sent;
   double events_per_sec;
   double kbytes_per_sec;
} EQUIPMENT_STATS;

/** @} */

#define EQUIPMENT_STATISTICS_STR "\
Events sent = DOUBLE : 0\n\
Events per sec. = DOUBLE : 0\n\
kBytes per sec. = DOUBLE : 0\n\
"

typedef struct eqpmnt *PEQUIPMENT;

/** @addtogroup msectionh
 *  @{  */

typedef struct {
   char name[NAME_LENGTH];            /**< Driver name                       */
   INT(*dd) (INT cmd, ...);           /**< Device driver entry point         */
   INT channels;                      /**< Number of channels                */
   INT(*bd) (INT cmd, ...);           /**< Bus driver entry point            */
   DWORD flags;                       /**< Combination of DF_xx              */
   BOOL enabled;                      /**< Enable flag                       */
   void *dd_info;                     /**< Private info for device driver    */
   DD_MT_BUFFER *mt_buffer;           /**< pointer to multithread buffer     */
   INT stop_thread;                   /**< flag used to stop the thread      */
   MUTEX_T *mutex;                    /**< mutex for buffer                  */
   INT semaphore;                     /**< semaphore for device access       */
   EQUIPMENT_INFO *pequipment;        /**< pointer to equipment              */
} DEVICE_DRIVER;

typedef struct eqpmnt {
   char name[NAME_LENGTH];              /**< Equipment name                            */
   EQUIPMENT_INFO info;                 /**< From above                                */
    INT(*readout) (char *, INT);        /**< Pointer to user readout routine           */
    INT(*cd) (INT cmd, PEQUIPMENT);     /**< Class driver routine                      */
   DEVICE_DRIVER *driver;               /**< Device driver list                        */
   void *event_descrip;                 /**< Init string for fixed events or bank list */
   void *cd_info;                       /**< private data for class driver             */
   INT status;                          /**< One of FE_xxx                             */
   DWORD last_called;                   /**< Last time event was read                  */
   DWORD last_idle;                     /**< Last time idle func was called            */
   DWORD poll_count;                    /**< Needed to poll 'period'                   */
   INT format;                          /**< FORMAT_xxx                                */
   HNDLE buffer_handle;                 /**< MIDAS buffer handle                       */
   HNDLE hkey_variables;                /**< Key to variables subtree in ODB           */
   DWORD serial_number;                 /**< event serial number                       */
   DWORD subevent_number;               /**< subevent number                           */
   DWORD odb_out;                       /**< # updates FE -> ODB                       */
   DWORD odb_in;                        /**< # updated ODB -> FE                       */
   DWORD bytes_sent;                    /**< number of bytes sent                      */
   DWORD events_sent;                   /**< number of events sent                     */
   EQUIPMENT_STATS stats;
} EQUIPMENT;

/** @} */

INT device_driver(DEVICE_DRIVER *device_driver, INT cmd, ...);

/*---- Banks -------------------------------------------------------*/

#define BANK_FORMAT_VERSION     1      /**< - */
#define BANK_FORMAT_32BIT   (1<<4)     /**< - */

/** @addtogroup msectionh
 *  @{  */

typedef struct {
   DWORD data_size;                    /**< Size in bytes */
   DWORD flags;                        /**< internal flag */
} BANK_HEADER;

typedef struct {
   char name[4];                       /**< - */
   WORD type;                          /**< - */
   WORD data_size;                     /**< - */
} BANK;

typedef struct {
   char name[4];                       /**< - */
   DWORD type;                         /**< - */
   DWORD data_size;                    /**< - */
} BANK32;

typedef struct {
   char name[NAME_LENGTH];             /**< - */
   DWORD type;                         /**< - */
   DWORD n_data;                       /**< - */
} TAG;

typedef struct {
   char name[9];                       /**< - */
   WORD type;                          /**< - */
   DWORD size;                         /**< - */
   char **init_str;                    /**< - */
   BOOL output_flag;                   /**< - */
   void *addr;                         /**< - */
   DWORD n_data;                       /**< - */
   HNDLE def_key;                      /**< - */
} BANK_LIST;

/** @} */

/*---- Analyzer request --------------------------------------------*/

typedef struct {
   char name[NAME_LENGTH];            /**< Module name                       */
   char author[NAME_LENGTH];          /**< Author                            */
    INT(*analyzer) (EVENT_HEADER *, void *);
                                           /**< Pointer to user analyzer routine  */
    INT(*bor) (INT run_number);       /**< Pointer to begin-of-run routine   */
    INT(*eor) (INT run_number);       /**< Pointer to end-of-run routine     */
    INT(*init) (void);                /**< Pointer to init routine           */
    INT(*exit) (void);                /**< Pointer to exit routine           */
   void *parameters;                  /**< Pointer to parameter structure    */
   INT param_size;                    /**< Size of parameter structure       */
   const char **init_str;             /**< Parameter init string             */
   BOOL enabled;                      /**< Enabled flag                      */
   void *histo_folder;
} ANA_MODULE;

typedef struct {
   INT event_id;                      /**< Event ID associated with equipm.  */
   INT trigger_mask;                  /**< Trigger mask                      */
   INT sampling_type;                 /**< GET_ALL/GET_NONBLOCKING/GET_RECENT*/
   char buffer[NAME_LENGTH];          /**< Event buffer to send events into  */
   BOOL enabled;                      /**< Enable flag                       */
   char client_name[NAME_LENGTH];     /**< Analyzer name                     */
   char host[NAME_LENGTH];            /**< Host on which analyzer is running */
} AR_INFO;

typedef struct {
   double events_received;
   double events_per_sec;
   double events_written;
} AR_STATS;

typedef struct {
   char event_name[NAME_LENGTH];      /**< Event name                        */
   AR_INFO ar_info;                   /**< From above                        */
    INT(*analyzer) (EVENT_HEADER *, void *);/**< Pointer to user analyzer routine  */
   ANA_MODULE **ana_module;           /**< List of analyzer modules          */
   BANK_LIST *bank_list;              /**< List of banks for event           */
   INT rwnt_buffer_size;              /**< Size in events of RW N-tuple buf  */
   BOOL use_tests;                    /**< Use tests for this event          */
   char **init_string;
   INT status;                        /**< One of FE_xxx                     */
   HNDLE buffer_handle;               /**< MIDAS buffer handle               */
   HNDLE request_id;                  /**< Event request handle              */
   HNDLE hkey_variables;              /**< Key to variables subtree in ODB   */
   HNDLE hkey_common;                 /**< Key to common subtree             */
   void *addr;                        /**< Buffer for CWNT filling           */
   struct {
      DWORD run;
      DWORD serial;
      DWORD time;
   } number;                          /**< Buffer for event number for CWNT  */
   DWORD events_received;             /**< number of events sent             */
   DWORD events_written;              /**< number of events written          */
   AR_STATS ar_stats;

} ANALYZE_REQUEST;

/* output file information, maps to /<analyzer>/Output */
typedef struct {
   char filename[256];
   BOOL rwnt;
   BOOL histo_dump;
   char histo_dump_filename[256];
   BOOL clear_histos;
   char last_histo_filename[256];
   BOOL events_to_odb;
   char global_memory_name[8];
} ANA_OUTPUT_INFO;

#define ANA_OUTPUT_INFO_STR "\
Filename = STRING : [256] run%05d.asc\n\
RWNT = BOOL : 0\n\
Histo Dump = BOOL : 0\n\
Histo Dump Filename = STRING : [256] his%05d.rz\n\
Clear histos = BOOL : 1\n\
Last Histo Filename = STRING : [256] last.rz\n\
Events to ODB = BOOL : 1\n\
Global Memory Name = STRING : [8] ONLN\n\
"

/*---- Tests -------------------------------------------------------*/

typedef struct {
   char name[80];
   BOOL registered;
   DWORD count;
   DWORD previous_count;
   BOOL value;
} ANA_TEST;

#define SET_TEST(t, v) { if (!t.registered) test_register(&t); t.value = (v); }
#define TEST(t) (t.value)

#ifdef DEFINE_TESTS
#define DEF_TEST(t) ANA_TEST t = { #t, 0, 0, FALSE };
#else
#define DEF_TEST(t) extern ANA_TEST t;
#endif

/*---- History structures ------------------------------------------*/

#define RT_DATA (*((DWORD *) "HSDA"))
#define RT_DEF  (*((DWORD *) "HSDF"))

typedef struct {
   DWORD record_type;           /* RT_DATA or RT_DEF */
   DWORD event_id;
   DWORD time;
   DWORD def_offset;            /* place of definition */
   DWORD data_size;             /* data following this header in bytes */
} HIST_RECORD;

typedef struct {
   DWORD event_id;
   char event_name[NAME_LENGTH];
   DWORD def_offset;
} DEF_RECORD;

typedef struct {
   DWORD event_id;
   DWORD time;
   DWORD offset;
} INDEX_RECORD;

typedef struct {
   DWORD event_id;
   char event_name[NAME_LENGTH];
   DWORD n_tag;
   TAG *tag;
   DWORD hist_fh;
   DWORD index_fh;
   DWORD def_fh;
   DWORD base_time;
   DWORD def_offset;
} HISTORY;

/*---- ODB runinfo -------------------------------------------------*/

typedef struct {
   INT state;                         /**< Current run condition  */
   INT online_mode;                   /**< Mode of operation online/offline */
   INT run_number;                    /**< Current processing run number      */
   INT transition_in_progress;        /**< Intermediate state during transition */
   INT start_abort;                   /**< Set if run start was aborted */
   INT requested_transition;          /**< Deferred transition request */
   char start_time[32];               /**< ASCII of the last start time */
   DWORD start_time_binary;           /**< Bin of the last start time */
   char stop_time[32];                /**< ASCII of the last stop time */
   DWORD stop_time_binary;            /**< ASCII of the last stop time */
} RUNINFO;

#define RUNINFO_STR(_name) const char *_name[] = {\
"[.]",\
"State = INT : 1",\
"Online Mode = INT : 1",\
"Run number = INT : 0",\
"Transition in progress = INT : 0",\
"Start abort = INT : 0",\
"Requested transition = INT : 0",\
"Start time = STRING : [32] Tue Sep 09 15:04:42 1997",\
"Start time binary = DWORD : 0",\
"Stop time = STRING : [32] Tue Sep 09 15:04:42 1997",\
"Stop time binary = DWORD : 0",\
"",\
NULL }

/*---- Alarm system ------------------------------------------------*/

/********************************************************************/
/**
Program information structure */
typedef struct {
   BOOL required;
   INT watchdog_timeout;
   DWORD check_interval;
   char start_command[256];
   BOOL auto_start;
   BOOL auto_stop;
   BOOL auto_restart;
   char alarm_class[32];
   DWORD first_failed;
} PROGRAM_INFO;

#define AT_INTERNAL   1 /**< - */
#define AT_PROGRAM    2 /**< - */
#define AT_EVALUATED  3 /**< - */
#define AT_PERIODIC   4 /**< - */
#define AT_LAST       4 /**< - */

#define PROGRAM_INFO_STR(_name) const char *_name[] = {\
"[.]",\
"Required = BOOL : n",\
"Watchdog timeout = INT : 10000",\
"Check interval = DWORD : 180000",\
"Start command = STRING : [256] ",\
"Auto start = BOOL : n",\
"Auto stop = BOOL : n",\
"Auto restart = BOOL : n",\
"Alarm class = STRING : [32] ",\
"First failed = DWORD : 0",\
"",\
NULL }

/**
Alarm class structure */
typedef struct {
   BOOL write_system_message;
   BOOL write_elog_message;
   INT system_message_interval;
   DWORD system_message_last;
   char execute_command[256];
   INT execute_interval;
   DWORD execute_last;
   BOOL stop_run;
   char display_bgcolor[32];
   char display_fgcolor[32];
} ALARM_CLASS;

#define ALARM_CLASS_STR(_name) const char *_name[] = {\
"[.]",\
"Write system message = BOOL : y",\
"Write Elog message = BOOL : n",\
"System message interval = INT : 60",\
"System message last = DWORD : 0",\
"Execute command = STRING : [256] ",\
"Execute interval = INT : 0",\
"Execute last = DWORD : 0",\
"Stop run = BOOL : n",\
"Display BGColor = STRING : [32] red",\
"Display FGColor = STRING : [32] black",\
"",\
NULL }

/**
Alarm structure */
typedef struct {
   BOOL active;
   INT triggered;
   INT type;
   INT check_interval;
   DWORD checked_last;
   char time_triggered_first[32];
   char time_triggered_last[32];
   char condition[256];
   char alarm_class[32];
   char alarm_message[80];
} ALARM;

#define ALARM_ODB_STR(_name) const char *_name[] = {\
"[.]",\
"Active = BOOL : n",\
"Triggered = INT : 0",\
"Type = INT : 3",\
"Check interval = INT : 60",\
"Checked last = DWORD : 0",\
"Time triggered first = STRING : [32] ",\
"Time triggered last = STRING : [32] ",\
"Condition = STRING : [256] /Runinfo/Run number > 100",\
"Alarm Class = STRING : [32] Alarm",\
"Alarm Message = STRING : [80] Run number became too large",\
"",\
NULL }

#define ALARM_PERIODIC_STR(_name) const char *_name[] = {\
"[.]",\
"Active = BOOL : n",\
"Triggered = INT : 0",\
"Type = INT : 4",\
"Check interval = INT : 28800",\
"Checked last = DWORD : 0",\
"Time triggered first = STRING : [32] ",\
"Time triggered last = STRING : [32] ",\
"Condition = STRING : [256] ",\
"Alarm Class = STRING : [32] Warning",\
"Alarm Message = STRING : [80] Please do your shift checks",\
"",\
NULL }

/*---- malloc/free routines for debugging --------------------------*/

#ifdef _MEM_DBG
#define M_MALLOC(x)   dbg_malloc((x), __FILE__, __LINE__)
#define M_CALLOC(x,y) dbg_calloc((x), (y), __FILE__, __LINE__)
#define M_FREE(x)     dbg_free  ((x), __FILE__, __LINE__)
#else
#define M_MALLOC(x) malloc(x)
#define M_CALLOC(x,y) calloc(x,y)
#define M_FREE(x) free(x)
#endif

void *dbg_malloc(unsigned int size, char *file, int line);
void *dbg_calloc(unsigned int size, unsigned int count, char *file, int line);
void dbg_free(void *adr, char *file, int line);

/*---- CERN libray -------------------------------------------------*/

#ifdef extname
#define PAWC_NAME pawc_
#else
#define PAWC_NAME PAWC
#endif

#define PAWC_DEFINE(size) \
INT PAWC_NAME[size/4];    \
INT pawc_size = size

/* bug in ROOT include files */
#undef GetCurrentTime

/*---- RPC ---------------------------------------------------------*/

/**
flags */
#define RPC_IN       (1 << 0)
#define RPC_OUT      (1 << 1)
#define RPC_POINTER  (1 << 2)
#define RPC_FIXARRAY (1 << 3)
#define RPC_VARARRAY (1 << 4)
#define RPC_OUTGOING (1 << 5)

/**
Server types */
//#define ST_NONE            0
//#define ST_SINGLE          1
//#define ST_MTHREAD         2
//#define ST_MPROCESS        3
//#define ST_SUBPROCESS      4
//#define ST_REMOTE          5

/**
function list */
typedef struct {
   WORD tid;
   WORD flags;
   INT n;
} RPC_PARAM;

typedef struct {
   INT id;
   const char *name;
   RPC_PARAM param[20];
    INT(*dispatch) (INT, void **);
} RPC_LIST;

/**
IDs allow for users */
#define RPC_MIN_ID    1
#define RPC_MAX_ID 9999

/**
Data conversion flags */
#define CF_ENDIAN          (1<<0)
#define CF_IEEE2VAX        (1<<1)
#define CF_VAX2IEEE        (1<<2)
#define CF_ASCII           (1<<3)

#define CBYTE(_i)        (* ((BYTE *)       prpc_param[_i]))
#define CPBYTE(_i)       (  ((BYTE *)       prpc_param[_i]))

#define CSHORT(_i)       (* ((short *)      prpc_param[_i]))
#define CPSHORT(_i)      (  ((short *)      prpc_param[_i]))

#define CINT(_i)         (* ((INT *)        prpc_param[_i]))
#define CPINT(_i)        (  ((INT *)        prpc_param[_i]))

#define CWORD(_i)        (* ((WORD *)       prpc_param[_i]))
#define CPWORD(_i)       (  ((WORD *)       prpc_param[_i]))

#define CLONG(_i)        (* ((long *)       prpc_param[_i]))
#define CPLONG(_i)       (  ((long *)       prpc_param[_i]))

#define CDWORD(_i)       (* ((DWORD *)      prpc_param[_i]))
#define CPDWORD(_i)      (  ((DWORD *)      prpc_param[_i]))

#define CHNDLE(_i)       (* ((HNDLE *)      prpc_param[_i]))
#define CPHNDLE(_i)      (  ((HNDLE *)      prpc_param[_i]))

#define CBOOL(_i)        (* ((BOOL *)       prpc_param[_i]))
#define CPBOOL(_i)       (  ((BOOL *)       prpc_param[_i]))

#define CFLOAT(_i)       (* ((float *)      prpc_param[_i]))
#define CPFLOAT(_i)      (  ((float *)      prpc_param[_i]))

#define CDOUBLE(_i)      (* ((double *)     prpc_param[_i]))
#define CPDOUBLE(_i)     (  ((double *)     prpc_param[_i]))

#define CSTRING(_i)      (  ((char *)       prpc_param[_i]))
#define CARRAY(_i)       (  ((void *)       prpc_param[_i]))

#define CBYTE(_i)        (* ((BYTE *)       prpc_param[_i]))
#define CPBYTE(_i)       (  ((BYTE *)       prpc_param[_i]))

#define CSHORT(_i)       (* ((short *)      prpc_param[_i]))
#define CPSHORT(_i)      (  ((short *)      prpc_param[_i]))

#define CINT(_i)         (* ((INT *)        prpc_param[_i]))
#define CPINT(_i)        (  ((INT *)        prpc_param[_i]))

#define CWORD(_i)        (* ((WORD *)       prpc_param[_i]))
#define CPWORD(_i)       (  ((WORD *)       prpc_param[_i]))

#define CLONG(_i)        (* ((long *)       prpc_param[_i]))
#define CPLONG(_i)       (  ((long *)       prpc_param[_i]))

#define CDWORD(_i)       (* ((DWORD *)      prpc_param[_i]))
#define CPDWORD(_i)      (  ((DWORD *)      prpc_param[_i]))

#define CHNDLE(_i)       (* ((HNDLE *)      prpc_param[_i]))
#define CPHNDLE(_i)      (  ((HNDLE *)      prpc_param[_i]))

#define CBOOL(_i)        (* ((BOOL *)       prpc_param[_i]))
#define CPBOOL(_i)       (  ((BOOL *)       prpc_param[_i]))

#define CFLOAT(_i)       (* ((float *)      prpc_param[_i]))
#define CPFLOAT(_i)      (  ((float *)      prpc_param[_i]))

#define CDOUBLE(_i)      (* ((double *)     prpc_param[_i]))
#define CPDOUBLE(_i)     (  ((double *)     prpc_param[_i]))

#define CSTRING(_i)      (  ((char *)       prpc_param[_i]))
#define CARRAY(_i)       (  ((void *)       prpc_param[_i]))



#define cBYTE            (* ((BYTE *)       prpc_param[--n_param]))
#define cPBYTE           (  ((BYTE *)       prpc_param[--n_param]))

#define cSHORT           (* ((short *)      prpc_param[--n_param]))
#define cPSHORT          (  ((short *)      prpc_param[--n_param]))

#define cINT             (* ((INT *)        prpc_param[--n_param]))
#define cPINT            (  ((INT *)        prpc_param[--n_param]))

#define cWORD            (* ((WORD *)       prpc_param[--n_param]))
#define cPWORD           (  ((WORD *)       prpc_param[--n_param]))

#define cLONG            (* ((long *)       prpc_param[--n_param]))
#define cPLONG           (  ((long *)       prpc_param[--n_param]))

#define cDWORD           (* ((DWORD *)      prpc_param[--n_param]))
#define cPDWORD          (  ((DWORD *)      prpc_param[--n_param]))

#define cHNDLE           (* ((HNDLE *)      prpc_param[--n_param]))
#define cPHNDLE          (  ((HNDLE *)      prpc_param[--n_param]))

#define cBOOL            (* ((BOOL *)       prpc_param[--n_param]))
#define cPBOOL           (  ((BOOL *)       prpc_param[--n_param]))

#define cFLOAT           (* ((float *)      prpc_param[--n_param]))
#define cPFLOAT          (  ((float *)      prpc_param[--n_param]))

#define cDOUBLE          (* ((double *)     prpc_param[--n_param]))
#define cPDOUBLE         (  ((double *)     prpc_param[--n_param]))

#define cSTRING          (  ((char *)       prpc_param[--n_param]))
#define cARRAY           (  ((void *)       prpc_param[--n_param]))

/*---- Function declarations ---------------------------------------*/

/* make functions callable from a C++ program */
#ifdef __cplusplus
extern "C" {
#endif

/* make functions under WinNT dll exportable */
#if defined(OS_WINNT) && defined(MIDAS_DLL)
#define EXPRT __declspec(dllexport)
#else
#define EXPRT
#endif

   /*---- common routines ----*/
   INT EXPRT cm_get_error(INT code, char *string);
   const char* EXPRT cm_get_version(void);
   const char* EXPRT cm_get_revision(void);
   INT EXPRT cm_get_experiment_name(char *name, int name_size);
   INT EXPRT cm_get_environment(char *host_name, int host_name_size,
                                char *exp_name, int exp_name_size);
   INT EXPRT cm_list_experiments(const char *host_name,
                                 char exp_name[MAX_EXPERIMENT][NAME_LENGTH]);
   INT EXPRT cm_get_exptab_filename(char* filename, int filename_size);
   INT EXPRT cm_get_exptab(const char* exp_name, char* expdir, int expdir_size, char* expuser, int expuser_size);
   INT EXPRT cm_select_experiment(const char *host_name, char *exp_name);
   INT EXPRT cm_connect_experiment(const char *host_name, const char *exp_name,
                                   const char *client_name, void (*func) (char *));
   INT EXPRT cm_connect_experiment1(const char *host_name, const char *exp_name,
                                    const char *client_name,
                                    void (*func) (char *), INT odb_size,
                                    DWORD watchdog_timeout);
   INT EXPRT cm_disconnect_experiment(void);
   INT EXPRT cm_register_transition(INT transition, INT(*func) (INT, char *),
                                    int sequence_number);
   INT EXPRT cm_deregister_transition(INT transition);
   INT EXPRT cm_set_transition_sequence(INT transition, INT sequence_number);
   INT EXPRT cm_set_run_state(INT state);
   INT EXPRT cm_query_transition(int *transition, int *run_number, int *trans_time);
   INT EXPRT cm_register_deferred_transition(INT transition, BOOL(*func) (INT, BOOL));
   INT EXPRT cm_check_deferred_transition(void);
   INT EXPRT cm_transition(INT transition, INT run_number, char *error,
                           INT strsize, INT async_flag, INT debug_flag);
   INT EXPRT cm_transition_status_json(char** json_status);
   INT EXPRT cm_register_server(void);
   INT EXPRT cm_register_function(INT id, INT(*func) (INT, void **));
   INT EXPRT cm_connect_client(const char *client_name, HNDLE * hConn);
   INT EXPRT cm_disconnect_client(HNDLE hConn, BOOL bShutdown);
   INT EXPRT cm_set_experiment_database(HNDLE hDB, HNDLE hKeyClient);
   INT EXPRT cm_get_experiment_database(HNDLE * hDB, HNDLE * hKeyClient);
   INT EXPRT cm_set_experiment_semaphore(INT semaphore_alarm, INT semaphore_elog, INT semaphore_history, INT semaphore_msg);
   INT EXPRT cm_get_experiment_semaphore(INT * semaphore_alarm, INT * semaphore_elog, INT * semaphore_history, INT * semaphore_msg);
   INT EXPRT cm_set_client_info(HNDLE hDB, HNDLE * hKeyClient,
                                char *host_name, char *client_name,
                                INT computer_id, char *password, DWORD watchdog_timeout);
   INT EXPRT cm_get_client_info(char *client_name);
   INT EXPRT cm_check_client(HNDLE hDB, HNDLE hKeyClient);
   INT EXPRT cm_set_watchdog_params(BOOL call_watchdog, DWORD timeout);
   INT EXPRT cm_get_watchdog_params(BOOL * call_watchdog, DWORD * timeout);
<<<<<<< HEAD
   INT EXPRT cm_get_watchdog_info(HNDLE hDB, char *client_name,
                                  DWORD * timeout, DWORD * last);
   INT EXPRT cm_enable_watchdog(BOOL flag);
#define HAVE_CM_WATCHDOG 1
   void EXPRT cm_watchdog(int);
=======
   INT EXPRT cm_get_watchdog_info(HNDLE hDB, char *client_name, DWORD * timeout, DWORD * last);
   //INT EXPRT cm_enable_watchdog(BOOL flag);
   //void EXPRT cm_watchdog(int);
>>>>>>> f7c38100
   INT EXPRT cm_shutdown(const char *name, BOOL bUnique);
   INT EXPRT cm_exist(const char *name, BOOL bUnique);
   INT EXPRT cm_cleanup(const char *client_name, BOOL ignore_timeout);
   INT EXPRT cm_yield(INT millisec);
   INT EXPRT cm_periodic_tasks();
   INT EXPRT cm_execute(const char *command, char *result, INT buf_size);
   INT EXPRT cm_synchronize(DWORD * sec);
   INT EXPRT cm_asctime(char *str, INT buf_size);
   INT EXPRT cm_time(DWORD * t);
   BOOL EXPRT cm_is_ctrlc_pressed(void);
   void EXPRT cm_ack_ctrlc_pressed(void);

   INT EXPRT cm_set_msg_print(INT system_mask, INT user_mask, int (*func) (const char *));
   INT EXPRT cm_msg(INT message_type, const char *filename, INT line, const char *routine, const char *format, ...) MATTRPRINTF(5,6);
   INT EXPRT cm_msg1(INT message_type, const char *filename, INT line, const char *facility, const char *routine, const char *format, ...) MATTRPRINTF(6,7);
   INT EXPRT cm_msg_flush_buffer(void);
   INT EXPRT cm_msg_register(EVENT_HANDLER* func);
   INT EXPRT cm_msg_retrieve(INT n_message, char *message, INT buf_size);
   INT EXPRT cm_msg_retrieve2(const char *facility, time_t t, int min_messages, char** messages, int* num_messages);
#ifdef __cplusplus
   INT EXPRT cm_msg_facilities(STRING_LIST *list);
#endif
   INT EXPRT cm_msg_get_logfile(const char *facility, time_t t, char *filename, int fsize, char *linkname, int lsize);

   BOOL EXPRT equal_ustring(const char *str1, const char *str2);

   /*---- buffer manager ----*/
   INT EXPRT bm_open_buffer(const char *buffer_name, INT buffer_size, INT * buffer_handle);
   INT EXPRT bm_close_buffer(INT buffer_handle);
   INT EXPRT bm_close_all_buffers(void);
   INT EXPRT bm_init_buffer_counters(INT buffer_handle);
   INT EXPRT bm_get_buffer_info(INT buffer_handle, BUFFER_HEADER * buffer_header);
   INT EXPRT bm_get_buffer_level(INT buffer_handle, INT * n_bytes);
   INT EXPRT bm_set_cache_size(INT buffer_handle, INT read_size, INT write_size);
   INT EXPRT bm_compose_event(EVENT_HEADER * event_header,
                              short int event_id, short int trigger_mask,
                              DWORD size, DWORD serial);
   INT EXPRT bm_request_event(INT buffer_handle,
                              short int event_id,
                              short int trigger_mask,
                              INT sampling_type,
                              INT * request_id,
                              EVENT_HANDLER *func
                              );
   INT EXPRT bm_add_event_request(INT buffer_handle,
                                  short int event_id,
                                  short int trigger_mask,
                                  INT sampling_type,
                                  EVENT_HANDLER *func,
                                  INT request_id);
   INT EXPRT bm_remove_event_request(INT buffer_handle, INT request_id);
   INT EXPRT bm_delete_request(INT request_id);
   INT EXPRT bm_send_event(INT buffer_handle, const EVENT_HEADER* event, INT buf_size, INT async_flag);
   INT EXPRT bm_receive_event(INT buffer_handle, void *destination, INT * buf_size, INT async_flag);
#define HAVE_BM_RECEIVE_EVENT_ALLOC 1
   INT EXPRT bm_receive_event_alloc(INT buffer_handle, EVENT_HEADER** ppevent, INT async_flag);
   INT EXPRT bm_skip_event(INT buffer_handle);
   INT EXPRT bm_flush_cache(INT buffer_handle, INT async_flag);
   INT EXPRT bm_poll_event(INT flag);
   INT EXPRT bm_empty_buffers(void);
   INT EXPRT bm_check_buffers(void);

   /** @addtogroup odbfunctionc */
   /** @{ */

   /*---- online database functions -----*/
   INT EXPRT db_open_database(const char *database_name, INT database_size, HNDLE * hdb, const char *client_name);
   INT EXPRT db_close_database(HNDLE database_handle);
   INT EXPRT db_close_all_databases(void);
   INT EXPRT db_protect_database(HNDLE database_handle);

   INT EXPRT db_create_key(HNDLE hdb, HNDLE key_handle, const char *key_name, DWORD type);
   INT EXPRT db_create_link(HNDLE hdb, HNDLE key_handle, const char *link_name, const char *destination);
   INT EXPRT db_set_value(HNDLE hdb, HNDLE hKeyRoot, const char *key_name, const void *data, INT size, INT num_values, DWORD type);
   INT EXPRT db_set_value_index(HNDLE hDB, HNDLE hKeyRoot, const char *key_name, const void *data, INT data_size, INT index, DWORD type, BOOL truncate);
   INT EXPRT db_get_value(HNDLE hdb, HNDLE hKeyRoot, const char *key_name, void *data, INT * size, DWORD type, BOOL create);
#ifdef __cplusplus
   INT EXPRT db_resize_string(HNDLE hDB, HNDLE hKeyRoot, const char *key_name, int num_values, int max_string_size);
   INT EXPRT db_get_value_string(HNDLE hdb, HNDLE hKeyRoot, const char *key_name, int index, std::string* s, BOOL create);
   INT EXPRT db_set_value_string(HNDLE hDB, HNDLE hKeyRoot, const char *key_name, const std::string* s);
#endif
   INT EXPRT db_find_key(HNDLE hdb, HNDLE hkey, const char *name, HNDLE * hsubkey);
   INT EXPRT db_find_link(HNDLE hDB, HNDLE hKey, const char *key_name, HNDLE * subhKey);
   INT EXPRT db_find_key1(HNDLE hdb, HNDLE hkey, const char *name, HNDLE * hsubkey);
   INT EXPRT db_find_link1(HNDLE hDB, HNDLE hKey, const char *key_name, HNDLE * subhKey);
   INT EXPRT db_scan_tree(HNDLE hDB, HNDLE hKey, int level, INT(*callback) (HNDLE, HNDLE, KEY *, INT, void *), void *info);
   INT EXPRT db_scan_tree_link(HNDLE hDB, HNDLE hKey, int level, void (*callback) (HNDLE, HNDLE, KEY *, INT, void *), void *info);
   INT EXPRT db_get_path(HNDLE hDB, HNDLE hKey, char *path, INT buf_size);
   INT EXPRT db_delete_key(HNDLE database_handle, HNDLE key_handle, BOOL follow_links);
   INT EXPRT db_enum_key(HNDLE hdb, HNDLE key_handle, INT index, HNDLE * subkey_handle);
   INT EXPRT db_enum_link(HNDLE hdb, HNDLE key_handle, INT index, HNDLE * subkey_handle);
   INT EXPRT db_get_next_link(HNDLE hdb, HNDLE key_handle, HNDLE * subkey_handle);
   INT EXPRT db_get_key(HNDLE hdb, HNDLE key_handle, KEY * key);
   INT EXPRT db_get_link(HNDLE hdb, HNDLE key_handle, KEY * key);
   INT EXPRT db_get_key_info(HNDLE hDB, HNDLE hKey, char *name, INT name_size, INT * type, INT * num_values, INT * item_size);
   INT EXPRT db_get_key_time(HNDLE hdb, HNDLE key_handle, DWORD * delta);
   INT EXPRT db_rename_key(HNDLE hDB, HNDLE hKey, const char *name);
   INT EXPRT db_reorder_key(HNDLE hDB, HNDLE hKey, INT index);
   INT EXPRT db_get_data(HNDLE hdb, HNDLE key_handle, void *data, INT * buf_size, DWORD type);
   INT EXPRT db_get_link_data(HNDLE hdb, HNDLE key_handle, void *data, INT * buf_size, DWORD type);
   INT EXPRT db_get_data1(HNDLE hDB, HNDLE hKey, void *data, INT * buf_size, DWORD type, INT * num_values);
   INT EXPRT db_get_data_index(HNDLE hDB, HNDLE hKey, void *data, INT * buf_size, INT index, DWORD type);
   INT EXPRT db_set_data(HNDLE hdb, HNDLE hKey, const void *data, INT buf_size, INT num_values, DWORD type);
   INT EXPRT db_set_data1(HNDLE hdb, HNDLE hKey, const void *data, INT buf_size, INT num_values, DWORD type);
   INT EXPRT db_notify_clients_array(HNDLE hdb, HNDLE hKey[], INT n);
   INT EXPRT db_set_link_data(HNDLE hDB, HNDLE hKey, const void *data, INT buf_size, INT num_values, DWORD type);
   INT EXPRT db_set_data_index(HNDLE hDB, HNDLE hKey, const void *data, INT size, INT index, DWORD type);
   INT EXPRT db_set_link_data_index(HNDLE hDB, HNDLE hKey, const void *data, INT size, INT index, DWORD type);
   INT EXPRT db_set_data_index1(HNDLE hDB, HNDLE hKey, const void *data, INT size, INT index, DWORD type, BOOL bNotify);
   INT EXPRT db_set_num_values(HNDLE hDB, HNDLE hKey, INT num_values);
   INT EXPRT db_merge_data(HNDLE hDB, HNDLE hKeyRoot, const char *name, void *data, INT data_size, INT num_values, INT type);
   INT EXPRT db_set_mode(HNDLE hdb, HNDLE key_handle, WORD mode, BOOL recurse);
   INT EXPRT db_create_record(HNDLE hdb, HNDLE hkey, const char *name, const char *init_str);
   INT EXPRT db_check_record(HNDLE hDB, HNDLE hKey, const char *key_name, const char *rec_str, BOOL correct);
   INT EXPRT db_open_record(HNDLE hdb, HNDLE hkey, void *ptr, INT rec_size, WORD access, void (*dispatcher) (INT, INT, void *), void *info);
   INT EXPRT db_open_record1(HNDLE hdb, HNDLE hkey, void *ptr, INT rec_size, WORD access, void (*dispatcher) (INT, INT, void *), void *info, const char *rec_str);
   INT EXPRT db_close_record(HNDLE hdb, HNDLE hkey);
   INT EXPRT db_get_record(HNDLE hdb, HNDLE hKey, void *data, INT * buf_size, INT align);
   INT EXPRT db_get_record1(HNDLE hdb, HNDLE hKey, void *data, INT * buf_size, INT align, const char *rec_str);
   INT EXPRT db_get_record2(HNDLE hdb, HNDLE hKey, void *data, INT * buf_size, INT align, const char *rec_str, BOOL correct);
   INT EXPRT db_get_record_size(HNDLE hdb, HNDLE hKey, INT align, INT * buf_size);
   INT EXPRT db_set_record(HNDLE hdb, HNDLE hKey, void *data, INT buf_size, INT align);
   INT EXPRT db_set_record2(HNDLE hdb, HNDLE hKey, void *data, INT buf_size, INT align, const char *rec_str);
   INT EXPRT db_send_changed_records(void);
   INT EXPRT db_get_open_records(HNDLE hDB, HNDLE hKey, char *str, INT buf_size, BOOL fix);

   INT EXPRT db_add_open_record(HNDLE hDB, HNDLE hKey, WORD access_mode);
   INT EXPRT db_remove_open_record(HNDLE hDB, HNDLE hKey, BOOL lock);

   INT EXPRT db_watch(HNDLE hDB, HNDLE hKey, void (*dispatcher) (INT, INT, INT, void *info), void *info);
   INT EXPRT db_unwatch(HNDLE hDB, HNDLE hKey);
   INT EXPRT db_unwatch_all(void);
   
   INT EXPRT db_load(HNDLE hdb, HNDLE key_handle, const char *filename, BOOL bRemote);
   INT EXPRT db_save(HNDLE hdb, HNDLE key_handle, const char *filename, BOOL bRemote);
   INT EXPRT db_copy(HNDLE hDB, HNDLE hKey, char *buffer, INT * buffer_size, const char *path);
   INT EXPRT db_paste(HNDLE hDB, HNDLE hKeyRoot, const char *buffer);
   INT EXPRT db_paste_xml(HNDLE hDB, HNDLE hKeyRoot, const char *buffer);
   INT EXPRT db_save_struct(HNDLE hDB, HNDLE hKey, const char *file_name, const char *struct_name, BOOL append);
   INT EXPRT db_save_string(HNDLE hDB, HNDLE hKey, const char *file_name, const char *string_name, BOOL append);
   INT EXPRT db_save_xml(HNDLE hDB, HNDLE hKey, const char *file_name);
   INT EXPRT db_copy_xml(HNDLE hDB, HNDLE hKey, char *buffer, INT * buffer_size);

   INT EXPRT db_save_json(HNDLE hDB, HNDLE hKey, const char *file_name);
   INT EXPRT db_load_json(HNDLE hdb, HNDLE key_handle, const char *filename);

   /* db_copy_json() is obsolete, use db_copy_json_save, _values and _ls instead */
   INT EXPRT db_copy_json_obsolete(HNDLE hDB, HNDLE hKey, char **buffer, int *buffer_size, int *buffer_end, int save_keys, int follow_links, int recurse);

   /* json encoder using the "ODB save" encoding, for use with "ODB load" and db_paste_json() */
   INT EXPRT db_copy_json_save(HNDLE hDB, HNDLE hKey, char **buffer, int* buffer_size, int* buffer_end);
   /* json encoder using the "ls" format, for getting the contents of a single ODB subdirectory */
   INT EXPRT db_copy_json_ls(HNDLE hDB, HNDLE hKey, char **buffer, int* buffer_size, int* buffer_end);
   /* json encoder using the "get_values" format, for resolving links and normalized ODB path names (converted to lower-case) */
  INT EXPRT db_copy_json_values(HNDLE hDB, HNDLE hKey, char **buffer, int* buffer_size, int* buffer_end, int omit_names, int omit_last_written, time_t omit_old_timestamp, int preserve_case);
   /* json encoder for an ODB array */
   INT EXPRT db_copy_json_array(HNDLE hDB, HNDLE hKey, char **buffer, int *buffer_size, int *buffer_end);
   /* json encoder for a single element of an ODB array */
   INT EXPRT db_copy_json_index(HNDLE hDB, HNDLE hKey, int index, char **buffer, int *buffer_size, int *buffer_end);

   INT EXPRT db_paste_json(HNDLE hDB, HNDLE hKey, const char *buffer);
   INT EXPRT db_paste_json_node(HNDLE hDB, HNDLE hKey, int index, const /* MJsonNode */ void *json_node);

   INT EXPRT db_sprintf(char *string, const void *data, INT data_size, INT index, DWORD type);
   INT EXPRT db_sprintff(char *string, const char *format, const void *data, INT data_size, INT index, DWORD type);
   INT EXPRT db_sprintfh(char *string, const void *data, INT data_size, INT index, DWORD type);
   INT EXPRT db_sscanf(const char *string, void *data, INT * data_size, INT index, DWORD type);
   char EXPRT *strcomb(const char **list);
   INT db_get_watchdog_info(HNDLE hDB, const char *client_name, DWORD * timeout, DWORD * last);

   /** @} */

   /*---- Bank routines ----*/
   void EXPRT bk_init(void *pbh);
   void EXPRT bk_init32(void *event);
   BOOL EXPRT bk_is32(const void *event);
   INT EXPRT bk_size(const void *pbh);
   void EXPRT bk_create(void *pbh, const char *name, WORD type, void **pdata);
   INT EXPRT bk_delete(void *event, const char *name);
   INT EXPRT bk_close(void *pbh, void *pdata);
   INT EXPRT bk_list(const void *pbh, char *bklist);
   INT EXPRT bk_locate(const void *pbh, const char *name, void *pdata);
   INT EXPRT bk_iterate(const void *pbh, BANK ** pbk, void *pdata);
   INT EXPRT bk_iterate32(const void *pbh, BANK32 ** pbk, void *pdata);
   INT EXPRT bk_copy(char * pevent, char * psrce, const char * bkname);
   INT EXPRT bk_swap(void *event, BOOL force);
   INT EXPRT bk_find(const BANK_HEADER * pbkh, const char *name, DWORD * bklen, DWORD * bktype, void **pdata);

   /*---- RPC routines ----*/
   INT EXPRT rpc_clear_allowed_hosts(void);
   INT EXPRT rpc_add_allowed_host(const char* hostname);

   INT EXPRT rpc_register_functions(const RPC_LIST * new_list, INT(*func) (INT, void **));
   INT EXPRT rpc_register_function(INT id, INT(*func) (INT, void **));
   INT EXPRT rpc_get_option(HNDLE hConn, INT item);
   INT EXPRT rpc_set_option(HNDLE hConn, INT item, INT value);
   INT EXPRT rpc_set_name(const char *name);
   INT EXPRT rpc_get_name(char *name);
   INT EXPRT rpc_is_remote(void);
   INT EXPRT rpc_is_mserver(void);
   INT EXPRT rpc_set_debug(void (*func) (const char *), INT mode);
   void EXPRT rpc_debug_printf(const char *format, ...);

   INT EXPRT rpc_register_server(/*INT server_type, const char *name,*/ INT * port, int accept_func(int), INT(*func) (INT, void **));
   INT EXPRT rpc_register_client(const char *name, RPC_LIST * list);
   INT EXPRT rpc_server_thread(void *pointer);
   INT EXPRT rpc_server_shutdown(void);
   INT EXPRT rpc_client_call(HNDLE hConn, const INT routine_id, ...);
   INT EXPRT rpc_call(const INT routine_id, ...);
   INT EXPRT rpc_tid_size(INT id);
   const char EXPRT *rpc_tid_name(INT id);
   INT EXPRT rpc_server_connect(const char *host_name, const char *exp_name);
   INT EXPRT rpc_client_connect(const char *host_name, INT midas_port, const char *client_name, HNDLE * hConnection);
   INT EXPRT rpc_client_disconnect(HNDLE hConn, BOOL bShutdown);

   INT EXPRT rpc_send_event(INT buffer_handle, void *source, INT buf_size, INT async_flag, INT mode);
   INT EXPRT rpc_flush_event(void);

   void EXPRT rpc_get_convert_flags(INT * convert_flags);
   void EXPRT rpc_convert_single(void *data, INT tid, INT flags, INT convert_flags);
   void EXPRT rpc_convert_data(void *data, INT tid, INT flags, INT size, INT convert_flags);

   /** @addtogroup msfunctionc */
   /** @{ */

   /*---- system services ----*/
   DWORD EXPRT ss_millitime(void);
   DWORD EXPRT ss_time(void);
   DWORD EXPRT ss_settime(DWORD seconds);
   char EXPRT *ss_asctime(void);
   INT EXPRT ss_sleep(INT millisec);
   BOOL EXPRT ss_kbhit(void);

   double EXPRT ss_nan(void);
   int EXPRT ss_isnan(double x);
   int EXPRT ss_isfin(double x);

   void EXPRT ss_clear_screen(void);
   void EXPRT ss_printf(INT x, INT y, const char *format, ...);
   void ss_set_screen_size(int x, int y);

   char EXPRT *ss_getpass(const char *prompt);
   INT EXPRT ss_getchar(BOOL reset);
   char EXPRT *ss_crypt(const char *key, const char *salt);
   char EXPRT *ss_gets(char *string, int size);

   void EXPRT *ss_ctrlc_handler(void (*func) (int));

   /*---- direct io routines ----*/
   INT EXPRT ss_directio_give_port(INT start, INT end);
   INT EXPRT ss_directio_lock_port(INT start, INT end);

   /*---- tape routines ----*/
   INT EXPRT ss_tape_open(char *path, INT oflag, INT * channel);
   INT EXPRT ss_tape_close(INT channel);
   INT EXPRT ss_tape_status(char *path);
   INT EXPRT ss_tape_read(INT channel, void *pdata, INT * count);
   INT EXPRT ss_tape_write(INT channel, void *pdata, INT count);
   INT EXPRT ss_tape_write_eof(INT channel);
   INT EXPRT ss_tape_fskip(INT channel, INT count);
   INT EXPRT ss_tape_rskip(INT channel, INT count);
   INT EXPRT ss_tape_rewind(INT channel);
   INT EXPRT ss_tape_spool(INT channel);
   INT EXPRT ss_tape_mount(INT channel);
   INT EXPRT ss_tape_unmount(INT channel);
   INT EXPRT ss_tape_get_blockn(INT channel);

   /*---- disk routines ----*/
   double EXPRT ss_disk_free(const char *path);
   double EXPRT ss_file_size(const char *path);
   INT EXPRT ss_file_exist(const char *path);
   INT EXPRT ss_file_remove(const char *path);
   INT EXPRT ss_file_find(const char *path, const char *pattern, char **plist);
   INT EXPRT ss_dir_find(const char *path, const char *pattern, char **plist);
   double EXPRT ss_disk_size(const char *path);

   /** @} */

   /*---- history routines ----*/
   INT EXPRT hs_set_path(const char *path);
   INT EXPRT hs_define_event(DWORD event_id, const char *name, const TAG * tag, DWORD size);
   INT EXPRT hs_write_event(DWORD event_id, const void *data, DWORD size);
   INT EXPRT hs_count_events(DWORD ltime, DWORD * count);
   INT EXPRT hs_enum_events(DWORD ltime, char *event_name, DWORD * name_size, INT event_id[], DWORD * id_size);
   INT EXPRT hs_count_vars(DWORD ltime, DWORD event_id, DWORD * count);
   INT EXPRT hs_enum_vars(DWORD ltime, DWORD event_id, char *var_name, DWORD * size, DWORD * var_n, DWORD * n_size);
   INT EXPRT hs_get_var(DWORD ltime, DWORD event_id, const char *var_name, DWORD * type, INT * n_data);
   INT EXPRT hs_get_event_id(DWORD ltime, const char *name, DWORD * id);
   INT EXPRT hs_get_tags(DWORD ltime, DWORD event_id, char event_name[NAME_LENGTH], int *n_tags, TAG **tags);
   INT EXPRT hs_read(DWORD event_id, DWORD start_time, DWORD end_time,
                     DWORD interval, const char *tag_name, DWORD var_index,
                     DWORD * time_buffer, DWORD * tbsize,
                     void *data_buffer, DWORD * dbsize, DWORD * type, DWORD * n);
   INT EXPRT hs_dump(DWORD event_id, DWORD start_time, DWORD end_time, DWORD interval, BOOL binary_time);
   INT EXPRT hs_fdump(const char *file_name, DWORD id, BOOL binary_time);

   /*---- ELog functions ----*/
   INT EXPRT el_retrieve(char *tag, char *date, int *run, char *author,
                         char *type, char *system, char *subject,
                         char *text, int *textsize, char *orig_tag,
                         char *reply_tag, char *attachment1,
                         char *attachment2, char *attachment3, char *encoding);
   INT EXPRT el_submit(int run, const char *author, const char *type, const char *system,
                       const char *subject, const char *text, const char *reply_to,
                       const char *encoding, const char *afilename1, char *buffer1,
                       INT buffer_size1, const char *afilename2, char *buffer2,
                       INT buffer_size2, const char *afilename3, char *buffer3,
                       INT buffer_size3, char *tag, INT tag_size);
   INT EXPRT el_search_message(char *tag, int *fh, BOOL walk, char* filename, int filename_size);
   INT EXPRT el_search_run(int run, char *return_tag);
   INT EXPRT el_delete_message(const char *tag);

   /*---- alarm functions ----*/
   INT EXPRT al_check(void);
   INT EXPRT al_trigger_alarm(const char *alarm_name, const char *alarm_message,
                              const char *default_class, const char *cond_str, INT type);
   INT EXPRT al_trigger_class(const char *alarm_class, const char *alarm_message, BOOL first);
   INT EXPRT al_reset_alarm(const char *alarm_name);
   BOOL EXPRT al_evaluate_condition(const char *condition, char *value);
   INT al_get_alarms(char *result, int result_size);

   /*---- frontend functions ----*/
   INT get_frontend_index(void);
   void mfe_get_args(int *argc, char ***argv);
   void register_cnaf_callback(int debug);
   void mfe_error(const char *error);
   void mfe_set_error(void (*dispatcher) (const char *));
   int set_equipment_status(const char *name, const char *eq_status, const char *status_color);
   INT create_event_rb(int i);
   INT get_event_rbh(int i);
   INT create_event_rb(int i);
   void stop_readout_threads(void);
   int is_readout_thread_enabled(void);
   int is_readout_thread_active(void);
   void signal_readout_thread_active(int index, int flag);

   /*---- analyzer functions ----*/
   void EXPRT test_register(ANA_TEST * t);
   void EXPRT add_data_dir(char *result, char *file);
   void EXPRT lock_histo(INT id);

   void EXPRT open_subfolder(const char *name);
   void EXPRT close_subfolder(void);

   /* we need a duplicate of mxml/strlcpy.h or nobody can use strlcpy() from libmidas.a */
#ifndef HAVE_STRLCPY
#ifndef _STRLCPY_H_
#define _STRLCPY_H_
   size_t EXPRT strlcpy(char *dst, const char *src, size_t size);
   size_t EXPRT strlcat(char *dst, const char *src, size_t size);
#endif
#endif

#ifdef __cplusplus
}

#endif
#endif                          /* _MIDAS_H */

/**dox***************************************************************/
/** @} *//* end of msectionh */
/* emacs
 * Local Variables:
 * tab-width: 8
 * c-basic-offset: 3
 * indent-tabs-mode: nil
 * End:
 */<|MERGE_RESOLUTION|>--- conflicted
+++ resolved
@@ -862,14 +862,12 @@
 magic number used in trigger_mask for BOR event */
 #define MIDAS_MAGIC      0x494d            /**< 'MI' */
 
-<<<<<<< HEAD
+/** @addtogroup msectionh
+ *  @{  */
+
 /**
    Handler for event requests */
 typedef void (EVENT_HANDLER)(HNDLE buffer_handler, HNDLE request_id, EVENT_HEADER* event_header, void* event_data);
-=======
-/** @addtogroup msectionh
- *  @{  */
->>>>>>> f7c38100
 
 /**
 Buffer structure */
@@ -1671,17 +1669,9 @@
    INT EXPRT cm_check_client(HNDLE hDB, HNDLE hKeyClient);
    INT EXPRT cm_set_watchdog_params(BOOL call_watchdog, DWORD timeout);
    INT EXPRT cm_get_watchdog_params(BOOL * call_watchdog, DWORD * timeout);
-<<<<<<< HEAD
-   INT EXPRT cm_get_watchdog_info(HNDLE hDB, char *client_name,
-                                  DWORD * timeout, DWORD * last);
-   INT EXPRT cm_enable_watchdog(BOOL flag);
-#define HAVE_CM_WATCHDOG 1
-   void EXPRT cm_watchdog(int);
-=======
    INT EXPRT cm_get_watchdog_info(HNDLE hDB, char *client_name, DWORD * timeout, DWORD * last);
    //INT EXPRT cm_enable_watchdog(BOOL flag);
    //void EXPRT cm_watchdog(int);
->>>>>>> f7c38100
    INT EXPRT cm_shutdown(const char *name, BOOL bUnique);
    INT EXPRT cm_exist(const char *name, BOOL bUnique);
    INT EXPRT cm_cleanup(const char *client_name, BOOL ignore_timeout);
