--- conflicted
+++ resolved
@@ -274,12 +274,6 @@
 
 /** @addtogroup msdefineh
  *  @{  */
-
-<<<<<<< HEAD
-#define UDP_FIRST 0x80000000l
-=======
-#define TCP_FAST  0x80000000l
->>>>>>> ca017add
 
 #define MSG_BM       1
 #define MSG_ODB      2
