/********************************************************************\

  Name:         MSYSTEM.H
  Created by:   Stefan Ritt

  Contents:     Function declarations and constants for internal
                routines

  $Id$

\********************************************************************/

/**dox***************************************************************/
/** @file msystem.h
The Midas System include file
*/

/** @defgroup msdefineh System Defines
 */
/** @defgroup msmacroh System Macros
 */
/** @defgroup mssectionh System Structure Declarations
 */

/**dox***************************************************************/
#ifndef DOXYGEN_SHOULD_SKIP_THIS

#include "midasinc.h"

/**dox***************************************************************/
#endif                          /* DOXYGEN_SHOULD_SKIP_THIS */

/**dox***************************************************************/
/** @addtogroup msdefineh
 *  @{  */

/**
data representations
*/
#define DRI_16              (1<<0)  /**< - */
#define DRI_32              (1<<1)  /**< - */
#define DRI_64              (1<<2)  /**< - */
#define DRI_LITTLE_ENDIAN   (1<<3)  /**< - */
#define DRI_BIG_ENDIAN      (1<<4)  /**< - */
#define DRF_IEEE            (1<<5)  /**< - */
#define DRF_G_FLOAT         (1<<6)  /**< - */
#define DR_ASCII            (1<<7)  /**< - */

/**dox***************************************************************/
/** @} *//* end of msdefineh */

/**dox***************************************************************/
/** @addtogroup msmacroh
 *  @{  */

/* Byte and Word swapping big endian <-> little endian */
/**
SWAP WORD macro */
#ifndef WORD_SWAP
#define WORD_SWAP(x) { BYTE _tmp;                               \
                       _tmp= *((BYTE *)(x));                    \
                       *((BYTE *)(x)) = *(((BYTE *)(x))+1);     \
                       *(((BYTE *)(x))+1) = _tmp; }
#endif

/**
SWAP DWORD macro */
#ifndef DWORD_SWAP
#define DWORD_SWAP(x) { BYTE _tmp;                              \
                       _tmp= *((BYTE *)(x));                    \
                       *((BYTE *)(x)) = *(((BYTE *)(x))+3);     \
                       *(((BYTE *)(x))+3) = _tmp;               \
                       _tmp= *(((BYTE *)(x))+1);                \
                       *(((BYTE *)(x))+1) = *(((BYTE *)(x))+2); \
                       *(((BYTE *)(x))+2) = _tmp; }
#endif

/**
SWAP QWORD macro */
#ifndef QWORD_SWAP
#define QWORD_SWAP(x) { BYTE _tmp;                              \
                       _tmp= *((BYTE *)(x));                    \
                       *((BYTE *)(x)) = *(((BYTE *)(x))+7);     \
                       *(((BYTE *)(x))+7) = _tmp;               \
                       _tmp= *(((BYTE *)(x))+1);                \
                       *(((BYTE *)(x))+1) = *(((BYTE *)(x))+6); \
                       *(((BYTE *)(x))+6) = _tmp;               \
                       _tmp= *(((BYTE *)(x))+2);                \
                       *(((BYTE *)(x))+2) = *(((BYTE *)(x))+5); \
                       *(((BYTE *)(x))+5) = _tmp;               \
                       _tmp= *(((BYTE *)(x))+3);                \
                       *(((BYTE *)(x))+3) = *(((BYTE *)(x))+4); \
                       *(((BYTE *)(x))+4) = _tmp; }
#endif

/**dox***************************************************************/
/** @} *//* end of msmacroh */

/**dox***************************************************************/
/** @addtogroup msdefineh
 *  @{  */

/**
Definition of implementation specific constants */
#define MESSAGE_BUFFER_SIZE    100000   /**< buffer used for messages */
#define MESSAGE_BUFFER_NAME    "SYSMSG" /**< buffer name for messages */
#define MAX_RPC_CONNECTION     64       /**< server/client connections   */
#define MAX_STRING_LENGTH      256      /**< max string length for odb */
#define NET_BUFFER_SIZE        (8*1024*1024) /**< size of network receive buffers */

/*------------------------------------------------------------------*/
/* flag for conditional compilation of debug messages */
#undef  DEBUG_MSG

/* flag for local routines (not for pure network clients) */
#if !defined ( OS_MSDOS ) && !defined ( OS_VXWORKS )
#define LOCAL_ROUTINES
#endif

/* YBOS support not in MSDOS */
#if !defined ( OS_MSDOS )
#define YBOS_SUPPORT
#endif

/** @} */

/*------------------------------------------------------------------*/

/* Mapping of function names for socket operations */

#ifdef OS_MSDOS

#define closesocket(s) close(s)
#define ioctlsocket(s,c,d) ioctl(s,c,d)
#define malloc(i) farmalloc(i)

#undef NET_TCP_SIZE
#define NET_TCP_SIZE 0x7FFF

#endif /* OS_MSDOS */

#ifdef OS_VMS

#define closesocket(s) close(s)
#define ioctlsocket(s,c,d)

#ifndef FD_SET
typedef struct {
   INT fds_bits;
} fd_set;

#define FD_SET(n, p)    ((p)->fds_bits |= (1 << (n)))
#define FD_CLR(n, p)    ((p)->fds_bits &= ~(1 << (n)))
#define FD_ISSET(n, p)  ((p)->fds_bits & (1 << (n)))
#define FD_ZERO(p)      ((p)->fds_bits = 0)
#endif /* FD_SET */

#endif /* OS_VMS */

/* Missing #defines in VMS */

#ifdef OS_VMS

#define P_WAIT   0
#define P_NOWAIT 1
#define P_DETACH 4

#endif

/* and for UNIX */

#ifdef OS_UNIX

#define closesocket(s) close(s)
#define ioctlsocket(s,c,d) ioctl(s,c,d)
#ifndef stricmp
#define stricmp(s1, s2) strcasecmp(s1, s2)
#endif

#define P_WAIT   0
#define P_NOWAIT 1
#define P_DETACH 4

#endif

/** @addtogroup msdefineh
 *  @{  */

#ifndef FD_SETSIZE
#define FD_SETSIZE 32
#endif

/** @} */

/* and VXWORKS */

#ifdef OS_VXWORKS

#define P_NOWAIT 1
#define closesocket(s) close(s)
#define ioctlsocket(s,c,d) ioctl(s,c,d)

#endif

/** @addtogroup msdefineh
 *  @{  */

/* missing O_BINARY for non-PC */
#ifndef O_BINARY
#define O_BINARY 0
#define O_TEXT   0
#endif

/** @} */

/**dox***************************************************************/
/** @addtogroup msmacroh
 *  @{  */

/* min/max/abs macros */
#ifndef MAX
#define MAX(a,b)            (((a) > (b)) ? (a) : (b))
#endif

#ifndef MIN
#define MIN(a,b)            (((a) < (b)) ? (a) : (b))
#endif

#ifndef ABS
#define ABS(a)              (((a) < 0)   ? -(a) : (a))
#endif

/* missing tell() for some operating systems */
#define TELL(fh) lseek(fh, 0, SEEK_CUR)

/* define file truncation */
#ifdef OS_WINNT
#define TRUNCATE(fh) chsize(fh, TELL(fh))
#else
#define TRUNCATE(fh) ftruncate(fh, TELL(fh))
#endif

<<<<<<< HEAD
=======
/** @} */

/* reduced shared memory size */
#ifdef OS_SOLARIS
#define MAX_SHM_SIZE      0x20000       /* 128k */
#endif

>>>>>>> f7c38100
/* missing isnan() & co under Windows */
#ifdef OS_WINNT
#include <float.h>
#define isnan(x) _isnan(x)
#define isinf(x) (!_finite(x))
#define strcasecmp _stricmp
#define strncasecmp _strnicmp
#define ftruncate(x,y) _chsize(x,y)
#endif

/*------------------------------------------------------------------*/

/**dox***************************************************************/
/** @addtogroup mssectionh
 *  @{  */

/* Network structures */

typedef struct {
   DWORD routine_id;            /* routine ID like ID_BM_xxx    */
   DWORD param_size;            /* size in Bytes of parameter   */
} NET_COMMAND_HEADER;

typedef struct {
   NET_COMMAND_HEADER header;
   char param[32];              /* parameter array              */
} NET_COMMAND;


typedef struct {
   DWORD serial_number;
   DWORD sequence_number;
} UDP_HEADER;

/** @} *//* end of mssectionh */

/** @addtogroup msdefineh
 *  @{  */

#define UDP_FIRST 0x80000000l
#define TCP_FAST  0x80000000l

#define MSG_BM       1
#define MSG_ODB      2
#define MSG_CLIENT   3
#define MSG_SERVER   4
#define MSG_LISTEN   5
#define MSG_WATCHDOG 6

/** @} */

/**dox***************************************************************/
/** @addtogroup mssectionh
 *  @{  */

/* RPC structures */

struct callback_addr {
   char host_name[HOST_NAME_LENGTH];
   unsigned short host_port1;
   unsigned short host_port2;
   unsigned short host_port3;
   int debug;
   char experiment[NAME_LENGTH];
   char directory[MAX_STRING_LENGTH];
   char user[NAME_LENGTH];
   INT index;
};

typedef struct {
   char host_name[HOST_NAME_LENGTH];    /*  server name        */
   INT port;                    /*  ip port                 */
   char exp_name[NAME_LENGTH];  /*  experiment to connect   */
   int send_sock;               /*  tcp send socket         */
   int connected;               /*  socket is connected     */
   INT remote_hw_type;          /*  remote hardware type    */
   char client_name[NAME_LENGTH];       /* name of remote client    */
   INT transport;               /*  RPC_TCP/RPC_FTCP        */
   INT rpc_timeout;             /*  in milliseconds         */

} RPC_CLIENT_CONNECTION;

typedef struct {
   char host_name[HOST_NAME_LENGTH];    /*  server name        */
   INT port;                    /*  ip port                 */
   char exp_name[NAME_LENGTH];  /*  experiment to connect   */
   int send_sock;               /*  tcp send socket         */
   int recv_sock;               /*  tcp receive socket      */
   int event_sock;              /*  event socket            */
   INT remote_hw_type;          /*  remote hardware type    */
   INT transport;               /*  RPC_TCP/RPC_FTCP        */
   INT rpc_timeout;             /*  in milliseconds         */

} RPC_SERVER_CONNECTION;

typedef struct {
   INT tid;                     /*  thread id               */
   char prog_name[NAME_LENGTH]; /*  client program name     */
   char host_name[HOST_NAME_LENGTH];    /*  client name        */
   int send_sock;               /*  tcp send socket         */
   int recv_sock;               /*  tcp receive socket      */
   int event_sock;              /*  tcp event socket        */
   INT remote_hw_type;          /*  hardware type           */
   INT transport;               /*  RPC_TCP/RPC_FTCP        */
   INT watchdog_timeout;        /*  in milliseconds         */
   DWORD last_activity;         /*  time of last recv       */
   INT convert_flags;           /*  convertion flags        */
   char *net_buffer;            /*  TCP cache buffer        */
   char *ev_net_buffer;
   INT net_buffer_size;         /*  size of TCP cache       */
   INT write_ptr, read_ptr, misalign;   /* pointers for cache */
   INT ev_write_ptr, ev_read_ptr, ev_misalign;
   HNDLE odb_handle;            /*  handle to online datab. */
   HNDLE client_handle;         /*  client key handle .     */

} RPC_SERVER_ACCEPTION;

typedef struct {
   INT size;                          /**< size in bytes              */
   INT next_free;                     /**< Address of next free block */
} FREE_DESCRIP;

typedef struct {
   INT handle;                        /**< Handle of record base key  */
   WORD access_mode;                  /**< R/W flags                  */
   WORD flags;                        /**< Data format, ...           */

} OPEN_RECORD;

typedef struct {
   char name[NAME_LENGTH];      /* name of client             */
   INT pid;                     /* process ID                 */
   INT unused0;                 /* was thread ID              */
   INT unused;                  /* was thread handle          */
   INT port;                    /* UDP port for wake up       */
   INT num_open_records;        /* number of open records     */
   DWORD last_activity;         /* time of last activity      */
   DWORD watchdog_timeout;      /* timeout in ms              */
   INT max_index;               /* index of last opren record */

   OPEN_RECORD open_record[MAX_OPEN_RECORDS];

} DATABASE_CLIENT;

typedef struct {
   char name[NAME_LENGTH];      /* name of database           */
   INT version;                 /* database version           */
   INT num_clients;             /* no of active clients       */
   INT max_client_index;        /* index of last client       */
   INT key_size;                /* size of key area in bytes  */
   INT data_size;               /* size of data area in bytes */
   INT root_key;                /* root key offset            */
   INT first_free_key;          /* first free key memory      */
   INT first_free_data;         /* first free data memory     */

   DATABASE_CLIENT client[MAX_CLIENTS]; /* entries for clients        */

} DATABASE_HEADER;

/* Per-process buffer access structure (descriptor) */

typedef struct {
   char name[NAME_LENGTH];      /* Name of database             */
   BOOL attached;               /* TRUE if database is attached */
   INT client_index;            /* index to CLIENT str. in buf. */
   DATABASE_HEADER *database_header;    /* pointer to database header   */
   void *database_data;         /* pointer to database data     */
   HNDLE semaphore;             /* semaphore handle             */
   INT lock_cnt;                /* flag to avoid multiple locks */
   HNDLE shm_handle;            /* handle (id) to shared memory */
   //INT index;                   /* connection index / tid       */
   BOOL protect;                /* read/write protection        */
   BOOL protect_read;           /* read is permitted            */
   BOOL protect_write;          /* write is permitted           */
   MUTEX_T *mutex;              /* mutex for multi-thread access */
   INT timeout;                 /* timeout for mutex and semaphore */

} DATABASE;

/* Open record descriptor */

typedef struct {
   HNDLE handle;                /* Handle of record base key  */
   HNDLE hDB;                   /* Handle of record's database */
   WORD access_mode;            /* R/W flags                  */
   void *data;                  /* Pointer to local data      */
   void *copy;                  /* Pointer of copy to data    */
   INT buf_size;                /* Record size in bytes       */
   void (*dispatcher) (INT, INT, void *);       /* Pointer to dispatcher func. */
   void *info;                  /* addtl. info for dispatcher */

} RECORD_LIST;

/* Watch record descriptor */

typedef struct {
   HNDLE handle;                /* Handle of watched base key  */
   HNDLE hDB;                   /* Handle of watched database */
   void (*dispatcher) (INT, INT, INT, void* info); /* Pointer to dispatcher func. */
   void* info;                  /* addtl. info for dispatcher */
} WATCH_LIST;

/* Event request descriptor */

typedef struct {
   INT buffer_handle;           /* Buffer handle */
   short int event_id;          /* same as in EVENT_HEADER */
   short int trigger_mask;
   EVENT_HANDLER* dispatcher;   /* Dispatcher func. */

} REQUEST_LIST;

/**dox***************************************************************/
/** @} *//* end of mssectionh */

/** @addtogroup msdefineh
 *  @{  */

/*---- Logging channel information ---------------------------------*/

#define LOG_TYPE_DISK 1
#define LOG_TYPE_TAPE 2
#define LOG_TYPE_FTP  3

/** @} */

#if defined(OS_VXWORKS)

/*---- VxWorks specific taskSpawn arguments ----------------------*/

typedef struct {
   char name[32];
   int priority;
   int options;
   int stackSize;
   int arg1, arg2, arg3, arg4, arg5, arg6, arg7, arg8, arg9, arg10;
} VX_TASK_SPAWN;

#endif

/*---- Function declarations ---------------------------------------*/

/* make functions callable from a C++ program */
#ifdef __cplusplus
extern "C" {
#endif

   /*---- common function ----*/
   INT EXPRT cm_set_path(const char *path);
   INT EXPRT cm_get_path(char *path, int path_size);
#ifdef __cplusplus
   INT EXPRT cm_get_path_string(std::string* path);
#endif
   INT EXPRT cm_set_experiment_name(const char *name);
   INT cm_dispatch_ipc(const char *message, int s);
   INT EXPRT cm_msg_log(INT message_type, const char *facility, const char *message);
   void EXPRT name2c(char *str);
   INT cm_delete_client_info(HNDLE hDB, INT pid);

   /*---- buffer manager ----*/
   INT EXPRT bm_mark_read_waiting(BOOL flag);

   /*---- online database ----*/
   INT EXPRT db_lock_database(HNDLE database_handle);
   INT EXPRT db_unlock_database(HNDLE database_handle);
   //INT EXPRT db_get_lock_cnt(HNDLE database_handle);
   INT EXPRT db_set_lock_timeout(HNDLE database_handle, int timeout_millisec);
   INT db_update_record(INT hDB, INT hKeyRoot, INT hKey, int index, int s);
   INT db_close_all_records(void);
   INT EXPRT db_flush_database(HNDLE hDB);
   INT EXPRT db_notify_clients(HNDLE hDB, HNDLE hKey, int index, BOOL bWalk);
   INT EXPRT db_set_client_name(HNDLE hDB, const char *client_name);
   INT db_delete_key1(HNDLE hDB, HNDLE hKey, INT level, BOOL follow_links);
   INT EXPRT db_show_mem(HNDLE hDB, char **result, BOOL verbose);
   INT EXPRT db_get_free_mem(HNDLE hDB, INT *key_size, INT *data_size);
   INT db_allow_write_locked(DATABASE* p, const char* caller_name);
   //void db_update_last_activity(DWORD actual_time);
   void db_cleanup(const char *who, DWORD actual_time, BOOL wrong_interval);
   void db_cleanup2(const char* client_name, int ignore_timeout, DWORD actual_time,  const char *who);
   void db_set_watchdog_params(DWORD timeout);
   INT db_check_client(HNDLE hDB, HNDLE hKeyClient);

   /*---- rpc functions -----*/
   RPC_LIST EXPRT *rpc_get_internal_list(INT flag);
   INT rpc_server_receive(INT idx, int sock, BOOL check);
   INT rpc_server_callback(struct callback_addr *callback);
   INT EXPRT rpc_server_accept(int sock);
   INT rpc_client_accept(int sock);
   //INT rpc_get_server_acception(void);
   //INT rpc_set_server_acception(INT idx);
   INT rpc_set_mserver_mode();
   INT EXPRT rpc_set_server_option(INT item, INT value);
   INT EXPRT rpc_get_server_option(INT item);
   INT recv_tcp_check(int sock);
   INT recv_event_check(int sock);
   INT rpc_deregister_functions(void);
   INT rpc_check_channels(void);
   void EXPRT rpc_client_check(void);
   INT rpc_server_disconnect(void);
   int EXPRT rpc_get_send_sock(void);
   int EXPRT rpc_get_event_sock(void);
   INT EXPRT rpc_set_opt_tcp_size(INT tcp_size);
   INT EXPRT rpc_get_opt_tcp_size(void);
   INT EXPRT rpc_set_mserver_path(const char *mserver_path);
   const char* EXPRT rpc_get_mserver_path();

   /** @addtogroup msfunctionc */
   /** @{ */

   /*---- system services ----*/
   INT ss_shm_open(const char *name, INT size, void **adr, HNDLE *handle, BOOL get_size);
   INT ss_shm_close(const char *name, void *adr, HNDLE handle, INT destroy_flag);
   INT ss_shm_flush(const char *name, const void *adr, INT size, HNDLE handle);
   INT EXPRT ss_shm_delete(const char *name);
   INT ss_shm_protect(HNDLE handle, void *adr);
   INT ss_shm_unprotect(HNDLE handle, void **adr, BOOL read, BOOL write, const char* caller_name);
   INT ss_spawnv(INT mode, const char *cmdname, const char* const argv[]);
   INT ss_shell(int sock);
   INT EXPRT ss_daemon_init(BOOL keep_stdout);
   INT EXPRT ss_system(const char *command);
   INT EXPRT ss_exec(const char *cmd, INT * child_pid);
   BOOL EXPRT ss_existpid(INT pid);
   INT EXPRT ss_getpid(void);
   INT EXPRT ss_gettid(void);
   INT ss_set_async_flag(INT flag);
   INT EXPRT ss_semaphore_create(const char *semaphore_name, HNDLE * semaphore_handle);
   INT EXPRT ss_semaphore_wait_for(HNDLE semaphore_handle, INT timeout);
   INT EXPRT ss_semaphore_release(HNDLE semaphore_handle);
   INT EXPRT ss_semaphore_delete(HNDLE semaphore_handle, INT destroy_flag);
   INT EXPRT ss_mutex_create(MUTEX_T **mutex, BOOL recursive);
   INT EXPRT ss_mutex_wait_for(MUTEX_T *mutex, INT timeout);
   INT EXPRT ss_mutex_release(MUTEX_T *mutex);
   INT EXPRT ss_mutex_delete(MUTEX_T *mutex);
   INT ss_alarm(INT millitime, void (*func) (int));
   INT ss_suspend_get_port(INT * port);
   INT ss_suspend_set_dispatch_listen(int listen_socket, INT(*dispatch)(INT));
   INT ss_suspend_set_dispatch_server(RPC_SERVER_ACCEPTION* connection, INT(*dispatch)(INT,int,BOOL));
   INT ss_suspend_set_dispatch_client(RPC_SERVER_CONNECTION* connection, INT(*dispatch)(INT));
   INT ss_suspend_set_dispatch_ipc(INT(*dispatch)(const char*,INT));
   INT ss_resume(INT port, const char *message);
   INT ss_suspend_exit(void);
   INT ss_exception_handler(void (*func) (void));
   void EXPRT ss_force_single_thread(void);
   INT EXPRT ss_suspend(INT millisec, INT msg);
   midas_thread_t EXPRT ss_thread_create(INT(*func) (void *), void *param);
   INT EXPRT ss_thread_kill(midas_thread_t thread_id);
   INT EXPRT ss_get_struct_align(void);
   INT EXPRT ss_get_struct_padding(void);
   INT EXPRT ss_timezone(void);
   INT EXPRT ss_stack_get(char ***string);
   void EXPRT ss_stack_print(void);
   void EXPRT ss_stack_history_entry(char *tag);
   void EXPRT ss_stack_history_dump(char *filename);
   INT ss_gethostname(char* buffer, int buffer_size);

   /*---- socket routines ----*/
   INT EXPRT send_tcp(int sock, char *buffer, DWORD buffer_size, INT flags);
   INT EXPRT recv_tcp(int sock, char *buffer, DWORD buffer_size, INT flags);
   INT EXPRT recv_tcp2(int sock, char *buffer, int buffer_size, int timeout_ms);
   INT send_udp(int sock, char *buffer, DWORD buffer_size, INT flags);
   INT recv_udp(int sock, char *buffer, DWORD buffer_size, INT flags);
   INT EXPRT recv_string(int sock, char *buffer, DWORD buffer_size, INT flags);
   INT EXPRT ss_socket_wait(int sock, int millisec);
   INT EXPRT ss_recv_net_command(int sock, DWORD* routine_id, DWORD* param_size, char **param_ptr, int timeout_ms);

   /** @} */

   /*---- event buffer routines ----*/
   INT EXPRT eb_create_buffer(INT size);
   INT EXPRT eb_free_buffer(void);
   BOOL EXPRT eb_buffer_full(void);
   BOOL EXPRT eb_buffer_empty(void);
   EVENT_HEADER EXPRT *eb_get_pointer(void);
   INT EXPRT eb_increment_pointer(INT buffer_handle, INT event_size);
   INT EXPRT eb_send_events(BOOL send_all);

   /*---- dual memory event buffer routines ----*/
   INT EXPRT dm_buffer_create(INT size, INT usize);
   INT EXPRT dm_buffer_release(void);
   BOOL EXPRT dm_area_full(void);
   EVENT_HEADER EXPRT *dm_pointer_get(void);
   INT EXPRT dm_pointer_increment(INT buffer_handle, INT event_size);
   INT EXPRT dm_area_send(void);
   INT EXPRT dm_area_flush(void);
   INT EXPRT dm_task(void *pointer);
   DWORD EXPRT dm_buffer_time_get(void);
   INT EXPRT dm_async_area_send(void *pointer);

   /*---- ring buffer routines ----*/
   int EXPRT rb_set_nonblocking(void);
   int EXPRT rb_create(int size, int max_event_size, int *ring_buffer_handle);
   int EXPRT rb_delete(int ring_buffer_handle);
   int EXPRT rb_get_wp(int handle, void **p, int millisec);
   int EXPRT rb_increment_wp(int handle, int size);
   int EXPRT rb_get_rp(int handle, void **p, int millisec);
   int EXPRT rb_increment_rp(int handle, int size);
   int EXPRT rb_get_buffer_level(int handle, int * n_bytes);

/*---- Include RPC identifiers -------------------------------------*/

#include "mrpc.h"

#ifdef __cplusplus
}
#endif

/* emacs
 * Local Variables:
 * tab-width: 8
 * c-basic-offset: 3
 * indent-tabs-mode: nil
 * End:
 */<|MERGE_RESOLUTION|>--- conflicted
+++ resolved
@@ -240,17 +240,9 @@
 #define TRUNCATE(fh) ftruncate(fh, TELL(fh))
 #endif
 
-<<<<<<< HEAD
-=======
 /** @} */
 
-/* reduced shared memory size */
-#ifdef OS_SOLARIS
-#define MAX_SHM_SIZE      0x20000       /* 128k */
-#endif
-
->>>>>>> f7c38100
-/* missing isnan() & co under Windows */
+  /* missing isnan() & co under Windows */
 #ifdef OS_WINNT
 #include <float.h>
 #define isnan(x) _isnan(x)
