--- conflicted
+++ resolved
@@ -29,7 +29,6 @@
 MidasHistoryInterface* MakeMidasHistorySqlite();
 MidasHistoryInterface* MakeMidasHistorySqlDebug();
 
-<<<<<<< HEAD
 #define HS_GET_READER   1
 #define HS_GET_WRITER   2
 #define HS_GET_INACTIVE 4
@@ -37,7 +36,7 @@
 
 // construct history interface class from logger history channel definition in /Logger/History/0/...
 int hs_get_history(HNDLE hDB, HNDLE hKey, int flags, int debug_flag, MidasHistoryInterface **mh);
-=======
+
 // MIDAS history data buffer interface class
 
 class MidasHistoryBufferInterface
@@ -48,7 +47,6 @@
  public:
    virtual void Add(time_t time, double value) = 0;
 };
->>>>>>> 2b572922
 
 // MIDAS history interface class
 
