/********************************************************************\
 
 Name:         mhttpd.js
 Created by:   Stefan Ritt
 
 Contents:     JavaScript midas library used by mhttpd
 
\********************************************************************/

// MIDAS type definitions
var TID_BYTE = 1;
var TID_SBYTE = 2;
var TID_CHAR = 3;
var TID_WORD = 4;
var TID_SHORT = 5;
var TID_DWORD = 6;
var TID_INT = 7;
var TID_BOOL = 8;
var TID_FLOAT = 9;
var TID_DOUBLE = 10;
var TID_BITFIELD = 11;
var TID_STRING = 12;
var TID_ARRAY = 13;
var TID_STRUCT = 14;
var TID_KEY = 15;
var TID_LINK = 16;

var AT_INTERNAL  = 1;
var AT_PROGRAM   = 2;
var AT_EVALUATED = 3;
var AT_PERIODIC  = 4;

function XMLHttpRequestGeneric()
{
   var request;
   try {
      request = new XMLHttpRequest(); // Firefox, Opera 8.0+, Safari
   }
   catch (e) {
      try {
         request = new ActiveXObject('Msxml2.XMLHTTP'); // Internet Explorer
      }
      catch (e) {
         try {
            request = new ActiveXObject('Microsoft.XMLHTTP');
         }
         catch (e) {
           alert('Your browser does not support AJAX!');
           return undefined;
         }
      }
   }

   return request;
}

var ODBUrlBase = "";

function ODBSetURL(url)
{
    ODBUrlBase = url;
}

function ODBSet(path, value, pwdname)
{
   var value, request, url;

   if (pwdname != undefined)
      pwd = prompt('Please enter password', '');
   else
      pwd = '';

   var request = XMLHttpRequestGeneric();

   url = ODBUrlBase + '?cmd=jset&odb=' + path + '&value=' + encodeURIComponent(value);

   if (pwdname != undefined)
      url += '&pnam=' + pwdname;

   request.open('GET', url, false);

   if (pwdname != undefined)
      request.setRequestHeader('Cookie', 'cpwd='+pwd);

   request.send(null);

   if (request.status != 200 || request.responseText != 'OK') 
      alert('ODBSet error:\nPath: '+path+'\nHTTP Status: '+request.status+'\nMessage: '+request.responseText+'\n'+document.location) ;
}

function ODBGet(path, format, defval, len, type)
{
   var request = XMLHttpRequestGeneric();

   var url = ODBUrlBase + '?cmd=jget&odb=' + path;
   if (format != undefined && format != '')
      url += '&format=' + format;
   request.open('GET', url, false);
   request.send(null);

   if (path.match(/[*]/)) {
      if (request.responseText == null)
         return null;
      if (request.responseText == '<DB_NO_KEY>') {
         url = '?cmd=jset&odb=' + path + '&value=' + defval + '&len=' + len + '&type=' + type;

         request.open('GET', url, false);
         request.send(null);
         return defval;
      } else {
         var array = request.responseText.split('\n');
         return array;
      }
   } else {
      if ((request.responseText == '<DB_NO_KEY>' ||
           request.responseText == '<DB_OUT_OF_RANGE>') && defval != undefined) {
         url = '?cmd=jset&odb=' + path + '&value=' + defval + '&len=' + len + '&type=' + type;

         request.open('GET', url, false);
         request.send(null);
         return defval;
      }
      return request.responseText.split('\n')[0];
   }
}

function ODBMGet(paths, callback, formats)
{
   var request = XMLHttpRequestGeneric();

   var url = ODBUrlBase + '?cmd=jget';
   for (var i=0 ; i<paths.length ; i++) {
      url += '&odb'+i+'='+paths[i];
      if (formats != undefined && formats != '')
         url += '&format'+i+'=' + formats[i];
   }

   if (callback != undefined) {
      request.onreadystatechange = function() 
         {
         if (request.readyState == 4) {
            if (request.status == 200) {
               var array = request.responseText.split('$#----#$\n');
               for (var i=0 ; i<array.length ; i++)
                  if (paths[i].match(/[*]/)) {
                     array[i] = array[i].split('\n');
                     array[i].length--;
                  } else
                     array[i] = array[i].split('\n')[0];
               callback(array);
            }
         }
      }
      request.open('GET', url, true);
   } else
      request.open('GET', url, false);
   request.send(null);

   if (callback == undefined) {
      var array = request.responseText.split('$#----#$\n');
      for (var i=0 ; i<array.length ; i++) {
         if (paths[i].match(/[*]/)) {
            array[i] = array[i].split('\n');
            array[i].length--;
         } else
            array[i] = array[i].split('\n')[0];
      }
      return array;
   }
}

function ODBGetRecord(path)
{
   var request = XMLHttpRequestGeneric();

   var url = ODBUrlBase + '?cmd=jget&odb=' + path + '&name=1';
   request.open('GET', url, false);
   request.send(null);
   return request.responseText;
}

function ODBExtractRecord(record, key)
{
   var array = record.split('\n');
   for (var i=0 ; i<array.length ; i++) {
      var ind = array[i].indexOf(':');
      if (ind > 0) {
         var k = array[i].substr(0, ind);
         if (k == key)
            return array[i].substr(ind+1, array[i].length);
      }
      var ind = array[i].indexOf('[');
      if (ind > 0) {
         var k = array[i].substr(0, ind);
         if (k == key) {
            var a = new Array();
            for (var j=0 ; ; j++,i++) {
               if (array[i].substr(0, ind) != key)
                  break;
               var k = array[i].indexOf(':');
               a[j] = array[i].substr(k+1, array[i].length);
            }
            return a;
         }
      }
   }
   return null;
}

function ODBKey(path)
{
   var request = XMLHttpRequestGeneric();

   var url = ODBUrlBase + '?cmd=jkey&odb=' + path;
   request.open('GET', url, false);
   request.send(null);
   if (request.responseText == null)
      return null;
   var res = request.responseText.split('\n');
   this.name = res[0];
   this.type = res[1];
   this.num_values = res[2];
   this.item_size = res[3];
   this.last_written = res[4];
}

function ODBCopy(path, format)
{
   var request = XMLHttpRequestGeneric();

   var url = ODBUrlBase + '?cmd=jcopy&odb=' + path;
   if (format != undefined && format != '')
      url += '&format=' + format;
   request.open('GET', url, false);
   request.send(null);
   return request.responseText;
}

/// \defgroup mjsonrpc_js JSON-RPC Javascript library (mjsonrpc_xxx)

var mjsonrpc_default_url = "";
var mjsonrpc_url = mjsonrpc_default_url;

function mjsonrpc_set_url(url)
{
   /// \ingroup mjsonrpc_js
   /// Change the URL of JSON-RPC server
   /// @param[in] url the new URL, i.e. "https://daqserver.example.com:8443" (string)
   /// @returns nothing
   mjsonrpc_url = url;
}

function mjsonrpc_send_request(req)
{
   /// \ingroup mjsonrpc_js
   /// Send JSON-RPC request(s) via HTTP POST. RPC response and error handling is done using the Javascript Promise mechanism:
   ///
   /// \code
   /// var req = mjsonrpc_make_request(method, params, id);
   /// mjsonrpc_send_request(req).then(function(rpc) {
   ///    var req    = rpc.request; // reference to the rpc request
   ///    var id     = rpc.id;      // rpc response id (should be same as req.id)
   ///    var result = rpc.result;  // rpc response result
   ///    ...
   /// }).catch(function(error) {
   ///    mjsonrpc_error_alert(error);
   /// });
   /// \endcode
   ///
   /// @param[in] req request object or an array of request objects (object or array of objects)
   /// @returns new Promise

   return new Promise(function(resolve, reject) {
      var xhr = new XMLHttpRequest();
      xhr.responseType = 'json';
      xhr.withCredentials = true;

      xhr.onreadystatechange = function()
      {
         //alert("XHR: ready state " + xhr.readyState + " status " + xhr.status);
         if (xhr.readyState == 4) {
            var exc = null;

            if (xhr.status == 200) {
               var have_response = false;
               try {
                  if (xhr.response) {
                     var response = xhr.response;
                     var error = response.error;
                     // alert("e " + JSON.stringify(xhr.response));
                     // (typeof xhr.response.error == 'undefined')
                     have_response = (error == null);
                  }
               } catch (xexc) {
                  // fall through
                  //alert("exception " + xexc);
                  exc = xexc;
               }

               if (have_response) {
                  var r = new Object;
                  r.request = req;
                  r.id = response.id;
                  r.result = response.result;
                  resolve(r);
                  return;
               }
            }

            var r = new Object;
            r.request = req;
            r.xhr = xhr;
            r.exception = exc;
            reject(r);
         }
      }

      xhr.open('POST', mjsonrpc_url + "?mjsonrpc");
      xhr.setRequestHeader('Content-Type', 'application/json');
      xhr.setRequestHeader('Accept', 'application/json');
      if (req == "send invalid json")
         xhr.send("invalid json");
      else
         xhr.send(JSON.stringify(req));
   });
}

function mjsonrpc_debug_alert(rpc) {
   /// \ingroup mjsonrpc_js
   /// Debug method to show RPC response
   /// @param[in] rpc object (object), see mjsonrpc_send_request()
   /// @returns nothing
   alert("mjsonrpc_debug_alert: method: \"" + rpc.request.method + "\", params: " + rpc.request.params + ", id: " + JSON.stringify(rpc.id) + ", response: " + JSON.stringify(rpc.result));
}

function mjsonrpc_decode_error(request, xhr, exc) {
   /// \ingroup mjsonrpc_js
   /// Convert RPC error status to human-readable string
   /// @param[in] request request object (object)
   /// @param[in] xhr request XHR object (object)
   /// @param[in] exc request exception object (object)
   /// @returns decoded error report (string)

   function is_network_error(xhr) {
      return xhr.readyState==4 && xhr.status==0;
   }
   function is_http_error(xhr) {
      return xhr.readyState==4 && xhr.status!=200;
   }
   function print_xhr(xhr) {
      return "readyState: " + xhr.readyState + ", HTTP status: " + xhr.status + " (" + xhr.statusText + ")";
   }
   function print_request(request) {
      return "method: \"" + request.method + "\", params: " + request.params + ", id: " + request.id;
   }

   if (is_network_error(xhr)) {
      return "network error: see javascript console, " + print_request(request);
   } else if (is_http_error(xhr)) {
      return "http error: " + print_xhr(xhr) + ", " + print_request(request);
   } else if (exc) {
      return "exception: " + exc + ", " + print_request(request);
   } else if (!xhr.response) {
      return "json-rpc error: null response, " + print_request(request);
   } else if (xhr.response.error) {
      return "json-rpc error: " + JSON.stringify(xhr.response.error) + ", " + print_request(request);
   } else {
      return "what happened?!?, " + print_request(request) + ", xhr: " + print_xhr(xhr) + ", exc: " + exc;
   }
}

function mjsonrpc_error_alert(error) {
   /// \ingroup mjsonrpc_js
   /// Handle all errors
   /// @param[in] error rejected promise error object (object)
   /// @returns nothing
<<<<<<< HEAD

=======
>>>>>>> 9ad97ffe
   if (error.request) {
      var s = mjsonrpc_decode_error(error.request, error.xhr, error.exception);
      alert("mjsonrpc_error_alert: " + s);
   } else {
      alert("mjsonroc_error_alert: " + error);
   }
}

function mjsonrpc_make_request(method, params, id)
{
   /// \ingroup mjsonrpc_js
   /// Creates a new JSON-RPC request object
   /// @param[in] method name of the RPC method (string)
   /// @param[in] params parameters of the RPC method (object)
   /// @param[in] id optional request id (see JSON-RPC specs) (object)
   /// @returns the request object (object)

   if (id == null)
      id = Date.now();

   var req = new Object();
   req.jsonrpc = "2.0"; // version
   req.method = method;
   if (typeof params == 'string') {
      req.params = JSON.parse(params);
   } else {
      req.params = params;
   }
   if (!req.params)
      req.params = null; // make sure we have "params", even if set to null or undefined
   req.id = id;

   return req;
}

function mjsonrpc_call(method, params, id)
{
   /// \ingroup mjsonrpc_js
   /// Creates a JSON-RPC request and sends it to mhttpd via HTTP POST.
   /// RPC response and error handling is done using the Javascript Promise mechanism:
   ///
   /// \code
   /// mjsonrpc_call(method, params, id).then(function(rpc) {
   ///    var req    = rpc.request; // reference to the rpc request
   ///    var id     = rpc.id;      // rpc response id (should be same as req.id)
   ///    var result = rpc.result;  // rpc response result
   ///    ...
   /// }).catch(function(error) {
   ///    mjsonrpc_error_alert(error);
   /// });
   /// \endcode
   /// @param[in] method name of the RPC method (string)
   /// @param[in] params parameters of the RPC method (object)
   /// @param[in] id optional request id (see JSON-RPC specs) (object)
   /// @returns new Promise

   var req = mjsonrpc_make_request(method, params, id);
   return mjsonrpc_send_request(req);
}

function mjsonrpc_start_program(name, id) {
   /// \ingroup mjsonrpc_js
   /// Start a MIDAS program
   ///
   /// RPC method: "start_program"
   ///
   /// \code
   /// mjsonrpc_start_program("logger").then(function(rpc) {
   ///    var req    = rpc.request; // reference to the rpc request
   ///    var id     = rpc.id;      // rpc response id (should be same as req.id)
   ///    var result = rpc.result;  // rpc response result
   ///    var status = rpc.result.status; // return status of ss_system(), see MIDAS JSON-RPC docs
   ///    ...
   /// }).catch(function(error) {
   ///    mjsonrpc_error_alert(error);
   /// });
   /// \endcode
   /// @param[in] name Name of program to start, should be same as the ODB entry "/Programs/name" (string)
   /// @param[in] id optional request id (see JSON-RPC specs) (object)
   /// @returns new Promise

   var req = new Object();
   req.name = name;
   return mjsonrpc_call("start_program", req, id);
}

function mjsonrpc_stop_program(name, unique, id) {
   /// \ingroup mjsonrpc_js
   /// Stop a MIDAS program via cm_shutdown()
   ///
   /// RPC method: "cm_shutdown"
   ///
   /// \code
   /// mjsonrpc_stop_program("logger").then(function(rpc) {
   ///    var req    = rpc.request; // reference to the rpc request
   ///    var id     = rpc.id;      // rpc response id (should be same as req.id)
   ///    var result = rpc.result;  // rpc response result
   ///    var status = rpc.result.status; // return status of cm_shutdown(), see MIDAS JSON-RPC docs and cm_shutdown() docs
   ///    ...
   /// }).catch(function(error) {
   ///    mjsonrpc_error_alert(error);
   /// });
   /// \endcode
   /// @param[in] name Name of program to stop (string)
   /// @param[in] unique bUnique argument to cm_shutdown() (bool)
   /// @param[in] id optional request id (see JSON-RPC specs) (object)
   /// @returns new Promise

   var req = new Object();
   req.name = name;
   req.unique = unique;
   return mjsonrpc_call("cm_shutdown", req, id);
}

function mjsonrpc_cm_exist(name, unique, id) {
   /// \ingroup mjsonrpc_js
   /// Stop a MIDAS program via cm_exist()
   ///
   /// RPC method: "cm_exist"
   ///
   /// @param[in] name Name of program to stop (string)
   /// @param[in] unique bUnique argument to cm_shutdown() (bool)
   /// @param[in] id optional request id (see JSON-RPC specs) (object)
   var req = new Object();
   req.name = name;
   req.unique = unique;
   return mjsonrpc_call("cm_exist", req, id);
}

<<<<<<< HEAD
=======
function mjsonrpc_al_reset_alarm(alarms, id) {
   /// \ingroup mjsonrpc_js
   /// Reset alarms
   ///
   /// RPC method: "al_reset_alarm"
   ///
   /// \code
   /// mjsonrpc_al_reset_alarm(["alarm1", "alarm2"]).then(function(rpc) {
   ///    var req    = rpc.request; // reference to the rpc request
   ///    var id     = rpc.id;      // rpc response id (should be same as req.id)
   ///    var result = rpc.result;  // rpc response result
   ///    ... result.status[0]; // status of al_reset_alarm() for 1st alarm
   ///    ... result.status[1]; // status of al_reset_alarm() for 2nd alarm
   /// }).catch(function(error) {
   ///    mjsonrpc_error_alert(error);
   /// });
   /// \endcode
   /// @param[in] alarms Array of alarm names (array of strings)
   /// @param[in] id optional request id (see JSON-RPC specs) (object)
   /// @returns new Promise
   ///
   var req = new Object();
   req.alarms = alarms;
   return mjsonrpc_call("al_reset_alarm", req, id);
}

function mjsonrpc_al_trigger_alarm(name, message, xclass, condition, type, id) {
   /// \ingroup mjsonrpc_js
   /// Reset alarms
   ///
   /// RPC method: "al_reset_alarm"
   ///
   /// \code
   /// mjsonrpc_al_reset_alarm(["alarm1", "alarm2"]).then(function(rpc) {
   ///    var req    = rpc.request; // reference to the rpc request
   ///    var id     = rpc.id;      // rpc response id (should be same as req.id)
   ///    var result = rpc.result;  // rpc response result
   ///    ... result.status[0]; // status of al_reset_alarm() for 1st alarm
   ///    ... result.status[1]; // status of al_reset_alarm() for 2nd alarm
   /// }).catch(function(error) {
   ///    mjsonrpc_error_alert(error);
   /// });
   /// \endcode
   /// @param[in] alarms Array of alarm names (array of strings)
   /// @param[in] id optional request id (see JSON-RPC specs) (object)
   /// @returns new Promise
   ///
   var req = new Object();
   req.name = name;
   req.message = message;
   req.class = xclass;
   req.condition = condition;
   req.type = type;
   return mjsonrpc_call("al_trigger_alarm", req, id);
}

>>>>>>> 9ad97ffe
function mjsonrpc_db_copy(paths, id) {
   /// \ingroup mjsonrpc_js
   /// Get a copy of ODB. Symlinks are not resolved, ODB path names are not converted to lower-case.
   ///
   /// Instead of this function, please use db_get_values() as a simple way to get easy to use ODB values.
   ///
   /// RPC method: "db_copy"
   ///
   /// \code
   /// mjsonrpc_db_copy(["/runinfo", "/equipment/foo"]).then(function(rpc) {
   ///    var req    = rpc.request; // reference to the rpc request
   ///    var id     = rpc.id;      // rpc response id (should be same as req.id)
   ///    var result = rpc.result;  // rpc response result
   ///    ... result.status[0]; // status of db_get_value() for /runinfo
   ///    ... result.status[1]; // status of db_get_value() for /equipment
   ///    var runinfo = result.data[0]; // javascript object representing the ODB runinfo structure
   ///    var equipment = result.data[1]; // javascript object representing /equipment/foo
   /// }).catch(function(error) {
   ///    mjsonrpc_error_alert(error);
   /// });
   /// \endcode
   /// @param[in] paths Array of ODB paths (array of strings)
   /// @param[in] id optional request id (see JSON-RPC specs) (object)
   /// @returns new Promise
   ///
   var req = new Object();
   req.paths = paths;
   return mjsonrpc_call("db_copy", req, id);
}

function mjsonrpc_db_get_values(paths, id) {
   /// \ingroup mjsonrpc_js
   /// Get values of ODB variables
   ///
   /// RPC method: "db_get_values"
   ///
   /// \code
   /// mjsonrpc_db_get_values(["/runinfo", "/equipment"]).then(function(rpc) {
   ///    var req    = rpc.request; // reference to the rpc request
   ///    var id     = rpc.id;      // rpc response id (should be same as req.id)
   ///    var result = rpc.result;  // rpc response result
   ///    ... result.status[0]; // status of db_get_value() for /runinfo
   ///    ... result.status[1]; // status of db_get_value() for /equipment
   ///    ... result.last_written[0]; // "last written" timestamp for /runinfo
   ///    ... result.last_written[1]; // "last written" timestamp for /equipment
   ///    var runinfo = result.data[0]; // javascript object representing the ODB runinfo structure
   ///    ... runinfo["run number"];    // access the run number, note: all ODB names should be in lower-case.
   ///    ... runinfo["run number/last_written"]; // "last_written" timestamp for the run number
   ///    ... result.data[1].foo.variables.bar;   // access /equipment/foo/variables/bar
   /// }).catch(function(error) {
   ///    mjsonrpc_error_alert(error);
   /// });
   /// \endcode
   /// @param[in] paths Array of ODB paths (array of strings)
   /// @param[in] id optional request id (see JSON-RPC specs) (object)
   /// @returns new Promise
   ///
   var req = new Object();
   req.paths = paths;
   return mjsonrpc_call("db_get_values", req, id);
}

function mjsonrpc_db_ls(paths, id) {
   /// \ingroup mjsonrpc_js
   /// Get list of contents of an ODB subdirectory, similar to odbedit command "ls -l". To get values of ODB variables, use db_get_values().
   ///
   /// RPC method: "db_ls"
   ///
   /// \code
   /// mjsonrpc_db_ls(["/alarms/alarms", "/equipment"]).then(function(rpc) {
   ///    var req    = rpc.request; // reference to the rpc request
   ///    var id     = rpc.id;      // rpc response id (should be same as req.id)
   ///    var result = rpc.result;  // rpc response result
   ///    ... result.status[0]; // status of db_copy_json_ls() for /alarms/alarms
   ///    ... result.status[1]; // status of db_copy_json_ls() for /equipment
   ///    var alarms = result.data[0]; // javascript object representing the contents of ODB /alarms/alarms
   ///    var equipment = result.data[1]; // javascript object representing the contents of ODB /equipment
   /// }).catch(function(error) {
   ///    mjsonrpc_error_alert(error);
   /// });
   /// \endcode
   /// @param[in] paths Array of ODB paths (array of strings)
   /// @param[in] id optional request id (see JSON-RPC specs) (object)
   /// @returns new Promise
   ///
   var req = new Object();
   req.paths = paths;
   return mjsonrpc_call("db_ls", req, id);
}

function mjsonrpc_db_resize(paths, new_lengths, id) {
   /// \ingroup mjsonrpc_js
   /// Change size of ODB arrays
   ///
   /// RPC method: "db_resize"
   ///
   /// \code
   /// mjsonrpc_db_resize(["/test/intarray1", "/test/dblarray2"], [10, 20]).then(function(rpc) {
   ///    var req    = rpc.request; // reference to the rpc request
   ///    var id     = rpc.id;      // rpc response id (should be same as req.id)
   ///    var result = rpc.result;  // rpc response result
   ///    ... result.status[0]; // status of db_set_num_values() for 1st path
   ///    ... result.status[1]; // status of db_set_num_values() for 2nd path
   /// }).catch(function(error) {
   ///    mjsonrpc_error_alert(error);
   /// });
   /// \endcode
   /// @param[in] paths Array of ODB paths (array of strings)
   /// @param[in] new_sizes Array of new sizes for each path (array of ints)
   /// @param[in] id optional request id (see JSON-RPC specs) (object)
   /// @returns new Promise
   ///
   var req = new Object();
   req.paths = paths;
   req.new_lengths = new_lengths;
   return mjsonrpc_call("db_resize", req, id);
}

function mjsonrpc_db_key(paths, id) {
   /// \ingroup mjsonrpc_js
   /// Get ODB keys
   ///
   /// RPC method: "db_key"
   ///
   /// \code
   /// mjsonrpc_db_key(["/test/intarray1", "/test/dblarray2"]).then(function(rpc) {
   ///    var req    = rpc.request; // reference to the rpc request
   ///    var id     = rpc.id;      // rpc response id (should be same as req.id)
   ///    var result = rpc.result;  // rpc response result
   ///    ... result.status[0]; // status of db_get_key() for 1st path
   ///    ... result.status[1]; // status of db_get_key() for 2nd path
   /// }).catch(function(error) {
   ///    mjsonrpc_error_alert(error);
   /// });
   /// \endcode
   /// @param[in] paths Array of ODB paths (array of strings)
   /// @param[in] id optional request id (see JSON-RPC specs) (object)
   /// @returns new Promise
   ///
   var req = new Object();
   req.paths = paths;
   return mjsonrpc_call("db_key", req, id);
}

function mjsonrpc_db_delete(paths, id) {
   /// \ingroup mjsonrpc_js
   /// Delete ODB entries
   ///
   /// RPC method: "db_delete"
   ///
   /// \code
   /// mjsonrpc_db_delete(["/test/test1", "/test/test2"]).then(function(rpc) {
   ///    var req    = rpc.request; // reference to the rpc request
   ///    var id     = rpc.id;      // rpc response id (should be same as req.id)
   ///    var result = rpc.result;  // rpc response result
   ///    ... result.status[0]; // status of db_delete() for 1st path
   ///    ... result.status[1]; // status of db_delete() for 2nd path
   /// }).catch(function(error) {
   ///    mjsonrpc_error_alert(error);
   /// });
   /// \endcode
   /// @param[in] paths Array of ODB paths (array of strings)
   /// @param[in] id optional request id (see JSON-RPC specs) (object)
   /// @returns new Promise
   ///
   var req = new Object();
   req.paths = paths;
   return mjsonrpc_call("db_delete", req, id);
}

function mjsonrpc_db_paste(paths, values, id) {
   /// \ingroup mjsonrpc_js
   /// Write values info ODB.
   ///
   /// RPC method: "db_paste"
   ///
   /// \code
   /// mjsonrpc_db_paste(["/runinfo/run number", "/equipment/foo/settings/bar"], [123,456]).then(function(rpc) {
   ///    var req    = rpc.request; // reference to the rpc request
   ///    var id     = rpc.id;      // rpc response id (should be same as req.id)
   ///    var result = rpc.result;  // rpc response result
   ///    ... result.status[0]; // status of db_set_value() for /runinfo
   ///    ... result.status[1]; // status of db_set_value() for /equipment
   /// }).catch(function(error) {
   ///    mjsonrpc_error_alert(error);
   /// });
   /// \endcode
   /// @param[in] paths Array of ODB paths (array of strings)
   /// @param[in] values Array of ODB values (array of anything)
   /// @param[in] id optional request id (see JSON-RPC specs) (object)
   /// @returns new Promise
   ///
   var req = new Object();
   req.paths = paths;
   req.values = values;
   return mjsonrpc_call("db_paste", req, id);
}

function mjsonrpc_db_create(paths, id) {
   /// \ingroup mjsonrpc_js
   /// Create ODB entries
   ///
   /// RPC method: "db_create"
   ///
   /// @param[in] paths Array of ODB entries to create (array of objects)
   /// @param[in] paths[i].path ODB path name to create (string)
   /// @param[in] paths[i].type TID_xxx data type (integer)
   /// @param[in] paths[i].array_length Optional array length (default is 1) (integer)
   /// @param[in] paths[i].string_length Optional string length (default is NAME_LENGTH) (integer)
   /// @param[in] id optional request id (see JSON-RPC specs) (object)
   /// @returns new Promise

   return mjsonrpc_call("db_create", paths, id);
}

function mjsonrpc_cm_msg(message, type, id) {
   /// \ingroup mjsonrpc_js
   /// Get values of ODB variables
   ///
   /// RPC method: "cm_msg1"
   ///
   /// \code
   /// mjsonrpc_cm_msg("this is a new message").then(function(rpc) {
   ///    var req    = rpc.request; // reference to the rpc request
   ///    var id     = rpc.id;      // rpc response id (should be same as req.id)
   ///    var status = rpc.result.status;  // return status of MIDAS cm_msg1()
   ///    ...
   /// }).catch(function(error) {
   ///    mjsonrpc_error_alert(error);
   /// });
   /// \endcode
   /// @param[in] message Text of midas message (string)
   /// @param[in] type optional message type, one of MT_xxx. Default is MT_INFO (integer)
   /// @param[in] id optional request id (see JSON-RPC specs) (object)
   /// @returns new Promise
   ///
   var req = new Object();
   req.message = message;
   if (type)
      req.type = type;
   return mjsonrpc_call("cm_msg1", req, id);
}

function ODBCall(url, callback)
{
   var request = XMLHttpRequestGeneric();
      
   if (callback != undefined) {
      request.onreadystatechange = function() 
         {
            if (request.readyState == 4) {
               if (request.status == 200) {
                  callback(request.responseText);
               }
            }
         }
      request.open('GET', url, true);
      request.send(null);
      return;
   }
   
   request.open('GET', url, false);
   request.send(null);
   return request.responseText;
}

function ODBMCopy(paths, callback, encoding)
{
   var url = ODBUrlBase + '?cmd=jcopy';
   for (var i=0 ; i<paths.length ; i++) {
      url += '&odb'+i+'='+encodeURIComponent(paths[i]);
   }

   if (encoding != undefined && encoding != '')
      url += '&encoding=' + encodeURIComponent(encoding);

   return ODBCall(url, callback);
}

function ODBMLs(paths, callback)
{
   var url = ODBUrlBase + '?cmd=jcopy&encoding=json-norecurse';
   for (var i=0 ; i<paths.length ; i++) {
      url += '&odb'+i+'='+encodeURIComponent(paths[i]);
   }

   return ODBCall(url, callback);
}

function ODBMCreate(paths, types, arraylengths, stringlengths, callback)
{
   var url = ODBUrlBase + '?cmd=jcreate';
   for (var i=0 ; i<paths.length ; i++) {
      url += '&odb'+i+'='+encodeURIComponent(paths[i]);
      url += '&type'+i+'='+encodeURIComponent(types[i]);
      if (arraylengths != undefined) {
         url += '&arraylen'+i+'='+encodeURIComponent(arraylengths[i]);
      }
      if (stringlengths != undefined) {
         url += '&strlen'+i+'='+encodeURIComponent(stringlengths[i]);
      }
   }
   return ODBCall(url, callback);
}

function ODBMResize(paths, arraylengths, stringlengths, callback)
{
   var url = ODBUrlBase + '?cmd=jresize';
   for (var i=0 ; i<paths.length ; i++) {
      url += '&odb'+i+'='+encodeURIComponent(paths[i]);
      url += '&arraylen'+i+'='+encodeURIComponent(arraylengths[i]);
      url += '&strlen'+i+'='+encodeURIComponent(stringlengths[i]);
   }
   return ODBCall(url, callback);
}

function ODBMRename(paths, names, callback)
{
   var url = ODBUrlBase + '?cmd=jrename';
   for (var i=0 ; i<paths.length ; i++) {
      url += '&odb'+i+'='+encodeURIComponent(paths[i]);
      url += '&name'+i+'='+encodeURIComponent(names[i]);
   }
   return ODBCall(url, callback);
}

function ODBMLink(paths, links, callback)
{
   var url = ODBUrlBase + '?cmd=jlink';
   for (var i=0 ; i<paths.length ; i++) {
      url += '&dest'+i+'='+encodeURIComponent(paths[i]);
      url += '&odb'+i+'='+encodeURIComponent(links[i]);
   }
   return ODBCall(url, callback);
}

function ODBMReorder(paths, indices, callback)
{
   var url = ODBUrlBase + '?cmd=jreorder';
   for (var i=0 ; i<paths.length ; i++) {
      url += '&odb'+i+'='+encodeURIComponent(paths[i]);
      url += '&index'+i+'='+encodeURIComponent(indices[i]);
   }
   return ODBCall(url, callback);
}

function ODBMKey(paths, callback)
{
   var url = ODBUrlBase + '?cmd=jkey&encoding=json';
   for (var i=0 ; i<paths.length ; i++) {
      url += '&odb'+i+'='+encodeURIComponent(paths[i]);
   }
   return ODBCall(url, callback);
}

function ODBMDelete(paths, callback)
{
   var url = ODBUrlBase + '?cmd=jdelete';
   for (var i=0 ; i<paths.length ; i++) {
      url += '&odb'+i+'='+encodeURIComponent(paths[i]);
   }
   return ODBCall(url, callback);
}

function ODBRpc_rev0(name, rpc, args)
{
   var request = XMLHttpRequestGeneric();

   var url = ODBUrlBase +  '?cmd=jrpc_rev0&name=' + name + '&rpc=' + rpc;
   for (var i = 2; i < arguments.length; i++) {
     url += '&arg'+(i-2)+'='+arguments[i];
   };
   request.open('GET', url, false);
   request.send(null);
   if (request.responseText == null)
      return null;
   this.reply = request.responseText.split('\n');
}

function ODBRpc_rev1(name, rpc, max_reply_length, args)
{
   var request = XMLHttpRequestGeneric();

   var url = ODBUrlBase + '?cmd=jrpc_rev1&name=' + name + '&rpc=' + rpc + '&max_reply_length=' + max_reply_length;
   for (var i = 3; i < arguments.length; i++) {
     url += '&arg'+(i-3)+'='+arguments[i];
   };
   request.open('GET', url, false);
   request.send(null);
   if (request.responseText == null)
      return null;
   return request.responseText;
}

function ODBRpc(program_name, command_name, arguments_string, callback, max_reply_length)
{
   var url = ODBUrlBase + '?cmd=jrpc';
   url += '&name=' + encodeURIComponent(program_name);
   url += '&rcmd=' + encodeURIComponent(command_name);
   url += '&rarg=' + encodeURIComponent(arguments_string);
   if (max_reply_length) {
      url += '&max_reply_length=' + encodeURIComponent(max_reply_length);
   }
   return ODBCall(url, callback);
}

function ODBGetMsg(facility, start, n)
{
   var request = XMLHttpRequestGeneric();

   var url = ODBUrlBase + '?cmd=jmsg&f='+facility+'&t=' + start+'&n=' + n;
   request.open('GET', url, false);
   request.send(null);

   if (n > 1 || n == 0) {
      var array = request.responseText.split('\n');
      while (array.length > 1 && array[array.length-1] == "")
         array = array.slice(0, array.length-1);
      return array;
   } else
      return request.responseText;
}

const MT_ERROR =  (1<<0);
const MT_INFO  =  (1<<1);
const MT_DEBUG =  (1<<2);
const MT_USER  =  (1<<3);
const MT_LOG   =  (1<<4);
const MT_TALK  =  (1<<5);
const MT_CALL  =  (1<<6);

function ODBGenerateMsg(type,facility,user,msg)
{
   var request = XMLHttpRequestGeneric();

   var url = ODBUrlBase + '?cmd=jgenmsg';
   url += '&type='+type;
   url += '&facility='+facility;
   url += '&user='+user;
   url += '&msg=' + encodeURIComponent(msg);
   request.open('GET', url, false);
   request.send(null);
   return request.responseText;
}

function ODBGetAlarms()
{
   var request = XMLHttpRequestGeneric();
   request.open('GET', ODBUrlBase + '?cmd=jalm', false);
   request.send(null);
   var a = request.responseText.split('\n');
   a.length = a.length-1;
   return a;
}

function ODBEdit(path)
{
   var value = ODBGet(encodeURIComponent(path));
   var new_value = prompt('Please enter new value', value);
   if (new_value != undefined) {
      ODBSet(encodeURIComponent(path), new_value);
      window.location.reload();
   }
}

function ODBFinishInlineEdit(p, path, bracket)
{
   var value;
 
   if (p.ODBsent == true)
      return;
   
   if (p.childNodes.length == 2)
      value = p.childNodes[1].value;
   else
      value = p.childNodes[0].value;

   ODBSet(encodeURIComponent(path), value);
   p.ODBsent = true;
   
   var link = document.createElement('a');
   if (value == "")
      value = "(empty)";
   link.innerHTML = value;
   link.href = path+"?cmd=Set";
   link.onclick = function(){ODBInlineEdit(p,path,bracket);return false;};
   link.onfocus = function(){ODBInlineEdit(p,path,bracket);};
   
   if (p.childNodes.length == 2)
      setTimeout(function(){p.appendChild(link);p.removeChild(p.childNodes[1])}, 10);
   else
      setTimeout(function(){p.appendChild(link);p.removeChild(p.childNodes[0])}, 10);
}

function ODBInlineEditKeydown(event, p, path, bracket)
{
   var keyCode = ('which' in event) ? event.which : event.keyCode;
   
   if (keyCode == 27) {
      /* cancel editing */
      p.ODBsent = true;

      var value = ODBGet(encodeURIComponent(path));
      var link = document.createElement('a');
      if (value == "")
         value = "(empty)";
      link.innerHTML = value;
      link.href = path+"?cmd=Set";
      link.onclick = function(){ODBInlineEdit(p,path,bracket);return false;};
      link.onfocus = function(){ODBInlineEdit(p,path,bracket);};
      
      if (p.childNodes.length == 2)
         setTimeout(function(){p.appendChild(link);p.removeChild(p.childNodes[1])}, 10);
      else
         setTimeout(function(){p.appendChild(link);p.removeChild(p.childNodes[0])}, 10);
   
      return false;
   }

   if (keyCode == 13) {
      ODBFinishInlineEdit(p, path, bracket);
      return false;
   }

   return true;
}

function ODBInlineEdit(p, odb_path, bracket)
{
   var cur_val = ODBGet(encodeURIComponent(odb_path));
   var size = cur_val.length+10;
   var index;
   
   p.ODBsent = false;
   var str = cur_val;
   var width = p.offsetWidth - 10;
   while (str.indexOf('"') >= 0)
      str = str.replace('"', '&quot;');

   if (odb_path.indexOf('[') > 0) {
      index = odb_path.substr(odb_path.indexOf('['));
      if (bracket == 0) {
         p.innerHTML = "<input type=\"text\" size=\""+size+"\" value=\""+str+"\" onKeydown=\"return ODBInlineEditKeydown(event, this.parentNode,\'"+odb_path+"\',"+bracket+");\" onBlur=\"ODBFinishInlineEdit(this.parentNode,\'"+odb_path+"\',"+bracket+");\" >";
         setTimeout(function(){p.childNodes[0].focus();p.childNodes[0].select();}, 10); // needed for Firefox
      } else {
         p.innerHTML = index+"&nbsp;<input type=\"text\" size=\""+size+"\" value=\""+str+"\" onKeydown=\"return ODBInlineEditKeydown(event, this.parentNode,\'"+odb_path+"\',"+bracket+");\" onBlur=\"ODBFinishInlineEdit(this.parentNode,\'"+odb_path+"\',"+bracket+");\" >";
         setTimeout(function(){p.childNodes[1].focus();p.childNodes[1].select();}, 10); // needed for Firefox
      }
   } else {
      
      p.innerHTML = "<input type=\"text\" size=\""+size+"\" value=\""+str+"\" onKeydown=\"return ODBInlineEditKeydown(event, this.parentNode,\'"+odb_path+"\',"+bracket+");\" onBlur=\"ODBFinishInlineEdit(this.parentNode,\'"+odb_path+"\',"+bracket+");\" >";

      setTimeout(function(){p.childNodes[0].focus();p.childNodes[0].select();}, 10); // needed for Firefox
   }
   
   p.style.width = width+"px";
}

/*---- mhttpd functions -------------------------------------*/

function mhttpd_disable_button(button)
{
   button.disabled = true;
}

function mhttpd_enable_button(button)
{
   button.disabled = false;
}

function mhttpd_hide_button(button)
{
   button.style.visibility = "hidden";
   button.style.display = "none";
}

function mhttpd_unhide_button(button)
{
   button.style.visibility = "visible";
   button.style.display = "";
}

function mhttpd_init_overlay(overlay)
{
   mhttpd_hide_overlay(overlay);

   // this element will hide the underlaying web page
   
   overlay.style.zIndex = 10;
   //overlay.style.backgroundColor = "rgba(0,0,0,0.5)"; /*dim the background*/
   overlay.style.backgroundColor = "white";
   overlay.style.position = "fixed";
   overlay.style.top = "0%";
   overlay.style.left = "0%";
   overlay.style.width = "100%";
   overlay.style.height = "100%";

   return overlay.children[0];
}

function mhttpd_hide_overlay(overlay)
{
   overlay.style.visibility = "hidden";
   overlay.style.display = "none";
}

function mhttpd_unhide_overlay(overlay)
{
   overlay.style.visibility = "visible";
   overlay.style.display = "";
}

function mhttpd_getParameterByName(name) {
    var match = RegExp('[?&]' + name + '=([^&]*)').exec(window.location.search);
    return match && decodeURIComponent(match[1].replace(/\+/g, ' '));
}

function mhttpd_navigation_bar(current_page)
{
   document.write("<div id=\"customHeader\">\n");
   document.write("</div>\n");

   document.write("<div>\n");
   document.write("<table class=\"navigationTable\">\n");
   document.write("<tr><td id=\"navigationTableButtons\">\n");
   document.write("</td></tr></table>\n\n");
   document.write("</div>\n");

   mjsonrpc_db_get_values(["/Custom/Header", "/Experiment/Menu Buttons"]).then(function(rpc) {
      var custom_header = rpc.result.data[0];
      //alert(custom_header);

      if (custom_header && custom_header.length > 0)
         document.getElementById("customHeader").innerHTML = custom_header;

      var buttons = rpc.result.data[1];
      //alert(buttons);

      if (buttons.length < 1)
         buttons = "Status, ODB, Messages, Chat, ELog, Alarms, Programs, History, MSCB, Sequencer, Config, Help";

      var b = buttons.split(",");

      var html = "";

      for (var i=0; i<b.length; i++) {
         var bb = b[i].trim();
         var cc = "navButton";
         if (bb == current_page)
            cc = "navButtonSel";
         html += "<input type=button name=cmd value=\""+bb+"\" class=\""+cc+"\" onclick=\"window.location.href=\'?cmd="+bb+"\';return false;\">\n";
      }
      document.getElementById("navigationTableButtons").innerHTML = html;
   }).catch(function(error) {
      mjsonrpc_error_alert(error);
   });
}

function mhttpd_page_footer()
{
   /*---- spacer for footer ----*/
   //document.write("<div class=\"push\"></div>\n");

   /*---- footer div ----*/
   document.write("<div id=\"footerDiv\" class=\"footerDiv\">\n");
   mjsonrpc_db_get_values(["/Experiment/Name"]).then(function(rpc) {
      document.getElementById("mhttpd_expt_name").innerHTML = "Experiment " + rpc.result.data[0];
   }).catch(function(error) {
      mjsonrpc_error_alert(error);
   });
   document.write("<div style=\"display:inline; float:left;\" id=\"mhttpd_expt_name\">Experiment %s</div>");
   document.write("<div style=\"display:inline;\"><a href=\"?cmd=Help\">Help</a></div>");
   document.write("<div style=\"display:inline; float:right;\" id=\"mhttpd_last_updated\">" + new Date + "</div>");
   document.write("</div>\n");
}

function mhttpd_create_page_handle_create(mouseEvent)
{
   var form = document.getElementsByTagName('form')[0];
   var path = form.elements['odb'].value;
   var type = form.elements['type'].value;
   var name = form.elements['value'].value;
   var arraylength = form.elements['index'].value;
   var stringlength = form.elements['strlen'].value;

   if (path == "/") path = "";

   if (name.length < 1) {
      alert("Name is too short");
      return false;
   }

   if (parseInt(arraylength) < 1) {
      alert("Bad array length: " + arraylength);
      return false;
   }

   if (parseInt(stringlength) < 1) {
      alert("Bad string length " + stringlength);
      return false;
   }

   var param = {};
   param.path = path + "/" + name;
   param.type = parseInt(type);
   if (arraylength>1)
      param.array_length = parseInt(arraylength);
   if (stringlength>0)
      param.string_length = parseInt(stringlength);

   mjsonrpc_db_create([param]).then(function(rpc) {
      var status = rpc.result.status[0];
      if (status == 311) {
         alert("ODB entry with this name already exists.");
      } else if (status != 1) {
         alert("db_create_key() error " + status + ", see MIDAS messages.");
      } else {
         location.search = ""; // reloads the document
      }
   }).catch(function(error) {
      mjsonrpc_error_alert(error);
      location.search = ""; // reloads the document
   });

   return false;
   
   var result = JSON.parse(ODBMCreate([ path + "/" + name ], [ type ], [ arraylength ], [ stringlength ]));

   if (result[0] == 311) {
      alert("ODB entry with this name already exists.");
   } else if (result[0] != 1) {
      alert("ODBMCreate() error " + result + ", and that's all we know.");
   } else {
      location.search = ""; // reloads the document
   }
   //window.reload();
   return false;
}

function mhttpd_create_page_handle_cancel(mouseEvent)
{
   location.search = ""; // reloads the document
   return false;
}

function mhttpd_delete_page_handle_delete(mouseEvent)
{
   var form = document.getElementsByTagName('form')[0];
   var path = form.elements['odb'].value;

   if (path == "/") path = "";

   var names = [];
   for (var i=0; ; i++) {
      var n = "name" + i;
      var v = form.elements[n];
      if (v == undefined) break;
      if (v == undefined) break;
      if (v.checked)
         names.push(path + "/" + v.value);
   }

   if (names.length < 1) {
      alert("Please select at least one ODB entry to delete.");
      return false;
   }

   //alert(names);

   var params = {};
   params.paths = names;
   mjsonrpc_call("db_delete", params).then(function(rpc) {
      var message = "";
      var status = rpc.result.status;
      //alert(JSON.stringify(status));
      for (var i=0; i<status.length; i++) {
         if (status[i] != 1) {
            message += "Cannot delete \"" + rpc.request.params.paths[i] + "\", db_delete_key() status " + status[i] + "\n";
         }
      }
      if (message.length > 0)
         alert(message);
      location.search = ""; // reloads the document
   }).catch(function(error) {
      mjsonrpc_error_alert(error);
      location.search = ""; // reloads the document
   });

   //location.search = ""; // reloads the document
   return false;

   var result = JSON.parse(ODBMDelete(names));

   location.search = ""; // reloads the document

   //window.reload();
   return false;
}

function mhttpd_delete_page_handle_cancel(mouseEvent)
{
   location.search = ""; // reloads the document
   return false;
}

<<<<<<< HEAD
var mhttpd_programs_page_update_timer_id;
var mhttpd_programs_start_stop_overlay;
var mhttpd_programs_start_stop_modal;
var mhttpd_programs_start_stop_timer_id;

function mhttpd_programs_start_stop_poll(msg, name, start_command, count)
{
   //msg.style.textAlign = "left";
   if (start_command) {
      msg.children[0].innerHTML = "Waiting for program \"" + name + "\" to start.";
      msg.children[1].innerHTML = "Start command: " + start_command;
   } else {
      msg.children[0].innerHTML = "Waiting for program \"" + name + "\" to stop.";
      msg.children[1].innerHTML = "";
   }
   mjsonrpc_cm_exist(name, false).then(function(rpc) {
      var done = false;
      if (start_command)
         done = (rpc.result.status == 1);
      else
         done = (rpc.result.status != 1);
      msg.children[2].innerHTML = "cm_exist() status: " + rpc.result.status + " done: " + done;
      msg.children[3].innerHTML = "Will try again: " + count;
      if (done) {
         //mhttpd_hide_overlay(mhttpd_programs_start_stop_overlay);
         //mhttpd_programs_page_update();
         if (start_command)
            msg.children[3].innerHTML = "Program started";
         else
            msg.children[3].innerHTML = "Program stopped";
      } else {
         if (count > 0) {
            mhttpd_programs_start_stop_timer_id = setTimeout(function() { mhttpd_programs_start_stop_poll(msg, name, start_command, count-1); }, 1000);
         } else {
            if (start_command)
               msg.children[3].innerHTML = "Timeout. Program cannot be started by MIDAS. Try to start it in a terminal, run: " + start_command;
            else
               msg.children[3].innerHTML = "Timeout. Program cannot be stopped by MIDAS. Try to kill it with \"kill -KILL\"";
         }
      }
   }).catch(function(error) {
      mjsonrpc_error_alert(error);
      mhttpd_hide_overlay(mhttpd_programs_start_stop_overlay);
   });
}

function mhttpd_programs_page_add_table_entry(table, name, start_command, colspan)
{
   function new_attribute(name, value)
   {
      var att = document.createAttribute(name);
      if (value)
         att.value = value;
      return att;
   }

   var tr = document.createElement("tr");
   tr.setAttributeNode(new_attribute("id", "program " + name));
   var td;
   var input;

   td = document.createElement("td");
   td.setAttributeNode(new_attribute("id", "program name " + name));
   td.setAttributeNode(new_attribute("align", "center"));
   td.setAttributeNode(new_attribute("colspan", colspan));
   td.innerHTML = "<a href='Programs/" + name + "'>"+name+"</a>";
   tr.appendChild(td);

   td = document.createElement("td");
   td.setAttributeNode(new_attribute("id", "program host " + name));
   td.setAttributeNode(new_attribute("align", "center"));
   tr.appendChild(td);

   td = document.createElement("td");
   td.setAttributeNode(new_attribute("id", "program alarm " + name));
   td.setAttributeNode(new_attribute("align", "center"));
   tr.appendChild(td);

   td = document.createElement("td");
   td.setAttributeNode(new_attribute("id", "program autorestart " + name));
   td.setAttributeNode(new_attribute("align", "center"));
   tr.appendChild(td);

   td = document.createElement("td");
   td.setAttributeNode(new_attribute("id", "program control " + name));

   var start_button = document.createElement("button");
   input = start_button;
   input.id = "start " + name;
   input.type = "button";
   input.innerHTML = "Start " + name;
   mhttpd_disable_button(input);
   input.onclick = function() {
      mhttpd_disable_button(start_button);
      mhttpd_unhide_overlay(mhttpd_programs_start_stop_overlay);
      //alert('Start!');
      mjsonrpc_start_program(name).then(function(rpc) {
         mhttpd_programs_start_stop_poll(mhttpd_programs_start_stop_modal, name, start_command, 10);
      }).catch(function(error) {
         mjsonrpc_error_alert(error);
         mhttpd_hide_overlay(mhttpd_programs_start_stop_overlay);
      });
   };

   td.appendChild(input);

   // need spacer beteen the buttons
   //td.appendChild("x&nbspx");

   var stop_button = document.createElement("button");
   input = stop_button;
   input.id = "stop " + name;
   input.type = "button";
   input.innerHTML = "Stop " + name;
   mhttpd_disable_button(input);
   input.onclick = function() {
      mhttpd_disable_button(stop_button);
      mhttpd_unhide_overlay(mhttpd_programs_start_stop_overlay);
      //alert('Stop!');
      mjsonrpc_stop_program(name, false).then(function(rpc) {
         mhttpd_programs_start_stop_poll(mhttpd_programs_start_stop_modal, name, null, 10);
      }).catch(function(error) {
         mjsonrpc_error_alert(error);
         mhttpd_hide_overlay(mhttpd_programs_start_stop_overlay);
      });
   };

   td.appendChild(input);

   tr.appendChild(td);

   table.appendChild(tr);

   return tr;
}

function mhttpd_programs_page_callback(rpc)
{
   document.getElementById('updateStatus').innerHTML = "Processing new data...";

   function set_text(dom_prefix, item, value)
   {
      var e = document.getElementById(dom_prefix + item);
      if (e) e.innerHTML = value;
   }

   function set_color(dom_prefix, item, value)
   {
      var e = document.getElementById(dom_prefix + item);
      if (e) e.style.backgroundColor = value;
   }

   function set_class(dom_prefix, item, value)
   {
      var e = document.getElementById(dom_prefix + item);
      if (e) e.className = value;
   }

   function find_client(clients, name)
   {
      var found;
      var name_lc = name.toLowerCase(name);
      for (var key in clients) {
         var cname = clients[key].name;
         var cname_lc =  cname.toLowerCase();
         var same_name = (cname_lc == name_lc);
         var matching_name = false;

         if (!same_name) {
            var n = cname_lc.search(name_lc);
            if (n==0) {
               matching_name = true;
               // FIXME: check that remaining text is all numbers: for "odbedit", match "odbedit111", but not "odbeditxxx"
            }
         }

         if (same_name || matching_name) {
            if (!found)
               found = new Array();
            found.push(key);
         }
      }
      return found;
   }

   //alert("Hello: " + JSON.stringify(r));

   var programs = rpc.result.data[0];
   var clients  = rpc.result.data[1];
   var alarms   = rpc.result.data[2];

   for (var name in programs) {
      var e = document.getElementById("program " + name);
      var required = programs[name].required;
      var xclients = find_client(clients, name);
      //alert("name " + name + " clients: " + JSON.stringify(xclients));
      if (required || xclients) {
         var start_command = programs[name]["start command"];

         if (!e) {
            e = mhttpd_programs_page_add_table_entry(document.getElementById("xstripeList"), name, start_command, 1);
         }

         e.style.display = '';

         if (xclients) {
            var s = "";
            for (var i=0; i<xclients.length; i++) {
               var key = xclients[i];
               var host = clients[key].host;
               if (host) {
                  if (s.length > 0)
                     s += "<br>";
                  s += "<a href='/System/Clients/"+key+"'>"+host+"</a>";
               }
            }
            set_text("program host ", name, s);
            set_class("program host ", name, "greenLight");
            // enable start/stop buttons
            var e = document.getElementById("start " + name);
            if (e) {
               mhttpd_disable_button(e);
               mhttpd_hide_button(e);
            }
            var e = document.getElementById("stop " + name);
            if (e) {
               mhttpd_enable_button(e);
               mhttpd_unhide_button(e);
            }
         } else {
            set_text("program host ", name, "Not running");
            set_class("program host ", name, "redLight");
            // enable start/stop buttons
            var e = document.getElementById("start " + name);
            if (e && start_command) {
               mhttpd_enable_button(e);
               mhttpd_unhide_button(e);
            }
            var e = document.getElementById("stop " + name);
            if (e) {
               mhttpd_disable_button(e);
               mhttpd_hide_button(e);
            }
         }

         var alarm_class = programs[name]["alarm class"];
         if (alarm_class.length > 0) {
            set_text("program alarm ", name, "<a href='Alarms/Classes/"+ alarm_class + "'>" + alarm_class + "</a>");
            set_class("program alarm ", name, "yellowLight");
         } else {
            set_text("program alarm ", name, "-");
         }

         if (programs[name]["auto restart"])
            set_text("program autorestart ", name, "Yes");
         else
            set_text("program autorestart ", name, "No");
      } else {
         if (e) {
            e.style.display = 'none';
         }
      }
   }

   document.getElementById('mhttpd_last_updated').innerHTML = new Date;
   document.getElementById('updateStatus').innerHTML = "";
}

function mhttpd_programs_page_update()
{
   var paths = [ "/Programs", "/System/Clients", "/Alarms" ];
   document.getElementById('updateStatus').innerHTML = "Requesting new data...";
   mjsonrpc_db_get_values(paths).then(function(rpc) {
      mhttpd_programs_page_callback(rpc);
   }).catch(function(error) {
      document.getElementById('updateStatus').innerHTML = "RPC error...";
   });
   document.getElementById('updateStatus').innerHTML = "Waiting for new data...";
}

function mhttpd_programs_page_update_periodic()
{
   clearTimeout(mhttpd_programs_page_update_timer_id);
   var update_period = 1000;
   mhttpd_programs_page_update();
   mhttpd_programs_page_update_timer_id = setTimeout('mhttpd_programs_page_update_periodic()', update_period);
}

function mhttpd_programs_page()
{
   // this is called when the "programs" page is loaded

   mhttpd_navigation_bar("Programs");

   document.write("<td><input type=button value=\'Refresh now\' onClick=\'mhttpd_programs_page_update();\'></input> <tt id='lastUpdated'>lastUpdated</tt> <tt id='updateStatus'>updateStatus</tt></td>\n");

   document.write("<div id=\"mhttpd_programs_start_stop_overlay\">\n");
   document.write("<div>\n");
   document.write("<p>text1</p>\n");
   document.write("<p>text2</p>\n");
   document.write("<p>text3</p>\n");
   document.write("<p>text4</p>\n");
   document.write("<input type=button value=\'Close overlay\' onClick=\'clearTimeout(mhttpd_programs_start_stop_timer_id); mhttpd_hide_overlay(mhttpd_programs_start_stop_overlay); mhttpd_programs_page_update();\'></input>\n");
   document.write("</div>\n");
   document.write("</div>\n");
   
   document.write("<table class=\"subStatusTable\" id=\"xstripeList\">\n");
   document.write("<tr><td colspan=5 class=\"subStatusTitle\">Programs</td></tr>");
   document.write("<tr class=\"titleRow\"><th>Program<th>Running on host<th>Alarm class<th>Autorestart<th>Commands</tr>\n");
   document.write("</table>\n");

   mhttpd_programs_start_stop_overlay = document.getElementById("mhttpd_programs_start_stop_overlay");
   mhttpd_programs_start_stop_modal = mhttpd_init_overlay(mhttpd_programs_start_stop_overlay);
   //mhttpd_unhide_overlay(mhttpd_programs_start_stop_overlay);

   document.write("<script>mhttpd_programs_page_update_periodic();</script>\n");
   mhttpd_page_footer();
}

=======
>>>>>>> 9ad97ffe
/*---- message functions -------------------------------------*/

var facility;
var first_tstamp = 0;
var last_tstamp = 0;
var end_of_messages = false;
var n_messages = 0;

function msg_load(f)
{
   facility = f;
   var msg = ODBGetMsg(facility, 0, 100);
   msg_append(msg);
   if (isNaN(last_tstamp))
      end_of_messages = true;
   
   // set message window height to fit browser window
   mf = document.getElementById('messageFrame');
   mf.style.height = window.innerHeight-findPos(mf)[1]-4;
   
   // check for new messages and end of scroll
   window.setTimeout(msg_extend, 1000);
}

function msg_prepend(msg)
{
   var mf = document.getElementById('messageFrame');
   
   for(i=0 ; i<msg.length ; i++) {
      var line = msg[i];
      var t = parseInt(line);
      
      if (line.indexOf(" ") && (t>0 || t==-1))
         line = line.substr(line.indexOf(" ")+1);
      var e = document.createElement("p");
      e.className = "messageLine";
      e.appendChild(document.createTextNode(line));
      
      if (e.innerHTML == mf.childNodes[2+i].innerHTML)
         break;
      mf.insertBefore(e, mf.childNodes[2+i]);
      first_tstamp = t;
      n_messages++;
      
      if (line.search("ERROR]") > 0) {
         e.style.backgroundColor = "red";
         e.style.color = "white";
      } else {
         e.style.backgroundColor = "yellow";
         e.age = new Date()/1000;
         e.style.setProperty("-webkit-transition", "background-color 3s");
         e.style.setProperty("transition", "background-color 3s");
      }
      
   }
}

function msg_append(msg)
{
   var mf = document.getElementById('messageFrame');
   
   for(i=0 ; i<msg.length ; i++) {
      var line = msg[i];
      var t = parseInt(line);
      
      if (t != -1 && t > first_tstamp)
         first_tstamp = t;
      if (t != -1 && (last_tstamp == 0 || t < last_tstamp))
         last_tstamp = t;
      if (line.indexOf(" ") && (t>0 || t==-1))
         line = line.substr(line.indexOf(" ")+1);
      var e = document.createElement("p");
      e.className = "messageLine";
      e.appendChild(document.createTextNode(line));
      if (line.search("ERROR]") > 0) {
         e.style.backgroundColor = "red";
         e.style.color = "white";
      }

      mf.appendChild(e);
      n_messages++;
   }
}

function findPos(obj) {
   var curleft = curtop = 0;
   if (obj.offsetParent) {
      do {
         curleft += obj.offsetLeft;
         curtop += obj.offsetTop;
         } while (obj = obj.offsetParent);
      return [curleft,curtop];
   }
}

function msg_extend()
{
   // set message window height to fit browser window
   mf = document.getElementById('messageFrame');
   mf.style.height = window.innerHeight-findPos(mf)[1]-4;

   // if scroll bar is close to end, append messages
   if (mf.scrollHeight-mf.scrollTop-mf.clientHeight < 2000) {
      if (!end_of_messages) {
         
         if (last_tstamp > 0) {
            var msg = ODBGetMsg(facility, last_tstamp-1, 100);
            if (msg[0] == "")
               end_of_messages = true;
            if (!end_of_messages) {
               msg_append(msg);
            }
         } else {
            // in non-timestamped mode, simple load full message list
            var msg = ODBGetMsg(facility, 0, n_messages+100);
            n_messages = 0;

            var mf = document.getElementById('messageFrame');
            for (i=mf.childNodes.length-1 ; i>1 ; i--)
               mf.removeChild(mf.childNodes[i]);
            msg_append(msg);
         }
      }
   }
   
   // check for new message if time stamping is on
   if (first_tstamp) {
      var msg = ODBGetMsg(facility, first_tstamp, 0);
      msg_prepend(msg);
   }
   
   // remove color of elements
   for (i=2 ; i<mf.childNodes.length ; i++) {
      if (mf.childNodes[i].age != undefined) {
         t = new Date()/1000;
         if (t > mf.childNodes[i].age + 5)
            mf.childNodes[i].style.backgroundColor = "";
      }
   }
   window.setTimeout(msg_extend, 1000);
}

/*---- alarm functions -------------------------------------*/

function alarm_load()
{
    // hide speak button if browser does not support
    try {
	u = new SpeechSynthesisUtterance("Hello");
    } catch (err) {
	document.getElementById('aspeak').style.display = 'none';
	document.getElementById('aspeakLabel').style.display = 'none';
    }
    
    // get options from local storage
    if (typeof(Storage) !== "undefined") {
	if (sessionStorage.alarmSpeak === undefined) 
	    sessionStorage.alarmSpeak = "1";
        document.getElementById("aspeak").checked = (sessionStorage.alarmSpeak == "1");
    }
}

function aspeak_click(t)
{
   if (typeof(Storage) !== "undefined") {
      if (t.checked)
         sessionStorage.alarmSpeak = "1";
      else
         sessionStorage.alarmSpeak = "0";
   }
      
}

function alarm_speak(t)
{
    if (typeof(Storage) !== "undefined") {
	if (sessionStorage.alarmSpeak == "1")  {
	    u = new SpeechSynthesisUtterance(t);
	    window.speechSynthesis.speak(u);
	    }
    } 
}

/*---- chat functions -------------------------------------*/

function chat_kp(e)
{
   key = (e.which) ? e.which : event.keyCode;
   if (key == '13') {
      chat_send();
      return false;
   }
   return true;
}

function rb()
{
   n = document.getElementById('name');
   n.style.backgroundColor = "";
}

function speak_click(t)
{
   if (typeof(Storage) !== "undefined") {
      if (t.checked)
         sessionStorage.chatSpeak = "1";
      else
         sessionStorage.chatSpeak = "0";
   }
      
}

function chat_send()
{
   // check for name
   n = document.getElementById('name');
   if (n.value == "") {
      n.style.backgroundColor = "#FF8080";
      n.style.setProperty("-webkit-transition", "background-color 400ms");
      n.style.setProperty("transition", "background-color 400ms");
      window.setTimeout(rb, 200);
      n.focus();

   } else {
      m = document.getElementById('text');
      
      ODBGenerateMsg(MT_USER, "chat", n.value, m.value);
      
      // store name to local storage
      if (typeof(Storage) !== "undefined")
         sessionStorage.chatName = n.value;

      m.value = "";
      m.focus();
   }
}

function chat_load()
{
   var msg = ODBGetMsg("chat", 0, 100);
   chat_append(msg);
   if (isNaN(last_tstamp))
      end_of_messages = true;
   
   // hide speak button if browser does not support
   try {
      u = new SpeechSynthesisUtterance("Hello");
   } catch (err) {
      document.getElementById('speak').style.display = 'none';
      document.getElementById('speakLabel').style.display = 'none';
   }
   
   // get options from local storage
   if (typeof(Storage) !== "undefined") {
      if (sessionStorage.chatName != undefined)
         document.getElementById('name').value = sessionStorage.chatName;
      if (sessionStorage.chatSpeak != undefined)
         document.getElementById('speak').checked = (sessionStorage.chatSpeak == "1");

   }
   
   chat_reformat();
   
   // check for new messages and end of scroll
   window.setTimeout(chat_extend, 1000);
}

function chat_format(line)
{
   var t = parseInt(line);
   
   if (line.indexOf(" ") && (t>0 || t==-1))
      line = line.substr(line.indexOf(" ")+1);
   
   var name = line.substr(line.indexOf("[")+1, line.indexOf(",")-line.indexOf("[")-1);
   var text = line.substr(line.indexOf("]")+2);
   var time = line.substr(0, 8);
   var date = line.substr(13, 10);
   var e = document.createElement("div");
   
   if (name == document.getElementById('name').value)
      e.className = "chatBubbleMine";
   else
      e.className = "chatBubbleTheirs";
   
   var d1 = document.createElement("div");
   var d2 = document.createElement("div");
   d1.className = "chatName";
   d2.className = "chatMsg";
   d1.appendChild(document.createTextNode(""));
   
   now = new Date();
   if (now.getDate() == parseInt(date.substr(8, 2)))
      d1.innerHTML = name + '&nbsp;(' + time + ')';
   else
      d1.innerHTML = name + '&nbsp;(' + time + '&nbsp;' + date + ')';
   d2.appendChild(document.createTextNode(text));
   e.appendChild(d1);
   e.appendChild(d2);
   
   return e;
}

function chat_prepend(msg)
{
   var mf = document.getElementById('messageFrame');
   
   for(i=0 ; i<msg.length ; i++) {
      var line = msg[i];
      var t = parseInt(line);
      
      var e = chat_format(line);
      
      // stop if this message is already in the list
      if (e.innerHTML == mf.childNodes[2+i*2].innerHTML)
         break;
      
      // insert message
      mf.insertBefore(e, mf.childNodes[2+i*2]);
      
      // insert div element to clear floating
      var d = document.createElement("div");
      d.style.clear = "both";
      mf.insertBefore(d, mf.childNodes[3+i*2]);

      // speak message if checkbox on
      if (document.getElementById('speak').checked && e.className != "chatBubbleMine") {
         u=new SpeechSynthesisUtterance(line.substr(line.indexOf("]")+2));
         window.speechSynthesis.speak(u);
      }
      
      first_tstamp = t;
      n_messages++;
      
      // fading background
      if (e.className == "chatBubbleTheirs") {
         e.style.backgroundColor = "yellow";
         e.age = new Date()/1000;
         e.style.setProperty("-webkit-transition", "background-color 3s");
         e.style.setProperty("transition", "background-color 3s");
      } else {
         e.style.backgroundColor = "#80FF80";
         e.age = new Date()/1000 - 4;
         e.style.setProperty("-webkit-transition", "background-color 3s");
         e.style.setProperty("transition", "background-color 3s");
      }
   }
}

function chat_append(msg)
{
   var mf = document.getElementById('messageFrame');
   
   for(i=0 ; i<msg.length ; i++) {
      
      if (msg[i] == "")
         continue;
      var t = parseInt(msg[i]);
      if (t != -1 && t > first_tstamp)
         first_tstamp = t;
      if (t != -1 && (last_tstamp == 0 || t < last_tstamp))
         last_tstamp = t;

      mf.appendChild(chat_format(msg[i]));
      
      var d = document.createElement("div");
      d.style.clear = "both";
      mf.appendChild(d);
      
      n_messages++;
   }
}

function chat_reformat()
{
   // set message window height to fit browser window
   mf = document.getElementById('messageFrame');
   mf.style.height = window.innerHeight-findPos(mf)[1]-4;

   // check for reformat of messages if name is given
   for (i=2 ; i<mf.childNodes.length ; i+=2) {
      var b = mf.childNodes[i];
      
      var n = b.childNodes[0].innerHTML;
      if (n.indexOf('&'))
         n = n.substr(0, n.indexOf('&'));
      
      if (n == document.getElementById('name').value)
         b.className = "chatBubbleMine";
      else
         b.className = "chatBubbleTheirs";
   }
}

function chat_extend()
{
   // if scroll bar is close to end, append messages
   mf = document.getElementById('messageFrame');
   if (mf.scrollHeight-mf.scrollTop-mf.clientHeight < 2000) {
      if (!end_of_messages) {
         
         if (last_tstamp > 0) {
            var msg = ODBGetMsg("chat", last_tstamp-1, 100);
            if (msg[0] == "")
               end_of_messages = true;
            if (!end_of_messages) {
               chat_append(msg);
            }
         } else {
            // in non-timestamped mode, simple load full message list
            var msg = ODBGetMsg("chat", 0, n_messages+100);
            n_messages = 0;
            
            var mf = document.getElementById('messageFrame');
            for (i=mf.childNodes.length-1 ; i>1 ; i--)
               mf.removeChild(mf.childNodes[i]);
            chat_append(msg);
         }
      }
   }

   chat_reformat();
   
   // check for new message if time stamping is on
   if (first_tstamp) {
      var msg = ODBGetMsg("chat", first_tstamp, 0);
      chat_prepend(msg);
   }
   
   // remove color of elements
   for (i=2 ; i<mf.childNodes.length ; i++) {
      if (mf.childNodes[i].age != undefined) {
         t = new Date()/1000;
         if (mf.childNodes[i].age != undefined) {
            if (t > mf.childNodes[i].age + 5)
               mf.childNodes[i].style.backgroundColor = "";
         }
      }
   }
   window.setTimeout(chat_extend, 1000);
}

/* emacs
 * Local Variables:
 * tab-width: 8
 * c-basic-offset: 3
 * js-indent-level: 3
 * indent-tabs-mode: nil
 * End:
 */<|MERGE_RESOLUTION|>--- conflicted
+++ resolved
@@ -374,10 +374,6 @@
    /// Handle all errors
    /// @param[in] error rejected promise error object (object)
    /// @returns nothing
-<<<<<<< HEAD
-
-=======
->>>>>>> 9ad97ffe
    if (error.request) {
       var s = mjsonrpc_decode_error(error.request, error.xhr, error.exception);
       alert("mjsonrpc_error_alert: " + s);
@@ -507,8 +503,6 @@
    return mjsonrpc_call("cm_exist", req, id);
 }
 
-<<<<<<< HEAD
-=======
 function mjsonrpc_al_reset_alarm(alarms, id) {
    /// \ingroup mjsonrpc_js
    /// Reset alarms
@@ -565,7 +559,6 @@
    return mjsonrpc_call("al_trigger_alarm", req, id);
 }
 
->>>>>>> 9ad97ffe
 function mjsonrpc_db_copy(paths, id) {
    /// \ingroup mjsonrpc_js
    /// Get a copy of ODB. Symlinks are not resolved, ODB path names are not converted to lower-case.
@@ -1371,328 +1364,6 @@
    return false;
 }
 
-<<<<<<< HEAD
-var mhttpd_programs_page_update_timer_id;
-var mhttpd_programs_start_stop_overlay;
-var mhttpd_programs_start_stop_modal;
-var mhttpd_programs_start_stop_timer_id;
-
-function mhttpd_programs_start_stop_poll(msg, name, start_command, count)
-{
-   //msg.style.textAlign = "left";
-   if (start_command) {
-      msg.children[0].innerHTML = "Waiting for program \"" + name + "\" to start.";
-      msg.children[1].innerHTML = "Start command: " + start_command;
-   } else {
-      msg.children[0].innerHTML = "Waiting for program \"" + name + "\" to stop.";
-      msg.children[1].innerHTML = "";
-   }
-   mjsonrpc_cm_exist(name, false).then(function(rpc) {
-      var done = false;
-      if (start_command)
-         done = (rpc.result.status == 1);
-      else
-         done = (rpc.result.status != 1);
-      msg.children[2].innerHTML = "cm_exist() status: " + rpc.result.status + " done: " + done;
-      msg.children[3].innerHTML = "Will try again: " + count;
-      if (done) {
-         //mhttpd_hide_overlay(mhttpd_programs_start_stop_overlay);
-         //mhttpd_programs_page_update();
-         if (start_command)
-            msg.children[3].innerHTML = "Program started";
-         else
-            msg.children[3].innerHTML = "Program stopped";
-      } else {
-         if (count > 0) {
-            mhttpd_programs_start_stop_timer_id = setTimeout(function() { mhttpd_programs_start_stop_poll(msg, name, start_command, count-1); }, 1000);
-         } else {
-            if (start_command)
-               msg.children[3].innerHTML = "Timeout. Program cannot be started by MIDAS. Try to start it in a terminal, run: " + start_command;
-            else
-               msg.children[3].innerHTML = "Timeout. Program cannot be stopped by MIDAS. Try to kill it with \"kill -KILL\"";
-         }
-      }
-   }).catch(function(error) {
-      mjsonrpc_error_alert(error);
-      mhttpd_hide_overlay(mhttpd_programs_start_stop_overlay);
-   });
-}
-
-function mhttpd_programs_page_add_table_entry(table, name, start_command, colspan)
-{
-   function new_attribute(name, value)
-   {
-      var att = document.createAttribute(name);
-      if (value)
-         att.value = value;
-      return att;
-   }
-
-   var tr = document.createElement("tr");
-   tr.setAttributeNode(new_attribute("id", "program " + name));
-   var td;
-   var input;
-
-   td = document.createElement("td");
-   td.setAttributeNode(new_attribute("id", "program name " + name));
-   td.setAttributeNode(new_attribute("align", "center"));
-   td.setAttributeNode(new_attribute("colspan", colspan));
-   td.innerHTML = "<a href='Programs/" + name + "'>"+name+"</a>";
-   tr.appendChild(td);
-
-   td = document.createElement("td");
-   td.setAttributeNode(new_attribute("id", "program host " + name));
-   td.setAttributeNode(new_attribute("align", "center"));
-   tr.appendChild(td);
-
-   td = document.createElement("td");
-   td.setAttributeNode(new_attribute("id", "program alarm " + name));
-   td.setAttributeNode(new_attribute("align", "center"));
-   tr.appendChild(td);
-
-   td = document.createElement("td");
-   td.setAttributeNode(new_attribute("id", "program autorestart " + name));
-   td.setAttributeNode(new_attribute("align", "center"));
-   tr.appendChild(td);
-
-   td = document.createElement("td");
-   td.setAttributeNode(new_attribute("id", "program control " + name));
-
-   var start_button = document.createElement("button");
-   input = start_button;
-   input.id = "start " + name;
-   input.type = "button";
-   input.innerHTML = "Start " + name;
-   mhttpd_disable_button(input);
-   input.onclick = function() {
-      mhttpd_disable_button(start_button);
-      mhttpd_unhide_overlay(mhttpd_programs_start_stop_overlay);
-      //alert('Start!');
-      mjsonrpc_start_program(name).then(function(rpc) {
-         mhttpd_programs_start_stop_poll(mhttpd_programs_start_stop_modal, name, start_command, 10);
-      }).catch(function(error) {
-         mjsonrpc_error_alert(error);
-         mhttpd_hide_overlay(mhttpd_programs_start_stop_overlay);
-      });
-   };
-
-   td.appendChild(input);
-
-   // need spacer beteen the buttons
-   //td.appendChild("x&nbspx");
-
-   var stop_button = document.createElement("button");
-   input = stop_button;
-   input.id = "stop " + name;
-   input.type = "button";
-   input.innerHTML = "Stop " + name;
-   mhttpd_disable_button(input);
-   input.onclick = function() {
-      mhttpd_disable_button(stop_button);
-      mhttpd_unhide_overlay(mhttpd_programs_start_stop_overlay);
-      //alert('Stop!');
-      mjsonrpc_stop_program(name, false).then(function(rpc) {
-         mhttpd_programs_start_stop_poll(mhttpd_programs_start_stop_modal, name, null, 10);
-      }).catch(function(error) {
-         mjsonrpc_error_alert(error);
-         mhttpd_hide_overlay(mhttpd_programs_start_stop_overlay);
-      });
-   };
-
-   td.appendChild(input);
-
-   tr.appendChild(td);
-
-   table.appendChild(tr);
-
-   return tr;
-}
-
-function mhttpd_programs_page_callback(rpc)
-{
-   document.getElementById('updateStatus').innerHTML = "Processing new data...";
-
-   function set_text(dom_prefix, item, value)
-   {
-      var e = document.getElementById(dom_prefix + item);
-      if (e) e.innerHTML = value;
-   }
-
-   function set_color(dom_prefix, item, value)
-   {
-      var e = document.getElementById(dom_prefix + item);
-      if (e) e.style.backgroundColor = value;
-   }
-
-   function set_class(dom_prefix, item, value)
-   {
-      var e = document.getElementById(dom_prefix + item);
-      if (e) e.className = value;
-   }
-
-   function find_client(clients, name)
-   {
-      var found;
-      var name_lc = name.toLowerCase(name);
-      for (var key in clients) {
-         var cname = clients[key].name;
-         var cname_lc =  cname.toLowerCase();
-         var same_name = (cname_lc == name_lc);
-         var matching_name = false;
-
-         if (!same_name) {
-            var n = cname_lc.search(name_lc);
-            if (n==0) {
-               matching_name = true;
-               // FIXME: check that remaining text is all numbers: for "odbedit", match "odbedit111", but not "odbeditxxx"
-            }
-         }
-
-         if (same_name || matching_name) {
-            if (!found)
-               found = new Array();
-            found.push(key);
-         }
-      }
-      return found;
-   }
-
-   //alert("Hello: " + JSON.stringify(r));
-
-   var programs = rpc.result.data[0];
-   var clients  = rpc.result.data[1];
-   var alarms   = rpc.result.data[2];
-
-   for (var name in programs) {
-      var e = document.getElementById("program " + name);
-      var required = programs[name].required;
-      var xclients = find_client(clients, name);
-      //alert("name " + name + " clients: " + JSON.stringify(xclients));
-      if (required || xclients) {
-         var start_command = programs[name]["start command"];
-
-         if (!e) {
-            e = mhttpd_programs_page_add_table_entry(document.getElementById("xstripeList"), name, start_command, 1);
-         }
-
-         e.style.display = '';
-
-         if (xclients) {
-            var s = "";
-            for (var i=0; i<xclients.length; i++) {
-               var key = xclients[i];
-               var host = clients[key].host;
-               if (host) {
-                  if (s.length > 0)
-                     s += "<br>";
-                  s += "<a href='/System/Clients/"+key+"'>"+host+"</a>";
-               }
-            }
-            set_text("program host ", name, s);
-            set_class("program host ", name, "greenLight");
-            // enable start/stop buttons
-            var e = document.getElementById("start " + name);
-            if (e) {
-               mhttpd_disable_button(e);
-               mhttpd_hide_button(e);
-            }
-            var e = document.getElementById("stop " + name);
-            if (e) {
-               mhttpd_enable_button(e);
-               mhttpd_unhide_button(e);
-            }
-         } else {
-            set_text("program host ", name, "Not running");
-            set_class("program host ", name, "redLight");
-            // enable start/stop buttons
-            var e = document.getElementById("start " + name);
-            if (e && start_command) {
-               mhttpd_enable_button(e);
-               mhttpd_unhide_button(e);
-            }
-            var e = document.getElementById("stop " + name);
-            if (e) {
-               mhttpd_disable_button(e);
-               mhttpd_hide_button(e);
-            }
-         }
-
-         var alarm_class = programs[name]["alarm class"];
-         if (alarm_class.length > 0) {
-            set_text("program alarm ", name, "<a href='Alarms/Classes/"+ alarm_class + "'>" + alarm_class + "</a>");
-            set_class("program alarm ", name, "yellowLight");
-         } else {
-            set_text("program alarm ", name, "-");
-         }
-
-         if (programs[name]["auto restart"])
-            set_text("program autorestart ", name, "Yes");
-         else
-            set_text("program autorestart ", name, "No");
-      } else {
-         if (e) {
-            e.style.display = 'none';
-         }
-      }
-   }
-
-   document.getElementById('mhttpd_last_updated').innerHTML = new Date;
-   document.getElementById('updateStatus').innerHTML = "";
-}
-
-function mhttpd_programs_page_update()
-{
-   var paths = [ "/Programs", "/System/Clients", "/Alarms" ];
-   document.getElementById('updateStatus').innerHTML = "Requesting new data...";
-   mjsonrpc_db_get_values(paths).then(function(rpc) {
-      mhttpd_programs_page_callback(rpc);
-   }).catch(function(error) {
-      document.getElementById('updateStatus').innerHTML = "RPC error...";
-   });
-   document.getElementById('updateStatus').innerHTML = "Waiting for new data...";
-}
-
-function mhttpd_programs_page_update_periodic()
-{
-   clearTimeout(mhttpd_programs_page_update_timer_id);
-   var update_period = 1000;
-   mhttpd_programs_page_update();
-   mhttpd_programs_page_update_timer_id = setTimeout('mhttpd_programs_page_update_periodic()', update_period);
-}
-
-function mhttpd_programs_page()
-{
-   // this is called when the "programs" page is loaded
-
-   mhttpd_navigation_bar("Programs");
-
-   document.write("<td><input type=button value=\'Refresh now\' onClick=\'mhttpd_programs_page_update();\'></input> <tt id='lastUpdated'>lastUpdated</tt> <tt id='updateStatus'>updateStatus</tt></td>\n");
-
-   document.write("<div id=\"mhttpd_programs_start_stop_overlay\">\n");
-   document.write("<div>\n");
-   document.write("<p>text1</p>\n");
-   document.write("<p>text2</p>\n");
-   document.write("<p>text3</p>\n");
-   document.write("<p>text4</p>\n");
-   document.write("<input type=button value=\'Close overlay\' onClick=\'clearTimeout(mhttpd_programs_start_stop_timer_id); mhttpd_hide_overlay(mhttpd_programs_start_stop_overlay); mhttpd_programs_page_update();\'></input>\n");
-   document.write("</div>\n");
-   document.write("</div>\n");
-   
-   document.write("<table class=\"subStatusTable\" id=\"xstripeList\">\n");
-   document.write("<tr><td colspan=5 class=\"subStatusTitle\">Programs</td></tr>");
-   document.write("<tr class=\"titleRow\"><th>Program<th>Running on host<th>Alarm class<th>Autorestart<th>Commands</tr>\n");
-   document.write("</table>\n");
-
-   mhttpd_programs_start_stop_overlay = document.getElementById("mhttpd_programs_start_stop_overlay");
-   mhttpd_programs_start_stop_modal = mhttpd_init_overlay(mhttpd_programs_start_stop_overlay);
-   //mhttpd_unhide_overlay(mhttpd_programs_start_stop_overlay);
-
-   document.write("<script>mhttpd_programs_page_update_periodic();</script>\n");
-   mhttpd_page_footer();
-}
-
-=======
->>>>>>> 9ad97ffe
 /*---- message functions -------------------------------------*/
 
 var facility;
