/********************************************************************\

  Name:         ODB.C
  Created by:   Stefan Ritt

  Contents:     MIDAS online database functions

  $Id$

\********************************************************************/

#undef NDEBUG // midas required assert() to be always enabled

/**dox***************************************************************/
/** @file odb.c
The Online Database file
*/

/** @defgroup odbfunctionc ODB Functions (db_xxx)
 */

/**dox***************************************************************/
/** @addtogroup odbfunctionc
*
 *  @{  */

/**dox***************************************************************/
#ifndef DOXYGEN_SHOULD_SKIP_THIS

#include "midas.h"
#include "msystem.h"
#include "mxml.h"
#include "git-revision.h"

#ifndef HAVE_STRLCPY
#include "strlcpy.h"
#endif
#include <assert.h>
#include <signal.h>
#include <math.h>

#define CHECK_OPEN_RECORD 1

/*------------------------------------------------------------------*/

/********************************************************************\
*                                                                    *
*                 db_xxx  -  Database Functions                      *
*                                                                    *
\********************************************************************/

/* Globals */

#ifdef LOCAL_ROUTINES
static DATABASE *_database;
static INT _database_entries = 0;
#endif

static RECORD_LIST *_record_list;
static INT _record_list_entries = 0;

static WATCH_LIST *_watch_list;
static INT _watch_list_entries = 0;

INT db_save_xml_key(HNDLE hDB, HNDLE hKey, INT level, MXML_WRITER * writer);

/*------------------------------------------------------------------*/

#ifdef LOCAL_ROUTINES
typedef struct db_err_msg_struct db_err_msg;
static void db_msg(db_err_msg** msg, INT message_type, const char *filename, INT line, const char *routine, const char *format, ...) MATTRPRINTF(6,7);
static void db_print_msg(const db_err_msg* msg);
static void db_flush_msg(db_err_msg** msg);
static INT db_find_key_locked(const DATABASE_HEADER *pheader, HNDLE hKey, const char *key_name, HNDLE * subhKey, db_err_msg** msg);
static const KEY* db_find_pkey_locked(const DATABASE_HEADER *pheader, const KEY* pkey, const char *key_name, int *pstatus, db_err_msg** msg);
static std::string db_get_path_locked(const DATABASE_HEADER* pheader, HNDLE hKey);
static std::string db_get_path_locked(const DATABASE_HEADER* pheader, const KEY *pkey);
static int db_scan_tree_locked(const DATABASE_HEADER* pheader, const KEY* pkey, int level, int(*callback) (const DATABASE_HEADER*, const KEY*, int, void*, db_err_msg**), void *info, db_err_msg** msg);
static int db_set_mode_wlocked(DATABASE_HEADER*,KEY*,WORD mode,int recurse,db_err_msg**);
static const KEY* db_resolve_link_locked(const DATABASE_HEADER*, const KEY*,int *pstatus, db_err_msg**);
static int db_notify_clients_locked(const DATABASE_HEADER* pheader, HNDLE hDB, HNDLE hKeyMod, int index, BOOL bWalk, db_err_msg** msg);
static int db_create_key_wlocked(DATABASE_HEADER* pheader, KEY* parentKey, const char *key_name, DWORD type, KEY** pnewkey, db_err_msg** msg);
<<<<<<< HEAD
=======
static int db_set_value_wlocked(DATABASE_HEADER* pheader, HNDLE hDB, KEY* pkey_root, const char *key_name, const void *data, INT data_size, INT num_values, DWORD type, db_err_msg** msg);
static INT db_get_data_locked(DATABASE_HEADER* pheader, const KEY* pkey, int idx, void *data, INT * buf_size, DWORD type, db_err_msg** msg);
>>>>>>> a6fbfbe6
#endif // LOCAL_ROUTINES

/*------------------------------------------------------------------*/

/********************************************************************\
*                                                                    *
*            db_msg_xxx error message handling                       *
*                                                                    *
\********************************************************************/

#ifdef LOCAL_ROUTINES

struct db_err_msg_struct
{
   db_err_msg *next = NULL;
   int message_type = 0;
   std::string filename;
   int line = 0;
   std::string routine;
   std::string text;
};

static db_err_msg* _last_error_message = NULL; // for debuging core dumps

void db_print_msg(const db_err_msg* msg)
{
   while (msg != NULL) {
      printf("db_err_msg: %p, next %p, type %d, file \'%s:%d\', function \'%s\': %s\n", msg, msg->next, msg->message_type, msg->filename.c_str(), msg->line, msg->routine.c_str(), msg->text.c_str());
      msg = msg->next;
   }
}

void db_msg(db_err_msg** msgp, INT message_type, const char *filename, INT line, const char *routine, const char *format, ...)
{
   if (!msgp)
      return;
   
   va_list argptr;
   char message[1000];

   /* print argument list into message */
   va_start(argptr, format);
   vsnprintf(message, sizeof(message)-1, format, argptr);
   va_end(argptr);
   message[sizeof(message)-1] = 0; // ensure string is NUL-terminated

   db_err_msg* msg = new db_err_msg;

   msg->next = NULL;
   msg->message_type = message_type;
   msg->filename = filename;
   msg->line = line;
   msg->routine = routine;
   msg->text = message;

   _last_error_message = msg;

   //printf("new message:\n");
   //db_print_msg(msg);

   if (*msgp == NULL) {
      *msgp = msg;
      return;
   }

   // append new message to the end of the list
   db_err_msg *m = (*msgp);
   while (m->next != NULL) {
      m = m->next;
   }
   assert(m->next == NULL);
   m->next = msg;

   //printf("Message list with added new message:\n");
   //db_print_msg(*msgp);
   return;
}

void db_flush_msg(db_err_msg** msgp)
{
   db_err_msg *msg = *msgp;
   *msgp = NULL;

   if (/* DISABLES CODE */ (0)) {
      printf("db_flush_msg: %p\n", msg);
      db_print_msg(msg);
   }

   while (msg != NULL) {
      cm_msg(msg->message_type, msg->filename.c_str(), msg->line, msg->routine.c_str(), "%s", msg->text.c_str());
      db_err_msg* next = msg->next;
      msg->message_type = 0;
      msg->next = NULL;
      delete msg;
      msg = next;
   }
}

#endif // LOCAL_ROUTINES

/*------------------------------------------------------------------*/

#ifdef LOCAL_ROUTINES

/********************************************************************\
*                                                                    *
*            Shared Memory Allocation                                *
*                                                                    *
\********************************************************************/

static bool db_validate_key_offset(const DATABASE_HEADER * pheader, int offset);

/*------------------------------------------------------------------*/
static void *malloc_key(DATABASE_HEADER * pheader, INT size, const char* caller)
{
   FREE_DESCRIP *pfree, *pfound, *pprev = NULL;

   if (size == 0)
      return NULL;

   /* quadword alignment for alpha CPU */
   size = ALIGN8(size);

   //printf("malloc_key(%d) from [%s]\n", size, caller);

   if (!db_validate_key_offset(pheader, pheader->first_free_key)) {
      return NULL;
   }

   /* search for free block */
   pfree = (FREE_DESCRIP *) ((char *) pheader + pheader->first_free_key);

   //printf("try free block %p size %d, next %d\n", pfree, pfree->size, pfree->next_free);

   while (pfree->size < size && pfree->next_free) {
      if (!db_validate_key_offset(pheader, pfree->next_free)) {
         return NULL;
      }
      pprev = pfree;
      pfree = (FREE_DESCRIP *) ((char *) pheader + pfree->next_free);
      //printf("pfree %p size %d next_free %d\n", pfree, pfree->size, pfree->next_free);
   }

   //printf("found free block %p size %d\n", pfree, pfree->size);

   /* return if not enough memory */
   if (pfree->size < size)
      return 0;

   pfound = pfree;

   /* if found block is first in list, correct pheader */
   if (pfree == (FREE_DESCRIP *) ((char *) pheader + pheader->first_free_key)) {
      if (size < pfree->size) {
         /* free block is only used partially */
         pheader->first_free_key += size;
         pfree = (FREE_DESCRIP *) ((char *) pheader + pheader->first_free_key);

         pfree->size = pfound->size - size;
         pfree->next_free = pfound->next_free;
      } else {
         /* free block is used totally */
         pheader->first_free_key = pfree->next_free;
      }
   } else {
      /* check if free block is used totally */
      if (pfound->size - size < (int) sizeof(FREE_DESCRIP)) {
         /* skip block totally */
         pprev->next_free = pfound->next_free;
      } else {
         /* decrease free block */
         pfree = (FREE_DESCRIP *) ((char *) pfound + size);

         pfree->size = pfound->size - size;
         pfree->next_free = pfound->next_free;

         pprev->next_free = (POINTER_T) pfree - (POINTER_T) pheader;
      }
   }

   assert((void*)pfound != (void*)pheader);

   memset(pfound, 0, size);

   return pfound;
}

/*------------------------------------------------------------------*/
static void free_key(DATABASE_HEADER * pheader, void *address, INT size)
{
   FREE_DESCRIP *pfree, *pprev, *pnext;

   if (size == 0)
      return;

   assert(address != pheader);

   /* quadword alignment for alpha CPU */
   size = ALIGN8(size);

   pfree = (FREE_DESCRIP *) address;
   pprev = NULL;

   /* clear current block */
   memset(address, 0, size);

   /* if key comes before first free block, adjust pheader */
   if ((POINTER_T) address - (POINTER_T) pheader < pheader->first_free_key) {
      pfree->size = size;
      pfree->next_free = pheader->first_free_key;
      pheader->first_free_key = (POINTER_T) address - (POINTER_T) pheader;
   } else {
      /* find last free block before current block */
      pprev = (FREE_DESCRIP *) ((char *) pheader + pheader->first_free_key);

      while (pprev->next_free < (POINTER_T) address - (POINTER_T) pheader) {
         if (pprev->next_free <= 0) {
            cm_msg(MERROR, "free_key", "database is corrupted: pprev=%p, pprev->next_free=%d", pprev, pprev->next_free);
            return;
         }
         pprev = (FREE_DESCRIP *) ((char *) pheader + pprev->next_free);
      }

      pfree->size = size;
      pfree->next_free = pprev->next_free;

      pprev->next_free = (POINTER_T) pfree - (POINTER_T) pheader;
   }

   /* try to melt adjacent free blocks after current block */
   pnext = (FREE_DESCRIP *) ((char *) pheader + pfree->next_free);
   if ((POINTER_T) pnext == (POINTER_T) pfree + pfree->size) {
      pfree->size += pnext->size;
      pfree->next_free = pnext->next_free;

      memset(pnext, 0, pnext->size);
   }

   /* try to melt adjacent free blocks before current block */
   if (pprev && pprev->next_free == (POINTER_T) pprev - (POINTER_T) pheader + pprev->size) {
      pprev->size += pfree->size;
      pprev->next_free = pfree->next_free;

      memset(pfree, 0, pfree->size);
   }
}

static int validate_free_data(DATABASE_HEADER * pheader, int free_data)
{
   if (free_data <= 0)
      return 0;

   if (free_data < (int)sizeof(DATABASE_HEADER)) {
      //printf("validate_free_data: failed: %d is inside the database header 0..%d\n", free_data, (int)sizeof(DATABASE_HEADER));
      return 0;
   }

   if (free_data < (int)sizeof(DATABASE_HEADER) + pheader->key_size) {
      //printf("validate_free_data: failed: %d is inside key space %d..%d\n", free_data, (int)sizeof(DATABASE_HEADER), (int)sizeof(DATABASE_HEADER) + pheader->key_size);
      return 0;
   }

   if (free_data > (int)sizeof(DATABASE_HEADER) + pheader->key_size + pheader->data_size) {
      //printf("validate_free_data: failed: %d is beyound end of odb %d+%d+%d = %d\n", free_data, (int)sizeof(DATABASE_HEADER), pheader->key_size, pheader->data_size, (int)sizeof(DATABASE_HEADER) + pheader->key_size + pheader->data_size);
      return 0;
   }

   return 1;
}

/*------------------------------------------------------------------*/
static void *malloc_data(DATABASE_HEADER * pheader, INT size)
{
   if (size == 0)
      return NULL;

   assert(size > 0);

   /* quadword alignment for alpha CPU */
   size = ALIGN8(size);

   /* smallest allocation size is 8 bytes to make sure we can always create a new FREE_DESCRIP in free_data() */
   assert(size >= (int)sizeof(FREE_DESCRIP));

   if (!validate_free_data(pheader, pheader->first_free_data)) {
      return NULL;
   }

   /* search for free block */
   FREE_DESCRIP *pfree = (FREE_DESCRIP *) ((char *) pheader + pheader->first_free_data);
   FREE_DESCRIP *pprev = NULL;
   FREE_DESCRIP *pfound = NULL;

   while (1) {
      //printf("malloc_data: pprev %p,  pfree %p, next %d, size %d, want %d\n", pprev, pfree, pfree->next_free, pfree->size, size);

      if (pfree->size >= size) {
         // we will use this block
         pfound = pfree;
         break;
      }

      if (!pfree->next_free) {
         // no more free blocks
         return NULL;
      }

      if (!validate_free_data(pheader, pfree->next_free)) {
         // next_free is invalid
         //printf("malloc_data: pprev %p,  pfree %p, next %d, size %d, next is invalid\n", pprev, pfree, pfree->next_free, pfree->size);
         return NULL;
      }
      pprev = pfree;
      pfree = (FREE_DESCRIP *) ((char *) pheader + pfree->next_free);
   }

   //printf("malloc_data: pprev %p, pfound %p, size %d, want %d\n", pprev, pfound, pfound->size, size);

   assert(pfound != NULL);
   assert(size <= pfound->size);

   /* if found block is first in list, correct pheader */
   if (!pprev) {
      if (size < pfree->size) {
         /* free block is only used partially */
         pheader->first_free_data += size;
         pfree = (FREE_DESCRIP *) ((char *) pheader + pheader->first_free_data);

         pfree->size = pfound->size - size;
         pfree->next_free = pfound->next_free;
      } else {
         /* free block is used totally */
         pheader->first_free_data = pfree->next_free;
      }
   } else {
      /* check if free block is used totally */
      if (pfound->size - size < (int) sizeof(FREE_DESCRIP)) {
         /* delete this free block from the free blocks chain */
         pprev->next_free = pfound->next_free;
      } else {
         /* decrease free block */
         pfree = (FREE_DESCRIP *) ((char *) pfound + size);

         pfree->size = pfound->size - size;
         pfree->next_free = pfound->next_free;

         pprev->next_free = (POINTER_T) pfree - (POINTER_T) pheader;
      }
   }

   assert((void*)pfound != (void*)pheader);

   /* zero memeory */
   memset(pfound, 0, size);

   return pfound;
}

/*------------------------------------------------------------------*/
static int free_data(DATABASE_HEADER * pheader, void *address, INT size, const char* caller)
{
   if (size == 0)
      return DB_SUCCESS;

   assert(address != pheader);

   /* quadword alignment for alpha CPU */
   size = ALIGN8(size);

   /* smallest allocation size is 8 bytes to make sure we can always create a new FREE_DESCRIP in free_data() */
   assert(size >= (int)sizeof(FREE_DESCRIP));

   FREE_DESCRIP *pprev = NULL;
   FREE_DESCRIP *pfree = (FREE_DESCRIP *) address;
   int pfree_offset = (POINTER_T) address - (POINTER_T) pheader;

   /* clear current block */
   memset(address, 0, size);

   if (pheader->first_free_data == 0) {
      /* if free list is empty, create the first free block, adjust pheader */
      pfree->size = size;
      pfree->next_free = 0;
      pheader->first_free_data = pfree_offset;
      /* nothing else to do */
      return DB_SUCCESS;
   } else if ((POINTER_T) address - (POINTER_T) pheader < pheader->first_free_data) {
      /* if data comes before first free block, create new free block, adjust pheader */
      pfree->size = size;
      pfree->next_free = pheader->first_free_data;
      pheader->first_free_data = pfree_offset;
      /* maybe merge next free block into the new free block */
      //printf("free_data: created new first free block, maybe merge with old first free block\n");
   } else {
      /* find last free block before current block */
      pprev = (FREE_DESCRIP *) ((char *) pheader + pheader->first_free_data);

      while (pprev->next_free < pfree_offset) {
         if (pprev->next_free == 0) {
            /* add new free block at the end of the chain of free blocks */
            //printf("free_data: adding new free block at the very end\n");
            break;
         }
         if (!validate_free_data(pheader, pprev->next_free)) {
            cm_msg(MERROR, "free_data", "database is corrupted: pprev=%p, pprev->next_free=%d in free_data(%p,%p,%d) from %s", pprev, pprev->next_free, pheader, address, size, caller);
            return DB_CORRUPTED;
         }

         pprev = (FREE_DESCRIP *) ((char *) pheader + pprev->next_free);
      }

      pfree->size = size;
      pfree->next_free = pprev->next_free;

      pprev->next_free = pfree_offset;
   }

   /* try to melt adjacent free blocks after current block */
   FREE_DESCRIP *pnext = (FREE_DESCRIP *) ((char *) pheader + pfree->next_free);
   if ((POINTER_T) pnext == (POINTER_T) pfree + pfree->size) {
      //printf("free_data: merging first and second free block\n");
      pfree->size += pnext->size;
      pfree->next_free = pnext->next_free;

      memset(pnext, 0, pnext->size);
   }

   /* try to melt adjacent free blocks before current block */
   if (pprev && pprev->next_free == (POINTER_T) pprev - (POINTER_T) pheader + pprev->size) {
      //printf("free_data: merging pprev and pfree\n");
      pprev->size += pfree->size;
      pprev->next_free = pfree->next_free;

      memset(pfree, 0, pfree->size);
   }

   return DB_SUCCESS;
}

/*------------------------------------------------------------------*/
static void *realloc_data(DATABASE_HEADER * pheader, void *address, INT old_size, INT new_size, const char* caller)
{
   void *tmp = NULL;

   if (old_size) {
      int status;
      tmp = malloc(old_size);
      if (tmp == NULL) {
         cm_msg(MERROR, "realloc_data", "cannot malloc(%d), called from %s", old_size, caller);
         return NULL;
      }

      memcpy(tmp, address, old_size);

      status = free_data(pheader, address, old_size, caller);
      if (status != DB_SUCCESS) {
         free(tmp);
         cm_msg(MERROR, "realloc_data", "cannot free_data(%p, %d), called from %s", address, old_size, caller);
         return NULL;
      }
   }

   void *pnew = malloc_data(pheader, new_size);

   if (!pnew) {
      if (tmp)
         free(tmp);
      cm_msg(MERROR, "realloc_data", "cannot malloc_data(%d), called from %s", new_size, caller);
      return NULL;
   }

   if (old_size) {
      memcpy(pnew, tmp, old_size < new_size ? old_size : new_size);
      free(tmp);
   }

   return pnew;
}

#endif // LOCAL_ROUTINES

/*------------------------------------------------------------------*/
char *strcomb(const char **list)
/* convert list of strings into single string to be used by db_paste() */
{
   INT i, j;
   static char *str = NULL;

   /* counter number of chars */
   for (i = 0, j = 0; list[i]; i++)
      j += strlen(list[i]) + 1;
   j += 1;

   if (str == NULL)
      str = (char *) malloc(j);
   else
      str = (char *) realloc(str, j);

   str[0] = 0;
   for (i = 0; list[i]; i++) {
      strcat(str, list[i]);
      strcat(str, "\n");
   }

   return str;
}

/*------------------------------------------------------------------*/

std::string strcomb1(const char **list)
/* convert list of strings into single string to be used by db_paste() */
{
   std::string s;

   for (int i = 0; list[i]; i++) {
      s += list[i];
      s += "\n";
   }

   return s;
}

/*------------------------------------------------------------------*/

struct print_key_info_buf
{
   int alloc_size;
   int used;
   char* buf;
};

static void add_to_buf(struct print_key_info_buf* buf, const char* s)
{
   int len = strlen(s);
   if (buf->used + len + 10 > buf->alloc_size) {
      int new_size = 1024 + 2*buf->alloc_size + len;
      //printf("realloc %d->%d, used %d, adding %d\n", buf->alloc_size, new_size, buf->used, len);
      buf->buf = (char*)realloc(buf->buf, new_size);
      assert(buf->buf != NULL);
      buf->alloc_size = new_size;
   }

   memcpy(buf->buf + buf->used, s, len);
   buf->used += len;
   buf->buf[buf->used] = 0; // zero-terminate the string
}

#ifdef LOCAL_ROUTINES

static INT print_key_info(HNDLE hDB, HNDLE hKey, KEY * pkey, INT level, void *info)
{
   struct print_key_info_buf* buf = (struct print_key_info_buf*)info;
   int i;

   char str[256];

   sprintf(str, "%08X  %08X  %04X    ",
           (int) (hKey - sizeof(DATABASE_HEADER)),
           (int) (pkey->data - sizeof(DATABASE_HEADER)), (int) pkey->total_size);

   assert(strlen(str)+10 < sizeof(str));

   for (i = 0; i < level; i++)
      strcat(str, "  ");

   assert(strlen(str)+10 < sizeof(str));

   strcat(str, pkey->name);
   strcat(str, "\n");

   assert(strlen(str)+10 < sizeof(str));

   //printf("str [%s]\n", str);

   add_to_buf(buf, str);

   return SUCCESS;
}

static bool db_validate_data_offset(const DATABASE_HEADER * pheader, int offset);

INT db_show_mem(HNDLE hDB, char **result, BOOL verbose)
{
   INT total_size_key, total_size_data;

   struct print_key_info_buf buf;
   buf.buf = NULL;
   buf.used = 0;
   buf.alloc_size = 0;

   db_lock_database(hDB);

   DATABASE_HEADER *pheader = _database[hDB - 1].database_header;

   char str[256];

   sprintf(str, "Database header size is 0x%04X, all following values are offset by this!\n", (int)sizeof(DATABASE_HEADER));
   add_to_buf(&buf, str);
   sprintf(str, "Key area  0x00000000 - 0x%08X, size %d bytes\n",  pheader->key_size - 1, pheader->key_size);
   add_to_buf(&buf, str);
   sprintf(str, "Data area 0x%08X - 0x%08X, size %d bytes\n\n",    pheader->key_size, pheader->key_size + pheader->data_size, pheader->data_size);
   add_to_buf(&buf, str);

   add_to_buf(&buf, "Keylist:\n");
   add_to_buf(&buf, "--------\n");
   total_size_key = 0;

   if (!db_validate_key_offset(pheader, pheader->first_free_key)) {
      add_to_buf(&buf, "ODB is corrupted: pheader->first_free_key is invalid\n");
      db_unlock_database(hDB);
      if (result) {
         *result = buf.buf;
      } else {
         free(buf.buf);
      }
      return DB_CORRUPTED;
   }

   FREE_DESCRIP *pfree = (FREE_DESCRIP *) ((char *) pheader + pheader->first_free_key);

   while ((POINTER_T) pfree != (POINTER_T) pheader) {
      total_size_key += pfree->size;
      sprintf(str, "Free block at 0x%08X, size 0x%08X, next 0x%08X\n",
              (int) ((POINTER_T) pfree - (POINTER_T) pheader - sizeof(DATABASE_HEADER)),
              pfree->size, pfree->next_free ? (int) (pfree->next_free - sizeof(DATABASE_HEADER)) : 0);
      add_to_buf(&buf, str);
      if (!db_validate_key_offset(pheader, pfree->next_free)) {
         add_to_buf(&buf, "ODB is corrupted: next_free is invalid!");
         break;
      }
      pfree = (FREE_DESCRIP *) ((char *) pheader + pfree->next_free);
   }

   sprintf(str, "\nFree Key area: %d bytes out of %d bytes\n", total_size_key, pheader->key_size);
   add_to_buf(&buf, str);
   
   add_to_buf(&buf, "\nData:\n");
   add_to_buf(&buf, "-----\n");
   total_size_data = 0;

   if (!db_validate_data_offset(pheader, pheader->first_free_data)) {
      add_to_buf(&buf, "ODB is corrupted: pheader->first_free_data is invalid\n");
      db_unlock_database(hDB);
      if (result) {
         *result = buf.buf;
      } else {
         free(buf.buf);
      }
      return DB_CORRUPTED;
   }

   pfree = (FREE_DESCRIP *) ((char *) pheader + pheader->first_free_data);

   while ((POINTER_T) pfree != (POINTER_T) pheader) {
      total_size_data += pfree->size;
      sprintf(str, "Free block at 0x%08X, size 0x%08X, next 0x%08X\n",
              (int) ((POINTER_T) pfree - (POINTER_T) pheader - sizeof(DATABASE_HEADER)),
              pfree->size, pfree->next_free ? (int) (pfree->next_free - sizeof(DATABASE_HEADER)) : 0);
      add_to_buf(&buf, str);
      if (!db_validate_data_offset(pheader, pfree->next_free)) {
         add_to_buf(&buf, "ODB is corrupted: next_free is invalid!");
         break;
      }
      pfree = (FREE_DESCRIP *) ((char *) pheader + pfree->next_free);
   }

   sprintf(str, "\nFree Data area: %d bytes out of %d bytes\n", total_size_data, pheader->data_size);
   add_to_buf(&buf, str);

   sprintf(str, "\nFree: %1d (%1.1lf%%) keylist, %1d (%1.1lf%%) data\n",
           total_size_key,
           100 * (double) total_size_key / pheader->key_size,
           total_size_data, 100 * (double) total_size_data / pheader->data_size);
   add_to_buf(&buf, str);

   if (verbose) {
      add_to_buf(&buf, "\n\n");
      add_to_buf(&buf, "Key       Data      Size\n");
      add_to_buf(&buf, "------------------------\n");
      db_scan_tree(hDB, pheader->root_key, 0, print_key_info, &buf);
   }

   db_unlock_database(hDB);

   if (result) {
      *result = buf.buf;
   } else {
      free(buf.buf);
   }

   return DB_SUCCESS;
}

INT db_get_free_mem(HNDLE hDB, INT *key_size, INT *data_size)
{
   DATABASE_HEADER *pheader;
   FREE_DESCRIP *pfree;
   
   *data_size = 0;
   *key_size = 0;

   db_lock_database(hDB);
   
   pheader = _database[hDB - 1].database_header;
   
   pfree = (FREE_DESCRIP *) ((char *) pheader + pheader->first_free_key);
   
   while ((POINTER_T) pfree != (POINTER_T) pheader) {
      *key_size += pfree->size;
      pfree = (FREE_DESCRIP *) ((char *) pheader + pfree->next_free);
   }
   
   *data_size = 0;
   pfree = (FREE_DESCRIP *) ((char *) pheader + pheader->first_free_data);
   
   while ((POINTER_T) pfree != (POINTER_T) pheader) {
      *data_size += pfree->size;
      pfree = (FREE_DESCRIP *) ((char *) pheader + pfree->next_free);
   }

   db_unlock_database(hDB);
   return DB_SUCCESS;
}

#endif // LOCAL_ROUTINES

// Method to check if a given string is valid UTF-8.  Returns 1 if it is.
// This method was taken from stackoverflow user Christoph, specifically
// http://stackoverflow.com/questions/1031645/how-to-detect-utf-8-in-plain-c
static bool is_utf8(const char * string)
{
    if(!string)
        return false;

    const unsigned char * bytes = (const unsigned char *)string;
    while(*bytes)
    {
        if( (// ASCII
             // use bytes[0] <= 0x7F to allow ASCII control characters
                bytes[0] == 0x09 ||
                bytes[0] == 0x0A ||
                bytes[0] == 0x0D ||
                (0x20 <= bytes[0] && bytes[0] <= 0x7E)
            )
        ) {
            bytes += 1;
            continue;
        }

        if( (// non-overlong 2-byte
                (0xC2 <= bytes[0] && bytes[0] <= 0xDF) &&
                (0x80 <= bytes[1] && bytes[1] <= 0xBF)
            )
        ) {
            bytes += 2;
            continue;
        }

        if( (// excluding overlongs
                bytes[0] == 0xE0 &&
                (0xA0 <= bytes[1] && bytes[1] <= 0xBF) &&
                (0x80 <= bytes[2] && bytes[2] <= 0xBF)
            ) ||
            (// straight 3-byte
                ((0xE1 <= bytes[0] && bytes[0] <= 0xEC) ||
                    bytes[0] == 0xEE ||
                    bytes[0] == 0xEF) &&
                (0x80 <= bytes[1] && bytes[1] <= 0xBF) &&
                (0x80 <= bytes[2] && bytes[2] <= 0xBF)
            ) ||
            (// excluding surrogates
                bytes[0] == 0xED &&
                (0x80 <= bytes[1] && bytes[1] <= 0x9F) &&
                (0x80 <= bytes[2] && bytes[2] <= 0xBF)
            )
        ) {
            bytes += 3;
            continue;
        }

        if( (// planes 1-3
                bytes[0] == 0xF0 &&
                (0x90 <= bytes[1] && bytes[1] <= 0xBF) &&
                (0x80 <= bytes[2] && bytes[2] <= 0xBF) &&
                (0x80 <= bytes[3] && bytes[3] <= 0xBF)
            ) ||
            (// planes 4-15
                (0xF1 <= bytes[0] && bytes[0] <= 0xF3) &&
                (0x80 <= bytes[1] && bytes[1] <= 0xBF) &&
                (0x80 <= bytes[2] && bytes[2] <= 0xBF) &&
                (0x80 <= bytes[3] && bytes[3] <= 0xBF)
            ) ||
            (// plane 16
                bytes[0] == 0xF4 &&
                (0x80 <= bytes[1] && bytes[1] <= 0x8F) &&
                (0x80 <= bytes[2] && bytes[2] <= 0xBF) &&
                (0x80 <= bytes[3] && bytes[3] <= 0xBF)
            )
        ) {
            bytes += 4;
            continue;
        }
        
        //printf("is_utf8: string [%s], not utf8 at offset %d, byte %d, [%s]\n", string, (int)((char*)bytes-(char*)string), (int)(0xFF&bytes[0]), bytes);
        //abort();

        return false;
    }

    return true;
}

#ifdef LOCAL_ROUTINES
<<<<<<< HEAD

static BOOL utfCheckEnvVar = 0;
static BOOL checkUtfValidString = 0;
=======
>>>>>>> a6fbfbe6

/*------------------------------------------------------------------*/
static int db_validate_name(const char* name, int maybe_path, const char* caller_name, db_err_msg** msg)
{
   //printf("db_validate_name [%s] length %d, maybe_path %d from %s\n", name, (int)strlen(name), maybe_path, caller_name);

   if (name == NULL) {
      db_msg(msg, MERROR, "db_validate_name", "Invalid name passed to %s: should not be NULL", caller_name);
      return DB_INVALID_NAME;
   }

   if (strlen(name) < 1) {
      db_msg(msg, MERROR, "db_validate_name", "Invalid name passed to %s: should not be an empty string", caller_name);
      return DB_INVALID_NAME;
   }

   if (strchr(name, '[')) {
      db_msg(msg, MERROR, "db_validate_name", "Invalid name \"%s\" passed to %s: should not contain \"[\"", name, caller_name);
      return DB_INVALID_NAME;
   }
   
   if (strchr(name, ']')) {
      db_msg(msg, MERROR, "db_validate_name", "Invalid name \"%s\" passed to %s: should not contain \"[\"", name, caller_name);
      return DB_INVALID_NAME;
   }
   
<<<<<<< HEAD
   // Disabled check for UTF-8 compatible names. 
   // Check can be disabled by having an environment variable called "MIDAS_INVALID_STRING_IS_OK"
   // Check the environment variable only first time
   if(!utfCheckEnvVar){
      if (getenv("MIDAS_INVALID_STRING_IS_OK")){
         checkUtfValidString = 0;
      }else{
         checkUtfValidString = 1;
      }
      utfCheckEnvVar = 1;
   }
   
   if (checkUtfValidString && !is_utf8(name)) {
=======
   if (!is_utf8(name)) {
>>>>>>> a6fbfbe6
      db_msg(msg, MERROR, "db_validate_name", "Invalid name \"%s\" passed to %s: invalid unicode UTF-8 encoding", name, caller_name);
      return DB_INVALID_NAME;
   }
   
   if (!maybe_path) {
      if (strchr(name, '/')) {
         db_msg(msg, MERROR, "db_validate_name", "Invalid name \"%s\" passed to %s: should not contain \"/\"", name, caller_name);
         return DB_INVALID_NAME;
      }

      if (strlen(name) >= NAME_LENGTH) {
         db_msg(msg, MERROR, "db_validate_name", "Invalid name \"%s\" passed to %s: length %d should be less than %d bytes", name, caller_name, (int)strlen(name), NAME_LENGTH);
         return DB_INVALID_NAME;
      }
   }

   //if (strcmp(name, "test")==0)
   //return DB_INVALID_NAME;

   return DB_SUCCESS;
}

/*------------------------------------------------------------------*/
static bool db_validate_key_offset(const DATABASE_HEADER * pheader, int offset)
/* check if key offset lies in valid range */
{
   if (offset != 0 && offset < (int) sizeof(DATABASE_HEADER))
      return false;

   if (offset > (int) sizeof(DATABASE_HEADER) + pheader->key_size)
      return false;

   return true;
}

static bool db_validate_data_offset(const DATABASE_HEADER * pheader, int offset)
/* check if data offset lies in valid range */
{
   if (offset != 0 && offset < (int) sizeof(DATABASE_HEADER))
      return false;

   if (offset > (int) sizeof(DATABASE_HEADER) + pheader->key_size + pheader->data_size)
      return false;

   return true;
}

static bool db_validate_hkey(const DATABASE_HEADER * pheader, HNDLE hKey)
{
   if (hKey == 0) {
      cm_msg(MERROR, "db_validate_hkey", "Error: invalid zero hkey %d", hKey);
      return false;
   }
   if (!db_validate_key_offset(pheader, hKey)) {
      cm_msg(MERROR, "db_validate_hkey", "Error: invalid hkey %d", hKey);
      return false;
   }
   return true;
}

static const KEY* db_get_pkey(const DATABASE_HEADER* pheader, HNDLE hKey, int* pstatus, const char* caller, db_err_msg **msg)
{
   BOOL hKey_is_root_key = FALSE;

   if (!hKey) {
      hKey_is_root_key = TRUE;
      hKey = pheader->root_key;
   }

   /* check if hKey argument is correct */
   if (hKey == 0) {
      if (pstatus)
         *pstatus = DB_INVALID_HANDLE;
      return NULL;
   }

   /* check if hKey argument is correct */
   if (!db_validate_key_offset(pheader, hKey)) {
      if (pstatus)
         *pstatus = DB_INVALID_HANDLE;
      return NULL;
   }

   const KEY* pkey = (const KEY *) ((char *) pheader + hKey);

   if (pkey->type < 1 || pkey->type >= TID_LAST) {
      DWORD tid = pkey->type;
      if (hKey_is_root_key) {
         db_msg(msg, MERROR, caller, "db_get_pkey: root_key hkey %d invalid key type %d, database root directory is corrupted", hKey, tid);
         if (pstatus)
            *pstatus = DB_CORRUPTED;
         return NULL;
      } else {
         std::string path = db_get_path_locked(pheader, hKey);
         db_msg(msg, MERROR, caller, "db_get_pkey: hkey %d path \"%s\" invalid key type %d", hKey, path.c_str(), tid);
      }
      if (pstatus)
         *pstatus = DB_NO_KEY;
      return NULL;
   }

   if (pkey->name[0] == 0) {
      std::string path = db_get_path_locked(pheader, hKey);
      db_msg(msg, MERROR, caller, "db_get_pkey: hkey %d path \"%s\" invalid name \"%s\" is empty", hKey, path.c_str(), pkey->name);
      if (pstatus)
         *pstatus = DB_NO_KEY;
      return NULL;
   }

   return pkey;
}

static const KEYLIST* db_get_pkeylist(const DATABASE_HEADER* pheader, HNDLE hKey, const KEY* pkey, const char* caller, db_err_msg **msg, bool kludge_repair = false)
{
   if (pkey->type != TID_KEY) {
      std::string path = db_get_path_locked(pheader, hKey);
      db_msg(msg, MERROR, caller, "db_get_pkeylist: hkey %d path \"%s\" unexpected call to db_get_pkeylist(), not a subdirectory, pkey->type %d", hKey, path.c_str(), pkey->type);
      return NULL;
   }

   if (!hKey) {
      hKey = pheader->root_key;
   }

   if (!db_validate_data_offset(pheader, pkey->data)) {
      std::string path = db_get_path_locked(pheader, hKey);
      db_msg(msg, MERROR, caller, "hkey %d path \"%s\" invalid pkey->data %d", hKey, path.c_str(), pkey->data);
      return NULL;
   }

   const KEYLIST *pkeylist = (const KEYLIST *) ((char *) pheader + pkey->data);

   if (pkeylist->parent != hKey) {
      std::string path = db_get_path_locked(pheader, hKey);
      db_msg(msg, MERROR, caller, "hkey %d path \"%s\" invalid pkeylist->parent %d should be hkey %d", hKey, path.c_str(), pkeylist->parent, hKey);
      return NULL;
   }

   if (pkeylist->first_key == 0 && pkeylist->num_keys != 0) {
      if (!kludge_repair) {
         std::string path = db_get_path_locked(pheader, hKey);
         db_msg(msg, MERROR, caller, "hkey %d path \"%s\" invalid pkeylist->first_key %d should be non zero for num_keys %d", hKey, path.c_str(), pkeylist->first_key, pkeylist->num_keys);
         return NULL;
      }

      // FIXME: this repair should be done in db_validate_and_repair_key()

      std::string path = db_get_path_locked(pheader, hKey);
      db_msg(msg, MERROR, caller, "hkey %d path \"%s\" repaired invalid num_keys %d when pkeylist->first_key is zero", hKey, path.c_str(), pkeylist->num_keys);
      ((KEYLIST*)pkeylist)->num_keys = 0;
   }

   return pkeylist;
}

static HNDLE db_pkey_to_hkey(const DATABASE_HEADER* pheader, const KEY* pkey)
{
   return (POINTER_T) pkey - (POINTER_T) pheader;
}

static const KEY* db_get_parent(const DATABASE_HEADER* pheader, const KEY* pkey, int* pstatus, const char* caller, db_err_msg **msg)
{
   if (pkey->parent_keylist == 0) {
      // they asked for the parent of "/", return "/"
      return db_get_pkey(pheader, pheader->root_key, pstatus, caller, msg);
   }

   if (!db_validate_data_offset(pheader, pkey->parent_keylist)) {
      db_msg(msg, MERROR, caller, "hkey %d path \"%s\" invalid pkey->parent %d", db_pkey_to_hkey(pheader, pkey), db_get_path_locked(pheader, pkey).c_str(), pkey->parent_keylist);
      if (pstatus)
         *pstatus = DB_CORRUPTED;
      return NULL;
   }

   const KEYLIST *pkeylist = (const KEYLIST *) ((char *) pheader + pkey->parent_keylist);

   if (pkeylist->first_key == 0 && pkeylist->num_keys != 0) {
      db_msg(msg, MERROR, caller, "hkey %d path \"%s\" invalid parent pkeylist->first_key %d should be non zero for num_keys %d", db_pkey_to_hkey(pheader, pkey), db_get_path_locked(pheader, pkey).c_str(), pkeylist->first_key, pkeylist->num_keys);
      if (pstatus)
         *pstatus = DB_CORRUPTED;
      return NULL;
   }

   return db_get_pkey(pheader, pkeylist->parent, pstatus, caller, msg);
}

static const KEY* db_enum_first_locked(const DATABASE_HEADER *pheader, const KEY* pkey, db_err_msg **msg)
{
   HNDLE hKey = db_pkey_to_hkey(pheader, pkey);

   if (pkey->type != TID_KEY) {
      std::string path = db_get_path_locked(pheader, hKey);
      db_msg(msg, MERROR, "db_enum_first_locked", "hkey %d path \"%s\" tid %d is not a directory", hKey, path.c_str(), pkey->type);
      return NULL;
   }
   
   const KEYLIST *pkeylist = db_get_pkeylist(pheader, hKey, pkey, "db_find_key", msg);

   if (!pkeylist) {
      // error
      return NULL;
   }

   if (pkeylist->num_keys == 0) {
      // empty directory
      return NULL;
   }

   if (pkeylist->first_key == 0) {
      // empty directory
      return NULL;
   }

   return db_get_pkey(pheader, pkeylist->first_key, NULL, "db_enum_first_locked", msg);
}

static const KEY* db_enum_next_locked(const DATABASE_HEADER *pheader, const KEY* pdir, const KEY* pkey, db_err_msg **msg)
{
   if (pkey->next_key == 0)
      return NULL;
   
   return db_get_pkey(pheader, pkey->next_key, NULL, "db_enum_next_locked", msg);
}

static const KEY* db_resolve_link_locked(const DATABASE_HEADER* pheader, const KEY* pkey, int* pstatus, db_err_msg** msg)
{
   if (pkey->type != TID_LINK)
      return pkey;

   // FIXME: need to validate pkey->data

   if (*((char *) pheader + pkey->data) == '/') {
      return db_find_pkey_locked(pheader, NULL, (char*)pheader + pkey->data, pstatus, msg);
   } else {
      return db_find_pkey_locked(pheader, pkey, (char*)pheader + pkey->data, pstatus, msg);
   }
}

static void db_print_pkey(const DATABASE_HEADER * pheader, const KEY* pkey, int recurse = 0, const char *path = NULL, HNDLE parenthkeylist = 0)
{
   HNDLE hkey = db_pkey_to_hkey(pheader, pkey);

   std::string xpath;
   if (path == NULL) {
      xpath = db_get_path_locked(pheader, hkey);
      path = xpath.c_str();
   }

   printf("path \"%s\", parenthkey %d, hkey %d, name \"%s\", type %d, parent %d, data %d, total_size %d", path, parenthkeylist, hkey, pkey->name, pkey->type, pkey->parent_keylist, pkey->data, pkey->total_size);

   if (pkey->type != TID_KEY) {
      printf("\n");
   } else {
      const KEYLIST *pkeylist = db_get_pkeylist(pheader, hkey, pkey, "db_validate_key", NULL);

      if (pkeylist) {
         printf(", pkeylist parent %d, num_keys %d, first_key %d", pkeylist->parent, pkeylist->num_keys, pkeylist->first_key);
         printf("\n");
      }
   }
}

static void db_print_hkey(const DATABASE_HEADER * pheader, HNDLE hkey, int recurse = 0, const char *path = NULL, HNDLE parenthkeylist = 0)
{
   const KEY *pkey = db_get_pkey(pheader, hkey, NULL, "db_print_key", NULL);

   if (!pkey) {
      return;
   }

   db_print_pkey(pheader, pkey, recurse, path, parenthkeylist);
}

static bool db_validate_and_repair_key_wlocked(DATABASE_HEADER * pheader, int recurse, const char *path, HNDLE parenthkeylist, HNDLE hkey, KEY * pkey, db_err_msg **msg)
{
   int status;
   static time_t t_min = 0, t_max;
   bool flag = true;

   //printf("path \"%s\", parenthkey %d, hkey %d, pkey->name \"%s\", type %d\n", path, parenthkeylist, hkey, pkey->name, pkey->type);

   //std::string xpath = db_get_path_locked(pheader, hkey);
   //if (xpath != path)
   //   printf("hkey %d, path \"%s\" vs \"%s\"\n", hkey, path, xpath.c_str());

   //db_print_key(pheader, 0, path, parenthkeylist, hkey);

   if (hkey==0 || !db_validate_key_offset(pheader, hkey)) {
      db_msg(msg, MERROR, "db_validate_key", "hkey %d, path \"%s\", invalid hkey", hkey, path);
      return false;
   }

   /* check key type */
   if (pkey->type <= 0 || pkey->type >= TID_LAST) {
      db_msg(msg, MERROR, "db_validate_key", "hkey %d, path \"%s\", name \"%s\", invalid key type %d", hkey, path, pkey->name, pkey->type);
      return false;
   }

   /* check key name */
   status = db_validate_name(pkey->name, FALSE, "db_validate_key", msg);
   if (status != DB_SUCCESS) {
      char newname[NAME_LENGTH];
      sprintf(newname, "%p", pkey);
      db_msg(msg, MERROR, "db_validate_key", "hkey %d, path \"%s\": invalid name \"%s\" replaced with \"%s\"", hkey, path, pkey->name, newname);
      strlcpy(pkey->name, newname, sizeof(pkey->name));
      flag = false;
      //return false;
   }

   /* check parent */
   if (pkey->parent_keylist != parenthkeylist) {
      db_msg(msg, MERROR, "db_validate_key", "hkey %d, path \"%s\", name \"%s\", invalid parent_keylist %d should be %d", hkey, path, pkey->name, pkey->parent_keylist, parenthkeylist);
      return false;
   }

   if (!db_validate_data_offset(pheader, pkey->data)) {
      db_msg(msg, MERROR, "db_validate_key", "hkey %d, path \"%s\", invalid data offset 0x%08X is invalid", hkey, path, pkey->data - (int)sizeof(DATABASE_HEADER));
      return false;
   }

   /* check key sizes */
   if ((pkey->total_size < 0) || (pkey->total_size > pheader->data_size)) {
      db_msg(msg, MERROR, "db_validate_key", "hkey %d, path \"%s\", invalid pkey->total_size %d", hkey, path, pkey->total_size);
      return false;
   }

   if ((pkey->item_size < 0) || (pkey->item_size > pheader->data_size)) {
      db_msg(msg, MERROR, "db_validate_key", "hkey %d, path \"%s\", invalid pkey->item_size: %d", hkey, path, pkey->item_size);
      return false;
   }

   if ((pkey->num_values < 0) || (pkey->num_values > pheader->data_size)) {
      db_msg(msg, MERROR, "db_validate_key", "hkey %d, path \"%s\", invalid pkey->num_values: %d", hkey, path, pkey->num_values);
      return false;
   }

   /* check and correct key size */
   if (pkey->total_size != pkey->item_size * pkey->num_values) {
      db_msg(msg, MERROR, "db_validate_key", "hkey %d, path \"%s\", corrected pkey->total_size from %d to %d*%d=%d", hkey, path, pkey->total_size, pkey->item_size, pkey->num_values, pkey->item_size * pkey->num_values);
      pkey->total_size = pkey->item_size * pkey->num_values;
      flag = false;
   }

   /* check and correct key size */
   if (pkey->data == 0 && pkey->total_size != 0) {
      db_msg(msg, MERROR, "db_validate_key", "hkey %d, path \"%s\", pkey->data is zero, corrected pkey->num_values %d and pkey->total_size %d to be zero, should be zero", hkey, path, pkey->num_values, pkey->total_size);
      pkey->num_values = 0;
      pkey->total_size = 0;
      flag = false;
   }

   if (pkey->type == TID_STRING || pkey->type == TID_LINK) {
      const char* s = (char*)pheader + pkey->data;
      if (!is_utf8(s)) {
         db_msg(msg, MERROR, "db_validate_key", "hkey %d, path \"%s\", string value is not valid UTF-8", hkey, path);
         //flag = false;
      }
   }

   /* check for empty link */
   if (pkey->type == TID_LINK) {
      // minimum symlink length is 3 bytes:
      // one byte "/"
      // one byte odb entry name
      // one byte "\0"
      if (pkey->total_size <= 2) {
         db_msg(msg, MERROR, "db_validate_key", "hkey %d, path \"%s\", TID_LINK is an empty link", hkey, path);
         flag = false;
         //return false;
      }
   }

   /* check for too long link */
   if (pkey->type == TID_LINK) {
      if (pkey->total_size >= MAX_ODB_PATH) {
         db_msg(msg, MERROR, "db_validate_key", "hkey %d, path \"%s\", TID_LINK length %d exceeds MAX_ODB_PATH %d", hkey, path, pkey->total_size, MAX_ODB_PATH);
         flag = false;
         //return false;
      }
   }

   /* check for link loop */
   if (pkey->type == TID_LINK) {
      const char* link = (char*)pheader + pkey->data;
      int link_len = strlen(link);
      int path_len = strlen(path);
      if (link_len == path_len) {
         // check for link to itself
         if (equal_ustring(link, path)) {
            db_msg(msg, MERROR, "db_validate_key", "hkey %d, path \"%s\", TID_LINK to \"%s\" is a link to itself", hkey, path, link);
            flag = false;
            //return false;
         }
      } else if (link_len < path_len) {
         // check for link to the "path" subdirectory
         char tmp[MAX_ODB_PATH];
         memcpy(tmp, path, link_len);
         tmp[link_len] = 0;
         if (equal_ustring(link, tmp) && path[link_len] == DIR_SEPARATOR) {
            db_msg(msg, MERROR, "db_validate_key", "hkey %d, path \"%s\", TID_LINK to \"%s\" is a loop", hkey, path, link);
            flag = false;
            //return false;
         }
      }
   }

   /* check access mode */
   if ((pkey->access_mode & ~(MODE_READ | MODE_WRITE | MODE_DELETE | MODE_EXCLUSIVE | MODE_ALLOC))) {
      db_msg(msg, MERROR, "db_validate_key", "hkey %d, path \"%s\", invalid pkey->access_mode %d", hkey, path, pkey->access_mode);
      flag = false;
      //return false;
   }

   /* check access time, consider valid if within +- 10 years */
   if (t_min == 0) {
      t_min = ss_time() - 3600 * 24 * 365 * 10;
      t_max = ss_time() + 3600 * 24 * 365 * 10;
   }

   if (pkey->last_written > 0 && (pkey->last_written < t_min || pkey->last_written > t_max)) {
      db_msg(msg, MERROR, "db_validate_key", "hkey %d, path \"%s\", invalid pkey->last_written time %d", hkey, path, pkey->last_written);
      flag = false;
      //return false;
   }

   if (pkey->type == TID_KEY) {
      bool pkeylist_ok = true;
      // FIXME: notice the kludged repair of pkeylist! K.O.
      const KEYLIST *pkeylist = db_get_pkeylist(pheader, hkey, pkey, "db_validate_key", msg, true);

      if (!pkeylist) {
         db_msg(msg, MERROR, "db_validate_key", "hkey %d, path \"%s\", invalid pkey->data %d", hkey, path, pkey->data);
         flag = false;
      } else {
         if (pkeylist->parent != hkey) {
            db_msg(msg, MERROR, "db_validate_key", "hkey %d, path \"%s\", TID_KEY invalid pkeylist->parent %d is not hkey %d", hkey, path, pkeylist->parent, hkey);
            flag = false;
            pkeylist_ok = false;
         }

         if (pkeylist->num_keys < 0 || pkeylist->num_keys > pheader->key_size) {
            db_msg(msg, MERROR, "db_validate_key", "hkey %d, path \"%s\", TID_KEY invalid pkeylist->num_keys %d", hkey, path, pkeylist->num_keys);
            flag = false;
            pkeylist_ok = false;
         }
         
         if (pkeylist->num_keys == 0 && pkeylist->first_key == 0) {
            // empty key
         } else if (pkeylist->first_key == 0 || !db_validate_key_offset(pheader, pkeylist->first_key)) {
            db_msg(msg, MERROR, "db_validate_key", "hkey %d, path \"%s\", TID_KEY invalid pkeylist->first_key %d", hkey, path, pkeylist->first_key);
            flag = false;
            pkeylist_ok = false;
         }
         
         if (pkeylist_ok) {
            //printf("hkey %d, path \"%s\", pkey->data %d, pkeylist parent %d, num_keys %d, first_key %d: ", hkey, path, pkey->data, pkeylist->parent, pkeylist->num_keys, pkeylist->first_key);
            
            HNDLE subhkey = pkeylist->first_key;

            int count = 0;
            while (subhkey != 0) {
               KEY* subpkey = (KEY*)db_get_pkey(pheader, subhkey, NULL, "db_validate_key", msg);
               if (!subpkey) {
                  db_msg(msg, MERROR, "db_validate_key", "hkey %d, path \"%s\", TID_KEY invalid subhkey %d", hkey, path, subhkey);
                  pkeylist_ok = false;
                  flag = false;
                  break;
               }

               std::string buf;
               buf += path;
               buf += "/";
               buf += subpkey->name;
               
               //printf("pkey %p, next %d, name [%s], path %s\n", subpkey, subpkey->next_key, subpkey->name, buf.c_str());
               
               if (recurse) {
                  flag &= db_validate_and_repair_key_wlocked(pheader, recurse + 1, buf.c_str(), pkey->data, subhkey, subpkey, msg);
               }

               count++;
               subhkey = subpkey->next_key;
            }

            if (count != pkeylist->num_keys) {
               db_msg(msg, MERROR, "db_validate_key", "hkey %d, path \"%s\", repaired TID_KEY mismatch of pkeylist->num_keys %d against key chain length %d", hkey, path, pkeylist->num_keys, count);
               ((KEYLIST*)pkeylist)->num_keys = count;
               flag = false;
               pkeylist_ok = false;
            }
         }
      }
   }

   return flag;
}

/*------------------------------------------------------------------*/
static void db_validate_sizes()
{
   /* validate size of data structures (miscompiled, 32/64 bit mismatch, etc */

   if (0) {
#define S(x) printf("assert(sizeof(%-20s) == %6d);\n", #x, (int)sizeof(x))
      // basic data types
      S(char *);
      S(char);
      S(int);
      S(long int);
      S(float);
      S(double);
      S(BOOL);
      S(WORD);
      S(DWORD);
      S(INT);
      S(POINTER_T);
      S(midas_thread_t);
      // data buffers
      S(EVENT_REQUEST);
      S(BUFFER_CLIENT);
      S(BUFFER_HEADER);
      // history files
      S(HIST_RECORD);
      S(DEF_RECORD);
      S(INDEX_RECORD);
      S(TAG);
      // ODB shared memory structures
      S(KEY);
      S(KEYLIST);
      S(OPEN_RECORD);
      S(DATABASE_CLIENT);
      S(DATABASE_HEADER);
      // misc structures
      S(EVENT_HEADER);
      S(RUNINFO);
      S(EQUIPMENT_INFO);
      S(EQUIPMENT_STATS);
      S(BANK_HEADER);
      S(BANK);
      S(BANK32);
      S(ANA_OUTPUT_INFO);
      S(PROGRAM_INFO);
      S(ALARM_CLASS);
      S(ALARM);
      //S(CHN_SETTINGS);
      //S(CHN_STATISTICS);
#undef S
   }

#if 0
   EQUIPMENT_INFO eq;
   printf("EQUIPMENT_INFO offset of event_id: %d\n", (int)((char*)&eq.event_id - (char*)&eq));
   printf("EQUIPMENT_INFO offset of eq_type: %d\n", (int)((char*)&eq.eq_type - (char*)&eq));
   printf("EQUIPMENT_INFO offset of event_limit: %d\n", (int)((char*)&eq.event_limit - (char*)&eq));
   printf("EQUIPMENT_INFO offset of num_subevents: %d\n", (int)((char*)&eq.num_subevents - (char*)&eq));
   printf("EQUIPMENT_INFO offset of status: %d\n", (int)((char*)&eq.status - (char*)&eq));
   printf("EQUIPMENT_INFO offset of hidden: %d\n", (int)((char*)&eq.hidden - (char*)&eq));
#endif
   
#ifdef OS_LINUX
   assert(sizeof(EVENT_REQUEST) == 16); // ODB v3
   assert(sizeof(BUFFER_CLIENT) == 256);
   assert(sizeof(BUFFER_HEADER) == 16444);
   assert(sizeof(HIST_RECORD) == 20);
   assert(sizeof(DEF_RECORD) == 40);
   assert(sizeof(INDEX_RECORD) == 12);
   assert(sizeof(TAG) == 40);
   assert(sizeof(KEY) == 68);
   assert(sizeof(KEYLIST) == 12);
   assert(sizeof(OPEN_RECORD) == 8);
   assert(sizeof(DATABASE_CLIENT) == 2112);
   assert(sizeof(DATABASE_HEADER) == 135232);
   assert(sizeof(EVENT_HEADER) == 16);
   //assert(sizeof(EQUIPMENT_INFO) == 696); has been moved to dynamic checking inside mhttpd.c
   assert(sizeof(EQUIPMENT_STATS) == 24);
   assert(sizeof(BANK_HEADER) == 8);
   assert(sizeof(BANK) == 8);
   assert(sizeof(BANK32) == 12);
   assert(sizeof(ANA_OUTPUT_INFO) == 792);
   assert(sizeof(PROGRAM_INFO) == 316);
   assert(sizeof(ALARM_CLASS) == 348);
   assert(sizeof(ALARM) == 452);
   //assert(sizeof(CHN_SETTINGS) == 648); // ODB v3
   //assert(sizeof(CHN_STATISTICS) == 56);        // ODB v3
#endif
}

typedef struct {
   DATABASE_HEADER * pheader;
   int max_keys;
   int num_keys;
   HNDLE* hkeys;
   int* counts;
   int* modes;
   int num_modified;
} UPDATE_OPEN_RECORDS;

static int db_update_open_record_wlocked(const DATABASE_HEADER* xpheader, const KEY* xpkey, int level, void* voidp, db_err_msg **msg)
{
   int found = 0;
   int count = 0;
   int status;
   int k;
   UPDATE_OPEN_RECORDS *uorp = (UPDATE_OPEN_RECORDS *)voidp;

   KEY* pkey = (KEY*)xpkey; // drop "const": we already have "allow_write"

   HNDLE hKey = db_pkey_to_hkey(uorp->pheader, pkey);

   for (k=0; k<uorp->num_keys; k++)
      if (uorp->hkeys[k] == hKey) {
         found = 1;
         count = uorp->counts[k];
         break;
      }

   if (pkey->notify_count == 0 && !found)
      return DB_SUCCESS; // no open record here

   std::string path = db_get_path_locked(uorp->pheader, hKey);
   if (path == "") {
      db_msg(msg, MINFO, "db_update_open_record", "Invalid hKey %d", hKey);
      return DB_SUCCESS;
   }

   //if (!db_validate_hkey(uorp->pheader, hKey)) {
   //   cm_msg(MINFO, "db_update_open_record", "Invalid hKey %d", hKey);
   //   return DB_SUCCESS;
   //}
   //
   //KEY* pkey = (KEY *) ((char *) uorp->pheader + hKey);

   //printf("path [%s], type %d, notify_count %d\n", path, pkey->type, pkey->notify_count);

   // extra check: are we looking at the same key?
   //assert(xkey->notify_count == pkey->notify_count);

#if 0
   printf("%s, notify_count %d, found %d, our count %d\n", path, pkey->notify_count, found, count);
#endif
   
   if (pkey->notify_count==0 && found) {
      db_msg(msg, MINFO, "db_update_open_record", "Added missing open record flag to \"%s\"", path.c_str());
      pkey->notify_count = count;
      uorp->num_modified++;
      return DB_SUCCESS;
   }

   if (pkey->notify_count!=0 && !found) {
      db_msg(msg, MINFO, "db_update_open_record", "Removed open record flag from \"%s\"", path.c_str());
      pkey->notify_count = 0;
      uorp->num_modified++;

      if (pkey->access_mode | MODE_EXCLUSIVE) {
         status = db_set_mode_wlocked(uorp->pheader, pkey, (WORD) (pkey->access_mode & ~MODE_EXCLUSIVE), 1, msg);
         if (status != DB_SUCCESS) {
            db_msg(msg, MERROR, "db_update_open_record", "Cannot remove exclusive access mode from \"%s\", db_set_mode() status %d", path.c_str(), status);
            return DB_SUCCESS;
         }
         db_msg(msg, MINFO, "db_update_open_record", "Removed exclusive access mode from \"%s\"", path.c_str());
      }
      return DB_SUCCESS;
   }

   if (pkey->notify_count != uorp->counts[k]) {
      db_msg(msg, MINFO, "db_update_open_record", "Updated notify_count of \"%s\" from %d to %d", path.c_str(), pkey->notify_count, count);
      pkey->notify_count = count;
      uorp->num_modified++;
      return DB_SUCCESS;
   }

   return DB_SUCCESS;
}

static int db_validate_open_records_wlocked(DATABASE_HEADER* pheader, db_err_msg** msg)
{
   int status = DB_SUCCESS;
   UPDATE_OPEN_RECORDS uor;
   int i, j, k;

   uor.max_keys = MAX_CLIENTS*MAX_OPEN_RECORDS;
   uor.num_keys = 0;
   uor.hkeys = (HNDLE*)calloc(uor.max_keys, sizeof(HNDLE));
   uor.counts = (int*)calloc(uor.max_keys, sizeof(int));
   uor.modes = (int*)calloc(uor.max_keys, sizeof(int));
   uor.num_modified = 0;

   assert(uor.hkeys != NULL);
   assert(uor.counts != NULL);
   assert(uor.modes != NULL);

   uor.pheader = pheader;

   for (i = 0; i < pheader->max_client_index; i++) {
      DATABASE_CLIENT* pclient = &pheader->client[i];
      for (j = 0; j < pclient->max_index; j++)
         if (pclient->open_record[j].handle) {
            int found = 0;
            for (k=0; k<uor.num_keys; k++) {
               if (uor.hkeys[k] == pclient->open_record[j].handle) {
                  uor.counts[k]++;
                  found = 1;
                  break;
               }
            }
            if (!found) {
               uor.hkeys[uor.num_keys] = pclient->open_record[j].handle;
               uor.counts[uor.num_keys] = 1;
               uor.modes[uor.num_keys] = pclient->open_record[j].access_mode;
               uor.num_keys++;
            }
         }
   }

#if 0
   for (i=0; i<uor.num_keys; i++)
      printf("index %d, handle %d, count %d, access mode %d\n", i, uor.hkeys[i], uor.counts[i], uor.modes[i]);
#endif

   const KEY* proot = db_get_pkey(pheader, 0, &status, "db_validate_open_record", msg);

   if (proot) {
      db_scan_tree_locked(pheader, proot, 0, db_update_open_record_wlocked, &uor, msg);
   }

   if (uor.num_modified) {
      db_msg(msg, MINFO, "db_validate_open_records", "Corrected %d ODB entries", uor.num_modified);
   }

   free(uor.hkeys);
   free(uor.counts);
   free(uor.modes);

   return status;
}

/*------------------------------------------------------------------*/
static bool db_validate_and_repair_db_wlocked(DATABASE_HEADER * pheader, db_err_msg **msg)
{
   int total_size_key = 0;
   int total_size_data = 0;
   double ratio;
   FREE_DESCRIP *pfree;
   bool flag = true;

   /* validate size of data structures (miscompiled, 32/64 bit mismatch, etc */

   db_validate_sizes();

   /* validate the key free list */

   if (!db_validate_key_offset(pheader, pheader->first_free_key)) {
      db_msg(msg, MERROR, "db_validate_db", "Error: database corruption, invalid pheader->first_free_key 0x%08X", pheader->first_free_key - (int)sizeof(DATABASE_HEADER));
      return false;
   }

   pfree = (FREE_DESCRIP *) ((char *) pheader + pheader->first_free_key);

   while ((POINTER_T) pfree != (POINTER_T) pheader) {

      if (pfree->next_free != 0 && !db_validate_key_offset(pheader, pfree->next_free)) {
         db_msg(msg, MERROR, "db_validate_db", "Warning: database corruption, invalid key area next_free 0x%08X", pfree->next_free - (int)sizeof(DATABASE_HEADER));
         flag = false;
         break;
      }

      total_size_key += pfree->size;
      FREE_DESCRIP *nextpfree = (FREE_DESCRIP *) ((char *) pheader + pfree->next_free);

      if (pfree->next_free != 0 && nextpfree == pfree) {
         db_msg(msg, MERROR, "db_validate_db", "Warning: database corruption, key area next_free 0x%08X is same as current free %p, truncating the free list", pfree->next_free, pfree - (int)sizeof(DATABASE_HEADER));
         pfree->next_free = 0;
         flag = false;
         break;
         //return false;
      }

      pfree = nextpfree;
   }

   ratio = ((double) (pheader->key_size - total_size_key)) / ((double) pheader->key_size);
   if (ratio > 0.9)
      db_msg(msg, MERROR, "db_validate_db", "Warning: database key area is %.0f%% full", ratio * 100.0);

   if (total_size_key > pheader->key_size) {
      db_msg(msg, MERROR, "db_validate_db", "Error: database corruption, total_key_size 0x%08X bigger than pheader->key_size 0x%08X", total_size_key, pheader->key_size);
      flag = false;
   }

   /* validate the data free list */

   if (!db_validate_data_offset(pheader, pheader->first_free_data)) {
      db_msg(msg, MERROR, "db_validate_db", "Error: database corruption, invalid pheader->first_free_data 0x%08X", pheader->first_free_data - (int)sizeof(DATABASE_HEADER));
      return false;
   }

   //printf("pheader %p, first_free_data %d, key size %d, data size %d\n", pheader, pheader->first_free_data, pheader->key_size, pheader->data_size);

   pfree = (FREE_DESCRIP *) ((char *) pheader + pheader->first_free_data);

   while ((POINTER_T) pfree != (POINTER_T) pheader) {

      if (pfree->next_free != 0 && !db_validate_data_offset(pheader, pfree->next_free)) {
         db_msg(msg, MERROR, "db_validate_db", "Warning: database corruption, invalid data area next_free 0x%08X", pfree->next_free - (int)sizeof(DATABASE_HEADER));
         flag = false;
         break;
         //return false;
      }

      total_size_data += pfree->size;
      FREE_DESCRIP *nextpfree = (FREE_DESCRIP *) ((char *) pheader + pfree->next_free);

      if (pfree->next_free != 0 && nextpfree == pfree) {
         db_msg(msg, MERROR, "db_validate_db", "Warning: database corruption, data area next_free 0x%08X is same as current free %p, truncating the free list", pfree->next_free, pfree - (int)sizeof(DATABASE_HEADER));
         pfree->next_free = 0;
         flag = false;
         break;
         //return false;
      }

      pfree = nextpfree;
   }

   ratio = ((double) (pheader->data_size - total_size_data)) / ((double) pheader->data_size);
   if (ratio > 0.9)
      db_msg(msg, MERROR, "db_validate_db", "Warning: database data area is %.0f%% full", ratio * 100.0);

   if (total_size_data > pheader->data_size) {
      db_msg(msg, MERROR, "db_validate_db", "Error: database corruption, total_size_data 0x%08X bigger than pheader->data_size 0x%08X", total_size_key, pheader->data_size);
      flag = false;
      //return false;
   }

   /* validate the tree of keys, starting from the root key */

   if (!db_validate_key_offset(pheader, pheader->root_key)) {
      db_msg(msg, MERROR, "db_validate_db", "Error: database corruption, pheader->root_key 0x%08X is invalid", pheader->root_key - (int)sizeof(DATABASE_HEADER));
      return false;
   }

   flag &= db_validate_and_repair_key_wlocked(pheader, 1, "", 0, pheader->root_key, (KEY *) ((char *) pheader + pheader->root_key), msg);

   if (!flag) {
      db_msg(msg, MERROR, "db_validate_db", "Error: ODB corruption detected, see previous messages");
   }

   return flag;
}

#endif // LOCAL_ROUTINES

/**dox***************************************************************/
#endif                          /* DOXYGEN_SHOULD_SKIP_THIS */

/********************************************************************/
/**
Open an online database
@param database_name     Database name.
@param database_size     Initial size of database if not existing
@param client_name       Name of this application
@param hDB          ODB handle obtained via cm_get_experiment_database().
@return DB_SUCCESS, DB_CREATED, DB_INVALID_NAME, DB_NO_MEMORY,
        DB_MEMSIZE_MISMATCH, DB_NO_SEMAPHORE, DB_INVALID_PARAM,
        RPC_NET_ERROR
*/
INT db_open_database(const char *xdatabase_name, INT database_size, HNDLE * hDB, const char *client_name)
{
   if (rpc_is_remote())
      return rpc_call(RPC_DB_OPEN_DATABASE, xdatabase_name, database_size, hDB, client_name);

#ifdef LOCAL_ROUTINES
   {
   INT i, status;
   HNDLE handle;
   DATABASE_CLIENT *pclient;
   BOOL shm_created;
   DATABASE_HEADER *pheader;
   KEY *pkey;
   KEYLIST *pkeylist;
   FREE_DESCRIP *pfree;
   BOOL call_watchdog;
   DWORD timeout;
   char database_name[NAME_LENGTH];

   /* restrict name length */
   strlcpy(database_name, xdatabase_name, NAME_LENGTH);

   if (database_size < 0 || database_size > 10E7) {
      cm_msg(MERROR, "db_open_database", "invalid database size");
      return DB_INVALID_PARAM;
   }

   if (strlen(client_name) >= NAME_LENGTH) {
      cm_msg(MERROR, "db_open_database", "client name \'%s\' is longer than %d characters", client_name, NAME_LENGTH-1);
      return DB_INVALID_PARAM;
   }

   if (strchr(client_name, '/') != NULL) {
      cm_msg(MERROR, "db_open_database", "client name \'%s\' should not contain the slash \'/\' character", client_name);
      return DB_INVALID_PARAM;
   }

   /* allocate new space for the new database descriptor */
   if (_database_entries == 0) {
      _database = (DATABASE *) malloc(sizeof(DATABASE));
      memset(_database, 0, sizeof(DATABASE));
      if (_database == NULL) {
         *hDB = 0;
         return DB_NO_MEMORY;
      }

      _database_entries = 1;
      i = 0;
   } else {
      /* check if database already open */
      for (i = 0; i < _database_entries; i++)
         if (_database[i].attached && equal_ustring(_database[i].name, database_name)) {
            /* check if database belongs to this thread */
            *hDB = i + 1;
            return DB_SUCCESS;
         }

      /* check for a deleted entry */
      for (i = 0; i < _database_entries; i++)
         if (!_database[i].attached)
            break;

      /* if not found, create new one */
      if (i == _database_entries) {
         _database = (DATABASE *) realloc(_database, sizeof(DATABASE) * (_database_entries + 1));
         memset(&_database[_database_entries], 0, sizeof(DATABASE));

         _database_entries++;
         if (_database == NULL) {
            _database_entries--;
            *hDB = 0;
            return DB_NO_MEMORY;
         }
      }
   }

   handle = (HNDLE) i;

   /* open shared memory region */
   void* shm_adr = NULL;
   size_t shm_size = 0;
   HNDLE shm_handle;
   
   status = ss_shm_open(database_name, sizeof(DATABASE_HEADER) + 2 * ALIGN8(database_size / 2), &shm_adr, &shm_size, &shm_handle, TRUE);

   if (status == SS_NO_MEMORY || status == SS_FILE_ERROR) {
      *hDB = 0;
      return DB_INVALID_NAME;
   }

   _database[handle].shm_adr  = shm_adr;
   _database[handle].shm_size = shm_size;
   _database[handle].shm_handle = shm_handle;

   _database[handle].database_header = (DATABASE_HEADER *) shm_adr;

   /* shortcut to header */
   pheader = _database[handle].database_header;

   /* save name */
   strcpy(_database[handle].name, database_name);

   shm_created = (status == SS_CREATED);

   /* clear memeory for debugging */
   /* memset(pheader, 0, sizeof(DATABASE_HEADER) + 2*ALIGN8(database_size/2)); */

   if (shm_created && pheader->name[0] == 0) {
      /* setup header info if database was created */
      memset(pheader, 0, sizeof(DATABASE_HEADER) + 2 * ALIGN8(database_size / 2));

      strcpy(pheader->name, database_name);
      pheader->version = DATABASE_VERSION;
      pheader->key_size = ALIGN8(database_size / 2);
      pheader->data_size = ALIGN8(database_size / 2);
      pheader->root_key = sizeof(DATABASE_HEADER);
      pheader->first_free_key = sizeof(DATABASE_HEADER);
      pheader->first_free_data = sizeof(DATABASE_HEADER) + pheader->key_size;

      /* set up free list */
      pfree = (FREE_DESCRIP *) ((char *) pheader + pheader->first_free_key);
      pfree->size = pheader->key_size;
      pfree->next_free = 0;

      pfree = (FREE_DESCRIP *) ((char *) pheader + pheader->first_free_data);
      pfree->size = pheader->data_size;
      pfree->next_free = 0;

      /* create root key */
      pkey = (KEY *) malloc_key(pheader, sizeof(KEY), "db_open_database_A");
      assert(pkey);

      /* set key properties */
      pkey->type = TID_KEY;
      pkey->num_values = 1;
      pkey->access_mode = MODE_READ | MODE_WRITE | MODE_DELETE;
      strcpy(pkey->name, "root");
      pkey->parent_keylist = 0;

      /* create keylist */
      pkeylist = (KEYLIST *) malloc_key(pheader, sizeof(KEYLIST), "db_open_database_B");
      assert(pkeylist);

      /* store keylist in data field */
      pkey->data = (POINTER_T) pkeylist - (POINTER_T) pheader;
      pkey->item_size = sizeof(KEYLIST);
      pkey->total_size = sizeof(KEYLIST);

      pkeylist->parent = (POINTER_T) pkey - (POINTER_T) pheader;
      pkeylist->num_keys = 0;
      pkeylist->first_key = 0;
   }

   /* check database version */
   if (pheader->version != DATABASE_VERSION) {
      cm_msg(MERROR, "db_open_database",
             "Different database format: Shared memory is %d, program is %d", pheader->version, DATABASE_VERSION);
      return DB_VERSION_MISMATCH;
   }

   /* check database size vs shared memory size */
   if (_database[handle].shm_size < (int)sizeof(DATABASE_HEADER) + pheader->key_size + pheader->data_size) {
      cm_msg(MERROR, "db_open_database", "Invalid database, shared memory size %d is smaller than database size %d (header: %d, key area: %d, data area: %d). Delete this shared memory (odbedit -R), create a new odb (odbinit) and reload it from the last odb save file.", _database[handle].shm_size, (int)sizeof(DATABASE_HEADER) + pheader->key_size + pheader->data_size, (int)sizeof(DATABASE_HEADER), pheader->key_size, pheader->data_size);
      return DB_VERSION_MISMATCH;
   }

   /* check root key */
   if (!db_validate_key_offset(pheader, pheader->root_key)) {
      cm_msg(MERROR, "db_open_database", "Invalid, incompatible or corrupted database: root key offset %d is invalid", pheader->root_key);
      return DB_VERSION_MISMATCH;
   } else {
      pkey = (KEY*)((char*)pheader + pheader->root_key);

      if (pkey->type != TID_KEY) {
         cm_msg(MERROR, "db_open_database", "Invalid, incompatible or corrupted database: root key type %d is not TID_KEY", pkey->type);
         return DB_VERSION_MISMATCH;
      }

      if (strcmp(pkey->name, "root") != 0) {
         cm_msg(MERROR, "db_open_database", "Invalid, incompatible or corrupted database: root key name \"%s\" is not \"root\"", pkey->name);
         return DB_VERSION_MISMATCH;
      }

      // what if we are connecting to an incompatible ODB?
      // A call to db_validate_and_repair_key() maybe will
      // corrupt it here. But we have no choice,
      // if we skip it here and continue,
      // db_validate_and_repair_db() will call it later anyway... K.O.

      db_err_msg* msg = NULL;
      bool ok = db_validate_and_repair_key_wlocked(pheader, 0, "", 0, pheader->root_key, pkey, &msg);
      if (msg)
         db_flush_msg(&msg);
      if (!ok) {
         cm_msg(MERROR, "db_open_database", "Invalid, incompatible or corrupted database: root key is invalid");
         return DB_VERSION_MISMATCH;
      }
   }

   /* set default mutex and semaphore timeout */
   _database[handle].timeout = 10000;

   /* create mutexes for the database */
   status = ss_mutex_create(&_database[handle].mutex, TRUE);
   if (status != SS_SUCCESS && status != SS_CREATED) {
      *hDB = 0;
      return DB_NO_SEMAPHORE;
   }

   /* create semaphore for the database */
   status = ss_semaphore_create(database_name, &(_database[handle].semaphore));
   if (status != SS_SUCCESS && status != SS_CREATED) {
      *hDB = 0;
      return DB_NO_SEMAPHORE;
   }
   _database[handle].lock_cnt = 0;

   _database[handle].protect = FALSE;
   _database[handle].protect_read = FALSE;
   _database[handle].protect_write = FALSE;

   /* first lock database */
   status = db_lock_database(handle + 1);
   if (status != DB_SUCCESS)
      return status;

   /* we have the database locked, without write protection */

   /*
    Now we have a DATABASE_HEADER, so let's setup a CLIENT
    structure in that database. The information there can also
    be seen by other processes.
    */

   /*
    update the client count
    */
   pheader->num_clients = 0;
   pheader->max_client_index = 0;
   for (i = 0; i < MAX_CLIENTS; i++) {
      if (pheader->client[i].pid == 0)
         continue;
      pheader->num_clients++;
      pheader->max_client_index = i + 1;
   }

   /*fprintf(stderr,"num_clients: %d, max_client: %d\n",pheader->num_clients,pheader->max_client_index); */

   /* remove dead clients */
   for (i = 0; i < MAX_CLIENTS; i++) {
      if (pheader->client[i].pid == 0)
         continue;
      if (!ss_pid_exists(pheader->client[i].pid)) {
         char client_name_tmp[NAME_LENGTH];
         int client_pid;

         strlcpy(client_name_tmp, pheader->client[i].name, sizeof(client_name_tmp));
         client_pid = pheader->client[i].pid;

         // removed: /* decrement notify_count for open records and clear exclusive mode */
         // open records are corrected later, by db_validate_open_records()

         /* clear entry from client structure in database header */
         memset(&(pheader->client[i]), 0, sizeof(DATABASE_CLIENT));

         cm_msg(MERROR, "db_open_database", "Removed ODB client \'%s\', index %d because process pid %d does not exists", client_name_tmp, i, client_pid);
      }
   }

   /*
    Look for empty client slot
    */
   for (i = 0; i < MAX_CLIENTS; i++)
      if (pheader->client[i].pid == 0)
         break;

   if (i == MAX_CLIENTS) {
      db_unlock_database(handle + 1);
      *hDB = 0;
      cm_msg(MERROR, "db_open_database", "maximum number of clients exceeded");
      return DB_NO_SLOT;
   }

   /* store slot index in _database structure */
   _database[handle].client_index = i;

   /*
    Save the index of the last client of that database so that later only
    the clients 0..max_client_index-1 have to be searched through.
    */
   pheader->num_clients++;
   if (i + 1 > pheader->max_client_index)
      pheader->max_client_index = i + 1;

   /* setup database header and client structure */
   pclient = &pheader->client[i];

   memset(pclient, 0, sizeof(DATABASE_CLIENT));
   /* use client name previously set by bm_set_name */
   strlcpy(pclient->name, client_name, sizeof(pclient->name));
   pclient->pid = ss_getpid();
   pclient->num_open_records = 0;

   ss_suspend_get_odb_port(&pclient->port);

   pclient->last_activity = ss_millitime();

   cm_get_watchdog_params(&call_watchdog, &timeout);
   pclient->watchdog_timeout = timeout;

   /* check ODB for corruption */
   db_err_msg* msg = NULL;
   bool ok = db_validate_and_repair_db_wlocked(pheader, &msg);
   if (msg)
      db_flush_msg(&msg);
   if (!ok) {
      /* do not treat corrupted odb as a fatal error- allow the user
       to preceed at own risk- the database is already corrupted,
       so no further harm can possibly be made. */
      /*
       db_unlock_database(handle + 1);
       *hDB = 0;
       return DB_CORRUPTED;
       */
   }

   /* setup _database entry */
   _database[handle].database_data = _database[handle].database_header + 1;
   _database[handle].attached = TRUE;
   _database[handle].protect = FALSE;
   _database[handle].protect_read = FALSE;
   _database[handle].protect_write = FALSE;

   *hDB = (handle + 1);

   status = db_validate_open_records_wlocked(pheader, &msg);
   if (status != DB_SUCCESS) {
      db_unlock_database(handle + 1);
      if (msg)
         db_flush_msg(&msg);
      cm_msg(MERROR, "db_open_database", "Error: db_validate_open_records() status %d", status);
      return status;
   }

   db_unlock_database(handle + 1);

   if (msg)
      db_flush_msg(&msg);

   if (shm_created)
      return DB_CREATED;
   }
#endif                          /* LOCAL_ROUTINES */

   return DB_SUCCESS;
}

/********************************************************************/
/**
Close a database
@param   hDB          ODB handle obtained via cm_get_experiment_database().
@return DB_SUCCESS, DB_INVALID_HANDLE, RPC_NET_ERROR
*/
INT db_close_database(HNDLE hDB)
{
   if (rpc_is_remote())
      return rpc_call(RPC_DB_CLOSE_DATABASE, hDB);

#ifdef LOCAL_ROUTINES
   else {
      DATABASE_HEADER *pheader;
      DATABASE_CLIENT *pclient;
      INT idx, destroy_flag, i, j;
      char xname[256];

      if (hDB > _database_entries || hDB <= 0) {
         cm_msg(MERROR, "db_close_database", "invalid database handle");
         return DB_INVALID_HANDLE;
      }

      /*
         Check if database was opened by current thread. This is necessary
         in the server process where one thread may not close the database
         of other threads.
       */

      /* first lock database */
      db_lock_database(hDB);

      idx = _database[hDB - 1].client_index;
      pheader = _database[hDB - 1].database_header;
      pclient = &pheader->client[idx];

      if (!_database[hDB - 1].attached) {
         db_unlock_database(hDB);
         cm_msg(MERROR, "db_close_database", "invalid database handle");
         return DB_INVALID_HANDLE;
      }

      db_allow_write_locked(&_database[hDB-1], "db_close_database");

      /* close all open records */
      for (i = 0; i < pclient->max_index; i++)
         if (pclient->open_record[i].handle)
            db_remove_open_record(hDB, pclient->open_record[i].handle, FALSE);

      /* mark entry in _database as empty */
      _database[hDB - 1].attached = FALSE;

      /* clear entry from client structure in database header */
      memset(&(pheader->client[idx]), 0, sizeof(DATABASE_CLIENT));

      /* calculate new max_client_index entry */
      for (i = MAX_CLIENTS - 1; i >= 0; i--)
         if (pheader->client[i].pid != 0)
            break;
      pheader->max_client_index = i + 1;

      /* count new number of clients */
      for (i = MAX_CLIENTS - 1, j = 0; i >= 0; i--)
         if (pheader->client[i].pid != 0)
            j++;
      pheader->num_clients = j;

      destroy_flag = (pheader->num_clients == 0);

      /* flush shared memory to disk */
      ss_shm_flush(pheader->name, _database[hDB - 1].shm_adr, _database[hDB - 1].shm_size, _database[hDB - 1].shm_handle);

      strlcpy(xname, pheader->name, sizeof(xname));

      /* unmap shared memory, delete it if we are the last */
      ss_shm_close(xname, _database[hDB - 1].shm_adr, _database[hDB - 1].shm_size, _database[hDB - 1].shm_handle, destroy_flag);

      pheader = NULL; // after ss_shm_close(), pheader points nowhere
      _database[hDB - 1].database_header = NULL; // ditto

      /* unlock database */
      db_unlock_database(hDB);

      /* delete semaphore */
      ss_semaphore_delete(_database[hDB - 1].semaphore, destroy_flag);

      /* update _database_entries */
      if (hDB == _database_entries)
         _database_entries--;

      if (_database_entries > 0)
         _database = (DATABASE *) realloc(_database, sizeof(DATABASE) * (_database_entries));
      else {
         free(_database);
         _database = NULL;
      }

      /* if we are the last one, also delete other semaphores */
      if (destroy_flag) {
         extern INT _semaphore_elog, _semaphore_alarm, _semaphore_history, _semaphore_msg;

         if (_semaphore_elog)
            ss_semaphore_delete(_semaphore_elog, TRUE);
         if (_semaphore_alarm)
            ss_semaphore_delete(_semaphore_alarm, TRUE);
         if (_semaphore_history)
            ss_semaphore_delete(_semaphore_history, TRUE);
         if (_semaphore_msg)
            ss_semaphore_delete(_semaphore_msg, TRUE);
      }

   }
#endif                          /* LOCAL_ROUTINES */

   return DB_SUCCESS;
}

/**dox***************************************************************/
#ifndef DOXYGEN_SHOULD_SKIP_THIS

/*------------------------------------------------------------------*/
INT db_flush_database(HNDLE hDB)
/********************************************************************\

  Routine: db_flush_database

  Purpose: Flushes the shared memory of a database to its disk file.

  Input:
    HNDLE  hDB              Handle to the database, which is used as
                            an index to the _database array.

  Output:
    none

  Function value:
    DB_SUCCESS              Successful completion
    DB_INVALID_HANDLE       Database handle is invalid
    RPC_NET_ERROR           Network error

\********************************************************************/
{
   if (rpc_is_remote())
      return rpc_call(RPC_DB_FLUSH_DATABASE, hDB);

#ifdef LOCAL_ROUTINES
   else {
      DATABASE_HEADER *pheader;

      if (hDB > _database_entries || hDB <= 0) {
         cm_msg(MERROR, "db_close_database", "invalid database handle");
         return DB_INVALID_HANDLE;
      }

      /*
         Check if database was opened by current thread. This is necessary
         in the server process where one thread may not close the database
         of other threads.
       */

      db_lock_database(hDB);
      pheader = _database[hDB - 1].database_header;

      if (!_database[hDB - 1].attached) {
         db_unlock_database(hDB);
         cm_msg(MERROR, "db_close_database", "invalid database handle");
         return DB_INVALID_HANDLE;
      }

      /* flush shared memory to disk */
      ss_shm_flush(pheader->name, _database[hDB - 1].shm_adr, _database[hDB - 1].shm_size, _database[hDB - 1].shm_handle);
      db_unlock_database(hDB);

   }
#endif                          /* LOCAL_ROUTINES */

   return DB_SUCCESS;
}

/*------------------------------------------------------------------*/
INT db_close_all_databases(void)
/********************************************************************\

  Routine: db_close_all_databases

  Purpose: Close all open databases and open records

  Input:
    none

  Output:
    none

  Function value:
    DB_SUCCESS              Successful completion

\********************************************************************/
{
   INT status;

   if (rpc_is_remote()) {
      status = rpc_call(RPC_DB_CLOSE_ALL_DATABASES);
      if (status != DB_SUCCESS)
         return status;
   }

   db_close_all_records();
   db_unwatch_all();

#ifdef LOCAL_ROUTINES
   {
      INT i;

      for (i = _database_entries; i > 0; i--)
         db_close_database(i);
   }
#endif                          /* LOCAL_ROUTINES */
   
   return DB_SUCCESS;
}

/*------------------------------------------------------------------*/
INT db_set_client_name(HNDLE hDB, const char *client_name)
/********************************************************************\

  Routine: db_set_client_name

  Purpose: Set client name for a database. Used by cm_connect_experiment
           if a client name is duplicate and changed.

  Input:
    INT  hDB                Handle to database
    char *client_name       Name of this application

  Output:

  Function value:
    DB_SUCCESS              Successful completion
    RPC_NET_ERROR           Network error

\********************************************************************/
{
   if (rpc_is_remote())
      return rpc_call(RPC_DB_SET_CLIENT_NAME, hDB, client_name);

#ifdef LOCAL_ROUTINES
   {
      DATABASE_HEADER *pheader;
      DATABASE_CLIENT *pclient;
      INT idx;

      idx = _database[hDB - 1].client_index;
      pheader = _database[hDB - 1].database_header;
      pclient = &pheader->client[idx];

      strcpy(pclient->name, client_name);
   }
#endif                          /* LOCAL_ROUTINES */

   return DB_SUCCESS;
}

/**dox***************************************************************/
#endif                          /* DOXYGEN_SHOULD_SKIP_THIS */

/********************************************************************/
/**
Lock a database for exclusive access via system semaphore calls.
@param hDB   Handle to the database to lock
@return DB_SUCCESS, DB_INVALID_HANDLE, DB_TIMEOUT
*/

INT db_lock_database(HNDLE hDB)
{
#ifdef LOCAL_ROUTINES
   int status;

   if (hDB > _database_entries || hDB <= 0) {
      cm_msg(MERROR, "db_lock_database", "invalid database handle %d, aborting...", hDB);
      abort();
      return DB_INVALID_HANDLE;
   }

   /* obtain access mutex in multi-thread applications */
   status = ss_mutex_wait_for(_database[hDB - 1].mutex, _database[hDB - 1].timeout);
   if (status != SS_SUCCESS) {
      cm_msg(MERROR, "db_lock_database", "internal error: cannot obtain access mutex, aborting...");
      abort();
   }

   /* protect this function against recursive call from signal handlers */
   if (_database[hDB - 1].inside_lock_unlock) {
      fprintf(stderr, "db_lock_database: Detected recursive call to db_{lock,unlock}_database() while already inside db_{lock,unlock}_database(). Maybe this is a call from a signal handler. Cannot continue, aborting...\n");
      abort();
   }

   _database[hDB - 1].inside_lock_unlock = 1;

   //static int x = 0;
   //x++;
   //if (x > 5000) {
   //   printf("inside db_lock_database(), press Ctrl-C now!\n");
   //   sleep(5);
   //}

   // test recursive locking
   // static int out=0;
   // out++;
   // printf("HERE %d!\n", out);
   // if (out>10) abort();
   // db_lock_database(hDB);
   // printf("OUT %d!\n", out);

   if (_database[hDB - 1].lock_cnt == 0) {
      _database[hDB - 1].lock_cnt = 1;
      /* wait max. 5 minutes for semaphore (required if locking process is being debugged) */
      status = ss_semaphore_wait_for(_database[hDB - 1].semaphore, _database[hDB - 1].timeout);
      if (status == SS_TIMEOUT) {
         cm_msg(MERROR, "db_lock_database", "timeout obtaining lock for database, exiting...");
         abort();
      }
      if (status != SS_SUCCESS) {
         cm_msg(MERROR, "db_lock_database", "cannot lock database, ss_semaphore_wait_for() status %d, aborting...", status);
         abort();
      }
   } else {
      _database[hDB - 1].lock_cnt++; // we have already the lock (recursive call), so just increase counter
   }

#ifdef CHECK_LOCK_COUNT
   {
      char str[256];

      sprintf(str, "db_lock_database, lock_cnt=%d", _database[hDB - 1].lock_cnt);
      ss_stack_history_entry(str);
   }
#endif

   if (_database[hDB - 1].protect) {
      if (_database[hDB - 1].database_header == NULL) {
         int status;
         assert(!_database[hDB - 1].protect_read);
         assert(!_database[hDB - 1].protect_write);
         status = ss_shm_unprotect(_database[hDB - 1].shm_handle, &_database[hDB - 1].shm_adr, _database[hDB - 1].shm_size, TRUE, FALSE, "db_lock_database");
         if (status != SS_SUCCESS) {
            cm_msg(MERROR, "db_lock_database", "ss_shm_unprotect(TRUE,FALSE) failed with status %d, aborting...", status);
            cm_msg_flush_buffer();
            abort();
         }
         _database[hDB - 1].database_header = (DATABASE_HEADER *) _database[hDB - 1].shm_adr;
         _database[hDB - 1].protect_read = TRUE;
         _database[hDB - 1].protect_write = FALSE;
      }
   }

   _database[hDB - 1].inside_lock_unlock = 0;

#endif                          /* LOCAL_ROUTINES */
   
   return DB_SUCCESS;
}

#ifdef LOCAL_ROUTINES
INT db_allow_write_locked(DATABASE* p, const char* caller_name)
{
   assert(p);
   if (p->protect && !p->protect_write) {
      int status;
      assert(p->lock_cnt > 0);
      assert(p->database_header != NULL);
      assert(p->protect_read);
      status = ss_shm_unprotect(p->shm_handle, &p->shm_adr, p->shm_size, TRUE, TRUE, caller_name);
      if (status != SS_SUCCESS) {
         cm_msg(MERROR, "db_allow_write_locked", "ss_shm_unprotect(TRUE,TRUE) failed with status %d, aborting...", status);
         cm_msg_flush_buffer();
         abort();
      }
      p->database_header = (DATABASE_HEADER *) p->shm_adr;
      p->protect_read = TRUE;
      p->protect_write = TRUE;
   }
   return DB_SUCCESS;
}
#endif                          /* LOCAL_ROUTINES */

/********************************************************************/
/**
Unlock a database via system semaphore calls.
@param hDB   Handle to the database to unlock
@return DB_SUCCESS, DB_INVALID_HANDLE
*/
INT db_unlock_database(HNDLE hDB)
{
#ifdef LOCAL_ROUTINES

   if (hDB > _database_entries || hDB <= 0) {
      cm_msg(MERROR, "db_unlock_database", "invalid database handle %d", hDB);
      return DB_INVALID_HANDLE;
   }
#ifdef CHECK_LOCK_COUNT
   {
      char str[256];

      sprintf(str, "db_unlock_database, lock_cnt=%d", _database[hDB - 1].lock_cnt);
      ss_stack_history_entry(str);
   }
#endif

   /* protect this function against recursive call from signal handlers */
   if (_database[hDB - 1].inside_lock_unlock) {
      fprintf(stderr, "db_unlock_database: Detected recursive call to db_{lock,unlock}_database() while already inside db_{lock,unlock}_database(). Maybe this is a call from a signal handler. Cannot continue, aborting...\n");
      abort();
   }

   _database[hDB - 1].inside_lock_unlock = 1;

   //static int x = 0;
   //x++;
   //if (x > 5000) {
   //   printf("inside db_unlock_database(), press Ctrl-C now!\n");
   //   sleep(5);
   //}

   if (_database[hDB - 1].lock_cnt == 1) {
      ss_semaphore_release(_database[hDB - 1].semaphore);

      if (_database[hDB - 1].protect && _database[hDB - 1].database_header) {
         int status;
         assert(_database[hDB - 1].protect_read);
         assert(_database[hDB - 1].database_header);
         _database[hDB - 1].database_header = NULL;
         status = ss_shm_protect(_database[hDB - 1].shm_handle, _database[hDB - 1].shm_adr, _database[hDB - 1].shm_size);
         if (status != SS_SUCCESS) {
            cm_msg(MERROR, "db_unlock_database", "ss_shm_protect() failed with status %d, aborting...", status);
            cm_msg_flush_buffer();
            abort();
         }
         _database[hDB - 1].protect_read = FALSE;
         _database[hDB - 1].protect_write = FALSE;
      }
   }

   assert(_database[hDB - 1].lock_cnt > 0);
   _database[hDB - 1].lock_cnt--;

   _database[hDB - 1].inside_lock_unlock = 0;

   /* release mutex for multi-thread applications */
   ss_mutex_release(_database[hDB - 1].mutex);

#endif                          /* LOCAL_ROUTINES */
   return DB_SUCCESS;
}

/********************************************************************/
#if 0
INT db_get_lock_cnt(HNDLE hDB)
{
#ifdef LOCAL_ROUTINES

   /* return zero if no ODB is open or we run remotely */
   if (_database_entries == 0)
      return 0;

   if (hDB > _database_entries || hDB <= 0) {
      cm_msg(MERROR, "db_get_lock_cnt", "invalid database handle %d, aborting...", hDB);
      fprintf(stderr, "db_get_lock_cnt: invalid database handle %d, aborting...\n", hDB);
      abort();
      return DB_INVALID_HANDLE;
   }

   return _database[hDB - 1].lock_cnt;
#else
   return 0;
#endif
}
#endif

INT db_set_lock_timeout(HNDLE hDB, int timeout_millisec)
{
#ifdef LOCAL_ROUTINES

   /* return zero if no ODB is open or we run remotely */
   if (_database_entries == 0)
      return 0;

   if (hDB > _database_entries || hDB <= 0) {
      cm_msg(MERROR, "db_set_lock_timeout", "invalid database handle %d, aborting...", hDB);
      fprintf(stderr, "db_set_lock_timeout: invalid database handle %d, aborting...\n", hDB);
      abort();
      return DB_INVALID_HANDLE;
   }

   if (timeout_millisec > 0) {
      _database[hDB - 1].timeout = timeout_millisec;
   }

   return _database[hDB - 1].timeout;
#else
   return 0;
#endif
}

#ifdef LOCAL_ROUTINES

/**
Update last activity time
*/
INT db_update_last_activity(DWORD millitime)
{
   int pid = ss_getpid();
   int i;
   for (i = 0; i < _database_entries; i++) {
      if (_database[i].attached) {
         int must_unlock = 0;
         if (_database[i].protect) {
            must_unlock = 1;
            db_lock_database(i + 1);
            db_allow_write_locked(&_database[i], "db_update_last_activity");
         }
         assert(_database[i].database_header);
         /* update the last_activity entry to show that we are alive */
         int j;
         for (j=0; j<_database[i].database_header->max_client_index; j++) {
            DATABASE_CLIENT* pdbclient = _database[i].database_header->client + j;
            //printf("client %d pid %d vs our pid %d\n", j, pdbclient->pid, pid);
            if (pdbclient->pid == pid) {
               pdbclient->last_activity = millitime;
            }
         }
         if (must_unlock) {
            db_unlock_database(i + 1);
         }
      }
   }
   return DB_SUCCESS;
}

#endif // LOCAL_ROUTINES

void db_cleanup(const char *who, DWORD actual_time, BOOL wrong_interval)
{
#ifdef LOCAL_ROUTINES
   int status;
   int i;
   /* check online databases */
   for (i = 0; i < _database_entries; i++) {
      if (_database[i].attached) {
         int must_unlock = 0;
         if (_database[i].protect) {
            must_unlock = 1;
            db_lock_database(i + 1);
            db_allow_write_locked(&_database[i], "db_cleanup");
         }
         assert(_database[i].database_header);
         /* update the last_activity entry to show that we are alive */
         DATABASE_HEADER* pdbheader = _database[i].database_header;
         DATABASE_CLIENT* pdbclient = pdbheader->client;
         pdbclient[_database[i].client_index].last_activity = actual_time;

         /* don't check other clients if interval is stange */
         if (wrong_interval) {
            if (must_unlock) {
               db_unlock_database(i + 1);
            }
            continue;
         }

         /* now check other clients */
         int j;
         for (j = 0; j < pdbheader->max_client_index; j++, pdbclient++) {
            int client_pid = pdbclient->pid;
            if (client_pid == 0)
               continue;
            BOOL dead = !ss_pid_exists(client_pid);
            /* If client process has no activity, clear its buffer entry. */
            if (dead ||
                (pdbclient->watchdog_timeout > 0 &&
                 actual_time - pdbclient->last_activity > pdbclient->watchdog_timeout)
                ) {
               
               db_lock_database(i + 1);

               /* now make again the check with the buffer locked */
               actual_time = ss_millitime();
               if (dead ||
                   (pdbclient->watchdog_timeout &&
                    actual_time > pdbclient->last_activity &&
                    actual_time - pdbclient->last_activity > pdbclient->watchdog_timeout)
                   ) {

                  db_allow_write_locked(&_database[i], "db_cleanup");
                  
                  if (dead) {
                     cm_msg(MINFO, "db_cleanup", "Client \'%s\' on database \'%s\' removed by db_cleanup called by %s because pid %d does not exist", pdbclient->name, pdbheader->name, who, client_pid);
                  } else {
                     cm_msg(MINFO, "db_cleanup", "Client \'%s\' (PID %d) on database \'%s\' removed by db_cleanup called by %s (idle %1.1lfs,TO %1.0lfs)",
                            pdbclient->name, client_pid, pdbheader->name,
                            who,
                            (actual_time - pdbclient->last_activity) / 1000.0,
                            pdbclient->watchdog_timeout / 1000.0);
                  }

                  /* decrement notify_count for open records and clear exclusive mode */
                  int k;
                  for (k = 0; k < pdbclient->max_index; k++)
                     if (pdbclient->open_record[k].handle) {
                        KEY* pkey = (KEY *) ((char *) pdbheader + pdbclient->open_record[k].handle);
                        if (pkey->notify_count > 0)
                           pkey->notify_count--;

                        if (pdbclient->open_record[k].access_mode & MODE_WRITE)
                           db_set_mode(i + 1, pdbclient->open_record[k].handle, (WORD) (pkey->access_mode & ~MODE_EXCLUSIVE), 2);
                     }

                  status = cm_delete_client_info(i + 1, client_pid);
                  if (status != CM_SUCCESS)
                     cm_msg(MERROR, "db_cleanup", "Cannot delete client info for client \'%s\', pid %d from database \'%s\', cm_delete_client_info() status %d", pdbclient->name, client_pid, pdbheader->name, status);

                  /* clear entry from client structure in buffer header */
                  memset(&(pdbheader->client[j]), 0, sizeof(DATABASE_CLIENT));

                  /* calculate new max_client_index entry */
                  for (k = MAX_CLIENTS - 1; k >= 0; k--)
                     if (pdbheader->client[k].pid != 0)
                        break;
                  pdbheader->max_client_index = k + 1;

                  /* count new number of clients */
                  int nc;
                  for (k = MAX_CLIENTS - 1, nc = 0; k >= 0; k--)
                     if (pdbheader->client[k].pid != 0)
                        nc++;
                  pdbheader->num_clients = nc;
               }

               db_unlock_database(i + 1);
            }
         }
         if (must_unlock) {
            db_unlock_database(i + 1);
         }
      }
   }
#endif
}

#ifdef LOCAL_ROUTINES

void db_cleanup2(const char* client_name, int ignore_timeout, DWORD actual_time,  const char *who)
{
   /* check online databases */
   int i;
   for (i = 0; i < _database_entries; i++) {
      if (_database[i].attached) {
         /* update the last_activity entry to show that we are alive */
         
         db_lock_database(i + 1);
         
         db_allow_write_locked(&_database[i], "db_cleanup2");
         
         DATABASE_HEADER* pdbheader = _database[i].database_header;
         DATABASE_CLIENT* pdbclient = pdbheader->client;
         pdbclient[_database[i].client_index].last_activity = ss_millitime();
         
         /* now check other clients */
         int j;
         for (j = 0; j < pdbheader->max_client_index; j++, pdbclient++)
            if (j != _database[i].client_index && pdbclient->pid &&
                (client_name == NULL || client_name[0] == 0
                 || strncmp(pdbclient->name, client_name, strlen(client_name)) == 0)) {
               int client_pid = pdbclient->pid;
               BOOL dead = !ss_pid_exists(client_pid);
               DWORD interval;
               if (ignore_timeout)
                  interval = 2 * WATCHDOG_INTERVAL;
               else
                  interval = pdbclient->watchdog_timeout;
               
               /* If client process has no activity, clear its buffer entry. */
               
               if (dead || (interval > 0 && ss_millitime() - pdbclient->last_activity > interval)) {
                  int bDeleted = FALSE;
                  
                  /* now make again the check with the buffer locked */
                  if (dead || (interval > 0 && ss_millitime() - pdbclient->last_activity > interval)) {
                     if (dead) {
                        cm_msg(MINFO, "db_cleanup2", "Client \'%s\' on \'%s\' removed by db_cleanup2 called by %s because pid %d does not exist",
                               pdbclient->name, pdbheader->name,
                               who,
                               client_pid);
                     } else {
                        cm_msg(MINFO, "db_cleanup2", "Client \'%s\' on \'%s\' removed by db_cleanup2 called by %s (idle %1.1lfs,TO %1.0lfs)",
                               pdbclient->name, pdbheader->name,
                               who,
                               (ss_millitime() - pdbclient->last_activity) / 1000.0, interval / 1000.0);
                     }
                     
                     /* decrement notify_count for open records and clear exclusive mode */
                     int k;
                     for (k = 0; k < pdbclient->max_index; k++)
                        if (pdbclient->open_record[k].handle) {
                          KEY* pkey = (KEY *) ((char *) pdbheader + pdbclient->open_record[k].handle);
                           if (pkey->notify_count > 0)
                              pkey->notify_count--;
                           
                           if (pdbclient->open_record[k].access_mode & MODE_WRITE)
                              db_set_mode(i + 1, pdbclient->open_record[k].handle, (WORD) (pkey->access_mode & ~MODE_EXCLUSIVE), 2);
                        }
                     
                     /* clear entry from client structure in buffer header */
                     memset(&(pdbheader->client[j]), 0, sizeof(DATABASE_CLIENT));
                     
                     /* calculate new max_client_index entry */
                     for (k = MAX_CLIENTS - 1; k >= 0; k--)
                        if (pdbheader->client[k].pid != 0)
                           break;
                     pdbheader->max_client_index = k + 1;
                     
                     /* count new number of clients */
                     int nc;
                     for (k = MAX_CLIENTS - 1, nc = 0; k >= 0; k--)
                        if (pdbheader->client[k].pid != 0)
                           nc++;
                     pdbheader->num_clients = nc;
                     
                     bDeleted = TRUE;
                  }
                  
                  
                  /* delete client entry after unlocking db */
                  if (bDeleted) {
                     int status;
                     status = cm_delete_client_info(i + 1, client_pid);
                     if (status != CM_SUCCESS)
                        cm_msg(MERROR, "db_cleanup2", "cannot delete client info, cm_delete_client_into() status %d", status);
                     
                     pdbheader = _database[i].database_header;
                     pdbclient = pdbheader->client;
                     
                     /* go again though whole list */
                     j = 0;
                  }
               }
            }
         
         db_unlock_database(i + 1);
      }
   }
}

void db_set_watchdog_params(DWORD timeout)
{
   /* set watchdog flag of all open databases */
   int i;
   for (i = _database_entries; i > 0; i--) {
      DATABASE_HEADER *pheader;
      DATABASE_CLIENT *pclient;
      INT idx;
      
      db_lock_database(i);
      
      idx = _database[i - 1].client_index;
      pheader = _database[i - 1].database_header;
      pclient = &pheader->client[idx];
      
      if (!_database[i - 1].attached) {
         db_unlock_database(i);
         continue;
      }
      
      db_allow_write_locked(&_database[i-1], "db_set_watchdog_params");
      
      /* clear entry from client structure in buffer header */
      pclient->watchdog_timeout = timeout;
      
      /* show activity */
      pclient->last_activity = ss_millitime();
      
      db_unlock_database(i);
   }
}

/********************************************************************/
/**
Return watchdog information about specific client
@param    hDB              ODB handle
@param    client_name     ODB client name
@param    timeout         Timeout for this application in seconds
@param    last            Last time watchdog was called in msec
@return   CM_SUCCESS, CM_NO_CLIENT, DB_INVALID_HANDLE
*/

INT db_get_watchdog_info(HNDLE hDB, const char *client_name, DWORD * timeout, DWORD * last)
{
   DATABASE_HEADER *pheader;
   DATABASE_CLIENT *pclient;
   INT i;
   
   if (hDB > _database_entries || hDB <= 0) {
      cm_msg(MERROR, "db_get_watchdog_info", "invalid database handle");
      return DB_INVALID_HANDLE;
   }
   
   if (!_database[hDB - 1].attached) {
      cm_msg(MERROR, "db_get_watchdog_info", "invalid database handle");
      return DB_INVALID_HANDLE;
   }
   
   /* lock database */
   db_lock_database(hDB);
   
   pheader = _database[hDB - 1].database_header;
   pclient = pheader->client;
   
   /* find client */
   for (i = 0; i < pheader->max_client_index; i++, pclient++)
      if (pclient->pid && equal_ustring(pclient->name, client_name)) {
         *timeout = pclient->watchdog_timeout;
         *last = ss_millitime() - pclient->last_activity;
         db_unlock_database(hDB);
         return DB_SUCCESS;
      }
   
   *timeout = *last = 0;

   db_unlock_database(hDB);

   return CM_NO_CLIENT;
}

/********************************************************************/
/**
Check if a client with a /system/client/xxx entry has
a valid entry in the ODB client table. If not, remove
that client from the /system/client tree.
@param   hDB               Handle to online database
@param   hKeyClient        Handle to client key
@return  CM_SUCCESS, CM_NO_CLIENT
*/
INT db_check_client(HNDLE hDB, HNDLE hKeyClient)
{
   KEY key;
   DATABASE_HEADER *pheader;
   DATABASE_CLIENT *pclient;
   INT i, client_pid, status, dead = 0, found = 0;
   char name[NAME_LENGTH];
   
   db_lock_database(hDB);
   
   status = db_get_key(hDB, hKeyClient, &key);
   if (status != DB_SUCCESS)
      return CM_NO_CLIENT;
   
   client_pid = atoi(key.name);
   
   name[0] = 0;
   i = sizeof(name);
   status = db_get_value(hDB, hKeyClient, "Name", name, &i, TID_STRING, FALSE);
   
   //fprintf(stderr, "db_check_client: hkey %d, status %d, pid %d, name \'%s\', my name %s\n", hKeyClient, status, client_pid, name, _client_name);
   
   if (status != DB_SUCCESS) {
      db_unlock_database(hDB);
      return CM_NO_CLIENT;
   }
   
   if (_database[hDB - 1].attached) {
      pheader = _database[hDB - 1].database_header;
      pclient = pheader->client;
      
      /* loop through clients */
      for (i = 0; i < pheader->max_client_index; i++, pclient++)
         if (pclient->pid == client_pid) {
            found = 1;
            break;
         }
      
      if (found) {
         /* check that the client is still running: PID still exists */
         if (!ss_pid_exists(client_pid)) {
            dead = 1;
         }
      }
      
      if (!found || dead) {
         /* client not found : delete ODB stucture */
         
         status = cm_delete_client_info(hDB, client_pid);
         
         if (status != CM_SUCCESS)
            cm_msg(MERROR, "db_check_client", "Cannot delete client info for client \'%s\', pid %d, cm_delete_client_info() status %d", name, client_pid, status);
         else if (!found)
            cm_msg(MINFO, "db_check_client", "Deleted entry \'/System/Clients/%d\' for client \'%s\' because it is not connected to ODB", client_pid, name);
         else if (dead)
            cm_msg(MINFO, "db_check_client", "Deleted entry \'/System/Clients/%d\' for client \'%s\' because process pid %d does not exists", client_pid, name, client_pid);
         
         db_unlock_database(hDB);
         
         return CM_NO_CLIENT;
      }
   }
   
   db_unlock_database(hDB);

   return DB_SUCCESS;
}

#endif // LOCAL_ROUTINES

/********************************************************************/
/**
Protect a database for read/write access outside of the \b db_xxx functions
@param hDB          ODB handle obtained via cm_get_experiment_database().
@return DB_SUCCESS, DB_INVALID_HANDLE
*/
INT db_protect_database(HNDLE hDB)
{
   if (rpc_is_remote())
      return DB_SUCCESS;

#ifdef LOCAL_ROUTINES
   if (hDB > _database_entries || hDB <= 0) {
      cm_msg(MERROR, "db_protect_database", "invalid database handle %d", hDB);
      return DB_INVALID_HANDLE;
   }

   _database[hDB - 1].protect = TRUE;
   ss_shm_protect(_database[hDB - 1].shm_handle, _database[hDB - 1].database_header, _database[hDB - 1].shm_size);
   _database[hDB - 1].database_header = NULL;
#endif                          /* LOCAL_ROUTINES */
   return DB_SUCCESS;
}

/*---- helper routines ---------------------------------------------*/

const char *extract_key(const char *key_list, char *key_name, int key_name_length)
{
   int i = 0;

   if (*key_list == '/')
      key_list++;

   while (*key_list && *key_list != '/' && ++i < key_name_length)
      *key_name++ = *key_list++;
   *key_name = 0;

   return key_list;
}

BOOL equal_ustring(const char *str1, const char *str2)
{
   if (str1 == NULL && str2 != NULL)
      return FALSE;
   if (str1 != NULL && str2 == NULL)
      return FALSE;
   if (str1 == NULL && str2 == NULL)
      return TRUE;
   if (strlen(str1) != strlen(str2))
      return FALSE;

   while (*str1)
      if (toupper(*str1++) != toupper(*str2++))
         return FALSE;

   if (*str2)
      return FALSE;

   return TRUE;
}

BOOL ends_with_ustring(const char *str, const char *suffix)
{
   int len_str = strlen(str);
   int len_suffix = strlen(suffix);

   // suffix is longer than the string
   if (len_suffix > len_str)
      return FALSE;

   return equal_ustring(str + len_str - len_suffix, suffix);
}

//utility function to match string against wildcard pattern
BOOL strmatch(char* pattern, char* str){
   switch(*pattern){
      case 0:
         if(*str == 0){
            //end of pattern
            return true;
         }else
            return false;
      case '*':
         {
            int i=0;
            // check for end of the string
            if(pattern[1] == 0) return true;
            // loop on all possible matches
            while(str[i] != 0) if(strmatch(pattern + 1, str+(i++))) return true;
            return false;
         }
      case '?':
         if(*str == 0){
            //end of string
            return false;
         } else {
            return strmatch(pattern+1, str+1);
         }
      default:
         if(*str == 0){
            //end of string
            return false;
         } else if(toupper(*str) == toupper(*pattern)){
            //recursion
            return strmatch(pattern+1, str+1);
         } else {
            return false;
         }
   }
}

//utility function to extract array indexes
void strarrayindex(char* odbpath, int* index1, int* index2){
   char* pc;

   *index1 = *index2 = 0;
   if (odbpath[strlen(odbpath) - 1] == ']') {
      if (strchr(odbpath, '[')) {
         if (*(strchr(odbpath, '[') + 1) == '*')
            *index1 = -1;
         else if (strchr((strchr(odbpath, '[') + 1), '.') ||
                  strchr((strchr(odbpath, '[') + 1), '-')) {
            *index1 = atoi(strchr(odbpath, '[') + 1);
            pc = strchr(odbpath, '[') + 1;
            while (*pc != '.' && *pc != '-')
               pc++;
            while (*pc == '.' || *pc == '-')
               pc++;
            *index2 = atoi(pc);
         } else
            *index1 = atoi(strchr(odbpath, '[') + 1);
      }

      //remove everything after bracket
      *strchr(odbpath, '[') = 0;
   }
}

/********************************************************************/
/**
Create a new key in a database
@param hDB          ODB handle obtained via cm_get_experiment_database().
@param hKey  Key handle to start with, 0 for root
@param key_name    Name of key in the form "/key/key/key"
@param type        Type of key, one of TID_xxx (see @ref Midas_Data_Types)
@return DB_SUCCESS, DB_INVALID_HANDLE, DB_INVALID_PARAM, DB_FULL, DB_KEY_EXIST, DB_NO_ACCESS
*/
INT db_create_key(HNDLE hDB, HNDLE hKey, const char *key_name, DWORD type)
{

   if (rpc_is_remote())
      return rpc_call(RPC_DB_CREATE_KEY, hDB, hKey, key_name, type);

#ifdef LOCAL_ROUTINES
   {
      int status;

      if (hDB > _database_entries || hDB <= 0) {
         cm_msg(MERROR, "db_create_key", "invalid database handle");
         return DB_INVALID_HANDLE;
      }

      if (!_database[hDB - 1].attached) {
         cm_msg(MERROR, "db_create_key", "invalid database handle");
         return DB_INVALID_HANDLE;
      }

      /* lock database */
      db_lock_database(hDB);

      DATABASE_HEADER* pheader = _database[hDB - 1].database_header;

      db_err_msg *msg = NULL;
      
      KEY* pkey = (KEY*)db_get_pkey(pheader, hKey, &status, "db_create_key", &msg);

      if (!pkey) {
         db_unlock_database(hDB);
         if (msg)
            db_flush_msg(&msg);
         return DB_INVALID_HANDLE;
      }

      db_allow_write_locked(&_database[hDB-1], "db_create_key");

      KEY* newpkey = NULL;
<<<<<<< HEAD

      status = db_create_key_wlocked(pheader, pkey, key_name, type, &newpkey, &msg);

=======

      status = db_create_key_wlocked(pheader, pkey, key_name, type, &newpkey, &msg);

>>>>>>> a6fbfbe6
      db_unlock_database(hDB);

      if (msg)
         db_flush_msg(&msg);

      return status;
   }
#endif                          /* LOCAL_ROUTINES */

   return DB_SUCCESS;
}

#ifdef LOCAL_ROUTINES

int db_create_key_wlocked(DATABASE_HEADER* pheader, KEY* parentKey, const char *key_name, DWORD type, KEY** pnewkey, db_err_msg** msg)
{
   int status;

   if (pnewkey)
      *pnewkey = NULL;

   if (parentKey== NULL) {
      parentKey = (KEY*) db_get_pkey(pheader, pheader->root_key, &status, "db_create_key_wlocked", msg);
      if (!parentKey) {
         return status;
      }
   }
   
   status = db_validate_name(key_name, TRUE, "db_create_key_wlocked", msg);
   if (status != DB_SUCCESS) {
      return status;
   }
   
   /* check type */
   if (type <= 0 || type >= TID_LAST) {
      db_msg(msg, MERROR, "db_create_key", "invalid key type %d to create \'%s\' in \'%s\'", type, key_name, db_get_path_locked(pheader, parentKey).c_str());
      return DB_INVALID_PARAM;
   }
   
   const KEY* pdir = parentKey;
   
   if (pdir->type != TID_KEY) {
      db_msg(msg, MERROR, "db_create_key", "cannot create \'%s\' in \'%s\' tid is %d, not a directory", key_name, db_get_path_locked(pheader, pdir).c_str(), pdir->type);
      return DB_NO_KEY;
   }

   KEY* pcreated = NULL;

   const char* pkey_name = key_name;
   do {
      // key name is limited to NAME_LENGTH, but buffer has to be slightly longer
      // to prevent truncation before db_validate_name checks for correct length. K.O.
      char name[NAME_LENGTH+100];
      
      /* extract single key from key_name */
      pkey_name = extract_key(pkey_name, name, sizeof(name));

      status = db_validate_name(name, FALSE, "db_create_key", msg);
      if (status != DB_SUCCESS) {
         return status;
      }
      
      /* do not allow empty names, like '/dir/dir//dir/' */
      if (name[0] == 0) {
         return DB_INVALID_PARAM;
      }
      
      /* check if parent or current directory */
      if (strcmp(name, "..") == 0) {
         pdir = db_get_parent(pheader, pdir, &status, "db_create_key", msg);
         if (!pdir) {
            return status;
         }
         continue;
      }
      if (strcmp(name, ".") == 0)
         continue;

      KEY* pprev = NULL;
      const KEY* pitem = db_enum_first_locked(pheader, pdir, msg);

      while (pitem) {
         if (equal_ustring(name, pitem->name)) {
            break;
         }
         pprev = (KEY*)pitem;
         pitem = db_enum_next_locked(pheader, pdir, pitem, msg);
      }
      
      if (!pitem) {
         /* not found: create new key */

         /* check parent for write access */
         const KEY* pkeyparent = db_get_parent(pheader, pdir, &status, "db_create_key", msg);
         if (!pkeyparent) {
            return status;
         }

         if (!(pkeyparent->access_mode & MODE_WRITE) || (pkeyparent->access_mode & MODE_EXCLUSIVE)) {
            return DB_NO_ACCESS;
         }
         
         KEYLIST* pkeylist = (KEYLIST*)db_get_pkeylist(pheader, db_pkey_to_hkey(pheader, pdir), pdir, "db_create_key_wlocked", msg);
         
         if (!pkeylist) {
            return DB_CORRUPTED;
         }
         
         pkeylist->num_keys++;
         
         if (*pkey_name == '/' || type == TID_KEY) {
            /* create new key with keylist */
            KEY* pkey = (KEY *) malloc_key(pheader, sizeof(KEY), "db_create_key_subdir");
            
            if (pkey == NULL) {
               if (pkeylist->num_keys > 0)
                  pkeylist->num_keys--;

               db_msg(msg, MERROR, "db_create_key", "online database full while creating \'%s\' in \'%s\'", key_name, db_get_path_locked(pheader, parentKey).c_str());
               return DB_FULL;
            }

            /* append key to key list */
            if (pprev)
               pprev->next_key = (POINTER_T) pkey - (POINTER_T) pheader;
            else
               pkeylist->first_key = (POINTER_T) pkey - (POINTER_T) pheader;
            
            /* set key properties */
            pkey->type = TID_KEY;
            pkey->num_values = 1;
            pkey->access_mode = MODE_READ | MODE_WRITE | MODE_DELETE;
            strlcpy(pkey->name, name, sizeof(pkey->name));
            pkey->parent_keylist = (POINTER_T) pkeylist - (POINTER_T) pheader;
            
            /* find space for new keylist */
            pkeylist = (KEYLIST *) malloc_key(pheader, sizeof(KEYLIST), "db_create_key_B");
            
            if (pkeylist == NULL) {
               db_msg(msg, MERROR, "db_create_key", "online database full while creating \'%s\' in \'%s'", key_name, db_get_path_locked(pheader, parentKey).c_str());
               return DB_FULL;
            }
            
            /* store keylist in data field */
            pkey->data = (POINTER_T) pkeylist - (POINTER_T) pheader;
            pkey->item_size = sizeof(KEYLIST);
            pkey->total_size = sizeof(KEYLIST);
            
            pkeylist->parent = (POINTER_T) pkey - (POINTER_T) pheader;
            pkeylist->num_keys = 0;
            pkeylist->first_key = 0;

            pcreated = pkey;
            pdir = pkey; // descend into newly created subdirectory
         } else {
            /* create new key with data */
            KEY* pkey = (KEY *) malloc_key(pheader, sizeof(KEY), "db_create_key_data");
            
            if (pkey == NULL) {
               if (pkeylist->num_keys > 0)
                  pkeylist->num_keys--;

               db_msg(msg, MERROR, "db_create_key", "online database full while creating \'%s\' in \'%s\'", key_name, db_get_path_locked(pheader, parentKey).c_str());
               return DB_FULL;
            }
            
            /* append key to key list */
            if (pprev)
               pprev->next_key = (POINTER_T) pkey - (POINTER_T) pheader;
            else
               pkeylist->first_key = (POINTER_T) pkey - (POINTER_T) pheader;
            
            pkey->type = type;
            pkey->num_values = 1;
            pkey->access_mode = MODE_READ | MODE_WRITE | MODE_DELETE;
            strlcpy(pkey->name, name, sizeof(pkey->name));
            pkey->parent_keylist = (POINTER_T) pkeylist - (POINTER_T) pheader;
            
            /* zero data */
            if (type != TID_STRING && type != TID_LINK) {
               pkey->item_size = rpc_tid_size(type);
               void* data = malloc_data(pheader, pkey->item_size);
               if (data == NULL) {
                  pkey->total_size = 0;
                  db_msg(msg, MERROR, "db_create_key", "online database full while creating \'%s\' in \'%s\'", key_name, db_get_path_locked(pheader, parentKey).c_str());
                  return DB_FULL;
               }
               
               pkey->total_size = pkey->item_size;
               pkey->data = (POINTER_T)data - (POINTER_T)pheader;
            } else {
               /* first data is empty */
               pkey->item_size = 0;
               pkey->total_size = 0;
               pkey->data = 0;
            }
            pcreated = pkey;
         }
      } else {
         /* key found: descend */
         
         /* resolve links */
         if (pitem->type == TID_LINK && pkey_name[0]) {
            pdir = db_resolve_link_locked(pheader, pitem, &status, msg);
            if (!pdir) {
               return status;
            }
            continue;
         }
         
         if (!(*pkey_name == '/')) {
            if (pitem->type != type) {
               db_msg(msg, MERROR, "db_create_key", "object of type %d already exists at \"%s\" while creating \'%s\' of type %d in \'%s\'", pitem->type, db_get_path_locked(pheader, pitem).c_str(), key_name, type, db_get_path_locked(pheader, parentKey).c_str());
               return DB_TYPE_MISMATCH;
            }
            printf("here: [%s]: ", pkey_name);
            db_print_pkey(pheader, pitem);

            if (pnewkey)
               *pnewkey = (KEY*)pitem;

            return DB_KEY_EXIST;
<<<<<<< HEAD
         }
         
         if (pitem->type != TID_KEY) {
            db_msg(msg, MERROR, "db_create_key", "path element \"%s\" in \"%s\" is not a subdirectory at \"%s\" while creating \'%s\' in \'%s\'", name, key_name, db_get_path_locked(pheader, pitem).c_str(), key_name, db_get_path_locked(pheader, parentKey).c_str());
            return DB_TYPE_MISMATCH;
         }
         
=======
         }
         
         if (pitem->type != TID_KEY) {
            db_msg(msg, MERROR, "db_create_key", "path element \"%s\" in \"%s\" is not a subdirectory at \"%s\" while creating \'%s\' in \'%s\'", name, key_name, db_get_path_locked(pheader, pitem).c_str(), key_name, db_get_path_locked(pheader, parentKey).c_str());
            return DB_TYPE_MISMATCH;
         }
         
>>>>>>> a6fbfbe6
         pdir = pitem;
      }
   } while (*pkey_name == '/');

   assert(pcreated != NULL);
   
   if (pnewkey)
      *pnewkey = pcreated;

   return DB_SUCCESS;
}

#endif /* LOCAL_ROUTINES */

/********************************************************************/
/**
Create a link to a key or set the destination of and existing link.
@param hDB           ODB handle obtained via cm_get_experiment_database().
@param hKey          Key handle to start with, 0 for root
@param link_name     Name of key in the form "/key/key/key"
@param destination   Destination of link in the form "/key/key/key"
@return DB_SUCCESS, DB_INVALID_HANDLE, DB_FULL, DB_KEY_EXIST, DB_NO_ACCESS, DB_INVALID_NAME
*/
INT db_create_link(HNDLE hDB, HNDLE hKey, const char *link_name, const char *destination)
{
   HNDLE hkey;
   int status;

   if (rpc_is_remote())
      return rpc_call(RPC_DB_CREATE_LINK, hDB, hKey, link_name, destination);

   if (destination == NULL) {
      cm_msg(MERROR, "db_create_link", "link destination name is NULL");
      return DB_INVALID_NAME;
   }

   if (destination[0] != '/') {
      cm_msg(MERROR, "db_create_link", "link destination name \'%s\' should start with \'/\', relative links are forbidden", destination);
      return DB_INVALID_NAME;
   }

   if (strlen(destination) < 1) {
      cm_msg(MERROR, "db_create_link", "link destination name \'%s\' is too short", destination);
      return DB_INVALID_NAME;
   }

   if ((destination[0] == '/') && (destination[1] == 0)) {
      cm_msg(MERROR, "db_create_link", "links to \"/\" are forbidden");
      return DB_INVALID_NAME;
   }

   /* check if destination exists */
   status = db_find_key(hDB, hKey, destination, &hkey);
   if (status != DB_SUCCESS) {
      cm_msg(MERROR, "db_create_link", "Link destination \"%s\" does not exist", destination);
      return DB_NO_KEY;
   }

   //printf("db_create_link: [%s] hkey %d\n", destination, hkey);

   return db_set_value(hDB, hKey, link_name, destination, strlen(destination) + 1, 1, TID_LINK);
}

/********************************************************************/
/**
Delete a subtree, using level information (only called internally by db_delete_key())
@internal
@param hDB          ODB handle obtained via cm_get_experiment_database().
@param hKey  Key handle to start with, 0 for root
@param level            Recursion level, must be zero when
@param follow_links     Follow links when TRUE called from a user routine
@return DB_SUCCESS, DB_INVALID_HANDLE, DB_OPEN_RECORD
*/
INT db_delete_key1(HNDLE hDB, HNDLE hKey, INT level, BOOL follow_links)
{
#ifdef LOCAL_ROUTINES
   {
      DATABASE_HEADER *pheader;
      KEYLIST *pkeylist;
      KEY *pkey, *pnext_key, *pkey_tmp;
      HNDLE hKeyLink;
      BOOL deny_delete;
      INT status;
      BOOL locked = FALSE;

      if (hDB > _database_entries || hDB <= 0) {
         cm_msg(MERROR, "db_delete_key1", "invalid database handle");
         return DB_INVALID_HANDLE;
      }

      if (!_database[hDB - 1].attached) {
         cm_msg(MERROR, "db_delete_key1", "invalid database handle");
         return DB_INVALID_HANDLE;
      }

      if (hKey < (int) sizeof(DATABASE_HEADER)) {
         cm_msg(MERROR, "db_delete_key1", "invalid key handle");
         return DB_INVALID_HANDLE;
      }

      /* lock database at the top level */
      if (level == 0) {
         db_lock_database(hDB);
         locked = TRUE;
      }

      pheader = _database[hDB - 1].database_header;

      /* check if hKey argument is correct */
      if (!db_validate_hkey(pheader, hKey)) {
         if (locked)
            db_unlock_database(hDB);
         return DB_INVALID_HANDLE;
      }

      pkey = (KEY *) ((char *) pheader + hKey);

      /* check if someone has opened key or parent */
      if (level == 0)
         do {
#ifdef CHECK_OPEN_RECORD
            if (pkey->notify_count) {
               if (locked)
                  db_unlock_database(hDB);
               return DB_OPEN_RECORD;
            }
#endif
            if (pkey->parent_keylist == 0)
               break;

            pkeylist = (KEYLIST *) ((char *) pheader + pkey->parent_keylist);
            // FIXME: validate pkeylist->parent
            pkey = (KEY *) ((char *) pheader + pkeylist->parent);
         } while (TRUE);

      pkey = (KEY *) ((char *) pheader + hKey);
      pkeylist = (KEYLIST *) ((char *) pheader + pkey->data);

      deny_delete = FALSE;

      /* first recures subtree for keys */
      if (pkey->type == TID_KEY && pkeylist->first_key) {
         pkey = (KEY *) ((char *) pheader + pkeylist->first_key);

         do {
            pnext_key = (KEY *) (POINTER_T) pkey->next_key; // FIXME: what is this casting of hKey to pointer?

            status = db_delete_key1(hDB, (POINTER_T) pkey - (POINTER_T) pheader, level + 1, follow_links);

            if (status == DB_NO_ACCESS)
               deny_delete = TRUE;

            if (pnext_key) {
               // FIXME: validate pnext_key
               pkey = (KEY *) ((char *) pheader + (POINTER_T) pnext_key);
            }
         } while (pnext_key);
      }

      /* follow links if requested */
      if (pkey->type == TID_LINK && follow_links) {
         status = db_find_key1(hDB, 0, (char *) pheader + pkey->data, &hKeyLink);
         if (status == DB_SUCCESS && follow_links < 100)
            db_delete_key1(hDB, hKeyLink, level + 1, follow_links + 1);

         if (follow_links == 100)
            cm_msg(MERROR, "db_delete_key1", "try to delete cyclic link");
      }

      /* check if hKey argument is correct */
      if (!db_validate_hkey(pheader, hKey)) {
         if (locked)
            db_unlock_database(hDB);
         return DB_INVALID_HANDLE;
      }

      pkey = (KEY *) ((char *) pheader + hKey);

      /* return if key was already deleted by cyclic link */
      if (pkey->parent_keylist == 0) {
         if (locked)
            db_unlock_database(hDB);
         return DB_SUCCESS;
      }

      /* now delete key */
      if (hKey != pheader->root_key) {
         if (!(pkey->access_mode & MODE_DELETE) || deny_delete) {
            if (locked)
               db_unlock_database(hDB);
            return DB_NO_ACCESS;
         }
#ifdef CHECK_OPEN_RECORD
         if (pkey->notify_count) {
            if (locked)
               db_unlock_database(hDB);
            return DB_OPEN_RECORD;
         }
#endif
         db_allow_write_locked(&_database[hDB - 1], "db_delete_key1");

         /* delete key data */
         if (pkey->type == TID_KEY)
            free_key(pheader, (char *) pheader + pkey->data, pkey->total_size);
         else
            free_data(pheader, (char *) pheader + pkey->data, pkey->total_size, "db_delete_key1");

         /* unlink key from list */
         pnext_key = (KEY *) (POINTER_T) pkey->next_key;
         pkeylist = (KEYLIST *) ((char *) pheader + pkey->parent_keylist);

         if ((KEY *) ((char *) pheader + pkeylist->first_key) == pkey) {
            /* key is first in list */
            pkeylist->first_key = (POINTER_T) pnext_key;
         } else {
            /* find predecessor */
            pkey_tmp = (KEY *) ((char *) pheader + pkeylist->first_key);
            while ((KEY *) ((char *) pheader + pkey_tmp->next_key) != pkey)
               pkey_tmp = (KEY *) ((char *) pheader + pkey_tmp->next_key);
            pkey_tmp->next_key = (POINTER_T) pnext_key;
         }

         /* delete key */
         free_key(pheader, pkey, sizeof(KEY));
         pkeylist->num_keys--;
      }

      if (locked)
         db_unlock_database(hDB);
   }
#endif                          /* LOCAL_ROUTINES */

   return DB_SUCCESS;
}

/********************************************************************/
/**
Delete a subtree in a database starting from a key (including this key).
\code
...
    status = db_find_link(hDB, 0, str, &hkey);
    if (status != DB_SUCCESS)
    {
      cm_msg(MINFO,"my_delete"," "Cannot find key %s", str);
      return;
    }

    status = db_delete_key(hDB, hkey, FALSE);
    if (status != DB_SUCCESS)
    {
      cm_msg(MERROR,"my_delete"," "Cannot delete key %s", str);
      return;
    }
  ...
\endcode
@param hDB          ODB handle obtained via cm_get_experiment_database().
@param hKey         for key where search starts, zero for root.
@param follow_links Follow links when TRUE.
@return DB_SUCCESS, DB_INVALID_HANDLE, DB_NO_ACCESS, DB_OPEN_RECORD
*/
INT db_delete_key(HNDLE hDB, HNDLE hKey, BOOL follow_links)
{
   if (rpc_is_remote())
      return rpc_call(RPC_DB_DELETE_KEY, hDB, hKey, follow_links);

   return db_delete_key1(hDB, hKey, 0, follow_links);
}

#ifdef LOCAL_ROUTINES
static const KEY* db_find_pkey_locked(const DATABASE_HEADER *pheader, const KEY* pkey, const char *key_name, int *pstatus, db_err_msg **msg)
{
   if (pkey == NULL) {
      pkey = db_get_pkey(pheader, pheader->root_key, pstatus, "db_find_key", msg);
      if (!pkey) {
         return NULL;
      }
   }

   HNDLE hKey = db_pkey_to_hkey(pheader, pkey);

   if (pkey->type != TID_KEY) {
      DWORD tid = pkey->type;
      std::string path = db_get_path_locked(pheader, hKey);
      db_msg(msg, MERROR, "db_find_key", "hkey %d path \"%s\" tid %d is not a directory, looking for \"%s\"", hKey, path.c_str(), tid, key_name);
      if (pstatus)
         *pstatus = DB_NO_KEY;
      return NULL;
   }
   
   if (key_name[0] == 0 || strcmp(key_name, "/") == 0) {
      if (!(pkey->access_mode & MODE_READ)) {
         if (pstatus)
            *pstatus = DB_NO_ACCESS;
         return NULL;
      }
      return pkey;
   }

   const KEYLIST *pkeylist = db_get_pkeylist(pheader, hKey, pkey, "db_find_key", msg);
   if (!pkeylist) {
      if (pstatus)
         *pstatus = DB_CORRUPTED;
      return NULL;
   }

   HNDLE last_good_hkey = hKey;

   const char *pkey_name = key_name;
   do {
      assert(pkeylist!=NULL); // should never happen!

      char str[MAX_ODB_PATH];
         
      /* extract single subkey from key_name */
      pkey_name = extract_key(pkey_name, str, sizeof(str));

      /* strip trailing '[n]' */
      if (strchr(str, '[') && str[strlen(str) - 1] == ']')
         *strchr(str, '[') = 0;

      /* check if parent or current directory */
      if (strcmp(str, "..") == 0) {
         if (pkey->parent_keylist) {
            pkeylist = (KEYLIST *) ((char *) pheader + pkey->parent_keylist);
            // FIXME: validate pkeylist->parent
            pkey = (KEY *) ((char *) pheader + pkeylist->parent);
         }
         continue;
      }
      if (strcmp(str, ".") == 0)
         continue;

      last_good_hkey = hKey;

      hKey = pkeylist->first_key;

      if (hKey == 0) {
         // empty subdirectory
         if (pstatus)
            *pstatus = DB_NO_KEY;
         return NULL;
      }

      int i;
      for (i = 0; i < pkeylist->num_keys; i++) {
         pkey = db_get_pkey(pheader, hKey, pstatus, "db_find_key", msg);
         
         if (!pkey) {
            std::string path = db_get_path_locked(pheader, last_good_hkey);
            db_msg(msg, MERROR, "db_find_key", "hkey %d path \"%s\" invalid subdirectory entry hkey %d, looking for \"%s\"", last_good_hkey, path.c_str(), hKey, key_name);
            return NULL;
         }

         if (!db_validate_key_offset(pheader, pkey->next_key)) {
            std::string path = db_get_path_locked(pheader, hKey);
            db_msg(msg, MERROR, "db_find_key", "hkey %d path \"%s\" invalid next_key %d, looking for \"%s\"", hKey, path.c_str(), pkey->next_key, key_name);
            if (pstatus)
               *pstatus = DB_CORRUPTED;
            return NULL;
         }

         if (equal_ustring(str, pkey->name))
            break;

         if (pkey->next_key == 0) {
            if (pstatus)
               *pstatus = DB_NO_KEY;
            return NULL;
         }

         hKey = pkey->next_key;
      }

      if (i == pkeylist->num_keys) {
         if (pstatus)
            *pstatus = DB_NO_KEY;
         return NULL;
      }

      /* resolve links */
      if (pkey->type == TID_LINK) {
         /* copy destination, strip '/' */
         strlcpy(str, (char *) pheader + pkey->data, sizeof(str));
         if (str[strlen(str) - 1] == '/')
            str[strlen(str) - 1] = 0;

         /* if link is pointer to array index, return link instead of destination */
         if (str[strlen(str) - 1] == ']')
            break;

         /* append rest of key name if existing */
         if (pkey_name[0]) {
            strlcat(str, pkey_name, sizeof(str));
            return db_find_pkey_locked(pheader, NULL, str, pstatus, msg);
         } else {
            /* if last key in chain is a link, return its destination */
            int status = 0;
            const KEY *plink = db_find_pkey_locked(pheader, NULL, str, &status, msg);
            if (pstatus) {
               if (status == DB_NO_KEY)
                  *pstatus = DB_INVALID_LINK;
               else
                  *pstatus = status;
            }
            return plink;
         }
      }

      /* key found: check if last in chain */
      if (*pkey_name == '/') {
         if (pkey->type != TID_KEY) {
            if (pstatus)
               *pstatus = DB_NO_KEY;
            return NULL;
         }
      }

      if (pkey->type == TID_KEY) {
         /* descend one level */
         pkeylist = db_get_pkeylist(pheader, hKey, pkey, "db_find_key", msg);
         
         if (!pkeylist) {
            if (pstatus)
               *pstatus = DB_CORRUPTED;
            return NULL;
         }
      } else {
         pkeylist = NULL;
      }

   } while (*pkey_name == '/' && *(pkey_name + 1));

   return pkey;
}

static int db_find_key_locked(const DATABASE_HEADER *pheader, HNDLE hKey, const char *key_name, HNDLE *subhKey, db_err_msg **msg)
{
   int status;
   const KEY* pkey = db_get_pkey(pheader, hKey, &status, "db_find_key", msg);
   if (!pkey) {
      if (subhKey)
         *subhKey = 0;
      return status;
   }

   const KEY* plink = db_find_pkey_locked(pheader, pkey, key_name, &status, msg);

   if (!plink) {
      *subhKey = 0;
      return status;
   }

   *subhKey = db_pkey_to_hkey(pheader, plink);

   return DB_SUCCESS;
}
#endif /* LOCAL_ROUTINES */

/********************************************************************/
/**
Returns key handle for a key with a specific name.

Keys can be accessed by their name including the directory
or by a handle. A key handle is an internal offset to the shared memory
where the ODB lives and allows a much faster access to a key than via its
name.

The function db_find_key() must be used to convert a key name to a handle.
Most other database functions use this key handle in various operations.
\code
HNDLE hkey, hsubkey;
// use full name, start from root
db_find_key(hDB, 0, "/Runinfo/Run number", &hkey);
// start from subdirectory
db_find_key(hDB, 0, "/Runinfo", &hkey);
db_find_key(hdb, hkey, "Run number", &hsubkey);
\endcode
@param hDB          ODB handle obtained via cm_get_experiment_database().
@param hKey Handle for key where search starts, zero for root.
@param key_name Name of key to search, can contain directories.
@param subhKey Returned handle of key, zero if key cannot be found.
@return DB_SUCCESS, DB_INVALID_HANDLE, DB_NO_ACCESS, DB_NO_KEY
*/
INT db_find_key(HNDLE hDB, HNDLE hKey, const char *key_name, HNDLE * subhKey)
{
   if (rpc_is_remote())
      return rpc_call(RPC_DB_FIND_KEY, hDB, hKey, key_name, subhKey);

#ifdef LOCAL_ROUTINES
   {
      DATABASE_HEADER *pheader;
      INT status;

      *subhKey = 0;

      if (hDB > _database_entries || hDB <= 0) {
         cm_msg(MERROR, "db_find_key", "invalid database handle");
         return DB_INVALID_HANDLE;
      }

      if (!_database[hDB - 1].attached) {
         cm_msg(MERROR, "db_find_key", "invalid database handle");
         return DB_INVALID_HANDLE;
      }

      db_err_msg *msg = NULL;

      db_lock_database(hDB);

      pheader = _database[hDB - 1].database_header;
      
      status = db_find_key_locked(pheader, hKey, key_name, subhKey, &msg);
   
      db_unlock_database(hDB);

      if (msg)
         db_flush_msg(&msg);

      return status;
   }
#endif /* LOCAL_ROUTINES */

   return DB_SUCCESS;
}

/**dox***************************************************************/
#ifndef DOXYGEN_SHOULD_SKIP_THIS

/*------------------------------------------------------------------*/
INT db_find_key1(HNDLE hDB, HNDLE hKey, const char *key_name, HNDLE * subhKey)
/********************************************************************\

  Routine: db_find_key1

  Purpose: Same as db_find_key, but without DB locking

  Input:
    HNDLE  bufer_handle     Handle to the database
    HNDLE  hKey             Key handle to start the search
    char   *key_name        Name of key in the form "/key/key/key"

  Output:
    INT    *handle          Key handle

  Function value:
    DB_SUCCESS              Successful completion
    DB_INVALID_HANDLE       Database handle is invalid
    DB_NO_KEY               Key doesn't exist
    DB_NO_ACCESS            No access to read key

\********************************************************************/
{
   if (rpc_is_remote())
      return rpc_call(RPC_DB_FIND_KEY, hDB, hKey, key_name, subhKey);

#ifdef LOCAL_ROUTINES
   {
      DATABASE_HEADER *pheader;
      KEYLIST *pkeylist;
      KEY *pkey;
      const char *pkey_name;
      INT i;

      *subhKey = 0;

      if (hDB > _database_entries || hDB <= 0) {
         cm_msg(MERROR, "db_find_key", "invalid database handle");
         return DB_INVALID_HANDLE;
      }

      if (!_database[hDB - 1].attached) {
         cm_msg(MERROR, "db_find_key", "invalid database handle");
         return DB_INVALID_HANDLE;
      }

      pheader = _database[hDB - 1].database_header;
      if (!hKey)
         hKey = pheader->root_key;

      /* check if hKey argument is correct */
      if (!db_validate_hkey(pheader, hKey)) {
         return DB_INVALID_HANDLE;
      }

      pkey = (KEY *) ((char *) pheader + hKey);

      if (pkey->type != TID_KEY) {
         cm_msg(MERROR, "db_find_key", "key has no subkeys");
         *subhKey = 0;
         return DB_NO_KEY;
      }
      pkeylist = (KEYLIST *) ((char *) pheader + pkey->data);

      if (key_name[0] == 0 || strcmp(key_name, "/") == 0) {
         if (!(pkey->access_mode & MODE_READ)) {
            *subhKey = 0;
            return DB_NO_ACCESS;
         }

         *subhKey = (POINTER_T) pkey - (POINTER_T) pheader;

         return DB_SUCCESS;
      }

      pkey_name = key_name;
      do {
         char str[MAX_ODB_PATH];

         /* extract single subkey from key_name */
         pkey_name = extract_key(pkey_name, str, sizeof(str));

         /* check if parent or current directory */
         if (strcmp(str, "..") == 0) {
            if (pkey->parent_keylist) {
               pkeylist = (KEYLIST *) ((char *) pheader + pkey->parent_keylist);
               // FIXME: validate pkeylist->parent
               pkey = (KEY *) ((char *) pheader + pkeylist->parent);
            }
            continue;
         }
         if (strcmp(str, ".") == 0)
            continue;

         /* check if key is in keylist */
         // FIXME: validate pkeylist->first_key
         pkey = (KEY *) ((char *) pheader + pkeylist->first_key);

         for (i = 0; i < pkeylist->num_keys; i++) {
            if (equal_ustring(str, pkey->name))
               break;

            // FIXME: validate pkey->next_key
            pkey = (KEY *) ((char *) pheader + pkey->next_key);
         }

         if (i == pkeylist->num_keys) {
            *subhKey = 0;
            return DB_NO_KEY;
         }

         /* resolve links */
         if (pkey->type == TID_LINK) {
            /* copy destination, strip '/' */
            strcpy(str, (char *) pheader + pkey->data);
            if (str[strlen(str) - 1] == '/')
               str[strlen(str) - 1] = 0;

            /* append rest of key name if existing */
            if (pkey_name[0]) {
               strcat(str, pkey_name);
               return db_find_key1(hDB, 0, str, subhKey);
            } else {
               /* if last key in chain is a link, return its destination */
               return db_find_link1(hDB, 0, str, subhKey);
            }
         }

         /* key found: check if last in chain */
         if (*pkey_name == '/') {
            if (pkey->type != TID_KEY) {
               *subhKey = 0;
               return DB_NO_KEY;
            }
         }

         /* descend one level */
         pkeylist = (KEYLIST *) ((char *) pheader + pkey->data);

      } while (*pkey_name == '/' && *(pkey_name + 1));

      *subhKey = (POINTER_T) pkey - (POINTER_T) pheader;
   }
#endif                          /* LOCAL_ROUTINES */

   return DB_SUCCESS;
}

/*------------------------------------------------------------------*/
INT db_find_link(HNDLE hDB, HNDLE hKey, const char *key_name, HNDLE * subhKey)
/********************************************************************\

  Routine: db_find_link

  Purpose: Find a key or link by name and return its handle
           (internal address). The only difference of this routine
           compared with db_find_key is that if the LAST key in
           the chain is a link, it is NOT evaluated. Links not being
           the last in the chain are evaluated.

  Input:
    HNDLE  bufer_handle     Handle to the database
    HNDLE  hKey       Key handle to start the search
    char   *key_name        Name of key in the form "/key/key/key"

  Output:
    INT    *handle          Key handle

  Function value:
    DB_SUCCESS              Successful completion
    DB_INVALID_HANDLE       Database handle is invalid
    DB_NO_KEY               Key doesn't exist
    DB_NO_ACCESS            No access to read key

\********************************************************************/
{
   if (rpc_is_remote())
      return rpc_call(RPC_DB_FIND_LINK, hDB, hKey, key_name, subhKey);

#ifdef LOCAL_ROUTINES
   {
      DATABASE_HEADER *pheader;
      KEYLIST *pkeylist;
      KEY *pkey;
      const char *pkey_name;
      INT i;

      *subhKey = 0;

      if (hDB > _database_entries || hDB <= 0) {
         cm_msg(MERROR, "db_find_link", "Invalid database handle");
         return DB_INVALID_HANDLE;
      }

      if (!_database[hDB - 1].attached) {
         cm_msg(MERROR, "db_find_link", "invalid database handle");
         return DB_INVALID_HANDLE;
      }

      db_lock_database(hDB);

      pheader = _database[hDB - 1].database_header;
      if (!hKey)
         hKey = pheader->root_key;

      /* check if hKey argument is correct */
      if (!db_validate_hkey(pheader, hKey)) {
         db_unlock_database(hDB);
         return DB_INVALID_HANDLE;
      }

      pkey = (KEY *) ((char *) pheader + hKey);

      if (pkey->type != TID_KEY) {
         db_unlock_database(hDB);
         cm_msg(MERROR, "db_find_link", "key has no subkeys");
         return DB_NO_KEY;
      }
      pkeylist = (KEYLIST *) ((char *) pheader + pkey->data);

      if (key_name[0] == 0 || strcmp(key_name, "/") == 0) {
         if (!(pkey->access_mode & MODE_READ)) {
            *subhKey = 0;
            db_unlock_database(hDB);
            return DB_NO_ACCESS;
         }

         *subhKey = (POINTER_T) pkey - (POINTER_T) pheader;

         db_unlock_database(hDB);
         return DB_SUCCESS;
      }

      pkey_name = key_name;
      do {
         char str[MAX_ODB_PATH];

         /* extract single subkey from key_name */
         pkey_name = extract_key(pkey_name, str, sizeof(str));

         /* check if parent or current directory */
         if (strcmp(str, "..") == 0) {
            if (pkey->parent_keylist) {
               pkeylist = (KEYLIST *) ((char *) pheader + pkey->parent_keylist);
               // FIXME: validate pkeylist->parent
               pkey = (KEY *) ((char *) pheader + pkeylist->parent);
            }
            continue;
         }
         if (strcmp(str, ".") == 0)
            continue;

         /* check if key is in keylist */
         // FIXME: validate pkeylist->first_key
         pkey = (KEY *) ((char *) pheader + pkeylist->first_key);

         for (i = 0; i < pkeylist->num_keys; i++) {
            if (!db_validate_key_offset(pheader, pkey->next_key)) {
               int pkey_next_key = pkey->next_key;
               db_unlock_database(hDB);
               cm_msg(MERROR, "db_find_link", "Warning: database corruption, key \"%s\", next_key 0x%08X is invalid", key_name, pkey_next_key - (int)sizeof(DATABASE_HEADER));
               *subhKey = 0;
               return DB_CORRUPTED;
            }

            if (equal_ustring(str, pkey->name))
               break;

            pkey = (KEY *) ((char *) pheader + pkey->next_key); // FIXME: pkey->next_key could be zero
         }

         if (i == pkeylist->num_keys) {
            *subhKey = 0;
            db_unlock_database(hDB);
            return DB_NO_KEY;
         }

         /* resolve links if not last in chain */
         if (pkey->type == TID_LINK && *pkey_name == '/') {
            /* copy destination, strip '/' */
            strcpy(str, (char *) pheader + pkey->data);
            if (str[strlen(str) - 1] == '/')
               str[strlen(str) - 1] = 0;

            /* append rest of key name */
            strcat(str, pkey_name);
            db_unlock_database(hDB);
            return db_find_link(hDB, 0, str, subhKey);
         }

         /* key found: check if last in chain */
         if ((*pkey_name == '/')) {
            if (pkey->type != TID_KEY) {
               *subhKey = 0;
               db_unlock_database(hDB);
               return DB_NO_KEY;
            }
         }

         /* descend one level */
         pkeylist = (KEYLIST *) ((char *) pheader + pkey->data);

      } while (*pkey_name == '/' && *(pkey_name + 1));

      *subhKey = (POINTER_T) pkey - (POINTER_T) pheader;

      db_unlock_database(hDB);
   }
#endif                          /* LOCAL_ROUTINES */

   return DB_SUCCESS;
}

/*------------------------------------------------------------------*/
INT db_find_link1(HNDLE hDB, HNDLE hKey, const char *key_name, HNDLE * subhKey)
/********************************************************************\

  Routine: db_find_link1

  Purpose: Same ad db_find_link, but without DB locking

  Input:
    HNDLE  bufer_handle     Handle to the database
    HNDLE  hKey       Key handle to start the search
    char   *key_name        Name of key in the form "/key/key/key"

  Output:
    INT    *handle          Key handle

  Function value:
    DB_SUCCESS              Successful completion
    DB_INVALID_HANDLE       Database handle is invalid
    DB_NO_KEY               Key doesn't exist
    DB_NO_ACCESS            No access to read key

\********************************************************************/
{
   if (rpc_is_remote())
      return rpc_call(RPC_DB_FIND_LINK, hDB, hKey, key_name, subhKey);

#ifdef LOCAL_ROUTINES
   {
      DATABASE_HEADER *pheader;
      KEYLIST *pkeylist;
      KEY *pkey;
      const char *pkey_name;
      INT i;

      *subhKey = 0;

      if (hDB > _database_entries || hDB <= 0) {
         cm_msg(MERROR, "db_find_link", "Invalid database handle");
         return DB_INVALID_HANDLE;
      }

      if (!_database[hDB - 1].attached) {
         cm_msg(MERROR, "db_find_link", "invalid database handle");
         return DB_INVALID_HANDLE;
      }

      pheader = _database[hDB - 1].database_header;
      if (!hKey)
         hKey = pheader->root_key;

      /* check if hKey argument is correct */
      if (!db_validate_hkey(pheader, hKey)) {
         return DB_INVALID_HANDLE;
      }

      pkey = (KEY *) ((char *) pheader + hKey);

      if (pkey->type != TID_KEY) {
         cm_msg(MERROR, "db_find_link", "key has no subkeys");
         return DB_NO_KEY;
      }
      pkeylist = (KEYLIST *) ((char *) pheader + pkey->data);

      if (key_name[0] == 0 || strcmp(key_name, "/") == 0) {
         if (!(pkey->access_mode & MODE_READ)) {
            *subhKey = 0;
            return DB_NO_ACCESS;
         }

         *subhKey = (POINTER_T) pkey - (POINTER_T) pheader;

         return DB_SUCCESS;
      }

      pkey_name = key_name;
      do {
         char str[MAX_ODB_PATH];
         /* extract single subkey from key_name */
         pkey_name = extract_key(pkey_name, str, sizeof(str));

         /* check if parent or current directory */
         if (strcmp(str, "..") == 0) {
            if (pkey->parent_keylist) {
               pkeylist = (KEYLIST *) ((char *) pheader + pkey->parent_keylist);
               // FIXME: validate pkeylist->parent
               pkey = (KEY *) ((char *) pheader + pkeylist->parent);
            }
            continue;
         }
         if (strcmp(str, ".") == 0)
            continue;

         /* check if key is in keylist */
         // FIXME: validate pkeylist->first_key
         pkey = (KEY *) ((char *) pheader + pkeylist->first_key);

         for (i = 0; i < pkeylist->num_keys; i++) {
            if (!db_validate_key_offset(pheader, pkey->next_key)) {
               cm_msg(MERROR, "db_find_link1", "Warning: database corruption, key \"%s\", next_key 0x%08X is invalid", key_name, pkey->next_key - (int)sizeof(DATABASE_HEADER));
               *subhKey = 0;
               return DB_CORRUPTED;
            }

            if (equal_ustring(str, pkey->name))
               break;

            pkey = (KEY *) ((char *) pheader + pkey->next_key); // FIXME: pkey->next_key could be zero
         }

         if (i == pkeylist->num_keys) {
            *subhKey = 0;
            return DB_NO_KEY;
         }

         /* resolve links if not last in chain */
         if (pkey->type == TID_LINK && *pkey_name == '/') {
            /* copy destination, strip '/' */
            strcpy(str, (char *) pheader + pkey->data);
            if (str[strlen(str) - 1] == '/')
               str[strlen(str) - 1] = 0;

            /* append rest of key name */
            strcat(str, pkey_name);
            return db_find_link1(hDB, 0, str, subhKey);
         }

         /* key found: check if last in chain */
         if ((*pkey_name == '/')) {
            if (pkey->type != TID_KEY) {
               *subhKey = 0;
               return DB_NO_KEY;
            }
         }

         /* descend one level */
         pkeylist = (KEYLIST *) ((char *) pheader + pkey->data);

      } while (*pkey_name == '/' && *(pkey_name + 1));

      *subhKey = (POINTER_T) pkey - (POINTER_T) pheader;
   }
#endif                          /* LOCAL_ROUTINES */

   return DB_SUCCESS;
}

/*------------------------------------------------------------------*/
INT db_find_keys(HNDLE hDB, HNDLE hKeyRoot, char* odbpath, std::vector<HNDLE> &hKeyVector)
/********************************************************************\

  Routine: db_find_keys

  Purpose: finds all ODB keys matching an odb path
           '*' and '?' wildcard expansion available

  Input:
    HNDLE               hDB              Handle to the database
    HNDLE               hKeyRoot         Key handle to start the search
    char                *odbpath         Pattern of keys in the form "/key/key/key", can include '*' and '?'

  Output:
    std::vector<HNDLE>  &hKeyVector      Key handle

  Function value:
    DB_SUCCESS              Successful completion
    DB_INVALID_HANDLE       Database handle is invalid
    DB_NO_KEY               No access to any key
    DB_NO_ACCESS            No access to a read key

\********************************************************************/
{
      HNDLE hKey, hSubKey=0;
      KEY key;
      INT status;
      char *pattern = NULL;
      char *subkeypath = NULL;
      char *parentkeypath = NULL;
      char localpath[256];

      //make work on a local copy od odbpath to allow recursion
      strcpy(localpath, odbpath);
      parentkeypath = localpath;

      char *wildcard = strpbrk(localpath, "*?");
      if(wildcard){
         //wildcard found
         subkeypath = strchr(wildcard, '/');
         if(subkeypath){
            //truncate the string at slash
            *subkeypath = 0;
            subkeypath++;
         }
         parentkeypath = strrchr(localpath, '/');
         if(parentkeypath){
            //truncate there too
            *parentkeypath = 0;
            pattern = parentkeypath+1;
            if((parentkeypath-1) == localpath){
               //path starts with '/', no parent path
               parentkeypath = NULL;
            } else {
               parentkeypath = localpath;
            }
         } else {
            //wildcard at top level, start with pattern
            pattern = localpath;
            parentkeypath = NULL;
         }
      }

      //if available search for parent key path
      if(parentkeypath){
         status = db_find_key(hDB, hKeyRoot, parentkeypath, &hKey);
         if (status != DB_SUCCESS)
            return status;
      } else {
         hKey = hKeyRoot;
      }

      //if a pattern is found
      if(pattern){
         //try match all subkeys
         status = DB_NO_KEY;
         for (int i=0 ; ; i++)
         {
            db_enum_key(hDB, hKey, i, &hSubKey);
            if (!hSubKey)
               break; // end of list reached
            db_get_key(hDB, hSubKey, &key);

            if(strmatch(pattern, key.name)){
               //match
               if(!subkeypath){
                  //found
                  hKeyVector.push_back(hSubKey);

               } else if (key.type == TID_KEY){
                  //recurse with hSubKey as root key and subkeypath as path
                  int subkeystatus = db_find_keys(hDB, hSubKey, subkeypath, hKeyVector);
                  if (subkeystatus != DB_NO_KEY)
                     status = subkeystatus;

                  if (status != DB_SUCCESS && status != DB_NO_KEY)
                     break;
               }
            }
         }

         return status;
      } else {
         //no pattern: hKey matches!
         db_get_key(hDB, hKey, &key);
         hKeyVector.push_back(hKey);

         return DB_SUCCESS;
      }

}

/*------------------------------------------------------------------*/
INT db_get_parent(HNDLE hDB, HNDLE hKey, HNDLE * parenthKey)
/********************************************************************\

  Routine: db_get_parent

  Purpose: return an handle to the parent key

  Input:
    HNDLE  bufer_handle     Handle to the database
    HNDLE  hKey       Key handle of the key

  Output:
    INT    *handle          Parent key handle

  Function value:
    DB_SUCCESS              Successful completion

\********************************************************************/
{
   if (rpc_is_remote())
      return rpc_call(RPC_DB_GET_PARENT, hDB, hKey, parenthKey);

#ifdef LOCAL_ROUTINES
   {

      DATABASE_HEADER *pheader;
      const KEY *pkey;

      if (hDB > _database_entries || hDB <= 0) {
         cm_msg(MERROR, "db_get_parent", "invalid database handle");
         return DB_INVALID_HANDLE;
      }

      if (!_database[hDB - 1].attached) {
         cm_msg(MERROR, "db_get_parent", "invalid database handle");
         return DB_INVALID_HANDLE;
      }

      if (hKey < (int) sizeof(DATABASE_HEADER)) {
         cm_msg(MERROR, "db_get_parent", "invalid key handle");
         return DB_INVALID_HANDLE;
      }

      db_lock_database(hDB);

      pheader = _database[hDB - 1].database_header;
      pkey = (const KEY *) ((char *) pheader + hKey);

      /* find parent key */
      const KEYLIST *pkeylist = (const KEYLIST *) ((char *) pheader + pkey->parent_keylist);

      if (!db_validate_hkey(pheader, pkeylist->parent)) {
         db_unlock_database(hDB);
         return DB_INVALID_HANDLE;
      }

      pkey = (const KEY *) ((char *) pheader + pkeylist->parent);

      *parenthKey = (POINTER_T) pkey - (POINTER_T) pheader;

      db_unlock_database(hDB);
   }
#endif

   return DB_SUCCESS;
}

/*------------------------------------------------------------------*/
INT db_scan_tree(HNDLE hDB, HNDLE hKey, INT level, INT(*callback) (HNDLE, HNDLE, KEY *, INT, void *), void *info)
/********************************************************************\

  Routine: db_scan_tree

  Purpose: Scan a subtree recursively and call 'callback' for each key

  Input:
    HNDLE  hDB              Handle to the database
    HNDLE  hKeyRoot         Key to start scan from, 0 for root
    INT    level            Recursion level
    void   *callback        Callback routine called with params:
                              hDB   Copy of hDB
                              hKey  Copy of hKey
                              key   Key associated with hKey
                              INT   Recursion level
                              info  Copy of *info
    void   *info            Optional data copied to callback routine

  Output:
    implicit via callback

  Function value:
    DB_SUCCESS              Successful completion
    <all error codes of db_get_key>

\********************************************************************/
{
   HNDLE hSubkey;
   KEY key;
   INT i, status;

   status = db_get_link(hDB, hKey, &key);
   if (status != DB_SUCCESS)
      return status;

   status = callback(hDB, hKey, &key, level, info);
   if (status == 0)
      return status;

   if (key.type == TID_KEY) {
      for (i = 0;; i++) {
         db_enum_link(hDB, hKey, i, &hSubkey);

         if (!hSubkey)
            break;

         db_scan_tree(hDB, hSubkey, level + 1, callback, info);
      }
   }

   return DB_SUCCESS;
}

#ifdef LOCAL_ROUTINES

int db_scan_tree_locked(const DATABASE_HEADER* pheader, const KEY* pkey, int level, int(*callback) (const DATABASE_HEADER* pheader, const KEY *, int, void *, db_err_msg** msg), void *info, db_err_msg** msg)
{
   assert(pkey != NULL);
   assert(level < MAX_ODB_PATH);

   int status = callback(pheader, pkey, level, info, msg);
   if (status == 0)
      return status;

   if (pkey->type == TID_KEY) {
      const KEY* subkey = db_enum_first_locked(pheader, pkey, msg);
      while (subkey != NULL) {
         db_scan_tree_locked(pheader, subkey, level + 1, callback, info, msg);
         subkey = db_enum_next_locked(pheader, pkey, subkey, msg);
      }
   }

   return DB_SUCCESS;
}

#endif // LOCAL_ROUTINES

/*------------------------------------------------------------------*/
INT db_scan_tree_link(HNDLE hDB, HNDLE hKey, INT level, void (*callback) (HNDLE, HNDLE, KEY *, INT, void *), void *info)
/********************************************************************\

  Routine: db_scan_tree_link

  Purpose: Scan a subtree recursively and call 'callback' for each key.
           Similar to db_scan_tree but without following links.

  Input:
    HNDLE  hDB              Handle to the database
    HNDLE  hKeyRoot         Key to start scan from, 0 for root
    INT    level            Recursion level
    void   *callback        Callback routine called with params:
                              hDB   Copy of hDB
                              hKey  Copy of hKey
                              key   Key associated with hKey
                              INT   Recursion level
                              info  Copy of *info
    void   *info            Optional data copied to callback routine

  Output:
    implicit via callback

  Function value:
    DB_SUCCESS              Successful completion
    <all error codes of db_get_key>

\********************************************************************/
{
   HNDLE hSubkey;
   KEY key;
   INT i, status;

   status = db_get_key(hDB, hKey, &key);
   if (status != DB_SUCCESS)
      return status;

   callback(hDB, hKey, &key, level, info);

   if (key.type == TID_KEY) {
      for (i = 0;; i++) {
         db_enum_link(hDB, hKey, i, &hSubkey);

         if (!hSubkey)
            break;

         db_scan_tree_link(hDB, hSubkey, level + 1, callback, info);
      }
   }

   return DB_SUCCESS;
}

#ifdef LOCAL_ROUTINES
/*------------------------------------------------------------------*/
static std::string db_get_path_locked(const DATABASE_HEADER* pheader, const KEY* pkey)
{
   std::string path = "";
   while (1) {
      //printf("db_get_path_locked: hkey %d, pkey name \"%s\", type %d, parent %d, path \"%s\"\n", hKey, pkey->name, pkey->type, pkey->parent_keylist, path.c_str());

      /* check key type */
      if (pkey->type <= 0 || pkey->type >= TID_LAST) {
         char buf[256];
         sprintf(buf, "(INVALID_KEY_TYPE_%d)", pkey->type);
         std::string xpath;
         xpath += buf;
         if (path.length() > 0) {
            xpath += "/";
            xpath += path;
         }
         return xpath;
      }

      /* add key name in front of path */
      std::string str = path;
      path = "";
      if (pkey->name[0] == 0) {
         path += "(EMPTY_NAME)";
      } else {
         path += pkey->name;
      }
      if (str.length() > 0)
         path += "/";
      path += str;

      if (!pkey->parent_keylist) {
         return path;
      }
      
      if (!db_validate_data_offset(pheader, pkey->parent_keylist)) {
         return "(INVALID_PARENT_KEYLIST)/" + path;
      }

      /* find parent key */
      const KEYLIST* pkeylist = (const KEYLIST *) ((char *) pheader + pkey->parent_keylist);

      if (pkeylist->parent == pheader->root_key) {
         return "/" + path;
      }

      if (pkeylist->parent == 0) {
         return "(NULL_PARENT)/" + path;
      }

      if (!db_validate_key_offset(pheader, pkeylist->parent)) {
         return "(INVALID_PARENT)/" + path;
      }

      pkey = (const KEY *) ((char *) pheader + pkeylist->parent);
   };

   /* NOT REACHED */
}

/*------------------------------------------------------------------*/
static std::string db_get_path_locked(const DATABASE_HEADER* pheader, HNDLE hKey)
{
   //printf("db_get_path_locked: hkey %d\n", hKey);

   if (!hKey)
      hKey = pheader->root_key;

   if (hKey == pheader->root_key) {
      return "/";
   }

   /* check if hKey argument is correct */
   if (hKey == 0) {
      return "(ZERO_HKEY)";
   }

   /* check if hKey argument is correct */
   if (!db_validate_key_offset(pheader, hKey)) {
      return "(INVALID_HKEY)";
   }

   const KEY* pkey = (const KEY *) ((char *) pheader + hKey);

   return db_get_path_locked(pheader, pkey);
}
#endif /* LOCAL_ROUTINES */

/*------------------------------------------------------------------*/
INT db_get_path(HNDLE hDB, HNDLE hKey, char *path, INT buf_size)
/********************************************************************\

  Routine: db_get_path

  Purpose: Get full path of a key

  Input:
    HNDLE  hDB              Handle to the database
    HNDLE  hKey             Key handle
    INT    buf_size         Maximum size of path buffer (including
                            trailing zero)

  Output:
    char   path[buf_size]   Path string

  Function value:
    DB_SUCCESS              Successful completion
    DB_INVALID_HANDLE       Database handle is invalid
    DB_NO_MEMORY            path buffer is to small to contain full
                            string

\********************************************************************/
{
   if (rpc_is_remote())
      return rpc_call(RPC_DB_GET_PATH, hDB, hKey, path, buf_size);

#ifdef LOCAL_ROUTINES
   {
      DATABASE_HEADER *pheader;

      if (hDB > _database_entries || hDB <= 0) {
         cm_msg(MERROR, "db_get_path", "invalid database handle");
         return DB_INVALID_HANDLE;
      }

      if (!_database[hDB - 1].attached) {
         cm_msg(MERROR, "db_get_path", "invalid database handle");
         return DB_INVALID_HANDLE;
      }

      db_lock_database(hDB);

      pheader = _database[hDB - 1].database_header;

      std::string xpath = db_get_path_locked(pheader, hKey);

      db_unlock_database(hDB);

      strlcpy(path, xpath.c_str(), buf_size);

      return DB_SUCCESS;
   }
#endif /* LOCAL_ROUTINES */

   return DB_SUCCESS;
}

/*------------------------------------------------------------------*/
std::string db_get_path(HNDLE hDB, HNDLE hKey)
/********************************************************************\

  Routine: db_get_path

  Purpose: Get full path of a key

  Input:
    HNDLE  hDB              Handle to the database
    HNDLE  hKey             Key handle

  Function value:           Path string

\********************************************************************/
{
   if (rpc_is_remote()) {
      char path[MAX_ODB_PATH];
      int status = rpc_call(RPC_DB_GET_PATH, hDB, hKey, path, sizeof(path));
      if (status != DB_SUCCESS) {
         sprintf(path, "(RPC_DB_GET_PATH status %d)", status);
      }
      return path;
   }

#ifdef LOCAL_ROUTINES
   {
      DATABASE_HEADER *pheader;

      if (hDB > _database_entries || hDB <= 0) {
         cm_msg(MERROR, "db_get_path", "invalid database handle");
         return "(DB_INVALID_HANDLE)";
      }

      if (!_database[hDB - 1].attached) {
         cm_msg(MERROR, "db_get_path", "invalid database handle");
         return "(DB_INVALID_HANDLE)";
      }

      db_lock_database(hDB);

      pheader = _database[hDB - 1].database_header;

      std::string xpath = db_get_path_locked(pheader, hKey);

      db_unlock_database(hDB);

      return xpath;
   }
#endif /* LOCAL_ROUTINES */

   return "(no LOCAL_ROUTINES)";
}

/*------------------------------------------------------------------*/
int db_find_open_records(HNDLE hDB, HNDLE hKey, KEY * key, INT level, void *result)
{
#ifdef LOCAL_ROUTINES
   /* check if this key has notify count set */
   if (key->notify_count) {
      char line[256], path[80];
      DATABASE_HEADER *pheader;
      int i, j;
      int count = 0;

      db_get_path(hDB, hKey, path, sizeof(path));
      sprintf(line, "%s open %d times by ", path, key->notify_count);

      //printf("path [%s] key.name [%s]\n", path, key->name);

      db_lock_database(hDB);
      pheader = _database[hDB - 1].database_header;

      for (i = 0; i < pheader->max_client_index; i++) {
         DATABASE_CLIENT *pclient = &pheader->client[i];
         for (j = 0; j < pclient->max_index; j++)
            if (pclient->open_record[j].handle == hKey) {
               count++;
               sprintf(line + strlen(line), "\"%s\" ", pclient->name);
               //sprintf(line + strlen(line), ", handle %d, mode %d ", pclient->open_record[j].handle, pclient->open_record[j].access_mode);
            }
      }

      if (count < 1) {
         sprintf(line + strlen(line), "a deleted client");
      }

      strcat(line, "\n");
      strcat((char *) result, line);

      db_unlock_database(hDB);
   }
#endif                          /* LOCAL_ROUTINES */
   return DB_SUCCESS;
}

int db_fix_open_records(HNDLE hDB, HNDLE hKey, KEY * key, INT level, void *result)
{
#ifdef LOCAL_ROUTINES
   DATABASE_HEADER *pheader;
   DATABASE_CLIENT *pclient;
   INT i, j;
   char str[256];
   KEY *pkey;

   /* avoid compiler warning */
   i = level;

   /* check if this key has notify count set */
   if (key->notify_count) {
      db_lock_database(hDB);
      pheader = _database[hDB - 1].database_header;
      db_allow_write_locked(&_database[hDB - 1], "db_fix_open_records");

      for (i = 0; i < pheader->max_client_index; i++) {
         pclient = &pheader->client[i];
         for (j = 0; j < pclient->max_index; j++)
            if (pclient->open_record[j].handle == hKey)
               break;
         if (j < pclient->max_index)
            break;
      }
      if (i == pheader->max_client_index) {
         /* check if hKey argument is correct */
         if (!db_validate_hkey(pheader, hKey)) {
            db_unlock_database(hDB);
            return DB_SUCCESS;
         }

         /* reset notify count */
         pkey = (KEY *) ((char *) pheader + hKey);
         pkey->notify_count = 0;

         db_get_path(hDB, hKey, str, sizeof(str));
         strcat(str, " fixed\n");
         strcat((char *) result, str);
      }

      db_unlock_database(hDB);
   }
#endif                          /* LOCAL_ROUTINES */
   return DB_SUCCESS;
}

INT db_get_open_records(HNDLE hDB, HNDLE hKey, char *str, INT buf_size, BOOL fix)
/********************************************************************\

  Routine: db_get_open_records

  Purpose: Return a string with all open records

  Input:
    HNDLE  hDB              Handle to the database
    HNDLE  hKey             Key to start search from, 0 for root
    INT    buf_size         Size of string
    INT    fix              If TRUE, fix records which are open
                            but have no client belonging to it.

  Output:
    char   *str             Result string. Individual records are
                            separated with new lines.

  Function value:
    DB_SUCCESS              Successful completion

\********************************************************************/
{
   str[0] = 0;

   if (rpc_is_remote())
      return rpc_call(RPC_DB_GET_OPEN_RECORDS, hDB, hKey, str, buf_size);

   if (fix)
      db_scan_tree(hDB, hKey, 0, db_fix_open_records, str);
   else
      db_scan_tree(hDB, hKey, 0, db_find_open_records, str);

   return DB_SUCCESS;
}

/**dox***************************************************************/
#endif                          /* DOXYGEN_SHOULD_SKIP_THIS */


/********************************************************************/
/**
Set value of a single key.

The function sets a single value or a whole array to a ODB key.
Since the data buffer is of type void, no type checking can be performed by the
compiler. Therefore the type has to be explicitly supplied, which is checked
against the type stored in the ODB. key_name can contain the full path of a key
(like: "/Equipment/Trigger/Settings/Level1") while hkey is zero which refers
to the root, or hkey can refer to a sub-directory (like /Equipment/Trigger)
and key_name is interpreted relative to that directory like "Settings/Level1".
\code
INT level1;
  db_set_value(hDB, 0, "/Equipment/Trigger/Settings/Level1",
                          &level1, sizeof(level1), 1, TID_INT32);
\endcode
@param hDB          ODB handle obtained via cm_get_experiment_database().
@param hKeyRoot Handle for key where search starts, zero for root.
@param key_name Name of key to search, can contain directories.
@param data Address of data.
@param data_size Size of data (in bytes).
@param num_values Number of data elements.
@param type Type of key, one of TID_xxx (see @ref Midas_Data_Types)
@return DB_SUCCESS, DB_INVALID_HANDLE, DB_NO_ACCESS, DB_TYPE_MISMATCH
*/
INT db_set_value(HNDLE hDB, HNDLE hKeyRoot, const char *key_name, const void *data,
                 INT data_size, INT num_values, DWORD type)
{
   if (rpc_is_remote())
      return rpc_call(RPC_DB_SET_VALUE, hDB, hKeyRoot, key_name, data, data_size, num_values, type);

#ifdef LOCAL_ROUTINES
   {
      INT status;

      if (num_values == 0)
         return DB_INVALID_PARAM;

      db_lock_database(hDB);

      DATABASE_HEADER* pheader = _database[hDB - 1].database_header;

      db_allow_write_locked(&_database[hDB-1], "db_set_value");

      db_err_msg* msg = NULL;

      KEY* pkey_root = (KEY*)db_get_pkey(pheader, hKeyRoot, &status, "db_set_value", &msg);

      if (pkey_root) {
         status = db_set_value_wlocked(pheader, hDB, pkey_root, key_name, data, data_size, num_values, type, &msg);
      }

      db_unlock_database(hDB);
      if (msg)
         db_flush_msg(&msg);

      return status;
   }
#endif                          /* LOCAL_ROUTINES */

   return DB_SUCCESS;
}

#ifdef LOCAL_ROUTINES
<<<<<<< HEAD
#if 0
static int db_set_value_wlocked(DATABASE_HEADER* pheader, const KEY* pkeyRoot, const char *key_name, const void *data, INT data_size, INT num_values, DWORD type, db_err_msg** msg)
{
   INT status;
   
   if (num_values == 0)
      return DB_INVALID_PARAM;
   
   KEY* pkey = (KEY*)db_find_pkey_locked(pheader, pkeyRoot, key_name, &status, msg);

   if (!pkey) {
      status = db_create_key(hDB, hKeyRoot, key_name, type);
      if (status != DB_SUCCESS && status != DB_CREATED)
         return status;
      status = db_find_link(hDB, hKeyRoot, key_name, &hKey);
=======
static int db_set_value_wlocked(DATABASE_HEADER* pheader, HNDLE hDB, KEY* pkey_root, const char *key_name, const void *data, INT data_size, INT num_values, DWORD type, db_err_msg** msg)
{
   INT status;

   if (num_values == 0)
      return DB_INVALID_PARAM;
   
   KEY* pkey = (KEY*)db_find_pkey_locked(pheader, pkey_root, key_name, &status, msg);

   if (!pkey) {
      status = db_create_key_wlocked(pheader, pkey_root, key_name, type, &pkey, msg);
      if (status != DB_SUCCESS && status != DB_CREATED)
         return status;
>>>>>>> a6fbfbe6
   }
   
   if (status != DB_SUCCESS)
      return status;
   
<<<<<<< HEAD
   /* get address from handle */
   pkey = (KEY *) ((char *) pheader + hKey); // NB: hKey comes from db_find_key(), assumed to be valid
   
=======
>>>>>>> a6fbfbe6
   /* check for write access */
   if (!(pkey->access_mode & MODE_WRITE) || (pkey->access_mode & MODE_EXCLUSIVE)) {
      return DB_NO_ACCESS;
   }
   
   if (pkey->type != type) {
      db_msg(msg, MERROR, "db_set_value", "\"%s\" is of type %s, not %s", key_name, rpc_tid_name(pkey->type), rpc_tid_name(pkey->type));
      return DB_TYPE_MISMATCH;
   }
   
   /* keys cannot contain data */
   if (pkey->type == TID_KEY) {
      db_msg(msg, MERROR, "db_set_value", "key cannot contain data");
      return DB_TYPE_MISMATCH;
   }
   
   if (data_size == 0) {
      db_msg(msg, MERROR, "db_set_value", "zero data size not allowed");
      return DB_TYPE_MISMATCH;
   }
   
   if (type != TID_STRING && type != TID_LINK && data_size != rpc_tid_size(type) * num_values) {
      db_msg(msg, MERROR, "db_set_value", "\"%s\" data_size %d does not match tid %d size %d times num_values %d", key_name, data_size, type, rpc_tid_size(type), num_values);
      return DB_TYPE_MISMATCH;
   }
<<<<<<< HEAD
=======

   if (type == TID_STRING || type == TID_LINK) {
      //printf("db_set_value: utf8 check for odb \"%s\" value \"%s\"\n", db_get_path_locked(pheader, pkey).c_str(), data);
      if (!is_utf8((const char*)data)) {
         db_msg(msg, MERROR, "db_set_value", "odb \"%s\" set to invalid UTF-8 Unicode value \"%s\"", db_get_path_locked(pheader, pkey).c_str(), data);
         // just a warning for now. K.O.
         //return DB_TYPE_MISMATCH;
      }
   }
>>>>>>> a6fbfbe6
   
   /* resize data size if necessary */
   if (pkey->total_size != data_size) {
      pkey->data = (POINTER_T) realloc_data(pheader, (char *) pheader + pkey->data, pkey->total_size, data_size, "db_set_value");
      
      if (pkey->data == 0) {
         pkey->total_size = 0;
         db_msg(msg, MERROR, "db_set_value", "online database full");
         return DB_FULL;
      }
      
      pkey->data -= (POINTER_T) pheader;
      pkey->total_size = data_size;
   }
   
   /* set number of values */
   pkey->num_values = num_values;
   
   if (type == TID_STRING || type == TID_LINK)
      pkey->item_size = data_size / num_values;
   else
      pkey->item_size = rpc_tid_size(type);
   
   /* copy data */
   memcpy((char *) pheader + pkey->data, data, data_size);
   
   /* update time */
   pkey->last_written = ss_time();
   
<<<<<<< HEAD
   db_notify_clients_locked(pheader, hDB, hKey, -1, TRUE, msg);
   
   return DB_SUCCESS;
}
#endif
=======
   db_notify_clients_locked(pheader, hDB, db_pkey_to_hkey(pheader, pkey), -1, TRUE, msg);
   
   return DB_SUCCESS;
}
>>>>>>> a6fbfbe6
#endif /* LOCAL_ROUTINES */

/********************************************************************/
/**
Set single value of an array.

The function sets a single value of an ODB key which is an array.
key_name can contain the full path of a key
(like: "/Equipment/Trigger/Settings/Level1") while hkey is zero which refers
to the root, or hkey can refer to a sub-directory (like /Equipment/Trigger)
and key_name is interpreted relative to that directory like "Settings/Level1".
\code
INT level1;
  db_set_value_index(hDB, 0, "/Equipment/Trigger/Settings/Level1",
                          &level1, sizeof(level1), 15, TID_INT32, FALSE);
\endcode
@param hDB          ODB handle obtained via cm_get_experiment_database().
@param hKeyRoot Handle for key where search starts, zero for root.
@param key_name Name of key to search, can contain directories.
@param data Address of data.
@param data_size Size of data (in bytes).
@param index Array index of value.
@param type Type of key, one of TID_xxx (see @ref Midas_Data_Types)
@param truncate Truncate array to current index if TRUE
@return \<same as db_set_data_index\>
*/
INT db_set_value_index(HNDLE hDB, HNDLE hKeyRoot, const char *key_name, const void *data,
                       INT data_size, INT idx, DWORD type, BOOL trunc)
{
   int status;
   HNDLE hkey;

   status = db_find_key(hDB, hKeyRoot, key_name, &hkey);
   if (!hkey) {
      status = db_create_key(hDB, hKeyRoot, key_name, type);
      status = db_find_key(hDB, hKeyRoot, key_name, &hkey);
      if (status != DB_SUCCESS)
         return status;
   } else
      if (trunc) {
         status = db_set_num_values(hDB, hkey, idx + 1);
         if (status != DB_SUCCESS)
            return status;
      }

   return db_set_data_index(hDB, hkey, data, data_size, idx, type);
}

/********************************************************************/
/**
Get value of a single key.

The function returns single values or whole arrays which are contained
in an ODB key. Since the data buffer is of type void, no type checking can be
performed by the compiler. Therefore the type has to be explicitly supplied,
which is checked against the type stored in the ODB. key_name can contain the
full path of a key (like: "/Equipment/Trigger/Settings/Level1") while hkey is
zero which refers to the root, or hkey can refer to a sub-directory
(like: /Equipment/Trigger) and key_name is interpreted relative to that directory
like "Settings/Level1".
\code
INT level1, size;
  size = sizeof(level1);
  db_get_value(hDB, 0, "/Equipment/Trigger/Settings/Level1",
                                   &level1, &size, TID_INT32, 0);
\endcode
@param hDB          ODB handle obtained via cm_get_experiment_database().
@param hKeyRoot Handle for key where search starts, zero for root.
@param key_name Name of key to search, can contain directories.
@param data Address of data.
@param buf_size Maximum buffer size on input, number of written bytes on return.
@param type Type of key, one of TID_xxx (see @ref Midas_Data_Types)
@param create If TRUE, create key if not existing
@return DB_SUCCESS, DB_INVALID_HANDLE, DB_NO_ACCESS, DB_TYPE_MISMATCH,
DB_TRUNCATED, DB_NO_KEY
*/
INT db_get_value(HNDLE hDB, HNDLE hKeyRoot, const char *key_name, void *data, INT * buf_size, DWORD type, BOOL create)
{
   if (rpc_is_remote())
      return rpc_call(RPC_DB_GET_VALUE, hDB, hKeyRoot, key_name, data, buf_size, type, create);

#ifdef LOCAL_ROUTINES
   {
      INT status;

      if (hDB > _database_entries || hDB <= 0) {
         cm_msg(MERROR, "db_get_value", "invalid database handle %d", hDB);
         return DB_INVALID_HANDLE;
      }

      if (!_database[hDB - 1].attached) {
         cm_msg(MERROR, "db_get_value", "invalid database handle %d", hDB);
         return DB_INVALID_HANDLE;
      }

      /* check if key name contains index */
      char keyname[MAX_ODB_PATH];
      strlcpy(keyname, key_name, sizeof(keyname));
      int idx = -1;
      if (strchr(keyname, '[') && strchr(keyname, ']')) {
         char* p;
         for (p = strchr(keyname, '[') + 1; *p && *p != ']'; p++)
            if (!isdigit(*p))
               break;

         if (*p && *p == ']') {
            idx = atoi(strchr(keyname, '[') + 1);
            *strchr(keyname, '[') = 0;
         }
      }

      /* now lock database */
      db_lock_database(hDB);

      DATABASE_HEADER* pheader = _database[hDB - 1].database_header;
      db_err_msg* msg = NULL;

      const KEY* pkey_root = db_get_pkey(pheader, hKeyRoot, &status, "db_get_value", &msg);

      if (!pkey_root) {
         db_unlock_database(hDB);
         if (msg)
            db_flush_msg(&msg);
         return status;
      }

      const KEY* pkey = db_find_pkey_locked(pheader, pkey_root, keyname, &status, &msg);

      if (!pkey) {
         if (create) {
            db_allow_write_locked(&_database[hDB-1], "db_get_value");
            /* set default value if key was created */

            /* get string size from data size */
            int size;
            if (type == TID_STRING || type == TID_LINK)
               size = *buf_size;
            else
               size = rpc_tid_size(type);

            status = db_set_value_wlocked(pheader, hDB, (KEY*)pkey_root, keyname, data, *buf_size, *buf_size / size, type, &msg);
            db_unlock_database(hDB);
            if (msg)
               db_flush_msg(&msg);
            return status;
         } else {
            db_unlock_database(hDB);
            if (msg)
               db_flush_msg(&msg);
            return DB_NO_KEY;
         }
      }

      status = db_get_data_locked(pheader, pkey, idx, data, buf_size, type, &msg);

      db_unlock_database(hDB);
      if (msg)
         db_flush_msg(&msg);

      return status;
   }
#endif                          /* LOCAL_ROUTINES */

   return DB_SUCCESS;
}

#ifdef LOCAL_ROUTINES
static INT db_get_data_locked(DATABASE_HEADER* pheader, const KEY* pkey, int idx, void *data, INT * buf_size, DWORD type, db_err_msg** msg)
{
   /* check for correct type */
   if (pkey->type != (type)) {
      db_msg(msg, MERROR, "db_get_data_locked", "odb entry \"%s\" is of type %s, not %s", db_get_path_locked(pheader, pkey).c_str(), rpc_tid_name(pkey->type), rpc_tid_name(type));
      return DB_TYPE_MISMATCH;
   }

   /* check for correct type */
   if (pkey->type == TID_KEY) {
      db_msg(msg, MERROR, "db_get_data_locked", "odb entry \"%s\" is of type %s, cannot contain data", db_get_path_locked(pheader, pkey).c_str(), rpc_tid_name(pkey->type));
      return DB_TYPE_MISMATCH;
   }

   /* check for read access */
   if (!(pkey->access_mode & MODE_READ)) {
      db_msg(msg, MERROR, "db_get_data_locked", "odb entry \"%s\" has no read access", db_get_path_locked(pheader, pkey).c_str());
      return DB_NO_ACCESS;
   }

   /* check if buffer is too small */
   if ((idx == -1 && pkey->num_values * pkey->item_size > *buf_size) || (idx != -1 && pkey->item_size > *buf_size)) {
      memcpy(data, (char *) pheader + pkey->data, *buf_size);
      db_msg(msg, MERROR, "db_get_data_locked", "odb entry \"%s\" data truncated, size is %d (%d*%d), buffer size is only %d", db_get_path_locked(pheader, pkey).c_str(), pkey->num_values * pkey->item_size, pkey->num_values, pkey->item_size, *buf_size);
      return DB_TRUNCATED;
   }

   /* check if index in boundaries */
   if (idx != -1 && idx >= pkey->num_values) {
      cm_msg(MERROR, "db_get_data_locked", "odb entry \"%s\" index %d is out of valid range 0..%d", db_get_path_locked(pheader, pkey).c_str(), idx, pkey->num_values-1);
      return DB_INVALID_PARAM;
   }

   /* copy key data */
   if (idx == -1) {
      memcpy(data, (char *) pheader + pkey->data, pkey->num_values * pkey->item_size);
      *buf_size = pkey->num_values * pkey->item_size;
   } else {
      memcpy(data, (char *) pheader + pkey->data + idx * pkey->item_size, pkey->item_size);
      *buf_size = pkey->item_size;
   }

   return DB_SUCCESS;
}
#endif                          /* LOCAL_ROUTINES */

/********************************************************************/
/**
Enumerate subkeys from a key, follow links.

hkey must correspond to a valid ODB directory. The index is
usually incremented in a loop until the last key is reached. Information about the
sub-keys can be obtained with db_get_key(). If a returned key is of type
TID_KEY, it contains itself sub-keys. To scan a whole ODB sub-tree, the
function db_scan_tree() can be used.
\code
INT   i;
HNDLE hkey, hsubkey;
KEY   key;
  db_find_key(hdb, 0, "/Runinfo", &hkey);
  for (i=0 ; ; i++)
  {
   db_enum_key(hdb, hkey, i, &hsubkey);
   if (!hSubkey)
    break; // end of list reached
   // print key name
   db_get_key(hdb, hkey, &key);
   printf("%s\n", key.name);
  }
\endcode
@param hDB          ODB handle obtained via cm_get_experiment_database().
@param hKey          Handle for key where search starts, zero for root.
@param idx          Subkey index, sould be initially 0, then
                    incremented in each call until
                    *subhKey becomes zero and the function
                    returns DB_NO_MORE_SUBKEYS
@param subkey_handle Handle of subkey which can be used in
                    db_get_key() and db_get_data()
@return DB_SUCCESS, DB_INVALID_HANDLE, DB_NO_MORE_SUBKEYS
*/
INT db_enum_key(HNDLE hDB, HNDLE hKey, INT idx, HNDLE * subkey_handle)
{
   if (rpc_is_remote())
      return rpc_call(RPC_DB_ENUM_KEY, hDB, hKey, idx, subkey_handle);

#ifdef LOCAL_ROUTINES
   {
      DATABASE_HEADER *pheader;
      INT i;
      char str[256];
      HNDLE parent;

      if (hDB > _database_entries || hDB <= 0) {
         cm_msg(MERROR, "db_enum_key", "invalid database handle");
         return DB_INVALID_HANDLE;
      }

      if (!_database[hDB - 1].attached) {
         cm_msg(MERROR, "db_enum_key", "invalid database handle");
         return DB_INVALID_HANDLE;
      }

      *subkey_handle = 0;

      /* first lock database */
      db_lock_database(hDB);

      pheader = _database[hDB - 1].database_header;
      if (!hKey)
         hKey = pheader->root_key;

      /* check if hKey argument is correct */
      if (!db_validate_hkey(pheader, hKey)) {
         db_unlock_database(hDB);
         return DB_INVALID_HANDLE;
      }

      db_err_msg *msg = NULL;
      int status;

      const KEY* pkey = db_get_pkey(pheader, hKey, &status, "db_enum_key", &msg);

      if (!pkey) {
         db_unlock_database(hDB);
         db_flush_msg(&msg);
         return DB_NO_MORE_SUBKEYS;
      }

      if (pkey->type != TID_KEY) {
         db_unlock_database(hDB);
         return DB_NO_MORE_SUBKEYS;
      }

      const KEYLIST* pkeylist = db_get_pkeylist(pheader, hKey, pkey, "db_enum_key", &msg);

      if (!pkeylist) {
         db_unlock_database(hDB);
         db_flush_msg(&msg);
         return DB_NO_MORE_SUBKEYS;
      }

      if (idx >= pkeylist->num_keys) {
         db_unlock_database(hDB);
         return DB_NO_MORE_SUBKEYS;
      }

      pkey = db_get_pkey(pheader, pkeylist->first_key, &status, "db_enum_key", &msg);
      
      if (!pkey) {
         std::string path = db_get_path_locked(pheader, hKey);
         HNDLE xfirst_key = pkeylist->first_key;
         db_unlock_database(hDB);
         if (msg)
            db_flush_msg(&msg);
         cm_msg(MERROR, "db_enum_key", "hkey %d path \"%s\" invalid first_key %d", hKey, path.c_str(), xfirst_key);
         return DB_NO_MORE_SUBKEYS;
      }

      for (i = 0; i < idx; i++) {
         if (pkey->next_key == 0) {
            std::string path = db_get_path_locked(pheader, hKey);
            db_unlock_database(hDB);
            cm_msg(MERROR, "db_enum_key", "hkey %d path \"%s\" unexpected end of key list at index %d", hKey, path.c_str(), i);
            return DB_NO_MORE_SUBKEYS;
         }

         pkey = db_get_pkey(pheader, pkey->next_key, &status, "db_enum_key", &msg);

         if (!pkey) {
            std::string path = db_get_path_locked(pheader, hKey);
            db_unlock_database(hDB);
            db_flush_msg(&msg);
            cm_msg(MERROR, "db_enum_key", "hkey %d path \"%s\" invalid key list at index %d, next_key %d", hKey, path.c_str(), i, pkey->next_key);
            return DB_NO_MORE_SUBKEYS;
         }
      }

      /* resolve links */
      if (pkey->type == TID_LINK) {
         strcpy(str, (char *) pheader + pkey->data);

         /* no not resolve if link to array index */
         if (strlen(str) > 0 && str[strlen(str) - 1] == ']') {
            *subkey_handle = (POINTER_T) pkey - (POINTER_T) pheader;
            db_unlock_database(hDB);
            return DB_SUCCESS;
         }

         if (*str == '/') {
            /* absolute path */
            db_unlock_database(hDB);
            return db_find_key(hDB, 0, str, subkey_handle);
         } else {
            /* relative path */
            if (pkey->parent_keylist) {
               pkeylist = (KEYLIST *) ((char *) pheader + pkey->parent_keylist);
               parent = pkeylist->parent;
               db_unlock_database(hDB);
               return db_find_key(hDB, parent, str, subkey_handle);
            } else {
               db_unlock_database(hDB);
               return db_find_key(hDB, 0, str, subkey_handle);
            }
         }
      }

      *subkey_handle = (POINTER_T) pkey - (POINTER_T) pheader;
      db_unlock_database(hDB);
   }
#endif                          /* LOCAL_ROUTINES */

   return DB_SUCCESS;
}

/**dox***************************************************************/
#ifndef DOXYGEN_SHOULD_SKIP_THIS


/*------------------------------------------------------------------*/
INT db_enum_link(HNDLE hDB, HNDLE hKey, INT idx, HNDLE * subkey_handle)
/********************************************************************\

  Routine: db_enum_link

  Purpose: Enumerate subkeys from a key, don't follow links

  Input:
    HNDLE hDB               Handle to the database
    HNDLE hKey              Handle of key to enumerate, zero for the
                            root key
    INT   idx               Subkey index, sould be initially 0, then
                            incremented in each call until
                            *subhKey becomes zero and the function
                            returns DB_NO_MORE_SUBKEYS

  Output:
    HNDLE *subkey_handle    Handle of subkey which can be used in
                            db_get_key and db_get_data

  Function value:
    DB_SUCCESS              Successful completion
    DB_INVALID_HANDLE       Database handle is invalid
    DB_NO_MORE_SUBKEYS      Last subkey reached

\********************************************************************/
{
   if (rpc_is_remote())
      return rpc_call(RPC_DB_ENUM_LINK, hDB, hKey, idx, subkey_handle);

#ifdef LOCAL_ROUTINES
   {
      DATABASE_HEADER *pheader;
      KEYLIST *pkeylist;
      KEY *pkey;
      INT i;

      if (hDB > _database_entries || hDB <= 0) {
         cm_msg(MERROR, "db_enum_link", "invalid database handle");
         return DB_INVALID_HANDLE;
      }

      if (!_database[hDB - 1].attached) {
         cm_msg(MERROR, "db_enum_link", "invalid database handle");
         return DB_INVALID_HANDLE;
      }

      *subkey_handle = 0;

      /* first lock database */
      db_lock_database(hDB);

      pheader = _database[hDB - 1].database_header;
      if (!hKey)
         hKey = pheader->root_key;

      /* check if hKey argument is correct */
      if (!db_validate_hkey(pheader, hKey)) {
         db_unlock_database(hDB);
         return DB_INVALID_HANDLE;
      }

      pkey = (KEY *) ((char *) pheader + hKey);

      if (pkey->type != TID_KEY) {
         db_unlock_database(hDB);
         return DB_NO_MORE_SUBKEYS;
      }
      pkeylist = (KEYLIST *) ((char *) pheader + pkey->data);

      if (idx >= pkeylist->num_keys) {
         db_unlock_database(hDB);
         return DB_NO_MORE_SUBKEYS;
      }

      // FIXME: validate pkeylist->first_key
      pkey = (KEY *) ((char *) pheader + pkeylist->first_key);
      for (i = 0; i < idx; i++) {
         // FIXME: validate pkey->next_key
         pkey = (KEY *) ((char *) pheader + pkey->next_key);
      }

      *subkey_handle = (POINTER_T) pkey - (POINTER_T) pheader;
      db_unlock_database(hDB);
   }
#endif                          /* LOCAL_ROUTINES */

   return DB_SUCCESS;
}

/*------------------------------------------------------------------*/
INT db_get_next_link(HNDLE hDB, HNDLE hKey, HNDLE * subkey_handle)
/********************************************************************\

  Routine: db_get_next_link

  Purpose: Get next key in ODB after hKey

  Input:
    HNDLE hDB               Handle to the database
    HNDLE hKey              Handle of key to enumerate, zero for the
                            root key

  Output:
    HNDLE *subkey_handle    Handle of subkey which can be used in
                            db_get_key and db_get_data

  Function value:
    DB_SUCCESS              Successful completion
    DB_INVALID_HANDLE       Database handle is invalid
    DB_NO_MORE_SUBKEYS      Last subkey reached

\********************************************************************/
{
   if (rpc_is_remote())
      return rpc_call(RPC_DB_GET_NEXT_LINK, hDB, hKey, subkey_handle);

#ifdef LOCAL_ROUTINES
   {
      DATABASE_HEADER *pheader;
      KEYLIST *pkeylist;
      KEY *pkey;
      INT descent;

      if (hDB > _database_entries || hDB <= 0) {
         cm_msg(MERROR, "db_enum_link", "invalid database handle");
         return DB_INVALID_HANDLE;
      }

      if (!_database[hDB - 1].attached) {
         cm_msg(MERROR, "db_enum_link", "invalid database handle");
         return DB_INVALID_HANDLE;
      }

      *subkey_handle = 0;

      /* first lock database */
      db_lock_database(hDB);

      pheader = _database[hDB - 1].database_header;
      if (!hKey)
         hKey = pheader->root_key;

      /* check if hKey argument is correct */
      if (!db_validate_hkey(pheader, hKey)) {
         db_unlock_database(hDB);
         return DB_INVALID_HANDLE;
      }

      pkey = (KEY *) ((char *) pheader + hKey);

      descent = TRUE;
      do {
         if (pkey->type != TID_KEY || !descent) {
            if (pkey->next_key) {
               /* key has next key, return it */
               // FIXME: validate pkey->next_key
               pkey = (KEY *) ((char *) pheader + pkey->next_key);

               if (pkey->type != TID_KEY) {
                  *subkey_handle = (POINTER_T) pkey - (POINTER_T) pheader;
                  db_unlock_database(hDB);
                  return DB_SUCCESS;
               }

               /* key has subkeys, so descent on the next iteration */
               descent = TRUE;
            } else {
               if (pkey->parent_keylist == 0) {
                  /* return if we are back to the root key */
                  db_unlock_database(hDB);
                  return DB_NO_MORE_SUBKEYS;
               }

               /* key is last in list, traverse up */
               pkeylist = (KEYLIST *) ((char *) pheader + pkey->parent_keylist);

               // FIXME: validate pkeylist->parent
               pkey = (KEY *) ((char *) pheader + pkeylist->parent);
               descent = FALSE;
            }
         } else {
            if (descent) {
               /* find first subkey */
               pkeylist = (KEYLIST *) ((char *) pheader + pkey->data);

               if (pkeylist->num_keys == 0) {
                  /* if key has no subkeys, look for next key on this level */
                  descent = FALSE;
               } else {
                  /* get first subkey */
                  // FIXME: validate pkeylist->first_key
                  pkey = (KEY *) ((char *) pheader + pkeylist->first_key);

                  if (pkey->type != TID_KEY) {
                     *subkey_handle = (POINTER_T) pkey - (POINTER_T) pheader;
                     db_unlock_database(hDB);
                     return DB_SUCCESS;
                  }
               }
            }
         }

      } while (TRUE);
   }
#endif                          /* LOCAL_ROUTINES */

   return DB_SUCCESS;
}

/**dox***************************************************************/
#endif                          /* DOXYGEN_SHOULD_SKIP_THIS */

/********************************************************************/

#ifdef LOCAL_ROUTINES

static INT db_get_key_locked(const DATABASE_HEADER* pheader, HNDLE hKey, KEY * key, db_err_msg** msg)
{
   if (!hKey)
      hKey = pheader->root_key;

   /* check if hKey argument is correct */
   if (!db_validate_hkey(pheader, hKey)) {
      return DB_INVALID_HANDLE;
   }
   
   const KEY* pkey = (const KEY *) ((char *) pheader + hKey);
   
   if (pkey->type < 1 || pkey->type >= TID_LAST) {
      int pkey_type = pkey->type;
      db_msg(msg, MERROR, "db_get_key", "hkey %d invalid key type %d", hKey, pkey_type);
      return DB_INVALID_HANDLE;
   }
   
   /* check for link to array index */
   if (pkey->type == TID_LINK) {
      char link_name[MAX_ODB_PATH];
      strlcpy(link_name, (char *) pheader + pkey->data, sizeof(link_name));
      if (strlen(link_name) > 0 && link_name[strlen(link_name) - 1] == ']') {
         if (strchr(link_name, '[') == NULL)
            return DB_INVALID_LINK;

         HNDLE hkeylink;
         if (db_find_key_locked(pheader, 0, link_name, &hkeylink, msg) != DB_SUCCESS)
            return DB_INVALID_LINK;
         int status = db_get_key_locked(pheader, hkeylink, key, msg);
         key->num_values = 1;        // fake number of values
         return status;
      }
   }
   
   memcpy(key, pkey, sizeof(KEY));

   return DB_SUCCESS;
}
#endif /* LOCAL_ROUTINES */

/********************************************************************/
/**
Get key structure from a handle.

KEY structure has following format:
\code
typedef struct {
  DWORD         type;                 // TID_xxx type
  INT           num_values;           // number of values
  char          name[NAME_LENGTH];    // name of variable
  INT           data;                 // Address of variable (offset)
  INT           total_size;           // Total size of data block
  INT           item_size;            // Size of single data item
  WORD          access_mode;          // Access mode
  WORD          notify_count;         // Notify counter
  INT           next_key;             // Address of next key
  INT           parent_keylist;       // keylist to which this key belongs
  INT           last_written;         // Time of last write action
} KEY;
\endcode
Most of these values are used for internal purposes, the values which are of
public interest are type, name, num_values, item_size and total_size.
For keys which contain a single value, num_values equals to one and total_size equals to item_size. For keys which contain an array of strings (TID_STRING),
item_size equals to the length of one string.
\code
KEY   key;
HNDLE hkey;
db_find_key(hDB, 0, "/Runinfo/Run number", &hkey);
db_get_key(hDB, hkey, &key);
printf("The run number is of type %s\n", rpc_tid_name(key.type));
\endcode
@param hDB          ODB handle obtained via cm_get_experiment_database().
@param hKey Handle for key where search starts, zero for root. If Key is a link to an array element, this link is resolved. In this case function returns the key of the link destination and num_values is set to 1.
@param key Pointer to KEY stucture.
@return DB_SUCCESS, DB_INVALID_HANDLE
*/
INT db_get_key(HNDLE hDB, HNDLE hKey, KEY * key)
{
   if (rpc_is_remote())
      return rpc_call(RPC_DB_GET_KEY, hDB, hKey, key);

#ifdef LOCAL_ROUTINES
   {
      DATABASE_HEADER *pheader;
      int status;

      if (hDB > _database_entries || hDB <= 0) {
         cm_msg(MERROR, "db_get_key", "invalid database handle");
         return DB_INVALID_HANDLE;
      }

      if (!_database[hDB - 1].attached) {
         cm_msg(MERROR, "db_get_key", "invalid database handle");
         return DB_INVALID_HANDLE;
      }

      if (hKey < (int) sizeof(DATABASE_HEADER) && hKey != 0) {
         cm_msg(MERROR, "db_get_key", "invalid key handle");
         return DB_INVALID_HANDLE;
      }

      db_err_msg *msg = NULL;

      db_lock_database(hDB);

      pheader = _database[hDB - 1].database_header;

      status = db_get_key_locked(pheader, hKey, key, &msg);

      db_unlock_database(hDB);

      if (msg)
         db_flush_msg(&msg);

      return status;
   }
#endif                          /* LOCAL_ROUTINES */

   return DB_SUCCESS;
}

/********************************************************************/
/**
Same as db_get_key, but it does not follow links
@param hDB          ODB handle obtained via cm_get_experiment_database().
@param hKey Handle for key where search starts, zero for root.
@param key Pointer to KEY stucture.
@return DB_SUCCESS, DB_INVALID_HANDLE
*/
INT db_get_link(HNDLE hDB, HNDLE hKey, KEY * key)
{
   if (rpc_is_remote())
      return rpc_call(RPC_DB_GET_LINK, hDB, hKey, key);

#ifdef LOCAL_ROUTINES
   {
      DATABASE_HEADER *pheader;

      if (hDB > _database_entries || hDB <= 0) {
         cm_msg(MERROR, "db_get_link", "invalid database handle");
         return DB_INVALID_HANDLE;
      }

      if (!_database[hDB - 1].attached) {
         cm_msg(MERROR, "db_get_link", "invalid database handle");
         return DB_INVALID_HANDLE;
      }

      if (hKey < (int) sizeof(DATABASE_HEADER) && hKey != 0) {
         cm_msg(MERROR, "db_get_link", "invalid key handle");
         return DB_INVALID_HANDLE;
      }

      db_err_msg *msg = NULL;

      db_lock_database(hDB);

      pheader = _database[hDB - 1].database_header;

      int status = DB_SUCCESS;

      const KEY* pkey = db_get_pkey(pheader, hKey, &status, "db_get_link", &msg);
      if (pkey) {
         memcpy(key, pkey, sizeof(KEY));
      } else {
         memset(key, 0, sizeof(KEY));
         //abort();
      }

      db_unlock_database(hDB);

      if (msg)
         db_flush_msg(&msg);

      return status;
   }
#endif                          /* LOCAL_ROUTINES */

   return DB_SUCCESS;
}

/********************************************************************/
/**
Get time when key was last modified
@param hDB          ODB handle obtained via cm_get_experiment_database().
@param hKey              Handle of key to operate on
@param delta             Seconds since last update
@return DB_SUCCESS, DB_INVALID_HANDLE
*/
INT db_get_key_time(HNDLE hDB, HNDLE hKey, DWORD * delta)
{
   if (rpc_is_remote())
      return rpc_call(RPC_DB_GET_KEY_TIME, hDB, hKey, delta);

#ifdef LOCAL_ROUTINES
   {
      DATABASE_HEADER *pheader;
      KEY *pkey;

      if (hDB > _database_entries || hDB <= 0) {
         cm_msg(MERROR, "db_get_key", "invalid database handle");
         return DB_INVALID_HANDLE;
      }

      if (!_database[hDB - 1].attached) {
         cm_msg(MERROR, "db_get_key", "invalid database handle");
         return DB_INVALID_HANDLE;
      }

      if (hKey < (int) sizeof(DATABASE_HEADER)) {
         cm_msg(MERROR, "db_get_key", "invalid key handle");
         return DB_INVALID_HANDLE;
      }

      db_lock_database(hDB);

      pheader = _database[hDB - 1].database_header;

      /* check if hKey argument is correct */
      if (!db_validate_hkey(pheader, hKey)) {
         db_unlock_database(hDB);
         return DB_INVALID_HANDLE;
      }

      pkey = (KEY *) ((char *) pheader + hKey);

      *delta = ss_time() - pkey->last_written;

      db_unlock_database(hDB);

   }
#endif                          /* LOCAL_ROUTINES */

   return DB_SUCCESS;
}

/********************************************************************/
/**
Get key info (separate values instead of structure)
@param hDB          ODB handle obtained via cm_get_experiment_database().
@param hKey              Handle of key to operate on
@param name             Key name
@param name_size        Size of the give name (done with sizeof())
@param type             Key type (see @ref Midas_Data_Types).
@param num_values       Number of values in key.
@param item_size        Size of individual key value (used for strings)
@return DB_SUCCESS, DB_INVALID_HANDLE
*/
INT db_get_key_info(HNDLE hDB, HNDLE hKey, char *name, INT name_size, INT * type, INT * num_values, INT * item_size)
{
   if (rpc_is_remote())
      return rpc_call(RPC_DB_GET_KEY_INFO, hDB, hKey, name, name_size, type, num_values, item_size);

#ifdef LOCAL_ROUTINES
   {
      DATABASE_HEADER *pheader;
      KEY *pkey;
      KEYLIST *pkeylist;

      if (hDB > _database_entries || hDB <= 0) {
         cm_msg(MERROR, "db_get_key_info", "invalid database handle");
         return DB_INVALID_HANDLE;
      }

      if (!_database[hDB - 1].attached) {
         cm_msg(MERROR, "db_get_key_info", "invalid database handle");
         return DB_INVALID_HANDLE;
      }

      if (hKey < (int) sizeof(DATABASE_HEADER)) {
         cm_msg(MERROR, "db_get_key_info", "invalid key handle");
         return DB_INVALID_HANDLE;
      }

      db_lock_database(hDB);

      pheader = _database[hDB - 1].database_header;

      /* check if hKey argument is correct */
      if (!db_validate_hkey(pheader, hKey)) {
         db_unlock_database(hDB);
         return DB_INVALID_HANDLE;
      }

      pkey = (KEY *) ((char *) pheader + hKey);

      if ((INT) strlen(pkey->name) + 1 > name_size) {
         /* truncate name */
         memcpy(name, pkey->name, name_size - 1);
         name[name_size] = 0;
      } else
         strcpy(name, pkey->name);

      /* convert "root" to "/" */
      if (strcmp(name, "root") == 0)
         strcpy(name, "/");

      *type = pkey->type;
      *num_values = pkey->num_values;
      *item_size = pkey->item_size;

      if (pkey->type == TID_KEY) {
         pkeylist = (KEYLIST *) ((char *) pheader + pkey->data);
         *num_values = pkeylist->num_keys;
      }

      db_unlock_database(hDB);
   }
#endif                          /* LOCAL_ROUTINES */

   return DB_SUCCESS;
}

/**dox***************************************************************/
#ifndef DOXYGEN_SHOULD_SKIP_THIS


/*------------------------------------------------------------------*/
INT db_rename_key(HNDLE hDB, HNDLE hKey, const char *name)
/********************************************************************\

  Routine: db_get_key

  Purpose: Rename a key

  Input:
    HNDLE hDB               Handle to the database
    HNDLE hKey              Handle of key
    char  *name             New key name

  Output:
    <none>

  Function value:
    DB_SUCCESS              Successful completion
    DB_INVALID_HANDLE       Database handle is invalid
    DB_INVALID_NAME         Key name contains '/'

\********************************************************************/
{
   if (rpc_is_remote())
      return rpc_call(RPC_DB_RENAME_KEY, hDB, hKey, name);

#ifdef LOCAL_ROUTINES
   {
      DATABASE_HEADER *pheader;
      KEY *pkey;
      int status;

      if (hDB > _database_entries || hDB <= 0) {
         cm_msg(MERROR, "db_rename_key", "invalid database handle");
         return DB_INVALID_HANDLE;
      }

      if (!_database[hDB - 1].attached) {
         cm_msg(MERROR, "db_rename_key", "invalid database handle");
         return DB_INVALID_HANDLE;
      }

      if (hKey < (int) sizeof(DATABASE_HEADER)) {
         cm_msg(MERROR, "db_rename_key", "invalid key handle");
         return DB_INVALID_HANDLE;
      }

      db_err_msg* msg = NULL;
      status = db_validate_name(name, FALSE, "db_rename_key", &msg);
      if (msg)
         db_flush_msg(&msg);
      if (status != DB_SUCCESS)
         return status;

      if (name == NULL) {
         cm_msg(MERROR, "db_rename_key", "key name is NULL");
         return DB_INVALID_NAME;
      }

      if (strlen(name) < 1) {
         cm_msg(MERROR, "db_rename_key", "key name is too short");
         return DB_INVALID_NAME;
      }

      if (strchr(name, '/')) {
         cm_msg(MERROR, "db_rename_key", "key name may not contain \"/\"");
         return DB_INVALID_NAME;
      }

      db_lock_database(hDB);

      pheader = _database[hDB - 1].database_header;

      /* check if hKey argument is correct */
      if (!db_validate_hkey(pheader, hKey)) {
         db_unlock_database(hDB);
         return DB_INVALID_HANDLE;
      }

      pkey = (KEY *) ((char *) pheader + hKey);

      if (!pkey->type) {
         int pkey_type = pkey->type;
         db_unlock_database(hDB);
         cm_msg(MERROR, "db_rename_key", "hkey %d invalid key type %d", hKey, pkey_type);
         return DB_INVALID_HANDLE;
      }

      db_allow_write_locked(&_database[hDB - 1], "db_rename_key");

      strlcpy(pkey->name, name, NAME_LENGTH);

      db_unlock_database(hDB);

   }
#endif                          /* LOCAL_ROUTINES */

   return DB_SUCCESS;
}

/*------------------------------------------------------------------*/
INT db_reorder_key(HNDLE hDB, HNDLE hKey, INT idx)
/********************************************************************\

  Routine: db_reorder_key

  Purpose: Reorder key so that key hKey apprears at position 'index'
           in keylist (or at bottom if index<0)

  Input:
    HNDLE hDB               Handle to the database
    HNDLE hKey              Handle of key
    INT   idx               New positio of key in keylist

  Output:
    <none>

  Function value:
    DB_SUCCESS              Successful completion
    DB_INVALID_HANDLE       Database handle is invalid
    DB_NO_ACCESS            Key is locked for write
    DB_OPEN_RECORD          Key, subkey or parent key is open

\********************************************************************/
{
   if (rpc_is_remote())
      return rpc_call(RPC_DB_REORDER_KEY, hDB, hKey, idx);

#ifdef LOCAL_ROUTINES
   {
      DATABASE_HEADER *pheader;
      KEY *pkey, *pnext_key, *pkey_tmp;
      KEYLIST *pkeylist;
      INT i;

      if (hDB > _database_entries || hDB <= 0) {
         cm_msg(MERROR, "db_rename_key", "invalid database handle");
         return DB_INVALID_HANDLE;
      }

      if (!_database[hDB - 1].attached) {
         cm_msg(MERROR, "db_rename_key", "invalid database handle");
         return DB_INVALID_HANDLE;
      }

      if (hKey < (int) sizeof(DATABASE_HEADER)) {
         cm_msg(MERROR, "db_rename_key", "invalid key handle");
         return DB_INVALID_HANDLE;
      }

      db_lock_database(hDB);

      pheader = _database[hDB - 1].database_header;

      /* check if hKey argument is correct */
      if (!db_validate_hkey(pheader, hKey)) {
         db_unlock_database(hDB);
         return DB_INVALID_HANDLE;
      }

      pkey = (KEY *) ((char *) pheader + hKey);

      if (!pkey->type) {
         int pkey_type = pkey->type;
         db_unlock_database(hDB);
         cm_msg(MERROR, "db_reorder_key", "hkey %d invalid key type %d", hKey, pkey_type);
         return DB_INVALID_HANDLE;
      }

      if (!(pkey->access_mode & MODE_WRITE)) {
         db_unlock_database(hDB);
         return DB_NO_ACCESS;
      }

      /* check if someone has opened key or parent */
      do {
#ifdef CHECK_OPEN_RECORD
         if (pkey->notify_count) {
            db_unlock_database(hDB);
            return DB_OPEN_RECORD;
         }
#endif
         if (pkey->parent_keylist == 0)
            break;

         pkeylist = (KEYLIST *) ((char *) pheader + pkey->parent_keylist);
         // FIXME: validate pkeylist->parent
         pkey = (KEY *) ((char *) pheader + pkeylist->parent);
      } while (TRUE);
      
      db_allow_write_locked(&_database[hDB - 1], "db_reorder_key");
      
      pkey = (KEY *) ((char *) pheader + hKey); // NB: hKey is already validated
      pkeylist = (KEYLIST *) ((char *) pheader + pkey->parent_keylist);

      /* first remove key from list */
      pnext_key = (KEY *) (POINTER_T) pkey->next_key; // FIXME: what is this pointer cast?

      if ((KEY *) ((char *) pheader + pkeylist->first_key) == pkey) {
         /* key is first in list */
         pkeylist->first_key = (POINTER_T) pnext_key;
      } else {
         /* find predecessor */
         // FIXME: validate pkeylist->first_key
         pkey_tmp = (KEY *) ((char *) pheader + pkeylist->first_key);
         while ((KEY *) ((char *) pheader + pkey_tmp->next_key) != pkey) {
            // FIXME: validate pkey_tmp->next_key
            pkey_tmp = (KEY *) ((char *) pheader + pkey_tmp->next_key);
         }
         pkey_tmp->next_key = (POINTER_T) pnext_key;
      }

      /* add key to list at proper index */
      // FIXME: validate pkeylist->first_key
      pkey_tmp = (KEY *) ((char *) pheader + pkeylist->first_key);
      if (idx < 0 || idx >= pkeylist->num_keys - 1) {
         /* add at bottom */

         /* find last key */
         for (i = 0; i < pkeylist->num_keys - 2; i++) {
            // FIXME: validate pkey_tmp->next_key
            pkey_tmp = (KEY *) ((char *) pheader + pkey_tmp->next_key);
         }

         pkey_tmp->next_key = (POINTER_T) pkey - (POINTER_T) pheader;
         pkey->next_key = 0;
      } else {
         if (idx == 0) {
            /* add at top */
            pkey->next_key = pkeylist->first_key;
            pkeylist->first_key = (POINTER_T) pkey - (POINTER_T) pheader;
         } else {
            /* add at position index */
            for (i = 0; i < idx - 1; i++) {
               // FIXME: validate pkey_tmp->next_key
               pkey_tmp = (KEY *) ((char *) pheader + pkey_tmp->next_key);
            }

            pkey->next_key = pkey_tmp->next_key;
            pkey_tmp->next_key = (POINTER_T) pkey - (POINTER_T) pheader;
         }
      }

      db_unlock_database(hDB);

   }
#endif                          /* LOCAL_ROUTINES */

   return DB_SUCCESS;
}

/**dox***************************************************************/
#endif                          /* DOXYGEN_SHOULD_SKIP_THIS */


/********************************************************************/
/**
Get key data from a handle

The function returns single values or whole arrays which are contained
in an ODB key. Since the data buffer is of type void, no type checking can be
performed by the compiler. Therefore the type has to be explicitly supplied,
which is checked against the type stored in the ODB.
\code
  HNLDE hkey;
  INT   run_number, size;
  // get key handle for run number
  db_find_key(hDB, 0, "/Runinfo/Run number", &hkey);
  // return run number
  size = sizeof(run_number);
  db_get_data(hDB, hkey, &run_number, &size,TID_INT32);
\endcode
@param hDB          ODB handle obtained via cm_get_experiment_database().
@param hKey         Handle for key where search starts, zero for root.
@param data         Pointer to the return data.
@param buf_size     Size of data buffer.
@param type         Type of key, one of TID_xxx (see @ref Midas_Data_Types).
@return DB_SUCCESS, DB_INVALID_HANDLE, DB_TRUNCATED, DB_TYPE_MISMATCH
*/
INT db_get_data(HNDLE hDB, HNDLE hKey, void *data, INT * buf_size, DWORD type)
{
   if (rpc_is_remote())
      return rpc_call(RPC_DB_GET_DATA, hDB, hKey, data, buf_size, type);

#ifdef LOCAL_ROUTINES
   {
      int status;

      if (hDB > _database_entries || hDB <= 0) {
         cm_msg(MERROR, "db_get_data", "Invalid database handle");
         return DB_INVALID_HANDLE;
      }

      if (!_database[hDB - 1].attached) {
         cm_msg(MERROR, "db_get_data", "invalid database handle");
         return DB_INVALID_HANDLE;
      }

      if (hKey < (int) sizeof(DATABASE_HEADER)) {
         cm_msg(MERROR, "db_get_data", "invalid key handle");
         return DB_INVALID_HANDLE;
      }

      db_lock_database(hDB);

      DATABASE_HEADER* pheader = _database[hDB - 1].database_header;
      db_err_msg* msg = NULL;

      const KEY* pkey = db_get_pkey(pheader, hKey, &status, "db_get_data", &msg);

      if (!pkey) {
         db_unlock_database(hDB);
         if (msg)
            db_flush_msg(&msg);
         return status;
      }

      /* check for read access */
      if (!(pkey->access_mode & MODE_READ)) {
         db_unlock_database(hDB);
         if (msg)
            db_flush_msg(&msg);
         return DB_NO_ACCESS;
      }

      /* follow links to array index */
      if (pkey->type == TID_LINK) {
         std::string link_name = (char *) pheader + pkey->data;
         if (link_name.length() > 0 && link_name.back() == ']') {
            size_t pos = link_name.rfind("[");
            if (pos == std::string::npos) {
               db_msg(&msg, MERROR, "db_get_data", "missing \"[\" in symlink to array element \"%s\" in \"%s\"", link_name.c_str(), db_get_path_locked(pheader, pkey).c_str());
               db_unlock_database(hDB);
               if (msg)
                  db_flush_msg(&msg);
               return DB_INVALID_LINK;
            }
            int idx = atoi(link_name.c_str()+pos+1);
            link_name.resize(pos);
            //printf("link name [%s] idx %d\n", link_name.c_str(), idx);

            // relative symlinks did not work in the old db_get_data(), make sure they do not work now. K.O.
            if (link_name[0] != '/') {
               db_msg(&msg, MERROR, "db_get_data", "symlink \"%s\" should start with \"/\" in \"%s\"", link_name.c_str(), db_get_path_locked(pheader, pkey).c_str());
               db_unlock_database(hDB);
               if (msg)
                  db_flush_msg(&msg);
               return DB_INVALID_LINK;
            }

            const KEY* pkey = db_find_pkey_locked(pheader, NULL, link_name.c_str(), &status, &msg);

            if (!pkey) {
               db_unlock_database(hDB);
               if (msg)
                  db_flush_msg(&msg);
               return status;
            }

            //printf("db_get_data [%s] type [%s] idx %d\n", db_get_path_locked(pheader, pkey).c_str(), rpc_tid_name(type), idx);

            status = db_get_data_locked(pheader, pkey, idx, data, buf_size, type, &msg);
            
            db_unlock_database(hDB);
            if (msg)
               db_flush_msg(&msg);
            return status;
         }
      }

      //printf("db_get_data [%s] type [%s]\n", db_get_path_locked(pheader, pkey).c_str(), rpc_tid_name(type));

      status = db_get_data_locked(pheader, pkey, -1, data, buf_size, type, &msg);

      db_unlock_database(hDB);
      if (msg)
         db_flush_msg(&msg);

      return status;
   }
#endif                          /* LOCAL_ROUTINES */

   return DB_SUCCESS;
}

/********************************************************************/
/**
Same as db_get_data, but do not follow a link to an array index

@param hDB          ODB handle obtained via cm_get_experiment_database().
@param hKey         Handle for key where search starts, zero for root.
@param data         Pointer to the return data.
@param buf_size     Size of data buffer.
@param type         Type of key, one of TID_xxx (see @ref Midas_Data_Types).
@return DB_SUCCESS, DB_INVALID_HANDLE, DB_TRUNCATED, DB_TYPE_MISMATCH
*/
INT db_get_link_data(HNDLE hDB, HNDLE hKey, void *data, INT * buf_size, DWORD type)
{
   if (rpc_is_remote())
      return rpc_call(RPC_DB_GET_LINK_DATA, hDB, hKey, data, buf_size, type);

#ifdef LOCAL_ROUTINES
   {
      DATABASE_HEADER *pheader;
      KEY *pkey;

      if (hDB > _database_entries || hDB <= 0) {
         cm_msg(MERROR, "db_get_data", "Invalid database handle");
         return DB_INVALID_HANDLE;
      }

      if (!_database[hDB - 1].attached) {
         cm_msg(MERROR, "db_get_data", "invalid database handle");
         return DB_INVALID_HANDLE;
      }

      if (hKey < (int) sizeof(DATABASE_HEADER)) {
         cm_msg(MERROR, "db_get_data", "invalid key handle");
         return DB_INVALID_HANDLE;
      }

      db_lock_database(hDB);

      pheader = _database[hDB - 1].database_header;

      /* check if hKey argument is correct */
      if (!db_validate_hkey(pheader, hKey)) {
         db_unlock_database(hDB);
         return DB_INVALID_HANDLE;
      }

      pkey = (KEY *) ((char *) pheader + hKey);

      /* check for read access */
      if (!(pkey->access_mode & MODE_READ)) {
         db_unlock_database(hDB);
         return DB_NO_ACCESS;
      }

      if (!pkey->type) {
         int pkey_type = pkey->type;
         db_unlock_database(hDB);
         cm_msg(MERROR, "db_get_data", "hkey %d invalid key type %d", hKey, pkey_type);
         return DB_INVALID_HANDLE;
      }

      if (pkey->type != type) {
         int pkey_type = pkey->type;
         char pkey_name[NAME_LENGTH];
         strlcpy(pkey_name, pkey->name, sizeof(pkey_name));
         db_unlock_database(hDB);
         cm_msg(MERROR, "db_get_data", "\"%s\" is of type %s, not %s", pkey_name, rpc_tid_name(pkey_type), rpc_tid_name(type));
         return DB_TYPE_MISMATCH;
      }

      /* keys cannot contain data */
      if (pkey->type == TID_KEY) {
         db_unlock_database(hDB);
         cm_msg(MERROR, "db_get_data", "Key cannot contain data");
         return DB_TYPE_MISMATCH;
      }

      /* check if key has data */
      if (pkey->data == 0) {
         memset(data, 0, *buf_size);
         *buf_size = 0;
         db_unlock_database(hDB);
         return DB_SUCCESS;
      }

      /* check if buffer is too small */
      if (pkey->num_values * pkey->item_size > *buf_size) {
         int pkey_size = pkey->num_values * pkey->item_size;
         memcpy(data, (char *) pheader + pkey->data, *buf_size);
         db_unlock_database(hDB);
         char str[MAX_ODB_PATH];
         db_get_path(hDB, hKey, str, sizeof(str));
         cm_msg(MERROR, "db_get_data", "data for key \"%s\" truncated from %d to %d bytes", str, pkey_size, *buf_size);
         return DB_TRUNCATED;
      }

      /* copy key data */
      memcpy(data, (char *) pheader + pkey->data, pkey->num_values * pkey->item_size);
      *buf_size = pkey->num_values * pkey->item_size;

      db_unlock_database(hDB);

   }
#endif                          /* LOCAL_ROUTINES */

   return DB_SUCCESS;
}

/**dox***************************************************************/
#ifndef DOXYGEN_SHOULD_SKIP_THIS

/*------------------------------------------------------------------*/
INT db_get_data1(HNDLE hDB, HNDLE hKey, void *data, INT * buf_size, DWORD type, INT * num_values)
/********************************************************************\

  Routine: db_get_data1

  Purpose: Get key data from a handle, return number of values

  Input:
    HNDLE  hDB              Handle to the database
    HNDLE  hKey             Handle of key
    INT    *buf_size        Size of data buffer
    DWORD  type             Type of data

  Output:
    void   *data            Key data
    INT    *buf_size        Size of key data
    INT    *num_values      Number of values

  Function value:
    DB_SUCCESS              Successful completion
    DB_INVALID_HANDLE       Database handle is invalid
    DB_TRUNCATED            Return buffer is smaller than key data
    DB_TYPE_MISMATCH        Type mismatch

\********************************************************************/
{
   if (rpc_is_remote())
      return rpc_call(RPC_DB_GET_DATA1, hDB, hKey, data, buf_size, type, num_values);

#ifdef LOCAL_ROUTINES
   {
      DATABASE_HEADER *pheader;
      KEY *pkey;

      if (hDB > _database_entries || hDB <= 0) {
         cm_msg(MERROR, "db_get_data", "Invalid database handle");
         return DB_INVALID_HANDLE;
      }

      if (!_database[hDB - 1].attached) {
         cm_msg(MERROR, "db_get_data", "invalid database handle");
         return DB_INVALID_HANDLE;
      }

      if (hKey < (int) sizeof(DATABASE_HEADER)) {
         cm_msg(MERROR, "db_get_data", "invalid key handle");
         return DB_INVALID_HANDLE;
      }

      db_lock_database(hDB);

      pheader = _database[hDB - 1].database_header;

      /* check if hKey argument is correct */
      if (!db_validate_hkey(pheader, hKey)) {
         db_unlock_database(hDB);
         return DB_INVALID_HANDLE;
      }

      pkey = (KEY *) ((char *) pheader + hKey);

      /* check for read access */
      if (!(pkey->access_mode & MODE_READ)) {
         db_unlock_database(hDB);
         return DB_NO_ACCESS;
      }

      if (!pkey->type) {
         int pkey_type = pkey->type;
         db_unlock_database(hDB);
         cm_msg(MERROR, "db_get_data", "hkey %d invalid key type %d", hKey, pkey_type);
         return DB_INVALID_HANDLE;
      }

      if (pkey->type != type) {
         int pkey_type = pkey->type;
         char pkey_name[NAME_LENGTH];
         strlcpy(pkey_name, pkey->name, sizeof(pkey_name));
         db_unlock_database(hDB);
         cm_msg(MERROR, "db_get_data", "\"%s\" is of type %s, not %s", pkey_name, rpc_tid_name(pkey_type), rpc_tid_name(type));
         return DB_TYPE_MISMATCH;
      }

      /* keys cannot contain data */
      if (pkey->type == TID_KEY) {
         db_unlock_database(hDB);
         cm_msg(MERROR, "db_get_data", "Key cannot contain data");
         return DB_TYPE_MISMATCH;
      }

      /* check if key has data */
      if (pkey->data == 0) {
         memset(data, 0, *buf_size);
         *buf_size = 0;
         db_unlock_database(hDB);
         return DB_SUCCESS;
      }

      /* check if buffer is too small */
      if (pkey->num_values * pkey->item_size > *buf_size) {
         int pkey_size = pkey->num_values * pkey->item_size;
         memcpy(data, (char *) pheader + pkey->data, *buf_size);
         db_unlock_database(hDB);
         char str[MAX_ODB_PATH];
         db_get_path(hDB, hKey, str, sizeof(str));
         cm_msg(MERROR, "db_get_data", "data for key \"%s\" truncated from %d to %d bytes", str, pkey_size, *buf_size);
         return DB_TRUNCATED;
      }

      /* copy key data */
      memcpy(data, (char *) pheader + pkey->data, pkey->num_values * pkey->item_size);
      *buf_size = pkey->num_values * pkey->item_size;
      *num_values = pkey->num_values;

      db_unlock_database(hDB);

   }
#endif                          /* LOCAL_ROUTINES */

   return DB_SUCCESS;
}

/**dox***************************************************************/
#endif                          /* DOXYGEN_SHOULD_SKIP_THIS */

/********************************************************************/
/**
returns a single value of keys containing arrays of values.

The function returns a single value of keys containing arrays of values.
@param hDB          ODB handle obtained via cm_get_experiment_database().
@param hKey         Handle for key where search starts, zero for root.
@param data         Size of data buffer.
@param buf_size     Return size of the record.
@param idx          Index of array [0..n-1].
@param type         Type of key, one of TID_xxx (see @ref Midas_Data_Types).
@return DB_SUCCESS, DB_INVALID_HANDLE, DB_TRUNCATED, DB_OUT_OF_RANGE
*/
INT db_get_data_index(HNDLE hDB, HNDLE hKey, void *data, INT * buf_size, INT idx, DWORD type)
{
   if (rpc_is_remote())
      return rpc_call(RPC_DB_GET_DATA_INDEX, hDB, hKey, data, buf_size, idx, type);

#ifdef LOCAL_ROUTINES
   {
      DATABASE_HEADER *pheader;
      KEY *pkey;
      char str[256];

      if (hDB > _database_entries || hDB <= 0) {
         cm_msg(MERROR, "db_get_data", "Invalid database handle");
         return DB_INVALID_HANDLE;
      }

      if (!_database[hDB - 1].attached) {
         cm_msg(MERROR, "db_get_data", "invalid database handle");
         return DB_INVALID_HANDLE;
      }

      if (hKey < (int) sizeof(DATABASE_HEADER)) {
         cm_msg(MERROR, "db_get_data", "invalid key handle");
         return DB_INVALID_HANDLE;
      }

      db_lock_database(hDB);

      pheader = _database[hDB - 1].database_header;

      /* check if hKey argument is correct */
      if (!db_validate_hkey(pheader, hKey)) {
         db_unlock_database(hDB);
         return DB_INVALID_HANDLE;
      }

      pkey = (KEY *) ((char *) pheader + hKey);

      /* check for read access */
      if (!(pkey->access_mode & MODE_READ)) {
         db_unlock_database(hDB);
         return DB_NO_ACCESS;
      }

      if (!pkey->type) {
         int pkey_type = pkey->type;
         db_unlock_database(hDB);
         cm_msg(MERROR, "db_get_data_index", "hkey %d invalid key type %d", hKey, pkey_type);
         return DB_INVALID_HANDLE;
      }

      if (pkey->type != type) {
         int pkey_type = pkey->type;
         char pkey_name[NAME_LENGTH];
         strlcpy(pkey_name, pkey->name, sizeof(pkey_name));
         db_unlock_database(hDB);
         cm_msg(MERROR, "db_get_data_index", "\"%s\" is of type %s, not %s", pkey_name, rpc_tid_name(pkey_type), rpc_tid_name(type));
         return DB_TYPE_MISMATCH;
      }

      /* keys cannot contain data */
      if (pkey->type == TID_KEY) {
         db_unlock_database(hDB);
         cm_msg(MERROR, "db_get_data_index", "Key cannot contain data");
         return DB_TYPE_MISMATCH;
      }

      /* check if key has data */
      if (pkey->data == 0) {
         memset(data, 0, *buf_size);
         *buf_size = 0;
         db_unlock_database(hDB);
         return DB_SUCCESS;
      }

      /* check if index in range */
      if (idx < 0 || idx >= pkey->num_values) {
         int pkey_num_values = pkey->num_values;
         memset(data, 0, *buf_size);
         db_unlock_database(hDB);

         db_get_path(hDB, hKey, str, sizeof(str));
         cm_msg(MERROR, "db_get_data_index", "index (%d) exceeds array length (%d) for key \"%s\"", idx, pkey_num_values, str);
         return DB_OUT_OF_RANGE;
      }

      /* check if buffer is too small */
      if (pkey->item_size > *buf_size) {
         int pkey_size = pkey->item_size;
         /* copy data */
         memcpy(data, (char *) pheader + pkey->data + idx * pkey->item_size, *buf_size);
         db_unlock_database(hDB);
         char str[MAX_ODB_PATH];
         db_get_path(hDB, hKey, str, sizeof(str));
         cm_msg(MERROR, "db_get_data_index", "data for key \"%s\" truncated from %d to %d bytes", str, pkey_size, *buf_size);
         return DB_TRUNCATED;
      }

      /* copy key data */
      memcpy(data, (char *) pheader + pkey->data + idx * pkey->item_size, pkey->item_size);
      *buf_size = pkey->item_size;

      db_unlock_database(hDB);

   }
#endif                          /* LOCAL_ROUTINES */

   return DB_SUCCESS;
}

/********************************************************************/
/**
Set key data from a handle. Adjust number of values if
previous data has different size.
\code
HNLDE hkey;
 INT   run_number;
 // get key handle for run number
 db_find_key(hDB, 0, "/Runinfo/Run number", &hkey);
 // set run number
 db_set_data(hDB, hkey, &run_number, sizeof(run_number),TID_INT32);
\endcode
@param hDB          ODB handle obtained via cm_get_experiment_database().
@param hKey Handle for key where search starts, zero for root.
@param data Buffer from which data gets copied to.
@param buf_size Size of data buffer.
@param num_values Number of data values (for arrays).
@param type Type of key, one of TID_xxx (see @ref Midas_Data_Types).
@return DB_SUCCESS, DB_INVALID_HANDLE, DB_TRUNCATED
*/
INT db_set_data(HNDLE hDB, HNDLE hKey, const void *data, INT buf_size, INT num_values, DWORD type)
{
   if (rpc_is_remote())
      return rpc_call(RPC_DB_SET_DATA, hDB, hKey, data, buf_size, num_values, type);

#ifdef LOCAL_ROUTINES
   {
      DATABASE_HEADER *pheader;
      KEY *pkey;
      HNDLE hkeylink;
      int link_idx;
      char link_name[256];

      if (hDB > _database_entries || hDB <= 0) {
         cm_msg(MERROR, "db_set_data", "invalid database handle");
         return DB_INVALID_HANDLE;
      }

      if (!_database[hDB - 1].attached) {
         cm_msg(MERROR, "db_set_data", "invalid database handle");
         return DB_INVALID_HANDLE;
      }

      if (hKey < (int) sizeof(DATABASE_HEADER)) {
         cm_msg(MERROR, "db_set_data", "invalid key handle");
         return DB_INVALID_HANDLE;
      }

      if (num_values == 0)
         return DB_INVALID_PARAM;

      db_lock_database(hDB);
      db_err_msg* msg = NULL;

      pheader = _database[hDB - 1].database_header;

      /* check if hKey argument is correct */
      if (!db_validate_hkey(pheader, hKey)) {
         db_unlock_database(hDB);
         return DB_INVALID_HANDLE;
      }

      pkey = (KEY *) ((char *) pheader + hKey);

      /* check for write access */
      if (!(pkey->access_mode & MODE_WRITE) || (pkey->access_mode & MODE_EXCLUSIVE)) {
         db_unlock_database(hDB);
         return DB_NO_ACCESS;
      }

      /* check for link to array index */
      if (pkey->type == TID_LINK) {
         strlcpy(link_name, (char *) pheader + pkey->data, sizeof(link_name));
         if (strlen(link_name) > 0 && link_name[strlen(link_name) - 1] == ']') {
            db_unlock_database(hDB);
            if (strchr(link_name, '[') == NULL)
               return DB_INVALID_LINK;
            link_idx = atoi(strchr(link_name, '[') + 1);
            *strchr(link_name, '[') = 0;
            if (db_find_key(hDB, 0, link_name, &hkeylink) != DB_SUCCESS)
               return DB_INVALID_LINK;
            return db_set_data_index(hDB, hkeylink, data, buf_size, link_idx, type);
         }
      }

      if (pkey->type != type) {
         int pkey_type = pkey->type;
         char pkey_name[NAME_LENGTH];
         strlcpy(pkey_name, pkey->name, sizeof(pkey_name));
         db_unlock_database(hDB);
         cm_msg(MERROR, "db_set_data", "\"%s\" is of type %s, not %s", pkey_name, rpc_tid_name(pkey_type), rpc_tid_name(type));
         return DB_TYPE_MISMATCH;
      }

      /* keys cannot contain data */
      if (pkey->type == TID_KEY) {
         db_unlock_database(hDB);
         cm_msg(MERROR, "db_set_data", "Key cannot contain data");
         return DB_TYPE_MISMATCH;
      }

      /* check utf-8 encoding */
      if (pkey->type == TID_STRING || pkey->type == TID_LINK) {
         // FIXME: this test is wrong, if this is db_set_data() of an array, we should
         // check every element of the array! K.O.
         //printf("db_set_data: utf8 check for odb \"%s\" value \"%s\"\n", db_get_path_locked(pheader, pkey).c_str(), data);
         if (!is_utf8((const char*)data)) {
            db_msg(&msg, MERROR, "db_set_data", "odb \"%s\" set to invalid UTF-8 Unicode value \"%s\"", db_get_path_locked(pheader, pkey).c_str(), data);
         }
      }

      db_allow_write_locked(&_database[hDB-1], "db_set_data");

      /* if no buf_size given (Java!), calculate it */
      if (buf_size == 0)
         buf_size = pkey->item_size * num_values;

      /* resize data size if necessary */
      if (pkey->total_size != buf_size) {
         pkey->data = (POINTER_T) realloc_data(pheader, (char *) pheader + pkey->data, pkey->total_size, buf_size, "db_set_data");

         if (pkey->data == 0) {
            pkey->total_size = 0;
            db_unlock_database(hDB);
            if (msg)
               db_flush_msg(&msg);
            cm_msg(MERROR, "db_set_data", "online database full");
            return DB_FULL;
         }

         pkey->data -= (POINTER_T) pheader;
         pkey->total_size = buf_size;
      }

      /* set number of values */
      pkey->num_values = num_values;
      if (num_values)
         pkey->item_size = buf_size / num_values;

      /* copy data */
      memcpy((char *) pheader + pkey->data, data, buf_size);

      /* update time */
      pkey->last_written = ss_time();

      db_notify_clients_locked(pheader, hDB, hKey, -1, TRUE, &msg);
      db_unlock_database(hDB);
      if (msg)
         db_flush_msg(&msg);


   }
#endif                          /* LOCAL_ROUTINES */

   return DB_SUCCESS;
}

INT db_set_data1(HNDLE hDB, HNDLE hKey, const void *data, INT buf_size, INT num_values, DWORD type)
/*
 
 Same as db_set_data(), but do not notify hot-linked clients
 
 */
{
   if (rpc_is_remote())
      return rpc_call(RPC_DB_SET_DATA1, hDB, hKey, data, buf_size, num_values, type);
   
#ifdef LOCAL_ROUTINES
   {
   DATABASE_HEADER *pheader;
   KEY *pkey;
   HNDLE hkeylink;
   int link_idx;
   char link_name[256];
   
   if (hDB > _database_entries || hDB <= 0) {
      cm_msg(MERROR, "db_set_data1", "invalid database handle");
      return DB_INVALID_HANDLE;
   }
   
   if (!_database[hDB - 1].attached) {
      cm_msg(MERROR, "db_set_data1", "invalid database handle");
      return DB_INVALID_HANDLE;
   }
   
   if (hKey < (int) sizeof(DATABASE_HEADER)) {
      cm_msg(MERROR, "db_set_data1", "invalid key handle");
      return DB_INVALID_HANDLE;
   }
   
   if (num_values == 0)
      return DB_INVALID_PARAM;
   
   db_lock_database(hDB);
   
   pheader = _database[hDB - 1].database_header;
   
   /* check if hKey argument is correct */
   if (!db_validate_hkey(pheader, hKey)) {
      db_unlock_database(hDB);
      return DB_INVALID_HANDLE;
   }
   
   pkey = (KEY *) ((char *) pheader + hKey);

   /* check for write access */
   if (!(pkey->access_mode & MODE_WRITE) || (pkey->access_mode & MODE_EXCLUSIVE)) {
      db_unlock_database(hDB);
      return DB_NO_ACCESS;
   }
   
   /* check for link to array index */
   if (pkey->type == TID_LINK) {
      strlcpy(link_name, (char *) pheader + pkey->data, sizeof(link_name));
      if (strlen(link_name) > 0 && link_name[strlen(link_name) - 1] == ']') {
         db_unlock_database(hDB);
         if (strchr(link_name, '[') == NULL)
            return DB_INVALID_LINK;
         link_idx = atoi(strchr(link_name, '[') + 1);
         *strchr(link_name, '[') = 0;
         if (db_find_key(hDB, 0, link_name, &hkeylink) != DB_SUCCESS)
            return DB_INVALID_LINK;
         return db_set_data_index1(hDB, hkeylink, data, buf_size, link_idx, type, FALSE);
      }
   }
   
   if (pkey->type != type) {
      int pkey_type = pkey->type;
      char pkey_name[NAME_LENGTH];
      strlcpy(pkey_name, pkey->name, sizeof(pkey_name));
      db_unlock_database(hDB);
      cm_msg(MERROR, "db_set_data1", "\"%s\" is of type %s, not %s", pkey_name, rpc_tid_name(pkey_type), rpc_tid_name(type));
      return DB_TYPE_MISMATCH;
   }
   
   /* keys cannot contain data */
   if (pkey->type == TID_KEY) {
      db_unlock_database(hDB);
      cm_msg(MERROR, "db_set_data1", "Key cannot contain data");
      return DB_TYPE_MISMATCH;
   }
   
   db_allow_write_locked(&_database[hDB - 1], "db_set_data1");

   /* if no buf_size given (Java!), calculate it */
   if (buf_size == 0)
      buf_size = pkey->item_size * num_values;
   
   /* resize data size if necessary */
   if (pkey->total_size != buf_size) {
      pkey->data = (POINTER_T) realloc_data(pheader, (char *) pheader + pkey->data, pkey->total_size, buf_size, "db_set_data1");
      
      if (pkey->data == 0) {
         pkey->total_size = 0;
         db_unlock_database(hDB);
         cm_msg(MERROR, "db_set_data1", "online database full");
         return DB_FULL;
      }
      
      pkey->data -= (POINTER_T) pheader;
      pkey->total_size = buf_size;
   }
   
   /* set number of values */
   pkey->num_values = num_values;
   if (num_values)
      pkey->item_size = buf_size / num_values;
   
   /* copy data */
   memcpy((char *) pheader + pkey->data, data, buf_size);
   
   /* update time */
   pkey->last_written = ss_time();
   
   db_unlock_database(hDB);
   
   }
#endif                          /* LOCAL_ROUTINES */
   
   return DB_SUCCESS;
}

/********************************************************************/
/**
Same as db_set_data, but it does not follow a link to an array index
@param hDB          ODB handle obtained via cm_get_experiment_database().
@param hKey Handle for key where search starts, zero for root.
@param data Buffer from which data gets copied to.
@param buf_size Size of data buffer.
@param num_values Number of data values (for arrays).
@param type Type of key, one of TID_xxx (see @ref Midas_Data_Types).
@return DB_SUCCESS, DB_INVALID_HANDLE, DB_TRUNCATED
*/
INT db_set_link_data(HNDLE hDB, HNDLE hKey, const void *data, INT buf_size, INT num_values, DWORD type)
{
   if (rpc_is_remote())
      return rpc_call(RPC_DB_SET_LINK_DATA, hDB, hKey, data, buf_size, num_values, type);

#ifdef LOCAL_ROUTINES
   {
      DATABASE_HEADER *pheader;
      KEY *pkey;

      if (hDB > _database_entries || hDB <= 0) {
         cm_msg(MERROR, "db_set_data", "invalid database handle");
         return DB_INVALID_HANDLE;
      }

      if (!_database[hDB - 1].attached) {
         cm_msg(MERROR, "db_set_data", "invalid database handle");
         return DB_INVALID_HANDLE;
      }

      if (hKey < (int) sizeof(DATABASE_HEADER)) {
         cm_msg(MERROR, "db_set_data", "invalid key handle");
         return DB_INVALID_HANDLE;
      }

      if (num_values == 0)
         return DB_INVALID_PARAM;

      db_lock_database(hDB);
      db_err_msg* msg = NULL;

      pheader = _database[hDB - 1].database_header;

      /* check if hKey argument is correct */
      if (!db_validate_hkey(pheader, hKey)) {
         db_unlock_database(hDB);
         return DB_INVALID_HANDLE;
      }

      pkey = (KEY *) ((char *) pheader + hKey);

      /* check for write access */
      if (!(pkey->access_mode & MODE_WRITE) || (pkey->access_mode & MODE_EXCLUSIVE)) {
         db_unlock_database(hDB);
         return DB_NO_ACCESS;
      }

      if (pkey->type != type) {
         int pkey_type = pkey->type;
         char pkey_name[NAME_LENGTH];
         strlcpy(pkey_name, pkey->name, sizeof(pkey_name));
         db_unlock_database(hDB);
         cm_msg(MERROR, "db_set_link_data", "\"%s\" is of type %s, not %s", pkey_name, rpc_tid_name(pkey_type), rpc_tid_name(type));
         return DB_TYPE_MISMATCH;
      }

      /* keys cannot contain data */
      if (pkey->type == TID_KEY) {
         db_unlock_database(hDB);
         cm_msg(MERROR, "db_set_link_data", "Key cannot contain data");
         return DB_TYPE_MISMATCH;
      }

      /* check utf-8 encoding */
      if (pkey->type == TID_STRING || pkey->type == TID_LINK) {
         // FIXME: this test is wrong, if this is db_set_data() of an array, we should
         // check every element of the array! K.O.
         //printf("db_set_link_data: utf8 check for odb \"%s\" value \"%s\"\n", db_get_path_locked(pheader, pkey).c_str(), data);
         if (!is_utf8((const char*)data)) {
            db_msg(&msg, MERROR, "db_set_link_data", "odb \"%s\" set to invalid UTF-8 Unicode value \"%s\"", db_get_path_locked(pheader, pkey).c_str(), data);
         }
      }

      /* if no buf_size given (Java!), calculate it */
      if (buf_size == 0)
         buf_size = pkey->item_size * num_values;

      db_allow_write_locked(&_database[hDB - 1], "db_set_link_data");

      /* resize data size if necessary */
      if (pkey->total_size != buf_size) {
         pkey->data = (POINTER_T) realloc_data(pheader, (char *) pheader + pkey->data, pkey->total_size, buf_size, "db_set_link_data");

         if (pkey->data == 0) {
            pkey->total_size = 0;
            db_unlock_database(hDB);
            cm_msg(MERROR, "db_set_link_data", "online database full");
            return DB_FULL;
         }

         pkey->data -= (POINTER_T) pheader;
         pkey->total_size = buf_size;
      }

      /* set number of values */
      pkey->num_values = num_values;
      if (num_values)
         pkey->item_size = buf_size / num_values;

      /* copy data */
      memcpy((char *) pheader + pkey->data, data, buf_size);

      /* update time */
      pkey->last_written = ss_time();

      db_notify_clients_locked(pheader, hDB, hKey, -1, TRUE, &msg);
      db_unlock_database(hDB);
      if (msg)
         db_flush_msg(&msg);

   }
#endif                          /* LOCAL_ROUTINES */

   return DB_SUCCESS;
}

/**dox***************************************************************/
#ifndef DOXYGEN_SHOULD_SKIP_THIS

/*------------------------------------------------------------------*/
INT db_set_num_values(HNDLE hDB, HNDLE hKey, INT num_values)
/********************************************************************\

  Routine: db_set_num_values

  Purpose: Set numbe of values in a key. Extend with zeros or truncate.

  Input:
    HNDLE  hDB              Handle to the database
    HNDLE  hKey             Handle of key
    INT    num_values       Number of data values

  Output:
    none

  Function value:
    DB_SUCCESS              Successful completion
    DB_INVALID_HANDLE       Database handle is invalid

\********************************************************************/
{
   if (rpc_is_remote())
      return rpc_call(RPC_DB_SET_NUM_VALUES, hDB, hKey, num_values);

#ifdef LOCAL_ROUTINES
   {
      DATABASE_HEADER *pheader;
      KEY *pkey;
      INT new_size;

      if (hDB > _database_entries || hDB <= 0) {
         cm_msg(MERROR, "db_set_num_values", "invalid database handle");
         return DB_INVALID_HANDLE;
      }

      if (!_database[hDB - 1].attached) {
         cm_msg(MERROR, "db_set_num_values", "invalid database handle");
         return DB_INVALID_HANDLE;
      }

      if (hKey < (int) sizeof(DATABASE_HEADER)) {
         cm_msg(MERROR, "db_set_num_values", "invalid key handle");
         return DB_INVALID_HANDLE;
      }

      if (num_values <= 0) {
         cm_msg(MERROR, "db_set_num_values", "invalid num_values %d", num_values);
         return DB_INVALID_PARAM;
      }

      if (num_values == 0)
         return DB_INVALID_PARAM;

      db_lock_database(hDB);

      pheader = _database[hDB - 1].database_header;

      /* check if hKey argument is correct */
      if (!db_validate_hkey(pheader, hKey)) {
         db_unlock_database(hDB);
         return DB_INVALID_HANDLE;
      }

      pkey = (KEY *) ((char *) pheader + hKey);

      /* check for write access */
      if (!(pkey->access_mode & MODE_WRITE) || (pkey->access_mode & MODE_EXCLUSIVE)) {
         db_unlock_database(hDB);
         return DB_NO_ACCESS;
      }

      /* keys cannot contain data */
      if (pkey->type == TID_KEY) {
         db_unlock_database(hDB);
         cm_msg(MERROR, "db_set_num_values", "Key cannot contain data");
         return DB_TYPE_MISMATCH;
      }

      if (pkey->total_size != pkey->item_size * pkey->num_values) {
         db_unlock_database(hDB);
         cm_msg(MERROR, "db_set_num_values", "Corrupted key");
         return DB_CORRUPTED;
      }

      if (pkey->item_size == 0) {
         db_unlock_database(hDB);
         cm_msg(MERROR, "db_set_num_values", "Cannot resize array with item_size equal to zero");
         return DB_INVALID_PARAM;
      }

      db_allow_write_locked(&_database[hDB - 1], "db_set_num_values");

      /* resize data size if necessary */
      if (pkey->num_values != num_values) {
         new_size = pkey->item_size * num_values;

         pkey->data = (POINTER_T) realloc_data(pheader, (char *) pheader + pkey->data, pkey->total_size, new_size, "db_set_num_values");

         if (pkey->data == 0) {
            pkey->total_size = 0;
            pkey->num_values = 0;
            db_unlock_database(hDB);
            cm_msg(MERROR, "db_set_num_values", "hkey %d, num_values %d, new_size %d, online database full", hKey, num_values, new_size);
            return DB_FULL;
         }

         pkey->data -= (POINTER_T) pheader;
         pkey->total_size = new_size;
         pkey->num_values = num_values;
      }

      /* update time */
      pkey->last_written = ss_time();

      db_err_msg* msg = NULL;
      db_notify_clients_locked(pheader, hDB, hKey, -1, TRUE, &msg);
      db_unlock_database(hDB);
      if (msg)
         db_flush_msg(&msg);

   }
#endif                          /* LOCAL_ROUTINES */

   return DB_SUCCESS;
}

/**dox***************************************************************/
#endif                          /* DOXYGEN_SHOULD_SKIP_THIS */

/********************************************************************/
/**
Set key data for a key which contains an array of values.

This function sets individual values of a key containing an array.
If the index is larger than the array size, the array is extended and the intermediate
values are set to zero.
@param hDB          ODB handle obtained via cm_get_experiment_database().
@param hKey Handle for key where search starts, zero for root.
@param data Pointer to single value of data.
@param data_size
@param idx Size of single data element.
@param type Type of key, one of TID_xxx (see @ref Midas_Data_Types).
@return DB_SUCCESS, DB_INVALID_HANDLE, DB_NO_ACCESS, DB_TYPE_MISMATCH
*/
INT db_set_data_index(HNDLE hDB, HNDLE hKey, const void *data, INT data_size, INT idx, DWORD type)
{
   if (rpc_is_remote())
      return rpc_call(RPC_DB_SET_DATA_INDEX, hDB, hKey, data, data_size, idx, type);

#ifdef LOCAL_ROUTINES
   {
      DATABASE_HEADER *pheader;
      KEY *pkey;
      char link_name[256], str[256];
      int link_idx;
      HNDLE hkeylink;

      if (hDB > _database_entries || hDB <= 0) {
         cm_msg(MERROR, "db_set_data_index", "invalid database handle");
         return DB_INVALID_HANDLE;
      }

      if (!_database[hDB - 1].attached) {
         cm_msg(MERROR, "db_set_data_index", "invalid database handle");
         return DB_INVALID_HANDLE;
      }

      if (hKey < (int) sizeof(DATABASE_HEADER)) {
         cm_msg(MERROR, "db_set_data_index", "invalid key handle");
         return DB_INVALID_HANDLE;
      }

      db_lock_database(hDB);
      db_err_msg* msg = NULL;

      pheader = _database[hDB - 1].database_header;

      /* check if hKey argument is correct */
      if (!db_validate_hkey(pheader, hKey)) {
         db_unlock_database(hDB);
         return DB_INVALID_HANDLE;
      }

      pkey = (KEY *) ((char *) pheader + hKey);

      /* check for write access */
      if (!(pkey->access_mode & MODE_WRITE) || (pkey->access_mode & MODE_EXCLUSIVE)) {
         db_unlock_database(hDB);
         return DB_NO_ACCESS;
      }

      /* check for link to array index */
      if (pkey->type == TID_LINK) {
         strlcpy(link_name, (char *) pheader + pkey->data, sizeof(link_name));
         if (strlen(link_name) > 0 && link_name[strlen(link_name) - 1] == ']') {
            db_unlock_database(hDB);
            if (strchr(link_name, '[') == NULL)
               return DB_INVALID_LINK;
            link_idx = atoi(strchr(link_name, '[') + 1);
            *strchr(link_name, '[') = 0;
            if (db_find_key(hDB, 0, link_name, &hkeylink) != DB_SUCCESS)
               return DB_INVALID_LINK;
            return db_set_data_index(hDB, hkeylink, data, data_size, link_idx, type);
         }
      }

      if (pkey->type != type) {
         int pkey_type = pkey->type;
         db_unlock_database(hDB);
         db_get_path(hDB, hKey, str, sizeof(str));
         cm_msg(MERROR, "db_set_data_index", "\"%s\" is of type %s, not %s", str, rpc_tid_name(pkey_type), rpc_tid_name(type));
         return DB_TYPE_MISMATCH;
      }

      /* keys cannot contain data */
      if (pkey->type == TID_KEY) {
         db_unlock_database(hDB);
         cm_msg(MERROR, "db_set_data_index", "key cannot contain data");
         return DB_TYPE_MISMATCH;
      }

      /* check utf-8 encoding */
      if (pkey->type == TID_STRING || pkey->type == TID_LINK) {
         //printf("db_set_data_index: utf8 check for odb \"%s\" value \"%s\"\n", db_get_path_locked(pheader, pkey).c_str(), data);
         if (!is_utf8((const char*)data)) {
            db_msg(&msg, MERROR, "db_set_data_index", "odb \"%s\" set to invalid UTF-8 Unicode value \"%s\"", db_get_path_locked(pheader, pkey).c_str(), data);
         }
      }

      /* check for valid idx */
      if (idx < 0) {
         db_unlock_database(hDB);
         cm_msg(MERROR, "db_set_data_index", "invalid index %d", idx);
         return DB_FULL;
      }

      /* check for valid array element size: if new element size
         is different from existing size, ODB becomes corrupted */
      if (pkey->item_size != 0 && data_size != pkey->item_size) {
         int pkey_item_size = pkey->item_size;
         db_unlock_database(hDB);
         cm_msg(MERROR, "db_set_data_index", "invalid element data size %d, expected %d", data_size, pkey_item_size);
         return DB_TYPE_MISMATCH;
      }

      db_allow_write_locked(&_database[hDB-1], "db_set_data_index");

      /* increase data size if necessary */
      if (idx >= pkey->num_values || pkey->item_size == 0) {
         pkey->data = (POINTER_T) realloc_data(pheader, (char *) pheader + pkey->data, pkey->total_size, data_size * (idx + 1), "db_set_data_index_A");

         if (pkey->data == 0) {
            pkey->total_size = 0;
            pkey->num_values = 0;
            db_unlock_database(hDB);
            cm_msg(MERROR, "db_set_data_index", "online database full");
            return DB_FULL;
         }

         pkey->data -= (POINTER_T) pheader;
         if (!pkey->item_size)
            pkey->item_size = data_size;
         pkey->total_size = data_size * (idx + 1);
         pkey->num_values = idx + 1;
      }

      /* cut strings which are too long */
      if ((type == TID_STRING || type == TID_LINK) && (int) strlen((char *) data) + 1 > pkey->item_size)
         *((char *) data + pkey->item_size - 1) = 0;

      /* copy data */
      memcpy((char *) pheader + pkey->data + idx * pkey->item_size, data, pkey->item_size);

#if 0
      /* ensure strings are NUL terminated */
      if ((type == TID_STRING || type == TID_LINK)) {
         int len = strlen(data);
         int end_of_string = idx * pkey->item_size + pkey->item_size - 1;
         printf("db_set_data_index: len %d, item_size %d, idx %d, end_of_string %d, char %d\n", len, pkey->item_size, idx, end_of_string, ((char*) pheader + pkey->data)[end_of_string]);
         ((char*) pheader + pkey->data)[end_of_string] = 0;
      }
#endif

      /* update time */
      pkey->last_written = ss_time();

      db_notify_clients_locked(pheader, hDB, hKey, idx, TRUE, &msg);
      db_unlock_database(hDB);
      if (msg)
         db_flush_msg(&msg);

   }
#endif                          /* LOCAL_ROUTINES */

   return DB_SUCCESS;
}

/********************************************************************/
/**
Same as db_set_data_index, but does not follow links.

@param hDB          ODB handle obtained via cm_get_experiment_database().
@param hKey Handle for key where search starts, zero for root.
@param data Pointer to single value of data.
@param data_size
@param idx Size of single data element.
@param type Type of key, one of TID_xxx (see @ref Midas_Data_Types).
@return DB_SUCCESS, DB_INVALID_HANDLE, DB_NO_ACCESS, DB_TYPE_MISMATCH
*/
INT db_set_link_data_index(HNDLE hDB, HNDLE hKey, const void *data, INT data_size, INT idx, DWORD type)
{
   if (rpc_is_remote())
      return rpc_call(RPC_DB_SET_LINK_DATA_INDEX, hDB, hKey, data, data_size, idx, type);

#ifdef LOCAL_ROUTINES
   {
      DATABASE_HEADER *pheader;
      KEY *pkey;
      char str[256];

      if (hDB > _database_entries || hDB <= 0) {
         cm_msg(MERROR, "db_set_link_data_index", "invalid database handle");
         return DB_INVALID_HANDLE;
      }

      if (!_database[hDB - 1].attached) {
         cm_msg(MERROR, "db_set_link_data_index", "invalid database handle");
         return DB_INVALID_HANDLE;
      }

      if (hKey < (int) sizeof(DATABASE_HEADER)) {
         cm_msg(MERROR, "db_set_link_data_index", "invalid key handle");
         return DB_INVALID_HANDLE;
      }

      db_lock_database(hDB);

      pheader = _database[hDB - 1].database_header;

      /* check if hKey argument is correct */
      if (!db_validate_hkey(pheader, hKey)) {
         db_unlock_database(hDB);
         return DB_INVALID_HANDLE;
      }

      pkey = (KEY *) ((char *) pheader + hKey);

      /* check for write access */
      if (!(pkey->access_mode & MODE_WRITE) || (pkey->access_mode & MODE_EXCLUSIVE)) {
         db_unlock_database(hDB);
         return DB_NO_ACCESS;
      }

      if (pkey->type != type) {
         int pkey_type = pkey->type;
         db_unlock_database(hDB);
         db_get_path(hDB, hKey, str, sizeof(str));
         cm_msg(MERROR, "db_set_link_data_index", "\"%s\" is of type %s, not %s", str, rpc_tid_name(pkey_type), rpc_tid_name(type));
         return DB_TYPE_MISMATCH;
      }

      /* keys cannot contain data */
      if (pkey->type == TID_KEY) {
         db_unlock_database(hDB);
         cm_msg(MERROR, "db_set_link_data_index", "key cannot contain data");
         return DB_TYPE_MISMATCH;
      }

      /* check for valid array element size: if new element size
         is different from existing size, ODB becomes corrupted */
      if (pkey->item_size != 0 && data_size != pkey->item_size) {
         int pkey_item_size = pkey->item_size;
         db_unlock_database(hDB);
         cm_msg(MERROR, "db_set_link_data_index", "invalid element data size %d, expected %d", data_size, pkey_item_size);
         return DB_TYPE_MISMATCH;
      }

      db_allow_write_locked(&_database[hDB - 1], "db_set_link_data_index");

      /* increase data size if necessary */
      if (idx >= pkey->num_values || pkey->item_size == 0) {
         pkey->data = (POINTER_T) realloc_data(pheader, (char *) pheader + pkey->data, pkey->total_size, data_size * (idx + 1), "db_set_data_index_B");

         if (pkey->data == 0) {
            pkey->total_size = 0;
            pkey->num_values = 0;
            db_unlock_database(hDB);
            cm_msg(MERROR, "db_set_link_data_index", "online database full");
            return DB_FULL;
         }

         pkey->data -= (POINTER_T) pheader;
         if (!pkey->item_size)
            pkey->item_size = data_size;
         pkey->total_size = data_size * (idx + 1);
         pkey->num_values = idx + 1;
      }

      /* cut strings which are too long */
      if ((type == TID_STRING || type == TID_LINK) && (int) strlen((char *) data) + 1 > pkey->item_size)
         *((char *) data + pkey->item_size - 1) = 0;

      /* copy data */
      memcpy((char *) pheader + pkey->data + idx * pkey->item_size, data, pkey->item_size);

      /* update time */
      pkey->last_written = ss_time();

      db_err_msg* msg = NULL;
      db_notify_clients_locked(pheader, hDB, hKey, idx, TRUE, &msg);
      db_unlock_database(hDB);
      if (msg)
         db_flush_msg(&msg);

   }
#endif                          /* LOCAL_ROUTINES */

   return DB_SUCCESS;
}

/**dox***************************************************************/
#ifndef DOXYGEN_SHOULD_SKIP_THIS

/*------------------------------------------------------------------*/
INT db_set_data_index1(HNDLE hDB, HNDLE hKey, const void *data, INT data_size, INT idx, DWORD type, BOOL bNotify)
/********************************************************************\

  Routine: db_set_data_index1

  Purpose: Set key data for a key which contains an array of values.
           Optionally notify clients which have key open.

  Input:
    HNDLE  hDB              Handle to the database
    HNDLE  hKey             Handle of key to enumerate
    void   *data            Pointer to single value of data
    INT    data_size        Size of single data element
    INT    idx              Index of array to change [0..n-1]
    DWORD  type             Type of data
    BOOL   bNotify          If TRUE, notify clients

  Output:
    none

  Function value:
    DB_SUCCESS              Successful completion
    DB_INVALID_HANDLE       Database handle is invalid
    DB_TYPE_MISMATCH        Key was created with different type
    DB_NO_ACCESS            No write access

\********************************************************************/
{
   if (rpc_is_remote())
      return rpc_call(RPC_DB_SET_DATA_INDEX1, hDB, hKey, data, data_size, idx, type, bNotify);

#ifdef LOCAL_ROUTINES
   {
      DATABASE_HEADER *pheader;
      KEY *pkey;

      if (hDB > _database_entries || hDB <= 0) {
         cm_msg(MERROR, "db_set_data_index1", "invalid database handle");
         return DB_INVALID_HANDLE;
      }

      if (!_database[hDB - 1].attached) {
         cm_msg(MERROR, "db_set_data_index1", "invalid database handle");
         return DB_INVALID_HANDLE;
      }

      if (hKey < (int) sizeof(DATABASE_HEADER)) {
         cm_msg(MERROR, "db_set_data_index1", "invalid key handle");
         return DB_INVALID_HANDLE;
      }

      db_lock_database(hDB);

      pheader = _database[hDB - 1].database_header;

      /* check if hKey argument is correct */
      if (!db_validate_hkey(pheader, hKey)) {
         db_unlock_database(hDB);
         return DB_INVALID_HANDLE;
      }

      pkey = (KEY *) ((char *) pheader + hKey);

      /* check for write access */
      if (!(pkey->access_mode & MODE_WRITE) || (pkey->access_mode & MODE_EXCLUSIVE)) {
         db_unlock_database(hDB);
         return DB_NO_ACCESS;
      }

      if (pkey->type != type) {
         int pkey_type = pkey->type;
         char pkey_name[NAME_LENGTH];
         strlcpy(pkey_name, pkey->name, sizeof(pkey_name));
         db_unlock_database(hDB);
         cm_msg(MERROR, "db_set_data_index1", "\"%s\" is of type %s, not %s", pkey_name, rpc_tid_name(pkey_type), rpc_tid_name(type));
         return DB_TYPE_MISMATCH;
      }

      /* keys cannot contain data */
      if (pkey->type == TID_KEY) {
         db_unlock_database(hDB);
         cm_msg(MERROR, "db_set_data_index1", "key cannot contain data");
         return DB_TYPE_MISMATCH;
      }

      /* check for valid index */
      if (idx < 0) {
         db_unlock_database(hDB);
         cm_msg(MERROR, "db_set_data_index1", "invalid index");
         return DB_FULL;
      }

      db_allow_write_locked(&_database[hDB - 1], "db_set_data_index1");

      /* increase key size if necessary */
      if (idx >= pkey->num_values) {
         pkey->data = (POINTER_T) realloc_data(pheader, (char *) pheader + pkey->data, pkey->total_size, data_size * (idx + 1), "db_set_data_index1");

         if (pkey->data == 0) {
            pkey->total_size = 0;
            pkey->num_values = 0;
            db_unlock_database(hDB);
            cm_msg(MERROR, "db_set_data_index1", "online database full");
            return DB_FULL;
         }

         pkey->data -= (POINTER_T) pheader;
         if (!pkey->item_size)
            pkey->item_size = data_size;
         pkey->total_size = data_size * (idx + 1);
         pkey->num_values = idx + 1;
      }

      /* cut strings which are too long */
      if ((type == TID_STRING || type == TID_LINK) && (int) strlen((char *) data) + 1 > pkey->item_size)
         *((char *) data + pkey->item_size - 1) = 0;

      /* copy data */
      memcpy((char *) pheader + pkey->data + idx * pkey->item_size, data, pkey->item_size);

      /* update time */
      pkey->last_written = ss_time();

      db_err_msg* msg = NULL;
      if (bNotify)
         db_notify_clients_locked(pheader, hDB, hKey, idx, TRUE, &msg);
      
      db_unlock_database(hDB);
      if (msg)
         db_flush_msg(&msg);

   }
#endif                          /* LOCAL_ROUTINES */

   return DB_SUCCESS;
}

/*----------------------------------------------------------------------------*/

INT db_merge_data(HNDLE hDB, HNDLE hKeyRoot, const char *name, void *data, INT data_size, INT num_values, INT type)
/********************************************************************\

  Routine: db_merge_data

  Purpose: Merge an array with an ODB array. If the ODB array doesn't
           exist, create it and fill it with the array. If it exists,
           load it in the array. Adjust ODB array size if necessary.

  Input:
    HNDLE  hDB              Handle to the database
    HNDLE  hKeyRoot         Key handle to start with, 0 for root
    cha    *name            Key name relative to hKeyRoot
    void   *data            Pointer to data array
    INT    data_size        Size of data array
    INT    num_values       Number of values in array
    DWORD  type             Type of data

  Output:
    none

  Function value:
    <same as db_set_data>

\********************************************************************/
{
   HNDLE hKey;
   INT status, old_size;

   if (num_values == 0)
      return DB_INVALID_PARAM;

   status = db_find_key(hDB, hKeyRoot, name, &hKey);
   if (status != DB_SUCCESS) {
      db_create_key(hDB, hKeyRoot, name, type);
      status = db_find_key(hDB, hKeyRoot, name, &hKey);
      if (status != DB_SUCCESS)
         return status;
      status = db_set_data(hDB, hKey, data, data_size, num_values, type);
   } else {
      old_size = data_size;
      db_get_data(hDB, hKey, data, &old_size, type);
      status = db_set_data(hDB, hKey, data, data_size, num_values, type);
   }

   return status;
}

#ifdef LOCAL_ROUTINES

/*------------------------------------------------------------------*/
static int db_set_mode_wlocked(DATABASE_HEADER *pheader, KEY *pkey, WORD mode, int recurse, db_err_msg** msg)
/********************************************************************\

  Routine: db_set_mode_wlocked()

  Purpose: Set access mode of key

  Input:
    pheader                 Database
    pkey                    Key
    DWORD  mode             Access mode, any or'ed combination of
                            MODE_READ, MODE_WRITE, MODE_EXCLUSIVE
                            and MODE_DELETE
    recurse                 Value of 0: do not recurse subtree,
                            value of 1: recurse subtree, becomes recurse level

  Function value:
    DB_SUCCESS              Successful completion

\********************************************************************/
{
   /* resolve links */
   if (pkey->type == TID_LINK) {
      int status;
      pkey = (KEY*)db_resolve_link_locked(pheader, pkey, &status, msg);
      if (!pkey) {
         return status;
      }
   }

   if (pkey->type == TID_KEY && recurse) {
      // drop "const" from KEY* we are permitted to write to ODB!
      KEY* psubkey = (KEY*)db_enum_first_locked(pheader, pkey, msg);
      while (psubkey) {
         db_set_mode_wlocked(pheader, psubkey, mode, recurse+1, msg);
         psubkey = (KEY*)db_enum_next_locked(pheader, pkey, psubkey, msg);
      }
   }

   /* now set mode */
   pkey->access_mode = mode;

   return DB_SUCCESS;
}

#endif

/*------------------------------------------------------------------*/
INT db_set_mode(HNDLE hDB, HNDLE hKey, WORD mode, BOOL recurse)
/********************************************************************\

  Routine: db_set_mode

  Purpose: Set access mode of key

  Input:
    HNDLE  hDB              Handle to the database
    HNDLE  hKey             Key handle
    DWORD  mode             Access mode, any or'ed combination of
                            MODE_READ, MODE_WRITE, MODE_EXCLUSIVE
                            and MODE_DELETE
    BOOL   recurse          Value of 0 (FALSE): do not recurse subtree,
                            value of 1 (TRUE): recurse subtree,
                            value of 2: recurse subtree, assume database is locked by caller.

  Output:
    none

  Function value:
    DB_SUCCESS              Successful completion
    DB_INVALID_HANDLE       Database handle is invalid

\********************************************************************/
{
   if (rpc_is_remote())
      return rpc_call(RPC_DB_SET_MODE, hDB, hKey, mode, recurse);

#ifdef LOCAL_ROUTINES
   {
      DATABASE_HEADER *pheader;
      BOOL locked = FALSE;

      if (hDB > _database_entries || hDB <= 0) {
         cm_msg(MERROR, "db_set_mode", "invalid database handle");
         return DB_INVALID_HANDLE;
      }

      if (!_database[hDB - 1].attached) {
         cm_msg(MERROR, "db_set_mode", "invalid database handle");
         return DB_INVALID_HANDLE;
      }

      if (recurse < 2) {
         db_lock_database(hDB);
         locked = TRUE;
      }

      pheader = _database[hDB - 1].database_header;

      db_err_msg* msg = NULL;
      int status = 0;

      KEY *pkey = (KEY*)db_get_pkey(pheader, hKey, &status, "db_set_mode", &msg);

      if (!pkey) {
         if (locked) {
            db_unlock_database(hDB);
            if (msg)
               db_flush_msg(&msg);
            return status;
         }
      }

      db_allow_write_locked(&_database[hDB-1], "db_set_mode");

      status = db_set_mode_wlocked(pheader, pkey, mode, recurse, &msg);

      if (locked) {
         db_unlock_database(hDB);
         if (msg)
            db_flush_msg(&msg);
      }

      return status;
   }
#endif                          /* LOCAL_ROUTINES */

   return DB_SUCCESS;
}

/**dox***************************************************************/
#endif                          /* DOXYGEN_SHOULD_SKIP_THIS */

/********************************************************************/
/**
Load a branch of a database from an .ODB file.

This function is used by the ODBEdit command load. For a
description of the ASCII format, see db_copy(). Data can be loaded relative to
the root of the ODB (hkey equal zero) or relative to a certain key.
@param hDB          ODB handle obtained via cm_get_experiment_database().
@param hKeyRoot Handle for key where search starts, zero for root.
@param filename Filename of .ODB file.
@param bRemote If TRUE, the file is loaded by the server process on the
back-end, if FALSE, it is loaded from the current process
@return DB_SUCCESS, DB_INVALID_HANDLE, DB_FILE_ERROR
*/
INT db_load(HNDLE hDB, HNDLE hKeyRoot, const char *filename, BOOL bRemote)
{
   struct stat stat_buf;
   INT hfile, size, n, i, status;
   char *buffer;

   if (rpc_is_remote() && bRemote)
      return rpc_call(RPC_DB_LOAD, hDB, hKeyRoot, filename);

   /* open file */
   hfile = open(filename, O_RDONLY | O_TEXT, 0644);
   if (hfile == -1) {
      cm_msg(MERROR, "db_load", "file \"%s\" not found", filename);
      return DB_FILE_ERROR;
   }

   /* allocate buffer with file size */
   fstat(hfile, &stat_buf);
   size = stat_buf.st_size;
   buffer = (char *) malloc(size + 1);

   if (buffer == NULL) {
      cm_msg(MERROR, "db_load", "cannot allocate ODB load buffer");
      close(hfile);
      return DB_NO_MEMORY;
   }

   n = 0;

   do {
      i = read(hfile, buffer + n, size - n);
      if (i <= 0)
         break;
      n += i;
   } while (TRUE);

   buffer[n] = 0;

   if (strncmp(buffer, "<?xml version=\"1.0\"", 19) == 0) {
      status = db_paste_xml(hDB, hKeyRoot, buffer);
      if (status != DB_SUCCESS)
         printf("Error in file \"%s\"\n", filename);
   } else
      status = db_paste(hDB, hKeyRoot, buffer);

   close(hfile);
   free(buffer);

   return status;
}

/********************************************************************/
/**
Copy an ODB subtree in ASCII format to a buffer

This function converts the binary ODB contents to an ASCII.
The function db_paste() can be used to convert the ASCII representation back
to binary ODB contents. The functions db_load() and db_save() internally
use db_copy() and db_paste(). This function converts the binary ODB
contents to an ASCII representation of the form:
- For single value:
\code
[ODB path]
 key name = type : value
\endcode
- For strings:
\code
key name = STRING : [size] string contents
\endcode
- For arrayes (type can be BYTE, SBYTE, CHAR, WORD, SHORT, DWORD,
INT, BOOL, FLOAT, DOUBLE, STRING or LINK):
\code
key name = type[size] :
 [0] value0
 [1] value1
 [2] value2
 ...
\endcode
@param hDB          ODB handle obtained via cm_get_experiment_database().
@param hKey Handle for key where search starts, zero for root.
@param buffer ASCII buffer which receives ODB contents.
@param buffer_size Size of buffer, returns remaining space in buffer.
@param path Internal use only, must be empty ("").
@return DB_SUCCESS, DB_TRUNCATED, DB_NO_MEMORY
*/
INT db_copy(HNDLE hDB, HNDLE hKey, char *buffer, INT * buffer_size, const char *path)
{
   INT i, j, size, status;
   KEY key;
   HNDLE hSubkey;
   char full_path[MAX_ODB_PATH];
   char *data;
   char line[MAX_STRING_LENGTH * 2];
   BOOL bWritten;

   strlcpy(full_path, path, sizeof(full_path));

   bWritten = FALSE;

   /* first enumerate this level */
   for (i = 0;; i++) {
      db_enum_link(hDB, hKey, i, &hSubkey);

      if (i == 0 && !hSubkey) {
         /* If key has no subkeys, just write this key */
         status = db_get_link(hDB, hKey, &key);
         if (status != DB_SUCCESS)
            continue;
         size = key.total_size;
         data = (char *) malloc(size);
         if (data == NULL) {
            cm_msg(MERROR, "db_copy", "cannot allocate data buffer");
            return DB_NO_MEMORY;
         }
         line[0] = 0;

         if (key.type != TID_KEY) {
            status = db_get_link_data(hDB, hKey, data, &size, key.type);
            if (status != DB_SUCCESS)
               continue;
            if (key.num_values == 1) {
               sprintf(line, "%s = %s : ", key.name, rpc_tid_name(key.type));

               if (key.type == TID_STRING && strchr(data, '\n') != NULL) {
                  /* multiline string */
                  sprintf(line + strlen(line), "[====#$@$#====]\n");

                  /* copy line to buffer */
                  if ((INT) (strlen(line) + 1) > *buffer_size) {
                     free(data);
                     return DB_TRUNCATED;
                  }

                  strcpy(buffer, line);
                  buffer += strlen(line);
                  *buffer_size -= strlen(line);

                  /* copy multiple lines to buffer */
                  if (key.item_size > *buffer_size) {
                     free(data);
                     return DB_TRUNCATED;
                  }

                  strcpy(buffer, data);
                  buffer += strlen(data);
                  *buffer_size -= strlen(data);

                  strcpy(line, "\n====#$@$#====\n");
               } else {
                  char str[MAX_STRING_LENGTH]; // buffer for db_sprintf()
                  db_sprintf(str, data, key.item_size, 0, key.type);

                  if (key.type == TID_STRING || key.type == TID_LINK)
                     sprintf(line + strlen(line), "[%d] ", key.item_size);

                  sprintf(line + strlen(line), "%s\n", str);
               }
            } else {
               char str[MAX_STRING_LENGTH]; // buffer for db_sprintf()
               sprintf(line, "%s = %s[%d] :\n", key.name, rpc_tid_name(key.type), key.num_values);

               for (j = 0; j < key.num_values; j++) {
                  if (key.type == TID_STRING || key.type == TID_LINK)
                     sprintf(line + strlen(line), "[%d] ", key.item_size);
                  else
                     sprintf(line + strlen(line), "[%d] ", j);

                  db_sprintf(str, data, key.item_size, j, key.type);
                  sprintf(line + strlen(line), "%s\n", str);

                  /* copy line to buffer */
                  if ((INT) (strlen(line) + 1) > *buffer_size) {
                     free(data);
                     return DB_TRUNCATED;
                  }

                  strcpy(buffer, line);
                  buffer += strlen(line);
                  *buffer_size -= strlen(line);
                  line[0] = 0;
               }
            }
         }

         /* copy line to buffer */
         if ((INT) (strlen(line) + 1) > *buffer_size) {
            free(data);
            return DB_TRUNCATED;
         }

         strcpy(buffer, line);
         buffer += strlen(line);
         *buffer_size -= strlen(line);

         free(data);
         data = NULL;
      }

      if (!hSubkey)
         break;

      status = db_get_link(hDB, hSubkey, &key);
      if (status != DB_SUCCESS)
         continue;

      if (strcmp(key.name, "arr2") == 0)
         printf("\narr2\n");
      size = key.total_size;
      data = (char *) malloc(size);
      if (data == NULL) {
         cm_msg(MERROR, "db_copy", "cannot allocate data buffer");
         return DB_NO_MEMORY;
      }

      line[0] = 0;

      if (key.type == TID_KEY) {
         char str[MAX_ODB_PATH];

         /* new line */
         if (bWritten) {
            if (*buffer_size < 2) {
               free(data);
               return DB_TRUNCATED;
            }

            strcpy(buffer, "\n");
            buffer += 1;
            *buffer_size -= 1;
         }

         strcpy(str, full_path);
         if (str[0] && str[strlen(str) - 1] != '/')
            strcat(str, "/");
         strcat(str, key.name);

         /* recurse */
         status = db_copy(hDB, hSubkey, buffer, buffer_size, str);
         if (status != DB_SUCCESS) {
            free(data);
            return status;
         }

         buffer += strlen(buffer);
         bWritten = FALSE;
      } else {
         status = db_get_link_data(hDB, hSubkey, data, &size, key.type);
         if (status != DB_SUCCESS)
            continue;

         if (!bWritten) {
            if (path[0] == 0)
               sprintf(line, "[.]\n");
            else
               sprintf(line, "[%s]\n", path);
            bWritten = TRUE;
         }

         if (key.num_values == 1) {
            sprintf(line + strlen(line), "%s = %s : ", key.name, rpc_tid_name(key.type));

            if (key.type == TID_STRING && strchr(data, '\n') != NULL) {
               /* multiline string */
               sprintf(line + strlen(line), "[====#$@$#====]\n");

               /* ensure string limiter */
               data[size - 1] = 0;

               /* copy line to buffer */
               if ((INT) (strlen(line) + 1) > *buffer_size) {
                  free(data);
                  return DB_TRUNCATED;
               }

               strcpy(buffer, line);
               buffer += strlen(line);
               *buffer_size -= strlen(line);

               /* copy multiple lines to buffer */
               if (key.item_size > *buffer_size) {
                  free(data);
                  return DB_TRUNCATED;
               }

               strcpy(buffer, data);
               buffer += strlen(data);
               *buffer_size -= strlen(data);

               strcpy(line, "\n====#$@$#====\n");
            } else {
               char str[MAX_STRING_LENGTH]; // buffer for db_sprintf()
               
               db_sprintf(str, data, key.item_size, 0, key.type);

               if (key.type == TID_STRING || key.type == TID_LINK)
                  sprintf(line + strlen(line), "[%d] ", key.item_size);

               sprintf(line + strlen(line), "%s\n", str);
            }
         } else {
            sprintf(line + strlen(line), "%s = %s[%d] :\n", key.name, rpc_tid_name(key.type), key.num_values);

            for (j = 0; j < key.num_values; j++) {
               char str[MAX_STRING_LENGTH]; // buffer for db_sprintf()

               if (key.type == TID_STRING || key.type == TID_LINK)
                  sprintf(line + strlen(line), "[%d] ", key.item_size);
               else
                  sprintf(line + strlen(line), "[%d] ", j);

               db_sprintf(str, data, key.item_size, j, key.type);
               sprintf(line + strlen(line), "%s\n", str);

               /* copy line to buffer */
               if ((INT) (strlen(line) + 1) > *buffer_size) {
                  free(data);
                  return DB_TRUNCATED;
               }

               strcpy(buffer, line);
               buffer += strlen(line);
               *buffer_size -= strlen(line);
               line[0] = 0;
            }
         }

         /* copy line to buffer */
         if ((INT) (strlen(line) + 1) > *buffer_size) {
            free(data);
            return DB_TRUNCATED;
         }

         strcpy(buffer, line);
         buffer += strlen(line);
         *buffer_size -= strlen(line);
      }

      free(data);
      data = NULL;
   }

   if (bWritten) {
      if (*buffer_size < 2)
         return DB_TRUNCATED;

      strcpy(buffer, "\n");
      buffer += 1;
      *buffer_size -= 1;
   }

   return DB_SUCCESS;
}

/********************************************************************/
/**
Copy an ODB subtree in ASCII format from a buffer
@param hDB          ODB handle obtained via cm_get_experiment_database().
@param hKeyRoot Handle for key where search starts, zero for root.
@param buffer NULL-terminated buffer
@return DB_SUCCESS, DB_TRUNCATED, DB_NO_MEMORY
*/
INT db_paste(HNDLE hDB, HNDLE hKeyRoot, const char *buffer)
{
   char title[MAX_STRING_LENGTH]; // FIXME: no overflow, not sure if it should be MAX_ODB_PATH or longer. K.O.
   char *data;
   const char *pold;
   INT data_size, index;
   INT tid, i, j, n_data, string_length, status, size;
   HNDLE hKey;
   KEY root_key;

   title[0] = 0;

   if (hKeyRoot == 0)
      db_find_key(hDB, hKeyRoot, "", &hKeyRoot);

   db_get_key(hDB, hKeyRoot, &root_key);

   /* initial data size */
   data_size = 1000;
   data = (char *) malloc(data_size);
   if (data == NULL) {
      cm_msg(MERROR, "db_paste", "cannot allocate data buffer");
      return DB_NO_MEMORY;
   }

   do {
      char line[10*MAX_STRING_LENGTH];

      if (*buffer == 0)
         break;

      for (i = 0; *buffer != '\n' && *buffer && i < 10*MAX_STRING_LENGTH; i++)
         line[i] = *buffer++;

      if (i == 10*MAX_STRING_LENGTH) {
         line[10*MAX_STRING_LENGTH-1] = 0;
         cm_msg(MERROR, "db_paste", "line too long: %s...", line);
         free(data);
         return DB_TRUNCATED;
      }

      line[i] = 0;
      if (*buffer == '\n')
         buffer++;

      /* check if it is a section title */
      if (line[0] == '[') {
         /* extract title and append '/' */
         strlcpy(title, line + 1, sizeof(title));
         if (strchr(title, ']'))
            *strchr(title, ']') = 0;
         if (title[0] && title[strlen(title) - 1] != '/')
            strlcat(title, "/", sizeof(title));
      } else {
         /* valid data line if it includes '=' and no ';' */
         if (strchr(line, '=') && line[0] != ';') {
            char key_name[MAX_ODB_PATH];
            char test_str[MAX_ODB_PATH];
            char data_str[MAX_STRING_LENGTH + 50]; // FIXME: not sure if this should be max line length. K.O.

            /* copy type info and data */
            char* pline = strrchr(line, '=') + 1;
            while (strstr(line, ": [") != NULL && strstr(line, ": [") < pline) {
               pline -= 2;
               while (*pline != '=' && pline > line)
                  pline--;
               pline++;
            }
            while (*pline == ' ')
               pline++;
            strlcpy(data_str, pline, sizeof(data_str));

            /* extract key name */
            *strrchr(line, '=') = 0;
            while (strstr(line, ": [") && strchr(line, '='))
               *strrchr(line, '=') = 0;

            pline = &line[strlen(line) - 1];
            while (*pline == ' ')
               *pline-- = 0;

            key_name[0] = 0;
            if (title[0] != '.')
               strlcpy(key_name, title, sizeof(key_name));

            strlcat(key_name, line, sizeof(key_name));

            /* evaluate type info */
            strlcpy(line, data_str, sizeof(line));
            if (strchr(line, ' '))
               *strchr(line, ' ') = 0;

            n_data = 1;
            if (strchr(line, '[')) {
               n_data = atol(strchr(line, '[') + 1);
               *strchr(line, '[') = 0;
            }

            for (tid = 0; tid < TID_LAST; tid++)
               if (strcmp(rpc_tid_name(tid), line) == 0)
                  break;
            if (tid == TID_LAST) {
               for (tid = 0; tid < TID_LAST; tid++)
                  if (strcmp(rpc_tid_name_old(tid), line) == 0)
                     break;
            }

            string_length = 0;

            if (tid == TID_LAST)
               cm_msg(MERROR, "db_paste", "found unknown data type \"%s\" in ODB file", line);
            else {
               /* skip type info */
               char* pc = data_str;
               while (*pc != ' ' && *pc)
                  pc++;
               while ((*pc == ' ' || *pc == ':') && *pc)
                  pc++;

               //strlcpy(data_str, pc, sizeof(data_str)); // MacOS 10.9 does not permit strlcpy() of overlapping strings
               assert(strlen(pc) < sizeof(data_str)); // "pc" points at a substring inside "data_str"
               memmove(data_str, pc, strlen(pc)+1);

               if (n_data > 1) {
                  data_str[0] = 0;
                  if (!*buffer)
                     break;

                  for (j = 0; *buffer != '\n' && *buffer; j++)
                     data_str[j] = *buffer++;
                  data_str[j] = 0;
                  if (*buffer == '\n')
                     buffer++;
               }

               for (i = 0; i < n_data; i++) {
                  /* strip trailing \n */
                  char* pc = &data_str[strlen(data_str) - 1];
                  while (*pc == '\n' || *pc == '\r')
                     *pc-- = 0;

                  if (tid == TID_STRING || tid == TID_LINK) {
                     if (!string_length) {
                        if (data_str[1] == '=')
                           string_length = -1;
                        else
                           string_length = atoi(data_str + 1);
                        if (string_length > MAX_STRING_LENGTH) {
                           string_length = MAX_STRING_LENGTH;
                           cm_msg(MERROR, "db_paste", "found string exceeding MAX_STRING_LENGTH, odb path \"%s\"", key_name);
                        }
                        if (string_length == 0) {
                           string_length = 32;
                           cm_msg(MERROR, "db_paste", "found string length of zero, set to 32, odb path \"%s\"", key_name);
                        }
                     }

                     if (string_length == -1) {
                        /* multi-line string */
                        if (strstr(buffer, "\n====#$@$#====\n") != NULL) {
                           string_length = (POINTER_T) strstr(buffer, "\n====#$@$#====\n") - (POINTER_T) buffer + 1;

                           if (string_length >= data_size) {
                              data_size += string_length + 100;
                              data = (char *) realloc(data, data_size);
                              if (data == NULL) {
                                 cm_msg(MERROR, "db_paste", "cannot allocate data buffer");
                                 return DB_NO_MEMORY;
                              }
                           }

                           memset(data, 0, data_size);
                           strncpy(data, buffer, string_length);
                           data[string_length - 1] = 0;
                           buffer = strstr(buffer, "\n====#$@$#====\n") + strlen("\n====#$@$#====\n");
                        } else
                           cm_msg(MERROR, "db_paste", "found multi-line string without termination sequence");
                     } else {
                        char* pc = data_str + 2;
                        while (*pc && *pc != ' ')
                           pc++;
                        while (*pc && *pc == ' ')
                           pc++;

                        /* limit string size */
                        *(pc + string_length - 1) = 0;

                        /* increase data buffer if necessary */
                        if (string_length * (i + 1) >= data_size) {
                           data_size += 1000;
                           data = (char *) realloc(data, data_size);
                           if (data == NULL) {
                              cm_msg(MERROR, "db_paste", "cannot allocate data buffer");
                              return DB_NO_MEMORY;
                           }
                        }

                        strlcpy(data + string_length * i, pc, string_length);
                     }
                  } else {
                     char* pc = data_str;

                     if (n_data > 1 && data_str[0] == '[') {
                        index = atoi(data_str+1);
                        pc = strchr(data_str, ']') + 1;
                        while (*pc && *pc == ' ')
                           pc++;
                     } else
                        index = 0;

                     /* increase data buffer if necessary */
                     if (rpc_tid_size(tid) * (index + 1) >= data_size) {
                        data_size += 1000;
                        data = (char *) realloc(data, data_size);
                        if (data == NULL) {
                           cm_msg(MERROR, "db_paste", "cannot allocate data buffer");
                           return DB_NO_MEMORY;
                        }
                     }

                     db_sscanf(pc, data, &size, index, tid);
                  }

                  if (i < n_data - 1) {
                     data_str[0] = 0;
                     if (!*buffer)
                        break;

                     pold = buffer;

                     for (j = 0; *buffer != '\n' && *buffer; j++)
                        data_str[j] = *buffer++;
                     data_str[j] = 0;
                     if (*buffer == '\n')
                        buffer++;

                     /* test if valid data */
                     if (tid != TID_STRING && tid != TID_LINK) {
                        if (data_str[0] == 0 || (strchr(data_str, '=')
                                                 && strchr(data_str, ':')))
                           buffer = pold;
                     }
                  }
               }

               /* skip system client entries */
               strlcpy(test_str, key_name, sizeof(test_str));
               test_str[15] = 0;

               if (!equal_ustring(test_str, "/System/Clients")) {
                  if (root_key.type != TID_KEY) {
                     /* root key is destination key */
                     hKey = hKeyRoot;
                  } else {
                     /* create key and set value */
                     if (key_name[0] == '/') {
                        status = db_find_link(hDB, 0, key_name, &hKey);
                        if (status == DB_NO_KEY) {
                           db_create_key(hDB, 0, key_name, tid);
                           status = db_find_link(hDB, 0, key_name, &hKey);
                        }
                     } else {
                        status = db_find_link(hDB, hKeyRoot, key_name, &hKey);
                        if (status == DB_NO_KEY) {
                           db_create_key(hDB, hKeyRoot, key_name, tid);
                           status = db_find_link(hDB, hKeyRoot, key_name, &hKey);
                        }
                     }
                  }

                  /* set key data if created sucessfully */
                  if (hKey) {
                     if (tid == TID_STRING || tid == TID_LINK)
                        db_set_link_data(hDB, hKey, data, string_length * n_data, n_data, tid);
                     else
                        db_set_link_data(hDB, hKey, data, rpc_tid_size(tid) * n_data, n_data, tid);
                  }
               }
            }
         }
      }
   } while (TRUE);

   free(data);
   return DB_SUCCESS;
}

/********************************************************************/
/*
  Only internally used by db_paste_xml
*/
static int db_paste_node(HNDLE hDB, HNDLE hKeyRoot, PMXML_NODE node)
{
   int status;

   if (strcmp(mxml_get_name(node), "odb") == 0) {
      for (int i = 0; i < mxml_get_number_of_children(node); i++) {
         status = db_paste_node(hDB, hKeyRoot, mxml_subnode(node, i));
         if (status != DB_SUCCESS)
            return status;
      }
   } else if (strcmp(mxml_get_name(node), "dir") == 0) {
      const char* name = mxml_get_attribute(node, "name");

      if (name == NULL) {
         cm_msg(MERROR, "db_paste_node", "found key \"%s\" with no name in XML data", mxml_get_name(node));
         return DB_TYPE_MISMATCH;
      }

      HNDLE hKey;
      status = db_find_link(hDB, hKeyRoot, name, &hKey);

      if (status == DB_NO_KEY) {
         status = db_create_key(hDB, hKeyRoot, name, TID_KEY);
         if (status == DB_NO_ACCESS) {
            cm_msg(MINFO, "db_paste_node", "cannot load key \"%s\": write protected", name);
            return DB_SUCCESS;  /* key or tree is locked, just skip it */
         }

         if (status != DB_SUCCESS && status != DB_KEY_EXIST) {
            cm_msg(MERROR, "db_paste_node", "cannot create key \"%s\" in ODB, status = %d", name, status);
            return status;
         }
         status = db_find_link(hDB, hKeyRoot, name, &hKey);
         if (status != DB_SUCCESS) {
            cm_msg(MERROR, "db_paste_node", "cannot find key \"%s\" in ODB", name);
            return status;
         }
      }

      std::string path = db_get_path(hDB, hKey);
      if (!equal_ustring(path.c_str(), "/System/Clients")) {
         for (int i = 0; i < mxml_get_number_of_children(node); i++) {
            status = db_paste_node(hDB, hKey, mxml_subnode(node, i));
            if (status != DB_SUCCESS)
               return status;
         }
      }
   } else if (strcmp(mxml_get_name(node), "key") == 0 || strcmp(mxml_get_name(node), "keyarray") == 0) {

      const char* name = mxml_get_attribute(node, "name");

      if (name == NULL) {
         cm_msg(MERROR, "db_paste_node", "found key \"%s\" with no name in XML data", mxml_get_name(node));
         return DB_TYPE_MISMATCH;
      }

      int num_values;
      if (strcmp(mxml_get_name(node), "keyarray") == 0)
         num_values = atoi(mxml_get_attribute(node, "num_values"));
      else
         num_values = 0;

      const char* type = mxml_get_attribute(node, "type");

      if (type == NULL) {
         cm_msg(MERROR, "db_paste_node", "found key \"%s\" with no type in XML data", mxml_get_name(node));
         return DB_TYPE_MISMATCH;
      }

      int tid = rpc_name_tid(type);
      if (tid == 0) {
         cm_msg(MERROR, "db_paste_node", "found unknown data type \"%s\" in XML data", type);
         return DB_TYPE_MISMATCH;
      }

      HNDLE hKey;
      status = db_find_link(hDB, hKeyRoot, name, &hKey);
      if (status == DB_NO_KEY) {
         status = db_create_key(hDB, hKeyRoot, name, tid);
         if (status == DB_NO_ACCESS) {
            cm_msg(MINFO, "db_paste_node", "cannot load key \"%s\": write protected", name);
            return DB_SUCCESS;  /* key or tree is locked, just skip it */
         }

         if (status != DB_SUCCESS) {
            cm_msg(MERROR, "db_paste_node", "cannot create key \"%s\" in ODB, status = %d", name, status);
            return status;
         }
         status = db_find_link(hDB, hKeyRoot, name, &hKey);
         if (status != DB_SUCCESS) {
            cm_msg(MERROR, "db_paste_node", "cannot find key \"%s\" in ODB, status = %d", name, status);
            return status;
         }
      }

      int size = 0;
      char *buf = NULL;

      if (tid == TID_STRING || tid == TID_LINK) {
         size = atoi(mxml_get_attribute(node, "size"));
         buf = (char *)malloc(size);
         assert(buf);
         buf[0] = 0;
      }

      if (num_values) {
         /* evaluate array */
         for (int i = 0; i < mxml_get_number_of_children(node); i++) {
            PMXML_NODE child = mxml_subnode(node, i);
            int idx;
            if (mxml_get_attribute(child, "index"))
               idx = atoi(mxml_get_attribute(child, "index"));
            else
               idx = i;
            if (tid == TID_STRING || tid == TID_LINK) {
               if (mxml_get_value(child) == NULL) {
                  status = db_set_data_index(hDB, hKey, "", size, i, tid);
                  if (status == DB_NO_ACCESS) {
                     cm_msg(MINFO, "db_paste_node", "cannot load string or link \"%s\": write protected", mxml_get_attribute(node, "name"));
                     return DB_SUCCESS;  /* key or tree is locked, just skip it */
                  } else if (status != DB_SUCCESS) {
                     cm_msg(MERROR, "db_paste_node", "cannot load string or link \"%s\": db_set_data_index() status %d", mxml_get_attribute(node, "name"), status);
                     return status;
                  }
               } else {
                  strlcpy(buf, mxml_get_value(child), size);
                  status = db_set_data_index(hDB, hKey, buf, size, idx, tid);
                  if (status == DB_NO_ACCESS) {
                     cm_msg(MINFO, "db_paste_node", "cannot load array element \"%s\": write protected", mxml_get_attribute(node, "name"));
                     return DB_SUCCESS;  /* key or tree is locked, just skip it */
                  } else if (status != DB_SUCCESS) {
                     cm_msg(MERROR, "db_paste_node", "cannot load array element \"%s\": db_set_data_index() status %d", mxml_get_attribute(node, "name"), status);
                     return status;
                  }
               }
            } else {
               char data[256];
               db_sscanf(mxml_get_value(child), data, &size, 0, tid);
               status = db_set_data_index(hDB, hKey, data, rpc_tid_size(tid), idx, tid);
               if (status == DB_NO_ACCESS) {
                  cm_msg(MINFO, "db_paste_node", "cannot load array element \"%s\": write protected", mxml_get_attribute(node, "name"));
                  return DB_SUCCESS;  /* key or tree is locked, just skip it */
               } else if (status != DB_SUCCESS) {
                  cm_msg(MERROR, "db_paste_node", "cannot load array element \"%s\": db_set_data_index() status %d", mxml_get_attribute(node, "name"), status);
                  return status;
               }
            }
         }

      } else {                  /* single value */
         if (tid == TID_STRING || tid == TID_LINK) {
            size = atoi(mxml_get_attribute(node, "size"));
            if (mxml_get_value(node) == NULL) {
               status = db_set_data(hDB, hKey, "", size, 1, tid);
               if (status == DB_NO_ACCESS) {
                  cm_msg(MINFO, "db_paste_node", "cannot load string or link \"%s\": write protected", mxml_get_attribute(node, "name"));
                  return DB_SUCCESS;  /* key or tree is locked, just skip it */
               } else if (status != DB_SUCCESS) {
                  cm_msg(MERROR, "db_paste_node", "cannot load string or link \"%s\": db_set_data() status %d", mxml_get_attribute(node, "name"), status);
                  return status;
               }
            } else {
               strlcpy(buf, mxml_get_value(node), size);
               status = db_set_data(hDB, hKey, buf, size, 1, tid);
               if (status == DB_NO_ACCESS) {
                  cm_msg(MINFO, "db_paste_node", "cannot load value \"%s\": write protected", mxml_get_attribute(node, "name"));
                  return DB_SUCCESS;  /* key or tree is locked, just skip it */
               } else if (status != DB_SUCCESS) {
                  cm_msg(MERROR, "db_paste_node", "cannot load value \"%s\": db_set_data() status %d", mxml_get_attribute(node, "name"), status);
                  return status;
               }
            }
         } else {
            char data[256];
            db_sscanf(mxml_get_value(node), data, &size, 0, tid);
            status = db_set_data(hDB, hKey, data, rpc_tid_size(tid), 1, tid);
            if (status == DB_NO_ACCESS) {
               cm_msg(MINFO, "db_paste_node", "cannot load value \"%s\": write protected", mxml_get_attribute(node, "name"));
               return DB_SUCCESS;  /* key or tree is locked, just skip it */
            } else if (status != DB_SUCCESS) {
               cm_msg(MERROR, "db_paste_node", "cannot load value \"%s\": db_set_data() status %d", mxml_get_attribute(node, "name"), status);
               return status;
            }
         }
      }

      if (buf) {
         free(buf);
         buf = NULL;
      }
   }

   return DB_SUCCESS;
}

/********************************************************************/
/**
Paste an ODB subtree in XML format from a buffer
@param hDB          ODB handle obtained via cm_get_experiment_database().
@param hKeyRoot Handle for key where search starts, zero for root.
@param buffer NULL-terminated buffer
@return DB_SUCCESS, DB_INVALID_PARAM, DB_NO_MEMORY, DB_TYPE_MISMATCH
*/
INT db_paste_xml(HNDLE hDB, HNDLE hKeyRoot, const char *buffer)
{
   char error[256];
   INT status;
   PMXML_NODE tree, node;

   if (hKeyRoot == 0)
      db_find_key(hDB, hKeyRoot, "", &hKeyRoot);

   /* parse XML buffer */
   tree = mxml_parse_buffer(buffer, error, sizeof(error), NULL);
   if (tree == NULL) {
      puts(error);
      return DB_TYPE_MISMATCH;
   }

   node = mxml_find_node(tree, "odb");
   if (node == NULL) {
      puts("Cannot find element \"odb\" in XML data");
      return DB_TYPE_MISMATCH;
   }

   status = db_paste_node(hDB, hKeyRoot, node);

   mxml_free_tree(tree);

   return status;
}

/********************************************************************/
/**
Copy an ODB subtree in XML format to a buffer

@param hDB          ODB handle obtained via cm_get_experiment_database().
@param hKey Handle for key where search starts, zero for root.
@param buffer ASCII buffer which receives ODB contents.
@param buffer_size Size of buffer, returns remaining space in buffer.
@return DB_SUCCESS, DB_TRUNCATED, DB_NO_MEMORY
*/
INT db_copy_xml(HNDLE hDB, HNDLE hKey, char *buffer, INT * buffer_size)
{
#ifdef LOCAL_ROUTINES
   {
      INT len;
      char *p, str[256];
      MXML_WRITER *writer;

      /* open file */
      writer = mxml_open_buffer();
      if (writer == NULL) {
         cm_msg(MERROR, "db_copy_xml", "Cannot allocate buffer");
         return DB_NO_MEMORY;
      }

      db_get_path(hDB, hKey, str, sizeof(str));

      /* write XML header */
      mxml_start_element(writer, "odb");
      mxml_write_attribute(writer, "root", str);
      mxml_write_attribute(writer, "xmlns:xsi", "http://www.w3.org/2001/XMLSchema-instance");
      mxml_write_attribute(writer, "xsi:noNamespaceSchemaLocation", "http://midas.psi.ch/odb.xsd");

      db_save_xml_key(hDB, hKey, 0, writer);

      mxml_end_element(writer); // "odb"
      p = mxml_close_buffer(writer);

      strlcpy(buffer, p, *buffer_size);
      len = strlen(p);
      free(p);
      p = NULL;
      if (len > *buffer_size) {
         *buffer_size = 0;
         return DB_TRUNCATED;
      }

      *buffer_size -= len;
   }
#endif                          /* LOCAL_ROUTINES */

   return DB_SUCCESS;
}

/**dox***************************************************************/
#ifndef DOXYGEN_SHOULD_SKIP_THIS

/*------------------------------------------------------------------*/
void name2c(char *str)
/********************************************************************\

  Routine: name2c

  Purpose: Convert key name to C name. Internal use only.

\********************************************************************/
{
   if (*str >= '0' && *str <= '9')
      *str = '_';

   while (*str) {
      if (!(*str >= 'a' && *str <= 'z') && !(*str >= 'A' && *str <= 'Z') && !(*str >= '0' && *str <= '9'))
         *str = '_';
      *str = (char) tolower(*str);
      str++;
   }
}

/*------------------------------------------------------------------*/
static void db_save_tree_struct(HNDLE hDB, HNDLE hKey, int hfile, INT level)
/********************************************************************\

  Routine: db_save_tree_struct

  Purpose: Save database tree as a C structure. Gets called by
           db_save_struct(). Internal use only.

\********************************************************************/
{
   INT i, idx;
   KEY key;
   HNDLE hSubkey;
   int wr;

   /* first enumerate this level */
   for (idx = 0;; idx++) {
      char name[MAX_ODB_PATH];

      db_enum_link(hDB, hKey, idx, &hSubkey);
      if (!hSubkey)
         break;

      /* first get the name of the link, than the type of the link target */
      db_get_key(hDB, hSubkey, &key);
      strlcpy(name, key.name, sizeof(name));
      db_enum_key(hDB, hKey, idx, &hSubkey);

      db_get_key(hDB, hSubkey, &key);

      if (key.type != TID_KEY) {
         char line[MAX_ODB_PATH];
         char str[MAX_ODB_PATH];

         for (i = 0; i <= level; i++) {
            wr = write(hfile, "  ", 2);
            assert(wr == 2);
         }

         switch (key.type) {
         case TID_INT8:
         case TID_CHAR:
            strcpy(line, "char");
            break;
         case TID_INT16:
            strcpy(line, "short");
            break;
         case TID_FLOAT:
            strcpy(line, "float");
            break;
         case TID_DOUBLE:
            strcpy(line, "double");
            break;
         case TID_BITFIELD:
            strcpy(line, "unsigned char");
            break;
         case TID_STRING:
            strcpy(line, "char");
            break;
         case TID_LINK:
            strcpy(line, "char");
            break;
         default:
            strcpy(line, rpc_tid_name(key.type));
            break;
         }

         strlcat(line, "                    ", sizeof(line));
         strlcpy(str, name, sizeof(str));
         name2c(str);

         if (key.num_values > 1)
            sprintf(str + strlen(str), "[%d]", key.num_values);
         if (key.type == TID_STRING || key.type == TID_LINK)
            sprintf(str + strlen(str), "[%d]", key.item_size);

         strlcpy(line + 10, str, sizeof(line) - 10);
         strlcat(line, ";\n", sizeof(line));

         wr = write(hfile, line, strlen(line));
         assert(wr > 0);
      } else {
         char line[10+MAX_ODB_PATH];
         char str[MAX_ODB_PATH];

         /* recurse subtree */
         for (i = 0; i <= level; i++) {
            wr = write(hfile, "  ", 2);
            assert(wr == 2);
         }

         sprintf(line, "struct {\n");
         wr = write(hfile, line, strlen(line));
         assert(wr > 0);
         db_save_tree_struct(hDB, hSubkey, hfile, level + 1);

         for (i = 0; i <= level; i++) {
            wr = write(hfile, "  ", 2);
            assert(wr == 2);
         }

         strcpy(str, name);
         name2c(str);

         sprintf(line, "} %s;\n", str);
         wr = write(hfile, line, strlen(line));
         assert(wr > 0);
      }
   }
}

/**dox***************************************************************/
#endif                          /* DOXYGEN_SHOULD_SKIP_THIS */

/********************************************************************/
/**
Save a branch of a database to an .ODB file

This function is used by the ODBEdit command save. For a
description of the ASCII format, see db_copy(). Data of the whole ODB can
be saved (hkey equal zero) or only a sub-tree.
@param hDB          ODB handle obtained via cm_get_experiment_database().
@param hKey Handle for key where search starts, zero for root.
@param filename Filename of .ODB file.
@param bRemote Flag for saving database on remote server.
@return DB_SUCCESS, DB_FILE_ERROR
*/
INT db_save(HNDLE hDB, HNDLE hKey, const char *filename, BOOL bRemote)
{
   if (rpc_is_remote() && bRemote)
      return rpc_call(RPC_DB_SAVE, hDB, hKey, filename, bRemote);

#ifdef LOCAL_ROUTINES
   {
      INT hfile, size, buffer_size, n, status;
      char *buffer, path[256];

      /* open file */
      hfile = open(filename, O_WRONLY | O_CREAT | O_TRUNC | O_TEXT, 0644);
      if (hfile == -1) {
         cm_msg(MERROR, "db_save", "Cannot open file \"%s\"", filename);
         return DB_FILE_ERROR;
      }

      db_get_path(hDB, hKey, path, sizeof(path));

      buffer_size = 10000;
      do {
         buffer = (char *) malloc(buffer_size);
         if (buffer == NULL) {
            cm_msg(MERROR, "db_save", "cannot allocate ODB dump buffer");
            break;
         }

         size = buffer_size;
         status = db_copy(hDB, hKey, buffer, &size, path);
         if (status != DB_TRUNCATED) {
            n = write(hfile, buffer, buffer_size - size);
            free(buffer);
            buffer = NULL;

            if (n != buffer_size - size) {
               cm_msg(MERROR, "db_save", "cannot save .ODB file");
               close(hfile);
               return DB_FILE_ERROR;
            }
            break;
         }

         /* increase buffer size if truncated */
         free(buffer);
         buffer = NULL;
         buffer_size *= 2;
      } while (1);

      close(hfile);

   }
#endif                          /* LOCAL_ROUTINES */

   return DB_SUCCESS;
}

/*------------------------------------------------------------------*/

void xml_encode(char *src, int size)
{
   int i;
   char *dst, *p;

   dst = (char *) malloc(size);
   if (dst == NULL)
      return;

   *dst = 0;
   for (i = 0; i < (int) strlen(src); i++) {
      switch (src[i]) {
      case '<':
         strlcat(dst, "&lt;", size);
         break;
      case '>':
         strlcat(dst, "&gt;", size);
         break;
      case '&':
         strlcat(dst, "&amp;", size);
         break;
      case '\"':
         strlcat(dst, "&quot;", size);
         break;
      case '\'':
         strlcat(dst, "&apos;", size);
         break;
      default:
         if ((int) strlen(dst) >= size) {
            free(dst);
            return;
         }
         p = dst + strlen(dst);
         *p = src[i];
         *(p + 1) = 0;
      }
   }

   strlcpy(src, dst, size);
}

/*------------------------------------------------------------------*/

INT db_save_xml_key(HNDLE hDB, HNDLE hKey, INT level, MXML_WRITER * writer)
{
   INT i, idx, size, status;
   char *data;
   HNDLE hSubkey;
   KEY key;

   status = db_get_link(hDB, hKey, &key);
   if (status != DB_SUCCESS)
      return status;

   if (key.type == TID_KEY) {

      /* save opening tag for subtree */

      if (level > 0) {
         mxml_start_element(writer, "dir");
         mxml_write_attribute(writer, "name", key.name);
      }

      for (idx = 0;; idx++) {
         db_enum_link(hDB, hKey, idx, &hSubkey);

         if (!hSubkey)
            break;

         /* save subtree */
         status = db_save_xml_key(hDB, hSubkey, level + 1, writer);
         if (status != DB_SUCCESS)
            return status;
      }

      /* save closing tag for subtree */
      if (level > 0)
         mxml_end_element(writer);

   } else {
      /* save key value */

      if (key.num_values > 1)
         mxml_start_element(writer, "keyarray");
      else
         mxml_start_element(writer, "key");
      mxml_write_attribute(writer, "name", key.name);
      mxml_write_attribute(writer, "type", rpc_tid_name(key.type));

      if (key.type == TID_STRING || key.type == TID_LINK) {
         char str[256];
         sprintf(str, "%d", key.item_size);
         mxml_write_attribute(writer, "size", str);
      }

      if (key.num_values > 1) {
         char str[256];
         sprintf(str, "%d", key.num_values);
         mxml_write_attribute(writer, "num_values", str);
      }

      size = key.total_size;
      data = (char *) malloc(size+1); // an extra byte to zero-terminate strings
      if (data == NULL) {
         cm_msg(MERROR, "db_save_xml_key", "cannot allocate data buffer");
         return DB_NO_MEMORY;
      }

      db_get_link_data(hDB, hKey, data, &size, key.type);

      if (key.num_values == 1) {
         if (key.type == TID_STRING) {
            data[size] = 0; // make sure strings are NUL-terminated
            mxml_write_value(writer, data);
         } else {
            char str[MAX_STRING_LENGTH];
            db_sprintf(str, data, key.item_size, 0, key.type);
            if (key.type == TID_STRING && strlen(data) >= MAX_STRING_LENGTH) {
               char path[MAX_ODB_PATH];
               db_get_path(hDB, hKey, path, sizeof(path));
               cm_msg(MERROR, "db_save_xml_key", "Long odb string probably truncated, odb path \"%s\", string length %d truncated to %d", path, (int)strlen(data), (int)strlen(str));
            }
            mxml_write_value(writer, str);
         }
         mxml_end_element(writer);

      } else {                  /* array of values */

         for (i = 0; i < key.num_values; i++) {

            mxml_start_element(writer, "value");

            {
               char str[256];
               sprintf(str, "%d", i);
               mxml_write_attribute(writer, "index", str);
            }

            if (key.type == TID_STRING) {
               char* p = data + i * key.item_size;
               p[key.item_size - 1] = 0; // make sure string is NUL-terminated
               //cm_msg(MINFO, "db_save_xml_key", "odb string array item_size %d, index %d length %d", key.item_size, i, (int)strlen(p));
               mxml_write_value(writer, p);
            } else {
               char str[MAX_STRING_LENGTH];
               db_sprintf(str, data, key.item_size, i, key.type);
               if (key.type == TID_STRING && strlen(str) >= MAX_STRING_LENGTH-1) {
                  char path[MAX_ODB_PATH];
                  db_get_path(hDB, hKey, path, sizeof(path));
                  cm_msg(MERROR, "db_save_xml_key", "Long odb string array probably truncated, odb path \"%s\"[%d]", path, i);
               }
               mxml_write_value(writer, str);
            }

            mxml_end_element(writer);
         }

         mxml_end_element(writer);      /* keyarray */
      }

      free(data);
      data = NULL;
   }

   return DB_SUCCESS;
}

/********************************************************************/
/**
Save a branch of a database to an .xml file

This function is used by the ODBEdit command save to write the contents
of the ODB into a XML file. Data of the whole ODB can
be saved (hkey equal zero) or only a sub-tree.
@param hDB          ODB handle obtained via cm_get_experiment_database().
@param hKey Handle for key where search starts, zero for root.
@param filename Filename of .XML file.
@return DB_SUCCESS, DB_FILE_ERROR
*/
INT db_save_xml(HNDLE hDB, HNDLE hKey, const char *filename)
{
#ifdef LOCAL_ROUTINES
   {
      INT status;
      char str[256];
      MXML_WRITER *writer;

      /* open file */
      writer = mxml_open_file(filename);
      if (writer == NULL) {
         cm_msg(MERROR, "db_save_xml", "Cannot open file \"%s\"", filename);
         return DB_FILE_ERROR;
      }

      db_get_path(hDB, hKey, str, sizeof(str));

      /* write XML header */
      mxml_start_element(writer, "odb");
      mxml_write_attribute(writer, "root", str);
      mxml_write_attribute(writer, "filename", filename);
      mxml_write_attribute(writer, "xmlns:xsi", "http://www.w3.org/2001/XMLSchema-instance");

      if (getenv("MIDASSYS"))
         strcpy(str, getenv("MIDASSYS"));
      else
         strcpy(str, "");
      strcat(str, DIR_SEPARATOR_STR);
      strcat(str, "odb.xsd");
      mxml_write_attribute(writer, "xsi:noNamespaceSchemaLocation", str);

      status = db_save_xml_key(hDB, hKey, 0, writer);

      mxml_end_element(writer); // "odb"
      mxml_close_file(writer);

      return status;
   }
#endif                          /* LOCAL_ROUTINES */

   return DB_SUCCESS;
}

/*------------------------------------------------------------------*/

static void json_write(char **buffer, int* buffer_size, int* buffer_end, int level, const char* s, int quoted)
{
   int len, remain, xlevel;

   len = strlen(s);
   remain = *buffer_size - *buffer_end;
   assert(remain >= 0);

   xlevel = 2*level;

   while (10 + xlevel + 3*len > remain) {
      // reallocate the buffer
      int new_buffer_size = 2*(*buffer_size);
      if (new_buffer_size < 4*1024)
         new_buffer_size = 4*1024;
      //printf("reallocate: len %d, size %d, remain %d, allocate %d\n", len, *buffer_size, remain, new_buffer_size);
      assert(new_buffer_size > *buffer_size);
      *buffer = (char *)realloc(*buffer, new_buffer_size);
      assert(*buffer);
      *buffer_size = new_buffer_size;
      remain = *buffer_size - *buffer_end;
      assert(remain >= 0);
   }

   if (xlevel) {
      int i;
      for (i=0; i<xlevel; i++)
         (*buffer)[(*buffer_end)++] = ' ';
   }

   if (!quoted) {
      memcpy(*buffer + *buffer_end, s, len);
      *buffer_end += len;
      (*buffer)[*buffer_end] = 0; // NUL-terminate the buffer
      return;
   }

   char *bufptr = *buffer;
   int bufend = *buffer_end;
   
   bufptr[bufend++] = '"';

   while (*s) {
      switch (*s) {
      case '\"':
         bufptr[bufend++] = '\\';
         bufptr[bufend++] = '\"';
         s++;
         break;
      case '\\':
         bufptr[bufend++] = '\\';
         bufptr[bufend++] = '\\';
         s++;
         break;
#if 0
      case '/':
         bufptr[bufend++] = '\\';
         bufptr[bufend++] = '/';
         s++;
         break;
#endif
      case '\b':
         bufptr[bufend++] = '\\';
         bufptr[bufend++] = 'b';
         s++;
         break;
      case '\f':
         bufptr[bufend++] = '\\';
         bufptr[bufend++] = 'f';
         s++;
         break;
      case '\n':
         bufptr[bufend++] = '\\';
         bufptr[bufend++] = 'n';
         s++;
         break;
      case '\r':
         bufptr[bufend++] = '\\';
         bufptr[bufend++] = 'r';
         s++;
         break;
      case '\t':
         bufptr[bufend++] = '\\';
         bufptr[bufend++] = 't';
         s++;
         break;
      default:
         bufptr[bufend++] = *s++;
      }
   }

   bufptr[bufend++] = '"';
   bufptr[bufend] = 0; // NUL-terminate the buffer

   *buffer_end = bufend;

   remain = *buffer_size - *buffer_end;
   assert(remain > 0);
}

static void json_write_data(char **buffer, int* buffer_size, int* buffer_end, int level, const KEY* key, const char* p)
{
   char str[256];
   switch (key->type) {
   case TID_UINT8:
      sprintf(str, "%u", *(unsigned char*)p);
      json_write(buffer, buffer_size, buffer_end, 0, str, 0);
      break;
   case TID_INT8:
      sprintf(str, "%d", *(char*)p);
      json_write(buffer, buffer_size, buffer_end, 0, str, 0);
      break;
   case TID_CHAR:
      sprintf(str, "%c", *(char*)p);
      json_write(buffer, buffer_size, buffer_end, 0, str, 1);
      break;
   case TID_UINT16:
      sprintf(str, "\"0x%04x\"", *(WORD*)p);
      json_write(buffer, buffer_size, buffer_end, 0, str, 0);
      break;
   case TID_INT16:
      sprintf(str, "%d", *(short*)p);
      json_write(buffer, buffer_size, buffer_end, 0, str, 0);
      break;
   case TID_UINT32:
      sprintf(str, "\"0x%08x\"", *(DWORD*)p);
      json_write(buffer, buffer_size, buffer_end, 0, str, 0);
      break;
   case TID_INT32:
      sprintf(str, "%d", *(int*)p);
      json_write(buffer, buffer_size, buffer_end, 0, str, 0);
      break;
   case TID_BOOL:
      if (*(int*)p)
         json_write(buffer, buffer_size, buffer_end, 0, "true", 0);
      else
         json_write(buffer, buffer_size, buffer_end, 0, "false", 0);
      break;
   case TID_FLOAT: {
      float flt = (*(float*)p);
      if (isnan(flt))
         json_write(buffer, buffer_size, buffer_end, 0, "\"NaN\"", 0);
      else if (isinf(flt)) {
         if (flt > 0)
            json_write(buffer, buffer_size, buffer_end, 0, "\"Infinity\"", 0);
         else
            json_write(buffer, buffer_size, buffer_end, 0, "\"-Infinity\"", 0);
      } else if (flt == 0)
         json_write(buffer, buffer_size, buffer_end, 0, "0", 0);
      else if (flt == (int)flt) {
         sprintf(str, "%.0f", flt);
         json_write(buffer, buffer_size, buffer_end, 0, str, 0);
      } else {
         sprintf(str, "%.7e", flt);
         json_write(buffer, buffer_size, buffer_end, 0, str, 0);
      }
      break;
   }
   case TID_DOUBLE: {
      double dbl = (*(double*)p);
      if (isnan(dbl))
         json_write(buffer, buffer_size, buffer_end, 0, "\"NaN\"", 0);
      else if (isinf(dbl)) {
         if (dbl > 0)
            json_write(buffer, buffer_size, buffer_end, 0, "\"Infinity\"", 0);
         else
            json_write(buffer, buffer_size, buffer_end, 0, "\"-Infinity\"", 0);
      } else if (dbl == 0)
         json_write(buffer, buffer_size, buffer_end, 0, "0", 0);
      else if (dbl == (int)dbl) {
         sprintf(str, "%.0f", dbl);
         json_write(buffer, buffer_size, buffer_end, 0, str, 0);
      } else {
         sprintf(str, "%.16e", dbl);
         json_write(buffer, buffer_size, buffer_end, 0, str, 0);
      }
      break;
   }
   case TID_BITFIELD:
      json_write(buffer, buffer_size, buffer_end, 0, "(TID_BITFIELD value)", 1);
      break;
   case TID_STRING:
      // data is already NUL terminated // p[key.item_size-1] = 0;  // make sure string is NUL terminated!
      json_write(buffer, buffer_size, buffer_end, 0, p, 1);
      break;
   case TID_ARRAY:
      json_write(buffer, buffer_size, buffer_end, 0, "(TID_ARRAY value)", 1);
      break;
   case TID_STRUCT:
      json_write(buffer, buffer_size, buffer_end, 0, "(TID_STRUCT value)", 1);
      break;
   case TID_KEY:
      json_write(buffer, buffer_size, buffer_end, 0, "{ }", 0);
      break;
   case TID_LINK:
      // data is already NUL terminated // p[key.item_size-1] = 0;  // make sure string is NUL terminated!
      json_write(buffer, buffer_size, buffer_end, 0, p, 1);
      break;
   default:
      json_write(buffer, buffer_size, buffer_end, 0, "(TID_UNKNOWN value)", 1);
   }
}

static void json_write_key(HNDLE hDB, HNDLE hKey, const KEY* key, const char* link_path, char **buffer, int* buffer_size, int* buffer_end)
{
   char str[256]; // not used to store anything long, only numeric values like: "item_size: 100"

   json_write(buffer, buffer_size, buffer_end, 0, "{ ", 0);

   sprintf(str, "\"type\" : %d", key->type);
   json_write(buffer, buffer_size, buffer_end, 0, str, 0);

   if (link_path) {
      json_write(buffer, buffer_size, buffer_end, 0, ", ", 0);
      json_write(buffer, buffer_size, buffer_end, 0, "link", 1);
      json_write(buffer, buffer_size, buffer_end, 0, ": ", 0);
      json_write(buffer, buffer_size, buffer_end, 0, link_path, 1);
   }

   if (key->num_values > 1) {
      json_write(buffer, buffer_size, buffer_end, 0, ", ", 0);

      sprintf(str, "\"num_values\" : %d", key->num_values);
      json_write(buffer, buffer_size, buffer_end, 0, str, 0);
   }

   if (key->type == TID_STRING) {
      json_write(buffer, buffer_size, buffer_end, 0, ", ", 0);

      sprintf(str, "\"item_size\" : %d", key->item_size);
      json_write(buffer, buffer_size, buffer_end, 0, str, 0);
   }

   if (key->notify_count > 0) {
      json_write(buffer, buffer_size, buffer_end, 0, ", ", 0);

      sprintf(str, "\"notify_count\" : %d", key->notify_count);
      json_write(buffer, buffer_size, buffer_end, 0, str, 0);
   }

   json_write(buffer, buffer_size, buffer_end, 0, ", ", 0);

   sprintf(str, "\"access_mode\" : %d", key->access_mode);
   json_write(buffer, buffer_size, buffer_end, 0, str, 0);

   json_write(buffer, buffer_size, buffer_end, 0, ", ", 0);

   sprintf(str, "\"last_written\" : %d", key->last_written);
   json_write(buffer, buffer_size, buffer_end, 0, str, 0);

   json_write(buffer, buffer_size, buffer_end, 0, " ", 0);

   json_write(buffer, buffer_size, buffer_end, 0, "}", 0);
}

static int db_save_json_key_obsolete(HNDLE hDB, HNDLE hKey, INT level, char **buffer, int* buffer_size, int* buffer_end, int save_keys, int follow_links, int recurse)
{
   INT i, size, status;
   char *data;
   KEY key;
   KEY link_key;
   char link_path[MAX_ODB_PATH];
   int omit_top_level_braces = 0;

   //printf("db_save_json_key: key %d, level %d, save_keys %d, follow_links %d, recurse %d\n", hKey, level, save_keys, follow_links, recurse);

   if (level < 0) {
      level = 0;
      omit_top_level_braces = 1;
   }

   status = db_get_link(hDB, hKey, &key);

   if (status != DB_SUCCESS)
      return status;

   link_key = key;

   if (key.type == TID_LINK) {
      size = sizeof(link_path);
      status = db_get_data(hDB, hKey, link_path, &size, TID_LINK);

      if (status != DB_SUCCESS)
         return status;

      if (follow_links) {
         status = db_find_key(hDB, 0, link_path, &hKey);

         if (status != DB_SUCCESS)
            return status;

         status = db_get_key(hDB, hKey, &key);

         if (status != DB_SUCCESS)
            return status;
      }
   }

   //printf("key [%s] link [%s], type %d, link %d\n", key.name, link_key.name, key.type, link_key.type);

   if (key.type == TID_KEY && (recurse || level<=0)) {
      int idx = 0;
      int do_close_curly_bracket = 0;

      if (level == 0 && !omit_top_level_braces) {
         json_write(buffer, buffer_size, buffer_end, 0, "{\n", 0);
         do_close_curly_bracket = 1;
      }
      else if (level > 0) {
         json_write(buffer, buffer_size, buffer_end, level, link_key.name, 1);
         json_write(buffer, buffer_size, buffer_end, 0, " : {\n", 0);
         do_close_curly_bracket = 1;
      }

      if (level > 100) {
         char path[MAX_ODB_PATH];
         status = db_get_path(hDB, hKey, path, sizeof(path));
         if (status != DB_SUCCESS)
            strlcpy(path, "(path unknown)", sizeof(path));

         json_write(buffer, buffer_size, buffer_end, 0, "/error", 1);
         json_write(buffer, buffer_size, buffer_end, 0, " : ", 0);
         json_write(buffer, buffer_size, buffer_end, 0, "max nesting level exceed", 1);

         cm_msg(MERROR, "db_save_json_key", "max nesting level exceeded at \"%s\", check for symlink loops in this subtree", path);

      } else {
         HNDLE hSubkey;

         for (;; idx++) {
            db_enum_link(hDB, hKey, idx, &hSubkey);

            if (!hSubkey)
               break;

            if (idx != 0) {
               json_write(buffer, buffer_size, buffer_end, 0, ",\n", 0);
            }

            /* save subtree */
            status = db_save_json_key_obsolete(hDB, hSubkey, level + 1, buffer, buffer_size, buffer_end, save_keys, follow_links, recurse);
            if (status != DB_SUCCESS)
               return status;
         }
      }

      if (do_close_curly_bracket) {
         if (idx > 0)
            json_write(buffer, buffer_size, buffer_end, 0, "\n", 0);
         json_write(buffer, buffer_size, buffer_end, level, "}", 0);
      }

   } else {

      if (save_keys && level == 0) {
         json_write(buffer, buffer_size, buffer_end, 0, "{\n", 0);
      }

      /* save key value */

      if (save_keys == 1) {
         char str[NAME_LENGTH+15];
         sprintf(str, "%s/key", link_key.name);

         json_write(buffer, buffer_size, buffer_end, level, str, 1);
         json_write(buffer, buffer_size, buffer_end, 0, " : { ", 0);

         sprintf(str, "\"type\" : %d", key.type);
         json_write(buffer, buffer_size, buffer_end, 0, str, 0);

         if (link_key.type == TID_LINK && follow_links) {
            json_write(buffer, buffer_size, buffer_end, 0, ", ", 0);
            json_write(buffer, buffer_size, buffer_end, 0, "link", 1);
            json_write(buffer, buffer_size, buffer_end, 0, ": ", 0);
            json_write(buffer, buffer_size, buffer_end, 0, link_path, 1);
         }

         if (key.num_values > 1) {
            json_write(buffer, buffer_size, buffer_end, 0, ", ", 0);

            sprintf(str, "\"num_values\" : %d", key.num_values);
            json_write(buffer, buffer_size, buffer_end, 0, str, 0);
         }

         if (key.type == TID_STRING || key.type == TID_LINK) {
            json_write(buffer, buffer_size, buffer_end, 0, ", ", 0);

            sprintf(str, "\"item_size\" : %d", key.item_size);
            json_write(buffer, buffer_size, buffer_end, 0, str, 0);
         }

         if (key.notify_count > 0) {
            json_write(buffer, buffer_size, buffer_end, 0, ", ", 0);

            sprintf(str, "\"notify_count\" : %d", key.notify_count);
            json_write(buffer, buffer_size, buffer_end, 0, str, 0);
         }

         json_write(buffer, buffer_size, buffer_end, 0, ", ", 0);

         sprintf(str, "\"access_mode\" : %d", key.access_mode);
         json_write(buffer, buffer_size, buffer_end, 0, str, 0);

         json_write(buffer, buffer_size, buffer_end, 0, ", ", 0);

         sprintf(str, "\"last_written\" : %d", key.last_written);
         json_write(buffer, buffer_size, buffer_end, 0, str, 0);

         json_write(buffer, buffer_size, buffer_end, 0, " ", 0);

         json_write(buffer, buffer_size, buffer_end, 0, "}", 0);

         json_write(buffer, buffer_size, buffer_end, 0, ",\n", 0);
      }

      if (save_keys == 2) {
         char str[NAME_LENGTH+15];
         sprintf(str, "%s/last_written", link_key.name);

         json_write(buffer, buffer_size, buffer_end, level, str, 1);

         sprintf(str, " : %d", key.last_written);
         json_write(buffer, buffer_size, buffer_end, 0, str, 0);

         json_write(buffer, buffer_size, buffer_end, 0, ",\n", 0);
      }

      if (save_keys) {
         json_write(buffer, buffer_size, buffer_end, level, link_key.name, 1);
         json_write(buffer, buffer_size, buffer_end, 0, " : ", 0);
      }

      if (key.num_values > 1) {
         json_write(buffer, buffer_size, buffer_end, 0, "[ ", 0);
      }

      size = key.total_size;
      data = (char *) malloc(size);
      if (data == NULL) {
         cm_msg(MERROR, "db_save_json_key", "cannot allocate data buffer for %d bytes", size);
         return DB_NO_MEMORY;
      }

      if (key.type != TID_KEY) {
         if (follow_links)
            status = db_get_data(hDB, hKey, data, &size, key.type);
         else
            status = db_get_link_data(hDB, hKey, data, &size, key.type);

         if (status != DB_SUCCESS)
            return status;
      }

      for (i = 0; i < key.num_values; i++) {
         char str[256];
         char *p = data + key.item_size*i;

         if (i != 0)
            json_write(buffer, buffer_size, buffer_end, 0, ", ", 0);

         switch (key.type) {
         case TID_UINT8:
            sprintf(str, "%u", *(unsigned char*)p);
            json_write(buffer, buffer_size, buffer_end, 0, str, 0);
            break;
         case TID_INT8:
            sprintf(str, "%d", *(char*)p);
            json_write(buffer, buffer_size, buffer_end, 0, str, 0);
            break;
         case TID_CHAR:
            sprintf(str, "%c", *(char*)p);
            json_write(buffer, buffer_size, buffer_end, 0, str, 1);
            break;
         case TID_UINT16:
            sprintf(str, "\"0x%04x\"", *(WORD*)p);
            json_write(buffer, buffer_size, buffer_end, 0, str, 0);
            break;
         case TID_INT16:
            sprintf(str, "%d", *(short*)p);
            json_write(buffer, buffer_size, buffer_end, 0, str, 0);
            break;
         case TID_UINT32:
            sprintf(str, "\"0x%08x\"", *(DWORD*)p);
            json_write(buffer, buffer_size, buffer_end, 0, str, 0);
            break;
         case TID_INT32:
            sprintf(str, "%d", *(int*)p);
            json_write(buffer, buffer_size, buffer_end, 0, str, 0);
            break;
         case TID_BOOL:
            if (*(int*)p)
               json_write(buffer, buffer_size, buffer_end, 0, "true", 0);
            else
               json_write(buffer, buffer_size, buffer_end, 0, "false", 0);
            break;
         case TID_FLOAT: {
            float flt = (*(float*)p);
            if (isnan(flt))
               json_write(buffer, buffer_size, buffer_end, 0, "\"NaN\"", 0);
            else if (isinf(flt)) {
               if (flt > 0)
                  json_write(buffer, buffer_size, buffer_end, 0, "\"Infinity\"", 0);
               else
                  json_write(buffer, buffer_size, buffer_end, 0, "\"-Infinity\"", 0);
            } else if (flt == 0)
               json_write(buffer, buffer_size, buffer_end, 0, "0", 0);
            else if (flt == (int)flt) {
               sprintf(str, "%.0f", flt);
               json_write(buffer, buffer_size, buffer_end, 0, str, 0);
            } else {
               sprintf(str, "%.7e", flt);
               json_write(buffer, buffer_size, buffer_end, 0, str, 0);
            }
            break;
         }
         case TID_DOUBLE: {
            double dbl = (*(double*)p);
            if (isnan(dbl))
               json_write(buffer, buffer_size, buffer_end, 0, "\"NaN\"", 0);
            else if (isinf(dbl)) {
               if (dbl > 0)
                  json_write(buffer, buffer_size, buffer_end, 0, "\"Infinity\"", 0);
               else
                  json_write(buffer, buffer_size, buffer_end, 0, "\"-Infinity\"", 0);
            } else if (dbl == 0)
               json_write(buffer, buffer_size, buffer_end, 0, "0", 0);
            else if (dbl == (int)dbl) {
               sprintf(str, "%.0f", dbl);
               json_write(buffer, buffer_size, buffer_end, 0, str, 0);
            } else {
               sprintf(str, "%.16e", dbl);
               json_write(buffer, buffer_size, buffer_end, 0, str, 0);
            }
            break;
         }
         case TID_BITFIELD:
            json_write(buffer, buffer_size, buffer_end, 0, "(TID_BITFIELD value)", 1);
            break;
         case TID_STRING:
            p[key.item_size-1] = 0;  // make sure string is NUL terminated!
            json_write(buffer, buffer_size, buffer_end, 0, p, 1);
            break;
         case TID_ARRAY:
            json_write(buffer, buffer_size, buffer_end, 0, "(TID_ARRAY value)", 1);
            break;
         case TID_STRUCT:
            json_write(buffer, buffer_size, buffer_end, 0, "(TID_STRUCT value)", 1);
            break;
         case TID_KEY:
            json_write(buffer, buffer_size, buffer_end, 0, "{ }", 0);
            break;
         case TID_LINK:
            p[key.item_size-1] = 0;  // make sure string is NUL terminated!
            json_write(buffer, buffer_size, buffer_end, 0, p, 1);
            break;
         default:
            json_write(buffer, buffer_size, buffer_end, 0, "(TID_UNKNOWN value)", 1);
         }

      }

      if (key.num_values > 1) {
         json_write(buffer, buffer_size, buffer_end, 0, " ]", 0);
      } else {
         json_write(buffer, buffer_size, buffer_end, 0, "", 0);
      }

      free(data);
      data = NULL;

      if (save_keys && level == 0) {
         json_write(buffer, buffer_size, buffer_end, 0, "\n}", 0);
      }
   }

   return DB_SUCCESS;
}

/********************************************************************/
/**
Copy an ODB array in JSON format to a buffer

@param hDB          ODB handle obtained via cm_get_experiment_database().
@param hKey Handle for key
@param buffer returns pointer to ASCII buffer with ODB contents
@param buffer_size returns size of ASCII buffer
@param buffer_end returns number of bytes contained in buffer
@return DB_SUCCESS, DB_NO_MEMORY
*/
INT db_copy_json_array(HNDLE hDB, HNDLE hKey, char **buffer, int* buffer_size, int* buffer_end)
{
   int size, asize;
   int status;
   char* data;
   int i;
   KEY key;

   status = db_get_key(hDB, hKey, &key);
   if (status != DB_SUCCESS)
      return status;

   assert(key.type != TID_KEY);

   if (key.num_values > 1) {
      json_write(buffer, buffer_size, buffer_end, 0, "[ ", 0);
   }

   size = key.total_size;

   asize = size;
   if (asize < 1024)
      asize = 1024;
   
   data = (char *) malloc(asize);
   if (data == NULL) {
      cm_msg(MERROR, "db_save_json_key_data", "cannot allocate data buffer for %d bytes", asize);
      return DB_NO_MEMORY;
   }

   data[0] = 0; // protect against TID_STRING that has key.total_size == 0.

   status = db_get_data(hDB, hKey, data, &size, key.type);
   if (status != DB_SUCCESS) {
      free(data);
      return status;
   }

   for (i = 0; i < key.num_values; i++) {
      char *p = data + key.item_size*i;

      if (i != 0)
         json_write(buffer, buffer_size, buffer_end, 0, ", ", 0);
      
      json_write_data(buffer, buffer_size, buffer_end, 0, &key, p);
   }
   
   if (key.num_values > 1) {
      json_write(buffer, buffer_size, buffer_end, 0, " ]", 0);
   }
   
   free(data);
   data = NULL;

   return DB_SUCCESS;
}

/********************************************************************/
/**
Copy an ODB array element in JSON format to a buffer

@param hDB          ODB handle obtained via cm_get_experiment_database().
@param hKey Handle for key
@param index Array index
@param buffer returns pointer to ASCII buffer with ODB contents
@param buffer_size returns size of ASCII buffer
@param buffer_end returns number of bytes contained in buffer
@return DB_SUCCESS, DB_NO_MEMORY
*/
INT db_copy_json_index(HNDLE hDB, HNDLE hKey, int index, char **buffer, int* buffer_size, int* buffer_end)
{
   int status;
   KEY key;

   status = db_get_key(hDB, hKey, &key);

   if (status != DB_SUCCESS)
      return status;

   int size = key.item_size;
   char* data = (char*)malloc(size + 1); // extra byte for string NUL termination
   assert(data != NULL);

   status = db_get_data_index(hDB, hKey, data, &size, index, key.type);

   if (status != DB_SUCCESS) {
      free(data);
      return status;
   }

   assert(size <= key.item_size);
   data[key.item_size] = 0; // make sure data is NUL terminated, in case of strings.

   json_write_data(buffer, buffer_size, buffer_end, 0, &key, data);

   free(data);

   return DB_SUCCESS;
}

#define JS_LEVEL_0        0
#define JS_LEVEL_1        1
#define JS_MUST_BE_SUBDIR 1
#define JSFLAG_SAVE_KEYS         (1<<1)
#define JSFLAG_FOLLOW_LINKS      (1<<2)
#define JSFLAG_RECURSE           (1<<3)
#define JSFLAG_LOWERCASE         (1<<4)
#define JSFLAG_OMIT_NAMES        (1<<5)
#define JSFLAG_OMIT_LAST_WRITTEN (1<<6)
#define JSFLAG_OMIT_OLD          (1<<7)

static int json_write_anything(HNDLE hDB, HNDLE hKey, char **buffer, int *buffer_size, int *buffer_end, int level, int must_be_subdir, int flags, time_t timestamp);

static int json_write_bare_subdir(HNDLE hDB, HNDLE hKey, char **buffer, int *buffer_size, int *buffer_end, int level, int flags, time_t timestamp)
{
   int status;
   int i;

   if (level > MAX_ODB_PATH/2) {
      // max nesting level is limited by max odb path, where each subdirectory takes
      // at least 2 bytes - 1 byte directory name and 1 byte for "/"
      cm_msg(MERROR, "json_write_bare_subdir", "Max ODB subdirectory nesting level exceeded %d", level);
      return DB_TRUNCATED;
   }

   for (i=0; ; i++) {
      HNDLE hLink, hLinkTarget;
      KEY link, link_target;
      char link_buf[MAX_ODB_PATH]; // link_path points to link_buf
      char* link_path = NULL;

      status = db_enum_link(hDB, hKey, i, &hLink);
      if (status != DB_SUCCESS && !hLink)
         break;

      status = db_get_link(hDB, hLink, &link);
      if (status != DB_SUCCESS)
         return status;

      hLinkTarget = hLink;

      if (link.type == TID_LINK) {
         int size = sizeof(link_buf);
         status = db_get_link_data(hDB, hLink, link_buf, &size, TID_LINK);
         if (status != DB_SUCCESS)
            return status;

         //printf("link size %d, len %d, data [%s]\n", size, (int)strlen(link_buf), link_buf);

         if ((size > 0) && (strlen(link_buf) > 0)) {
            link_path = link_buf;

            // resolve the link, unless it is a link to an array element
            if ((flags & JSFLAG_FOLLOW_LINKS) && strchr(link_path, '[') == NULL) {
               status = db_find_key(hDB, 0, link_path, &hLinkTarget);
               if (status != DB_SUCCESS) {
                  // dangling link to nowhere
                  hLinkTarget = hLink;
               }
            }
         }
      }

      status = db_get_key(hDB, hLinkTarget, &link_target);
      if (status != DB_SUCCESS)
         return status;

      if (flags & JSFLAG_OMIT_OLD) {
         if (link_target.last_written)
            if (link_target.last_written < timestamp)
               continue;
      }

      if (i != 0) {
         json_write(buffer, buffer_size, buffer_end, 0, ",\n", 0);
      } else {
         json_write(buffer, buffer_size, buffer_end, 0, "\n", 0);
      }

      char link_name[MAX_ODB_PATH];

      strlcpy(link_name, link.name, sizeof(link_name));

      if (flags & JSFLAG_LOWERCASE) {
         for (int i=0; (i<(int)sizeof(link.name)) && link.name[i]; i++)
            link_name[i] = tolower(link.name[i]);
      }

      if ((flags & JSFLAG_LOWERCASE) && !(flags & JSFLAG_OMIT_NAMES)) {
         char buf[MAX_ODB_PATH];
         strlcpy(buf, link_name, sizeof(buf));
         strlcat(buf, "/name", sizeof(buf));
         json_write(buffer, buffer_size, buffer_end, level, buf, 1);
         json_write(buffer, buffer_size, buffer_end, 0, " : " , 0);
         json_write(buffer, buffer_size, buffer_end, 0, link.name, 1);
         json_write(buffer, buffer_size, buffer_end, 0, ",\n", 0);
      }

      if (link.type != TID_KEY && (flags & JSFLAG_SAVE_KEYS)) {
         char buf[MAX_ODB_PATH];
         strlcpy(buf, link_name, sizeof(buf));
         strlcat(buf, "/key", sizeof(buf));
         json_write(buffer, buffer_size, buffer_end, level, buf, 1);
         json_write(buffer, buffer_size, buffer_end, 0, " : " , 0);
         json_write_key(hDB, hLink, &link_target, link_path, buffer, buffer_size, buffer_end);
         json_write(buffer, buffer_size, buffer_end, 0, ",\n", 0);
      } else if ((link_target.type != TID_KEY) && !(flags & JSFLAG_OMIT_LAST_WRITTEN)) {
         char buf[MAX_ODB_PATH];
         strlcpy(buf, link_name, sizeof(buf));
         strlcat(buf, "/last_written", sizeof(buf));
         json_write(buffer, buffer_size, buffer_end, level, buf, 1);
         json_write(buffer, buffer_size, buffer_end, 0, " : " , 0);
         sprintf(buf, "%d", link_target.last_written);
         json_write(buffer, buffer_size, buffer_end, 0, buf, 0);
         json_write(buffer, buffer_size, buffer_end, 0, ",\n", 0);
      }

      json_write(buffer, buffer_size, buffer_end, level, link_name, 1);
      json_write(buffer, buffer_size, buffer_end, 0, " : " , 0);

      if (link_target.type == TID_KEY && !(flags & JSFLAG_RECURSE)) {
         json_write(buffer, buffer_size, buffer_end, 0, "{ }" , 0);
      } else {
         status = json_write_anything(hDB, hLinkTarget, buffer, buffer_size, buffer_end, level, 0, flags, timestamp);
         if (status != DB_SUCCESS)
            return status;
      }
   }

   return DB_SUCCESS;
}

static int json_write_anything(HNDLE hDB, HNDLE hKey, char **buffer, int *buffer_size, int *buffer_end, int level, int must_be_subdir, int flags, time_t timestamp)
{
   int status;
   KEY key;

   status = db_get_key(hDB, hKey, &key);
   if (status != DB_SUCCESS)
      return status;

   if (key.type == TID_KEY) {

      json_write(buffer, buffer_size, buffer_end, 0, "{", 0);

      status = json_write_bare_subdir(hDB, hKey, buffer, buffer_size, buffer_end, level+1, flags, timestamp);
      if (status != DB_SUCCESS)
         return status;

      json_write(buffer, buffer_size, buffer_end, 0, "\n", 0);
      json_write(buffer, buffer_size, buffer_end, level, "}", 0);

   } else {
      if (must_be_subdir)
         return DB_TYPE_MISMATCH;

      status = db_copy_json_array(hDB, hKey, buffer, buffer_size, buffer_end);

      if (status != DB_SUCCESS)
         return status;
   }

   return DB_SUCCESS;
}

INT db_copy_json_ls(HNDLE hDB, HNDLE hKey, char **buffer, int* buffer_size, int* buffer_end)
{
   int status;
   status = db_lock_database(hDB);
   if (status != DB_SUCCESS) {
      return status;
   }
   status = json_write_anything(hDB, hKey, buffer, buffer_size, buffer_end, JS_LEVEL_0, JS_MUST_BE_SUBDIR, JSFLAG_SAVE_KEYS|JSFLAG_FOLLOW_LINKS, 0);
   db_unlock_database(hDB);
   return status;
}

INT db_copy_json_values(HNDLE hDB, HNDLE hKey, char **buffer, int* buffer_size, int* buffer_end, int omit_names, int omit_last_written, time_t omit_old_timestamp, int preserve_case)
{
   int status;
   int flags = JSFLAG_FOLLOW_LINKS|JSFLAG_RECURSE;
   if (omit_names)
      flags |= JSFLAG_OMIT_NAMES;
   if (omit_last_written)
      flags |= JSFLAG_OMIT_LAST_WRITTEN;
   if (omit_old_timestamp)
      flags |= JSFLAG_OMIT_OLD;
   if (!preserve_case)
      flags |= JSFLAG_LOWERCASE;
   status = db_lock_database(hDB);
   if (status != DB_SUCCESS) {
      return status;
   }
   status = json_write_anything(hDB, hKey, buffer, buffer_size, buffer_end, JS_LEVEL_0, 0, flags, omit_old_timestamp);
   db_unlock_database(hDB);
   return status;
}

INT db_copy_json_save(HNDLE hDB, HNDLE hKey, char **buffer, int* buffer_size, int* buffer_end)
{
   int status;
   status = db_lock_database(hDB);
   if (status != DB_SUCCESS) {
      return status;
   }
   status = json_write_anything(hDB, hKey, buffer, buffer_size, buffer_end, JS_LEVEL_0, JS_MUST_BE_SUBDIR, JSFLAG_SAVE_KEYS|JSFLAG_RECURSE, 0);
   db_unlock_database(hDB);
   return status;
}

/********************************************************************/
/**
Copy an ODB subtree in JSON format to a buffer

@param hDB          ODB handle obtained via cm_get_experiment_database().
@param hKey Handle for key where search starts, zero for root.
@param buffer returns pointer to ASCII buffer with ODB contents
@param buffer_size returns size of ASCII buffer
@param buffer_end returns number of bytes contained in buffer
@return DB_SUCCESS, DB_NO_MEMORY
*/
INT db_copy_json_obsolete(HNDLE hDB, HNDLE hKey, char **buffer, int* buffer_size, int* buffer_end, int save_keys, int follow_links, int recurse)
{
   db_save_json_key_obsolete(hDB, hKey, 0, buffer, buffer_size, buffer_end, save_keys, follow_links, recurse);
   json_write(buffer, buffer_size, buffer_end, 0, "\n", 0);
   return DB_SUCCESS;
}

/********************************************************************/
/**
Save a branch of a database to an .json file

This function is used by the ODBEdit command save to write the contents
of the ODB into a JSON file. Data of the whole ODB can
be saved (hkey equal zero) or only a sub-tree.
@param hDB          ODB handle obtained via cm_get_experiment_database().
@param hKey Handle for key where search starts, zero for root.
@param filename Filename of .json file.
@return DB_SUCCESS, DB_FILE_ERROR
*/
INT db_save_json(HNDLE hDB, HNDLE hKey, const char *filename)
{
#ifdef LOCAL_ROUTINES
   {
      INT status, buffer_size, buffer_end;
      char path[MAX_ODB_PATH];
      FILE *fp;
      char *buffer;

      /* open file */
      fp = fopen(filename, "w");
      if (fp == NULL) {
         cm_msg(MERROR, "db_save_json", "Cannot open file \"%s\", fopen() errno %d (%s)", filename, errno, strerror(errno));
         return DB_FILE_ERROR;
      }

      db_get_path(hDB, hKey, path, sizeof(path));

      buffer = NULL;
      buffer_size = 0;
      buffer_end = 0;

      json_write(&buffer, &buffer_size, &buffer_end, 0, "{\n", 0);

      json_write(&buffer, &buffer_size, &buffer_end, 1, "/MIDAS version", 1);
      json_write(&buffer, &buffer_size, &buffer_end, 0, " : ", 0);
      json_write(&buffer, &buffer_size, &buffer_end, 0, MIDAS_VERSION, 1);
      json_write(&buffer, &buffer_size, &buffer_end, 0, ",\n", 0);

      json_write(&buffer, &buffer_size, &buffer_end, 1, "/MIDAS git revision", 1);
      json_write(&buffer, &buffer_size, &buffer_end, 0, " : ", 0);
      json_write(&buffer, &buffer_size, &buffer_end, 0, GIT_REVISION, 1);
      json_write(&buffer, &buffer_size, &buffer_end, 0, ",\n", 0);

      json_write(&buffer, &buffer_size, &buffer_end, 1, "/filename", 1);
      json_write(&buffer, &buffer_size, &buffer_end, 0, " : ", 0);
      json_write(&buffer, &buffer_size, &buffer_end, 0, filename, 1);
      json_write(&buffer, &buffer_size, &buffer_end, 0, ",\n", 0);

      json_write(&buffer, &buffer_size, &buffer_end, 1, "/ODB path", 1);
      json_write(&buffer, &buffer_size, &buffer_end, 0, " : ", 0);
      json_write(&buffer, &buffer_size, &buffer_end, 0, path, 1);
      json_write(&buffer, &buffer_size, &buffer_end, 0, ",\n", 0);

      //status = db_save_json_key_obsolete(hDB, hKey, -1, &buffer, &buffer_size, &buffer_end, 1, 0, 1);
      status = json_write_bare_subdir(hDB, hKey, &buffer, &buffer_size, &buffer_end, JS_LEVEL_1, JSFLAG_SAVE_KEYS|JSFLAG_RECURSE, 0);

      json_write(&buffer, &buffer_size, &buffer_end, 0, "\n}\n", 0);

      if (status == DB_SUCCESS) {
         if (buffer) {
            size_t wr = fwrite(buffer, 1, buffer_end, fp);
            if (wr != (size_t)buffer_end) {
               cm_msg(MERROR, "db_save_json", "Cannot write to file \"%s\", fwrite() errno %d (%s)", filename, errno, strerror(errno));
               free(buffer);
               fclose(fp);
               return DB_FILE_ERROR;
            }
         }
      }

      if (buffer)
         free(buffer);

      fclose(fp);
   }
#endif                          /* LOCAL_ROUTINES */

   return DB_SUCCESS;
}

/********************************************************************/
/**
Save a branch of a database to a C structure .H file
@param hDB          ODB handle obtained via cm_get_experiment_database().
@param hKey Handle for key where search starts, zero for root.
@param file_name Filename of .ODB file.
@param struct_name Name of structure. If struct_name == NULL,
                   the name of the key is used.
@param append      If TRUE, append to end of existing file
@return DB_SUCCESS, DB_INVALID_HANDLE, DB_FILE_ERROR
*/
INT db_save_struct(HNDLE hDB, HNDLE hKey, const char *file_name, const char *struct_name, BOOL append)
{
   KEY key;
   char str[100], line[10+100];
   INT status, i, fh;
   int wr, size;

   /* open file */
   fh = open(file_name, O_WRONLY | O_CREAT | (append ? O_APPEND : O_TRUNC), 0644);

   if (fh == -1) {
      cm_msg(MERROR, "db_save_struct", "Cannot open file\"%s\"", file_name);
      return DB_FILE_ERROR;
   }

   status = db_get_key(hDB, hKey, &key);
   if (status != DB_SUCCESS) {
      cm_msg(MERROR, "db_save_struct", "cannot find key");
      return DB_INVALID_HANDLE;
   }

   sprintf(line, "typedef struct {\n");

   size = strlen(line);
   wr = write(fh, line, size);
   if (wr != size) {
      cm_msg(MERROR, "db_save_struct", "file \"%s\" write error: write(%d) returned %d, errno %d (%s)", file_name, size, wr, errno, strerror(errno));
      close(fh);
      return DB_FILE_ERROR;
   }

   db_save_tree_struct(hDB, hKey, fh, 0);

   if (struct_name && struct_name[0])
      strlcpy(str, struct_name, sizeof(str));
   else
      strlcpy(str, key.name, sizeof(str));

   name2c(str);
   for (i = 0; i < (int) strlen(str); i++)
      str[i] = (char) toupper(str[i]);

   sprintf(line, "} %s;\n\n", str);

   size = strlen(line);
   wr = write(fh, line, size);
   if (wr != size) {
      cm_msg(MERROR, "db_save_struct", "file \"%s\" write error: write(%d) returned %d, errno %d (%s)", file_name, size, wr, errno, strerror(errno));
      close(fh);
      return DB_FILE_ERROR;
   }

   close(fh);

   return DB_SUCCESS;
}

/**dox***************************************************************/
#ifndef DOXYGEN_SHOULD_SKIP_THIS

/*------------------------------------------------------------------*/
INT db_save_string(HNDLE hDB, HNDLE hKey, const char *file_name, const char *string_name, BOOL append)
/********************************************************************\

  Routine: db_save_string

  Purpose: Save a branch of a database as a string which can be used
           by db_create_record.

  Input:
    HNDLE hDB               Handle to the database
    HNDLE hKey              Handle of key to start, 0 for root
    int   fh                File handle to write to
    char  string_name       Name of string. If struct_name == NULL,
                            the name of the key is used.

  Output:
    none

  Function value:
    DB_SUCCESS              Successful completion
    DB_INVALID_HANDLE       Database handle is invalid

\********************************************************************/
{
   KEY key;
   char str[256], line[50+256];
   INT status, i, size, fh, buffer_size;
   char *buffer = NULL, *pc;
   int wr;


   /* open file */
   fh = open(file_name, O_WRONLY | O_CREAT | (append ? O_APPEND : O_TRUNC), 0644);

   if (fh == -1) {
      cm_msg(MERROR, "db_save_string", "Cannot open file\"%s\"", file_name);
      return DB_FILE_ERROR;
   }

   status = db_get_key(hDB, hKey, &key);
   if (status != DB_SUCCESS) {
      cm_msg(MERROR, "db_save_string", "cannot find key");
      return DB_INVALID_HANDLE;
   }

   if (string_name && string_name[0])
      strcpy(str, string_name);
   else
      strcpy(str, key.name);

   name2c(str);
   for (i = 0; i < (int) strlen(str); i++)
      str[i] = (char) toupper(str[i]);

   sprintf(line, "#define %s(_name) const char *_name[] = {\\\n", str);
   size = strlen(line);
   wr = write(fh, line, size);
   if (wr != size) {
      cm_msg(MERROR, "db_save", "file \"%s\" write error: write(%d) returned %d, errno %d (%s)", file_name, size, wr, errno, strerror(errno));
      close(fh);
      if (buffer)
         free(buffer);
      return DB_FILE_ERROR;
   }

   buffer_size = 10000;
   do {
      buffer = (char *) malloc(buffer_size);
      if (buffer == NULL) {
         cm_msg(MERROR, "db_save", "cannot allocate ODB dump buffer");
         break;
      }

      size = buffer_size;
      status = db_copy(hDB, hKey, buffer, &size, "");
      if (status != DB_TRUNCATED)
         break;

      /* increase buffer size if truncated */
      free(buffer);
      buffer = NULL;
      buffer_size *= 2;
   } while (1);


   pc = buffer;

   do {
      i = 0;
      line[i++] = '"';
      while (*pc != '\n' && *pc != 0) {
         if (*pc == '\"' || *pc == '\'')
            line[i++] = '\\';
         line[i++] = *pc++;
      }
      strcpy(&line[i], "\",\\\n");
      if (i > 0) {
         size = strlen(line);
         wr = write(fh, line, size);
         if (wr != size) {
            cm_msg(MERROR, "db_save", "file \"%s\" write error: write(%d) returned %d, errno %d (%s)", file_name, size, wr, errno, strerror(errno));
            close(fh);
            if (buffer)
               free(buffer);
            return DB_FILE_ERROR;
         }
      }

      if (*pc == '\n')
         pc++;

   } while (*pc);

   sprintf(line, "NULL }\n\n");
   size = strlen(line);
   wr = write(fh, line, size);
   if (wr != size) {
      cm_msg(MERROR, "db_save", "file \"%s\" write error: write(%d) returned %d, errno %d (%s)", file_name, size, wr, errno, strerror(errno));
      close(fh);
      if (buffer)
         free(buffer);
      return DB_FILE_ERROR;
   }

   close(fh);
   free(buffer);

   return DB_SUCCESS;
}

/**dox***************************************************************/
#endif                          /* DOXYGEN_SHOULD_SKIP_THIS */

/********************************************************************/
/**
Convert a database value to a string according to its type.

This function is a convenient way to convert a binary ODB value into a
string depending on its type if is not known at compile time. If it is known, the
normal sprintf() function can be used.
\code
...
  for (j=0 ; j<key.num_values ; j++)
  {
    db_sprintf(pbuf, pdata, key.item_size, j, key.type);
    strcat(pbuf, "\n");
  }
  ...
\endcode
@param string output ASCII string of data. must be at least MAX_STRING_LENGTH bytes long.
@param data Value data.
@param data_size Size of single data element.
@param idx Index for array data.
@param type Type of key, one of TID_xxx (see @ref Midas_Data_Types).
@return DB_SUCCESS
*/
INT db_sprintf(char *string, const void *data, INT data_size, INT idx, DWORD type)
{
   if (data_size == 0)
      sprintf(string, "<NULL>");
   else
      switch (type) {
      case TID_UINT8:
         sprintf(string, "%d", *(((BYTE *) data) + idx));
         break;
      case TID_INT8:
         sprintf(string, "%d", *(((char *) data) + idx));
         break;
      case TID_CHAR:
         sprintf(string, "%c", *(((char *) data) + idx));
         break;
      case TID_UINT16:
         sprintf(string, "%u", *(((WORD *) data) + idx));
         break;
      case TID_INT16:
         sprintf(string, "%d", *(((short *) data) + idx));
         break;
      case TID_UINT32:
         sprintf(string, "%u", *(((DWORD *) data) + idx));
         break;
      case TID_INT32:
         sprintf(string, "%d", *(((INT *) data) + idx));
         break;
      case TID_BOOL:
         sprintf(string, "%c", *(((BOOL *) data) + idx) ? 'y' : 'n');
         break;
      case TID_FLOAT:
         if (ss_isnan(*(((float *) data) + idx)))
            sprintf(string, "NAN");
         else
            sprintf(string, "%.7g", *(((float *) data) + idx));
         break;
      case TID_DOUBLE:
         if (ss_isnan(*(((double *) data) + idx)))
            sprintf(string, "NAN");
         else
            sprintf(string, "%.16lg", *(((double *) data) + idx));
         break;
      case TID_BITFIELD:
         /* TBD */
         break;
      case TID_STRING:
      case TID_LINK:
         strlcpy(string, ((char *) data) + data_size * idx, MAX_STRING_LENGTH);
         break;
      default:
         sprintf(string, "<unknown>");
         break;
      }

   return DB_SUCCESS;
}

/********************************************************************/
/**
Same as db_sprintf, but with additional format parameter

@param string output ASCII string of data.
@param format Format specifier passed to sprintf()
@param data Value data.
@param data_size Size of single data element.
@param idx Index for array data.
@param type Type of key, one of TID_xxx (see @ref Midas_Data_Types).
@return DB_SUCCESS
*/

INT db_sprintff(char *string, const char *format, const void *data, INT data_size, INT idx, DWORD type)
{
   if (data_size == 0)
      sprintf(string, "<NULL>");
   else
      switch (type) {
      case TID_UINT8:
         sprintf(string, format, *(((BYTE *) data) + idx));
         break;
      case TID_INT8:
         sprintf(string, format, *(((char *) data) + idx));
         break;
      case TID_CHAR:
         sprintf(string, format, *(((char *) data) + idx));
         break;
      case TID_UINT16:
         sprintf(string, format, *(((WORD *) data) + idx));
         break;
      case TID_INT16:
         sprintf(string, format, *(((short *) data) + idx));
         break;
      case TID_UINT32:
         sprintf(string, format, *(((DWORD *) data) + idx));
         break;
      case TID_INT32:
         sprintf(string, format, *(((INT *) data) + idx));
         break;
      case TID_BOOL:
         sprintf(string, format, *(((BOOL *) data) + idx) ? 'y' : 'n');
         break;
      case TID_FLOAT:
         if (ss_isnan(*(((float *) data) + idx)))
            sprintf(string, "NAN");
         else
            sprintf(string, format, *(((float *) data) + idx));
         break;
      case TID_DOUBLE:
         if (ss_isnan(*(((double *) data) + idx)))
            sprintf(string, "NAN");
         else
            sprintf(string, format, *(((double *) data) + idx));
         break;
      case TID_BITFIELD:
         /* TBD */
         break;
      case TID_STRING:
      case TID_LINK:
         strlcpy(string, ((char *) data) + data_size * idx, MAX_STRING_LENGTH);
         break;
      default:
         sprintf(string, "<unknown>");
         break;
      }

   return DB_SUCCESS;
}

/**dox***************************************************************/
#ifndef DOXYGEN_SHOULD_SKIP_THIS

/*------------------------------------------------------------------*/
INT db_sprintfh(char *string, const void *data, INT data_size, INT idx, DWORD type)
/********************************************************************\

  Routine: db_sprintfh

  Purpose: Convert a database value to a string according to its type
           in hex format

  Input:
    void  *data             Value data
    INT   idx               Index for array data
    INT   data_size         Size of single data element
    DWORD type              Valye type, one of TID_xxx

  Output:
    char  *string           ASCII string of data

  Function value:
    DB_SUCCESS              Successful completion

\********************************************************************/
{
   if (data_size == 0)
      sprintf(string, "<NULL>");
   else
      switch (type) {
      case TID_UINT8:
         sprintf(string, "0x%X", *(((BYTE *) data) + idx));
         break;
      case TID_INT8:
         sprintf(string, "0x%X", *(((char *) data) + idx));
         break;
      case TID_CHAR:
         sprintf(string, "%c", *(((char *) data) + idx));
         break;
      case TID_UINT16:
         sprintf(string, "0x%X", *(((WORD *) data) + idx));
         break;
      case TID_INT16:
         sprintf(string, "0x%hX", *(((short *) data) + idx));
         break;
      case TID_UINT32:
         sprintf(string, "0x%X", *(((DWORD *) data) + idx));
         break;
      case TID_INT32:
         sprintf(string, "0x%X", *(((INT *) data) + idx));
         break;
      case TID_BOOL:
         sprintf(string, "%c", *(((BOOL *) data) + idx) ? 'y' : 'n');
         break;
      case TID_FLOAT:
         if (ss_isnan(*(((float *) data) + idx)))
            sprintf(string, "NAN");
         else
            sprintf(string, "%.7g", *(((float *) data) + idx));
         break;
      case TID_DOUBLE:
         if (ss_isnan(*(((double *) data) + idx)))
            sprintf(string, "NAN");
         else
            sprintf(string, "%.16lg", *(((double *) data) + idx));
         break;
      case TID_BITFIELD:
         /* TBD */
         break;
      case TID_STRING:
      case TID_LINK:
         sprintf(string, "%s", ((char *) data) + data_size * idx);
         break;
      default:
         sprintf(string, "<unknown>");
         break;
      }

   return DB_SUCCESS;
}

/*------------------------------------------------------------------*/
INT db_sscanf(const char *data_str, void *data, INT * data_size, INT i, DWORD tid)
/********************************************************************\

  Routine: db_sscanf

  Purpose: Convert a string to a database value according to its type

  Input:
    char  *data_str         ASCII string of data
    INT   i                 Index for array data
    DWORD tid               Value type, one of TID_xxx

  Output:
    void  *data             Value data
    INT   *data_size        Size of single data element

  Function value:
    DB_SUCCESS              Successful completion

\********************************************************************/
{
   DWORD value = 0;
   BOOL hex = FALSE;

   if (data_str == NULL)
      return 0;

   *data_size = rpc_tid_size(tid);
   if (strncmp(data_str, "0x", 2) == 0) {
      hex = TRUE;
      sscanf(data_str + 2, "%x", &value);
   }

   switch (tid) {
   case TID_UINT8:
   case TID_INT8:
      if (hex)
         *((char *) data + i) = (char) value;
      else
         *((char *) data + i) = (char) atoi(data_str);
      break;
   case TID_CHAR:
      *((char *) data + i) = data_str[0];
      break;
   case TID_UINT16:
      if (hex)
         *((WORD *) data + i) = (WORD) value;
      else
         *((WORD *) data + i) = (WORD) atoi(data_str);
      break;
   case TID_INT16:
      if (hex)
         *((short int *) data + i) = (short int) value;
      else
         *((short int *) data + i) = (short int) atoi(data_str);
      break;
   case TID_UINT32:
      if (!hex)
         sscanf(data_str, "%u", &value);

      *((DWORD *) data + i) = value;
      break;
   case TID_INT32:
      if (hex)
         *((INT *) data + i) = value;
      else
         *((INT *) data + i) = atol(data_str);
      break;
   case TID_BOOL:
      if (data_str[0] == 'y' || data_str[0] == 'Y' ||
          data_str[0] == 't' || data_str[0] == 'T' || atoi(data_str) > 0)
         *((BOOL *) data + i) = 1;
      else
         *((BOOL *) data + i) = 0;
      break;
   case TID_FLOAT:
      if (data_str[0] == 'n' || data_str[0] == 'N')
         *((float *) data + i) = (float) ss_nan();
      else
         *((float *) data + i) = (float) atof(data_str);
      break;
   case TID_DOUBLE:
      if (data_str[0] == 'n' || data_str[0] == 'N')
         *((double *) data + i) = ss_nan();
      else
         *((double *) data + i) = atof(data_str);
      break;
   case TID_BITFIELD:
      /* TBD */
      break;
   case TID_STRING:
   case TID_LINK:
      strcpy((char *) data, data_str);
      *data_size = strlen(data_str) + 1;
      break;
   }

   return DB_SUCCESS;
}

/*------------------------------------------------------------------*/

#ifdef LOCAL_ROUTINES

static void db_recurse_record_tree_locked(HNDLE hDB, const DATABASE_HEADER* pheader, const KEY* pkey, void **data, INT * total_size, INT base_align, INT * max_align, BOOL bSet, INT convert_flags, db_err_msg** msg)
/********************************************************************\

  Routine: db_recurse_record_tree_locked

  Purpose: Recurse a database tree and calculate its size or copy
           data. Internal use only.

\********************************************************************/
{
   const KEY *pold;
   INT size, align, corr, total_size_tmp;

   KEYLIST *pkeylist = (KEYLIST *) ((char *) pheader + pkey->data);
   if (!pkeylist->first_key)
      return;
   // FIXME: validate pkeylist->first_key
   pkey = (const KEY *) ((char *) pheader + pkeylist->first_key);

   /* first browse through this level */
   do {
      pold = NULL;
      
      if (pkey->type == TID_LINK) {
         const KEY *plink = db_resolve_link_locked(pheader, pkey, NULL, msg);
         
         if (!plink)
            return;

         if (plink->type == TID_KEY) {
            db_recurse_record_tree_locked(hDB, pheader, plink, data, total_size, base_align, NULL, bSet, convert_flags, msg);
         } else {
            pold = pkey;
            pkey = plink;
         }
      }
      
      if (pkey->type != TID_KEY) {
         /* correct for alignment */
         align = 1;

         if (rpc_tid_size(pkey->type))
            align = rpc_tid_size(pkey->type) < base_align ? rpc_tid_size(pkey->type) : base_align;

         if (max_align && align > *max_align)
            *max_align = align;

         corr = VALIGN(*total_size, align) - *total_size;
         *total_size += corr;
         if (data)
            *data = (void *) ((char *) (*data) + corr);

         /* calculate data size */
         size = pkey->item_size * pkey->num_values;

         if (data) {
            if (bSet) {
               KEY* wpkey = (KEY*)pkey;
               /* copy data if there is write access */
               if (pkey->access_mode & MODE_WRITE) {
                  memcpy((char *) pheader + pkey->data, *data, pkey->item_size * pkey->num_values);

                  /* convert data */
                  if (convert_flags) {
                     if (pkey->num_values > 1)
                        rpc_convert_data((char *) pheader + pkey->data,
                                         pkey->type, RPC_FIXARRAY, pkey->item_size * pkey->num_values, convert_flags);
                     else
                        rpc_convert_single((char *) pheader + pkey->data, pkey->type, 0, convert_flags);
                  }

                  /* update time */
                  wpkey->last_written = ss_time();

                  /* notify clients which have key open */
                  db_notify_clients_locked(pheader, hDB, db_pkey_to_hkey(pheader, pkey), -1, TRUE, msg);
               }
            } else {
               /* copy key data if there is read access */
               if (pkey->access_mode & MODE_READ) {
                  memcpy(*data, (char *) pheader + pkey->data, pkey->item_size * pkey->num_values);

                  /* convert data */
                  if (convert_flags) {
                     if (pkey->num_values > 1)
                        rpc_convert_data(*data, pkey->type,
                                         RPC_FIXARRAY | RPC_OUTGOING,
                                         pkey->item_size * pkey->num_values, convert_flags);
                     else
                        rpc_convert_single(*data, pkey->type, RPC_OUTGOING, convert_flags);
                  }
               }
            }

            *data = (char *) (*data) + size;
         }

         *total_size += size;
      } else {
         /* align new substructure according to the maximum
            align value in this structure */
         align = 1;

         total_size_tmp = *total_size;
         db_recurse_record_tree_locked(hDB, pheader, pkey, NULL, &total_size_tmp, base_align, &align, bSet, convert_flags, msg);

         if (max_align && align > *max_align)
            *max_align = align;

         corr = VALIGN(*total_size, align) - *total_size;
         *total_size += corr;
         if (data)
            *data = (void *) ((char *) (*data) + corr);

         /* now recurse subtree */
         db_recurse_record_tree_locked(hDB, pheader, pkey, data, total_size, base_align, NULL, bSet, convert_flags, msg);

         corr = VALIGN(*total_size, align) - *total_size;
         *total_size += corr;
         if (data)
            *data = (void *) ((char *) (*data) + corr);
      }
         
      if (pold) {
         pkey = pold;
         pold = NULL;
      }

      if (!pkey->next_key)
         break;

      // FIXME: validate pkey->next_key
      pkey = (KEY *) ((char *) pheader + pkey->next_key);
   } while (TRUE);
}

static void db_recurse_record_tree_locked(HNDLE hDB, HNDLE hKey, void **data, INT * total_size, INT base_align, INT * max_align, BOOL bSet, INT convert_flags, db_err_msg** msg)
/********************************************************************\

  Routine: db_recurse_record_tree_locked

  Purpose: Recurse a database tree and calculate its size or copy
           data. Internal use only.

\********************************************************************/
{
   /* get first subkey of hKey */
   DATABASE_HEADER *pheader = _database[hDB - 1].database_header;

   const KEY* pkey = db_get_pkey(pheader, hKey, NULL, "db_recurse_record_tree", msg);

   if (!pkey) {
      return;
   }

   db_recurse_record_tree_locked(hDB, pheader, pkey, data, total_size, base_align, max_align, bSet, convert_flags, msg);
}   

#endif                          /* LOCAL_ROUTINES */

/**dox***************************************************************/
#endif                          /* DOXYGEN_SHOULD_SKIP_THIS */

/********************************************************************/
/**
Calculates the size of a record.
@param hDB          ODB handle obtained via cm_get_experiment_database().
@param hKey Handle for key where search starts, zero for root.
@param align Byte alignment calculated by the stub and
              passed to the rpc side to align data
              according to local machine. Must be zero
              when called from user level
@param buf_size Size of record structure
@return DB_SUCCESS, DB_INVALID_HANDLE, DB_TYPE_MISMATCH,
DB_STRUCT_SIZE_MISMATCH, DB_NO_KEY
*/
INT db_get_record_size(HNDLE hDB, HNDLE hKey, INT align, INT * buf_size)
{
   if (rpc_is_remote()) {
      align = ss_get_struct_align();
      return rpc_call(RPC_DB_GET_RECORD_SIZE, hDB, hKey, align, buf_size);
   }
#ifdef LOCAL_ROUTINES
   {
      KEY key;
      INT status, max_align;

      if (!align)
         align = ss_get_struct_align();

      /* check if key has subkeys */
      status = db_get_key(hDB, hKey, &key);
      if (status != DB_SUCCESS)
         return status;

      if (key.type != TID_KEY) {
         /* just a single key */
         *buf_size = key.item_size * key.num_values;
         return DB_SUCCESS;
      }

      db_err_msg* msg = NULL;
      db_lock_database(hDB);

      /* determine record size */
      *buf_size = max_align = 0;
      db_recurse_record_tree_locked(hDB, hKey, NULL, buf_size, align, &max_align, 0, 0, &msg);

      /* correct for byte padding */
      *buf_size = VALIGN(*buf_size, max_align);

      db_unlock_database(hDB);
      if (msg)
         db_flush_msg(&msg);
   }
#endif                          /* LOCAL_ROUTINES */

   return DB_SUCCESS;
}

/********************************************************************/
/**
Copy a set of keys to local memory.

An ODB sub-tree can be mapped to a C structure automatically via a
hot-link using the function db_open_record() or manually with this function.
Problems might occur if the ODB sub-tree contains values which don't match the
C structure. Although the structure size is checked against the sub-tree size, no
checking can be done if the type and order of the values in the structure are the
same than those in the ODB sub-tree. Therefore it is recommended to use the
function db_create_record() before db_get_record() is used which
ensures that both are equivalent.
\code
struct {
  INT level1;
  INT level2;
} trigger_settings;
char *trigger_settings_str =
"[Settings]\n\
level1 = INT : 0\n\
level2 = INT : 0";

main()
{
  HNDLE hDB, hkey;
  INT   size;
  ...
  cm_get_experiment_database(&hDB, NULL);
  db_create_record(hDB, 0, "/Equipment/Trigger", trigger_settings_str);
  db_find_key(hDB, 0, "/Equipment/Trigger/Settings", &hkey);
  size = sizeof(trigger_settings);
  db_get_record(hDB, hkey, &trigger_settings, &size, 0);
  ...
}
\endcode
@param hDB          ODB handle obtained via cm_get_experiment_database().
@param hKey         Handle for key where search starts, zero for root.
@param data         Pointer to the retrieved data.
@param buf_size     Size of data structure, must be obtained via sizeof(RECORD-NAME).
@param align        Byte alignment calculated by the stub and
                    passed to the rpc side to align data
                    according to local machine. Must be zero
                    when called from user level.
@return DB_SUCCESS, DB_INVALID_HANDLE, DB_STRUCT_SIZE_MISMATCH
*/
INT db_get_record(HNDLE hDB, HNDLE hKey, void *data, INT * buf_size, INT align)
{
   if (rpc_is_remote()) {
      align = ss_get_struct_align();
      return rpc_call(RPC_DB_GET_RECORD, hDB, hKey, data, buf_size, align);
   }
#ifdef LOCAL_ROUTINES
   {
      KEY key;
      INT convert_flags, status;
      INT total_size;
      void *pdata;
      char str[256];

      convert_flags = 0;

      if (!align)
         align = ss_get_struct_align();
      else {
         /* only convert data if called remotely, as indicated by align != 0 */
         if (rpc_is_mserver()) {
            convert_flags = rpc_get_server_option(RPC_CONVERT_FLAGS);
         }
      }

      /* check if key has subkeys */
      status = db_get_key(hDB, hKey, &key);
      if (status != DB_SUCCESS)
         return status;

      if (key.type != TID_KEY) {
         /* copy single key */
         if (key.item_size * key.num_values != *buf_size) {
            db_get_path(hDB, hKey, str, sizeof(str));
            cm_msg(MERROR, "db_get_record", "struct size mismatch for \"%s\" (expected size: %d, size in ODB: %d)", str, *buf_size, key.item_size * key.num_values);
            return DB_STRUCT_SIZE_MISMATCH;
         }

         db_get_data(hDB, hKey, data, buf_size, key.type);

         if (convert_flags) {
            if (key.num_values > 1)
               rpc_convert_data(data, key.type, RPC_OUTGOING | RPC_FIXARRAY, key.item_size * key.num_values, convert_flags);
            else
               rpc_convert_single(data, key.type, RPC_OUTGOING, convert_flags);
         }

         return DB_SUCCESS;
      }

      /* check record size */
      db_get_record_size(hDB, hKey, align, &total_size);
      if (total_size != *buf_size) {
         db_get_path(hDB, hKey, str, sizeof(str));
         cm_msg(MERROR, "db_get_record", "struct size mismatch for \"%s\" (expected size: %d, size in ODB: %d)", str, *buf_size, total_size);
         return DB_STRUCT_SIZE_MISMATCH;
      }

      /* get subkey data */
      pdata = data;
      total_size = 0;

      db_err_msg* msg = NULL;
      db_lock_database(hDB);
      db_recurse_record_tree_locked(hDB, hKey, &pdata, &total_size, align, NULL, FALSE, convert_flags, &msg);
      db_unlock_database(hDB);
      if (msg)
         db_flush_msg(&msg);
   }
#endif                          /* LOCAL_ROUTINES */

   return DB_SUCCESS;
}

/********************************************************************/
/**
Same as db_get_record() but if there is a record mismatch between ODB structure
and C record, it is automatically corrected by calling db_check_record()

@param hDB          ODB handle obtained via cm_get_experiment_database().
@param hKey         Handle for key where search starts, zero for root.
@param data         Pointer to the retrieved data.
@param buf_size     Size of data structure, must be obtained via sizeof(RECORD-NAME).
@param align        Byte alignment calculated by the stub and
                    passed to the rpc side to align data
                    according to local machine. Must be zero
                    when called from user level.
@param rec_str      ASCII representation of ODB record in the format
@return DB_SUCCESS, DB_INVALID_HANDLE, DB_STRUCT_SIZE_MISMATCH
*/
INT db_get_record1(HNDLE hDB, HNDLE hKey, void *data, INT * buf_size, INT align, const char *rec_str)
{
   int size = *buf_size;
   int odb_size = 0;
   int status;
   char path[MAX_ODB_PATH];

   /* check record size first */

   status = db_get_record_size(hDB, hKey, align, &odb_size);
   if (status != DB_SUCCESS)
      return status;

   /* if size mismatch, call repair function */

   if (odb_size != size) {
      db_get_path(hDB, hKey, path, sizeof(path));
      cm_msg(MINFO, "db_get_record1", "Fixing ODB \"%s\" struct size mismatch (expected %d, odb size %d)", path, size, odb_size);
      status = db_create_record(hDB, hKey, "", rec_str);
      if (status != DB_SUCCESS)
         return status;
   }

   /* run db_get_record(), if success, we are done */

   status = db_get_record(hDB, hKey, data, buf_size, align);
   if (status == DB_SUCCESS)
      return status;

   /* try repair with db_check_record() */

   status = db_check_record(hDB, hKey, "", rec_str, TRUE);
   if (status != DB_SUCCESS)
      return status;

   /* verify struct size again, because there can still be a mismatch if there
    * are extra odb entries at the end of the record as db_check_record()
    * seems to ignore all odb entries past the end of "rec_str". K.O.
    */

   status = db_get_record_size(hDB, hKey, align, &odb_size);
   if (status != DB_SUCCESS)
      return status;

   db_get_path(hDB, hKey, path, sizeof(path));

   if (odb_size != size) {
      cm_msg(MERROR, "db_get_record1", "after db_check_record() still struct size mismatch (expected %d, odb size %d) of \"%s\", calling db_create_record()", size, odb_size, path);
      status = db_create_record(hDB, hKey, "", rec_str);
      if (status != DB_SUCCESS)
         return status;
   }

   cm_msg(MERROR, "db_get_record1", "repaired struct size mismatch of \"%s\"", path);

   *buf_size = size;
   status = db_get_record(hDB, hKey, data, buf_size, align);

   return status;
}

static int db_parse_record(const char* rec_str, const char** out_rec_str, char* title, int title_size, char* key_name, int key_name_size, int* tid, int* n_data, int* string_length)
{
   title[0] = 0;
   key_name[0] = 0;
   *tid = 0;
   *n_data = 0;
   *string_length = 0;
   *out_rec_str = NULL;

   //
   // expected format of rec_str:
   //
   // title: "[.]",
   // numeric value: "example_int = INT : 3",
   // string value: "example_string = STRING : [20] /Runinfo/Run number",
   // array: "aaa = INT[10] : ...",
   // string array: "sarr = STRING[10] : [32] ",
   //

   //printf("parse_rec_str: [%s]\n", rec_str);

   while (*rec_str == '\n')
      rec_str++;
   
   /* check if it is a section title */
   if (rec_str[0] == '[') {
      rec_str++;

      title[0] = 0;
      
      /* extract title and append '/' */
      strlcpy(title, rec_str, title_size);
      char* p = strchr(title, ']');
      if (p)
         *p = 0;

      int len = strlen(title);
      if (len > 0) {
         if (title[len - 1] != '/')
            strlcat(title, "/", title_size);
      }

      // skip to the next end-of-line
      const char* pend = strchr(rec_str, '\n');
      if (pend)
         rec_str = pend;
      else
         rec_str = rec_str+strlen(rec_str);

      while (*rec_str == '\n')
         rec_str++;

      *out_rec_str = rec_str;
      return DB_SUCCESS;
   }

   if (rec_str[0] == ';') {
      // skip to the next end-of-line
      const char* pend = strchr(rec_str, '\n');
      if (pend)
         rec_str = pend;
      else
         rec_str = rec_str+strlen(rec_str);

      while (*rec_str == '\n')
         rec_str++;

      *out_rec_str = rec_str;
      return DB_SUCCESS;
   }

   const char* peq = strchr(rec_str, '=');
   if (!peq) {
      cm_msg(MERROR, "db_parse_record", "do not see \'=\'");
      return DB_INVALID_PARAM;
   }

   int key_name_len = peq - rec_str;

   // remove trailing equals sign and trailing spaces
   while (key_name_len > 1) {
      if (rec_str[key_name_len-1] == '=') {
         key_name_len--;
         continue;
      }
      if (rec_str[key_name_len-1] == ' ') {
         key_name_len--;
         continue;
      }
      break;
   }

   memcpy(key_name, rec_str, key_name_len);
   key_name[key_name_len] = 0;

   rec_str = peq + 1; // consume the "=" sign

   while (*rec_str == ' ') // consume spaces
      rec_str++;

   // extract type id
   char stid[256];
   int i;
   for (i=0; i<(int)sizeof(stid)-1; i++) {
      char s = *rec_str;
      if (s == 0)    break;
      if (s == ' ')  break;
      if (s == '\n') break;
      if (s == '[')  break;
      stid[i] = s;
      rec_str++;
   }
   stid[i] = 0;

   DWORD xtid = 0;
   for (xtid = 0; xtid < TID_LAST; xtid++) {
      if (strcmp(rpc_tid_name(xtid), stid) == 0) {
         *tid = xtid;
         break;
      }
   }

   //printf("tid [%s], tid %d\n", stid, *tid);

   if (xtid == TID_LAST) {
      cm_msg(MERROR, "db_parse_record", "do not see \':\'");
      return DB_INVALID_PARAM;
   }
      
   while (*rec_str == ' ') // consume spaces
      rec_str++;

   *n_data = 1;

   if (*rec_str == '[') {
      // decode array size
      rec_str++; // cosume the '['
      *n_data = atoi(rec_str);
      const char *pbr = strchr(rec_str, ']');
      if (!pbr) {
         cm_msg(MERROR, "db_parse_record", "do not see closing bracket \']\'");
         return DB_INVALID_PARAM;
      }
      rec_str = pbr + 1; // skip the closing bracket
   }
   
   while (*rec_str == ' ') // consume spaces
      rec_str++;

   const char* pcol = strchr(rec_str, ':');
   if (!pcol) {
      cm_msg(MERROR, "db_parse_record", "do not see \':\'");
      return DB_INVALID_PARAM;
   }

   rec_str = pcol + 1; // skip the ":"

   while (*rec_str == ' ') // consume spaces
      rec_str++;

   *string_length = 0;
   if (xtid == TID_LINK || xtid == TID_STRING) {
      // extract string length
      const char* pbr = strchr(rec_str, '[');
      if (pbr) {
         *string_length = atoi(pbr+1);
      }
   }

   // skip to the next end-of-line
   const char* pend = strchr(rec_str, '\n');
   if (pend)
      rec_str = pend;
   else
      rec_str = rec_str+strlen(rec_str);
   
   while (*rec_str == '\n')
      rec_str++;
   
   *out_rec_str = rec_str;
   return DB_SUCCESS;
}

static int db_get_record2_read_element(HNDLE hDB, HNDLE hKey, const char* key_name, int tid, int n_data, int string_length, char* buf_start, char** buf_ptr, int* buf_remain, BOOL correct)
{
   assert(tid > 0);
   assert(n_data > 0);
   int tsize = rpc_tid_size(tid);
   int offset = *buf_ptr - buf_start;
   int align = 0;
   if (tsize && (offset%tsize != 0)) {
      while (offset%tsize != 0) {
         align++;
         *(*buf_ptr) = 0xFF; // pad bytes for correct data alignement
         (*buf_ptr)++;
         (*buf_remain)--;
         offset++;
      }
   }
   printf("read element [%s] tid %d, n_data %d, string_length %d, tid_size %d, align %d, offset %d, buf_remain %d\n", key_name, tid, n_data, string_length, tsize, align, offset, *buf_remain);
   if (tsize > 0) {
      int xsize = tsize*n_data;
      if (xsize > *buf_remain) {
         cm_msg(MERROR, "db_get_record2", "buffer overrun at key \"%s\", size %d, buffer remaining %d", key_name, xsize, *buf_remain);
         return DB_INVALID_PARAM;
      }
      int ysize = xsize;
      int status = db_get_value(hDB, hKey, key_name, *buf_ptr, &ysize, tid, FALSE);
      //printf("status %d, xsize %d\n", status, xsize);
      if (status != DB_SUCCESS) {
         cm_msg(MERROR, "db_get_record2", "cannot read \"%s\", db_get_value() status %d", key_name, status);
         memset(*buf_ptr, 0, xsize);
         *buf_ptr += xsize;
         *buf_remain -= xsize;
         return status;
      }
      *buf_ptr += xsize;
      *buf_remain -= xsize;
   } else if (tid == TID_STRING) {
      int xstatus = 0;
      int i;
      for (i=0; i<n_data; i++) {
         int xsize = string_length;
         if (xsize > *buf_remain) {
            cm_msg(MERROR, "db_get_record2", "string buffer overrun at key \"%s\" index %d, size %d, buffer remaining %d", key_name, i, xsize, *buf_remain);
            return DB_INVALID_PARAM;
         }
         char xkey_name[MAX_ODB_PATH+100];
         sprintf(xkey_name, "%s[%d]", key_name, i);
         int status = db_get_value(hDB, hKey, xkey_name, *buf_ptr, &xsize, tid, FALSE);
         //printf("status %d, string length %d, xsize %d, actual len %d\n", status, string_length, xsize, (int)strlen(*buf_ptr));
         if (status == DB_TRUNCATED) {
            // make sure string is NUL terminated
            (*buf_ptr)[string_length-1] = 0;
            cm_msg(MERROR, "db_get_record2", "string key \"%s\" index %d, string value was truncated", key_name, i);
         } else if (status != DB_SUCCESS) {
            cm_msg(MERROR, "db_get_record2", "cannot read string \"%s\"[%d], db_get_value() status %d", key_name, i, status);
            memset(*buf_ptr, 0, string_length);
            xstatus = status;
         }
         *buf_ptr += string_length;
         *buf_remain -= string_length;
      }
      if (xstatus != 0) {
         return xstatus;
      }
   } else {
      cm_msg(MERROR, "db_get_record2", "cannot read key \"%s\" of unsupported type %d", key_name, tid);
      return DB_INVALID_PARAM;
   }
   return DB_SUCCESS;
}

/********************************************************************/
/**
Copy a set of keys to local memory.

An ODB sub-tree can be mapped to a C structure automatically via a
hot-link using the function db_open_record1() or manually with this function.
For correct operation, the description string *must* match the C data
structure. If the contents of ODB sub-tree does not exactly match
the description string, db_get_record2() will try to read as much as it can
and return DB_TRUNCATED to inform the user that there was a mismatch somewhere.
To ensure that the ODB sub-tree matches the desciption string, call db_create_record()
or db_check_record() before calling db_get_record2(). Unlike db_get_record()
and db_get_record1(), this function will not complain about data strucure mismatches.
It will ignore all extra entries in the ODB sub-tree and it will set to zero the C-structure
data fields that do not have corresponding ODB entries.
\code
struct {
  INT level1;
  INT level2;
} trigger_settings;
const char *trigger_settings_str =
"[Settings]\n\
level1 = INT : 0\n\
level2 = INT : 0";

main()
{
  HNDLE hDB, hkey;
  INT   size;
  ...
  cm_get_experiment_database(&hDB, NULL);
  db_create_record(hDB, 0, "/Equipment/Trigger", trigger_settings_str);
  db_find_key(hDB, 0, "/Equipment/Trigger/Settings", &hkey);
  size = sizeof(trigger_settings);
  db_get_record2(hDB, hkey, &trigger_settings, &size, 0, trigger_settings_str);
  ...
}
\endcode
@param hDB          ODB handle obtained via cm_get_experiment_database().
@param hKey         Handle for key where search starts, zero for root.
@param data         Pointer to the retrieved data.
@param buf_size     Size of data structure, must be obtained via sizeof(data).
@param align        Byte alignment calculated by the stub and
                    passed to the rpc side to align data
                    according to local machine. Must be zero
                    when called from user level.
@param rec_str      Description of the data structure, see db_create_record()
@param correct      Must be set to zero
@return DB_SUCCESS, DB_INVALID_HANDLE, DB_STRUCT_SIZE_MISMATCH
*/
INT db_get_record2(HNDLE hDB, HNDLE hKey, void *data, INT * xbuf_size, INT align, const char *rec_str, BOOL correct)
{
   int status = DB_SUCCESS;

   printf("db_get_record2!\n");

   assert(data != NULL);
   assert(xbuf_size != NULL);
   assert(*xbuf_size > 0);
   assert(correct == 0);

   int truncated = 0;
#if 1
   char* r1 = NULL;
   int rs = *xbuf_size;
   if (1) {
      r1 = (char*)malloc(rs);
      memset(data, 0xFF, *xbuf_size);
      memset(r1, 0xFF, rs);
      //status = db_get_record1(hDB, hKey, r1, &rs, 0, rec_str);
      status = db_get_record(hDB, hKey, r1, &rs, 0);
      printf("db_get_record status %d\n", status);
   }
#endif
      
   char* buf_start = (char*)data;
   int buf_size = *xbuf_size;

   char* buf_ptr = buf_start;
   int buf_remain = buf_size;

   while (rec_str && *rec_str != 0) {
      char title[256];
      char key_name[MAX_ODB_PATH];
      int tid = 0;
      int n_data = 0;
      int string_length = 0;
      const char* rec_str_next = NULL;
      
      status = db_parse_record(rec_str, &rec_str_next, title, sizeof(title), key_name, sizeof(key_name), &tid, &n_data, &string_length);

      //printf("parse [%s], status %d, title [%s], key_name [%s], tid %d, n_data %d, string_length %d, next [%s]\n", rec_str, status, title, key_name, tid, n_data, string_length, rec_str_next);

      rec_str = rec_str_next;

      if (status != DB_SUCCESS) {
         return status;
      }

      if (key_name[0] == 0) {
         // skip title strings, comments, etc
         continue;
      }
      
      status = db_get_record2_read_element(hDB, hKey, key_name, tid, n_data, string_length, buf_start, &buf_ptr, &buf_remain, correct);
      if (status == DB_INVALID_PARAM) {
         cm_msg(MERROR, "db_get_record2", "error: cannot continue reading odb record because of previous fatal error, status %d", status);
         return DB_INVALID_PARAM;
      } if (status != DB_SUCCESS) {
         truncated = 1;
      }

      rec_str = rec_str_next;
   }

   if (r1) {
      int ok = -1;
      int i;
      for (i=0; i<rs; i++) {
         if (r1[i] != buf_start[i]) {
            ok = i;
            break;
         }
      }
      if (ok>=0 || buf_remain>0) {
         printf("db_get_record2: miscompare at %d out of %d, buf_remain %d\n", ok, rs, buf_remain);
      } else {
         printf("db_get_record2: check ok\n");
      }
   }
   
   if (buf_remain > 0) {
      // FIXME: we finished processing the data definition string, but unused space remains in the buffer
      return DB_TRUNCATED;
   }

   if (truncated)
      return DB_TRUNCATED;
   else
      return DB_SUCCESS;
}

/********************************************************************/
/**
Copy a set of keys from local memory to the database.

An ODB sub-tree can be mapped to a C structure automatically via a
hot-link using the function db_open_record() or manually with this function.
Problems might occur if the ODB sub-tree contains values which don't match the
C structure. Although the structure size is checked against the sub-tree size, no
checking can be done if the type and order of the values in the structure are the
same than those in the ODB sub-tree. Therefore it is recommended to use the
function db_create_record() before using this function.
\code
...
  memset(&lazyst,0,size);
  if (db_find_key(hDB, pLch->hKey, "Statistics",&hKeyst) == DB_SUCCESS)
    status = db_set_record(hDB, hKeyst, &lazyst, size, 0);
  else
    cm_msg(MERROR,"task","record %s/statistics not found", pLch->name)
...
\endcode
@param hDB          ODB handle obtained via cm_get_experiment_database().
@param hKey Handle for key where search starts, zero for root.
@param data Pointer where data is stored.
@param buf_size Size of data structure, must be obtained via sizeof(RECORD-NAME).
@param align  Byte alignment calculated by the stub and
              passed to the rpc side to align data
              according to local machine. Must be zero
              when called from user level.
@return DB_SUCCESS, DB_INVALID_HANDLE, DB_TYPE_MISMATCH, DB_STRUCT_SIZE_MISMATCH
*/
INT db_set_record(HNDLE hDB, HNDLE hKey, void *data, INT buf_size, INT align)
{
   if (rpc_is_remote()) {
      align = ss_get_struct_align();
      return rpc_call(RPC_DB_SET_RECORD, hDB, hKey, data, buf_size, align);
   }
#ifdef LOCAL_ROUTINES
   {
      KEY key;
      INT convert_flags;
      INT total_size;
      void *pdata;

      convert_flags = 0;

      if (!align)
         align = ss_get_struct_align();
      else {
         /* only convert data if called remotely, as indicated by align != 0 */
         if (rpc_is_mserver()) {
            convert_flags = rpc_get_server_option(RPC_CONVERT_FLAGS);
         }
      }

      /* check if key has subkeys */
      db_get_key(hDB, hKey, &key);
      if (key.type != TID_KEY) {
         /* copy single key */
         if (key.item_size * key.num_values != buf_size) {
            cm_msg(MERROR, "db_set_record", "struct size mismatch for \"%s\"", key.name);
            return DB_STRUCT_SIZE_MISMATCH;
         }

         if (convert_flags) {
            if (key.num_values > 1)
               rpc_convert_data(data, key.type, RPC_FIXARRAY, key.item_size * key.num_values, convert_flags);
            else
               rpc_convert_single(data, key.type, 0, convert_flags);
         }

         db_set_data(hDB, hKey, data, key.total_size, key.num_values, key.type);
         return DB_SUCCESS;
      }

      /* check record size */
      db_get_record_size(hDB, hKey, align, &total_size);
      if (total_size != buf_size) {
         cm_msg(MERROR, "db_set_record", "struct size mismatch for \"%s\"", key.name);
         return DB_STRUCT_SIZE_MISMATCH;
      }

      /* set subkey data */
      pdata = data;
      total_size = 0;

      db_lock_database(hDB);
      db_err_msg* msg = NULL;
      db_allow_write_locked(&_database[hDB-1], "db_set_record");
      db_recurse_record_tree_locked(hDB, hKey, &pdata, &total_size, align, NULL, TRUE, convert_flags, &msg);
      db_unlock_database(hDB);
      if (msg)
         db_flush_msg(&msg);
   }
#endif                          /* LOCAL_ROUTINES */

   return DB_SUCCESS;
}

/**dox***************************************************************/
#ifndef DOXYGEN_SHOULD_SKIP_THIS

/*------------------------------------------------------------------*/
INT db_add_open_record(HNDLE hDB, HNDLE hKey, WORD access_mode)
/********************************************************************\

  Routine: db_add_open_record

  Purpose: Server part of db_open_record. Internal use only.

\********************************************************************/
{
   if (rpc_is_remote())
      return rpc_call(RPC_DB_ADD_OPEN_RECORD, hDB, hKey, access_mode);

#ifdef LOCAL_ROUTINES
   {
      DATABASE_HEADER *pheader;
      DATABASE_CLIENT *pclient;
      INT i;
      int status;

      if (hDB > _database_entries || hDB <= 0) {
         cm_msg(MERROR, "db_add_open_record", "invalid database handle");
         return DB_INVALID_HANDLE;
      }

      db_err_msg* msg = NULL;

      /* lock database */
      db_lock_database(hDB);

      pheader = _database[hDB - 1].database_header;
      pclient = &pheader->client[_database[hDB - 1].client_index];

      /* check if key is already open */
      for (i = 0; i < pclient->max_index; i++)
         if (pclient->open_record[i].handle == hKey)
            break;

      if (i < pclient->max_index) {
         db_unlock_database(hDB);
         return DB_SUCCESS;
      }

      /* not found, search free entry */
      for (i = 0; i < pclient->max_index; i++)
         if (pclient->open_record[i].handle == 0)
            break;

      /* check if maximum number reached */
      if (i == MAX_OPEN_RECORDS) {
         db_unlock_database(hDB);
         return DB_NO_MEMORY;
      }

      db_allow_write_locked(&_database[hDB-1], "db_add_open_record");

      KEY *pkey = (KEY*)db_get_pkey(pheader, hKey, &status, "db_add_open_record", &msg);

      if (!pkey) {
         db_unlock_database(hDB);
         if (msg)
            db_flush_msg(&msg);
         return status;
      }

      if (i == pclient->max_index)
         pclient->max_index++;

      pclient->open_record[i].handle = hKey;
      pclient->open_record[i].access_mode = access_mode;

      /* increment notify_count */
      pkey->notify_count++;

      pclient->num_open_records++;

      /* set exclusive bit if requested */
      if (access_mode & MODE_WRITE)
         db_set_mode(hDB, hKey, (WORD) (pkey->access_mode | MODE_EXCLUSIVE), 2);

      db_unlock_database(hDB);
   }
#endif                          /* LOCAL_ROUTINES */

   return DB_SUCCESS;
}

/*------------------------------------------------------------------*/

INT db_remove_open_record(HNDLE hDB, HNDLE hKey, BOOL lock)
/********************************************************************\

  Routine: db_remove_open_record

  Purpose: Gets called by db_close_record. Internal use only.

\********************************************************************/
{
   if (rpc_is_remote())
      return rpc_call(RPC_DB_REMOVE_OPEN_RECORD, hDB, hKey, lock);

#ifdef LOCAL_ROUTINES
   {
      DATABASE_HEADER *pheader;
      DATABASE_CLIENT *pclient;
      KEY *pkey;
      INT i, idx;

      if (hDB > _database_entries || hDB <= 0) {
         cm_msg(MERROR, "db_remove_open_record", "invalid database handle %d", hDB);
         return DB_INVALID_HANDLE;
      }

      if (lock)
         db_lock_database(hDB);

      pheader = _database[hDB - 1].database_header;
      pclient = &pheader->client[_database[hDB - 1].client_index];

      /* search key */
      for (idx = 0; idx < pclient->max_index; idx++)
         if (pclient->open_record[idx].handle == hKey)
            break;

      if (idx == pclient->max_index) {
         if (lock)
            db_unlock_database(hDB);
         return DB_INVALID_HANDLE;
      }

      /* check if hKey argument is correct */
      if (!db_validate_hkey(pheader, hKey)) {
         if (lock)
            db_unlock_database(hDB);
         return DB_INVALID_HANDLE;
      }

      /* decrement notify_count */
      pkey = (KEY *) ((char *) pheader + hKey);

      db_allow_write_locked(&_database[hDB-1], "db_remove_open_record");

      if (pkey->notify_count > 0)
         pkey->notify_count--;

      pclient->num_open_records--;

      /* remove exclusive flag */
      if (pclient->open_record[idx].access_mode & MODE_WRITE)
         db_set_mode(hDB, hKey, (WORD) (pkey->access_mode & ~MODE_EXCLUSIVE), 2);

      memset(&pclient->open_record[idx], 0, sizeof(OPEN_RECORD));

      /* calculate new max_index entry */
      for (i = pclient->max_index - 1; i >= 0; i--)
         if (pclient->open_record[i].handle != 0)
            break;
      pclient->max_index = i + 1;

      if (lock)
         db_unlock_database(hDB);
   }
#endif                          /* LOCAL_ROUTINES */

   return DB_SUCCESS;
}

/*------------------------------------------------------------------*/

#ifdef LOCAL_ROUTINES

static INT db_notify_clients_locked(const DATABASE_HEADER* pheader, HNDLE hDB, HNDLE hKeyMod, int index, BOOL bWalk, db_err_msg** msg)
/********************************************************************\

  Routine: db_notify_clients

  Purpose: Gets called by db_set_xxx functions. Internal use only.

\********************************************************************/
{
   HNDLE hKey;
   KEYLIST *pkeylist;
   INT i, j;
   char str[80];
   int status;

   hKey = hKeyMod;

   const KEY* pkey = db_get_pkey(pheader, hKey, &status, "db_notify_clients", msg);
   
   if (!pkey) {
      return status;
   }
   
   do {

      /* check which client has record open */
      if (pkey->notify_count)
         for (i = 0; i < pheader->max_client_index; i++) {
            const DATABASE_CLIENT* pclient = &pheader->client[i];
            for (j = 0; j < pclient->max_index; j++)
               if (pclient->open_record[j].handle == hKey) {
                  /* send notification to remote process */
                  sprintf(str, "O %d %d %d %d", hDB, hKey, hKeyMod, index);
                  ss_resume(pclient->port, str);
               }
         }

      if (pkey->parent_keylist == 0 || !bWalk)
         return DB_SUCCESS;

      // FIXME: validate pkey->parent_keylist
      pkeylist = (KEYLIST *) ((char *) pheader + pkey->parent_keylist);
      pkey = db_get_pkey(pheader, pkeylist->parent, &status, "db_notify_clients", msg);
      if (!pkey) {
         return status;
      }
      hKey = db_pkey_to_hkey(pheader, pkey);
   } while (TRUE);

}

#endif                          /* LOCAL_ROUTINES */
/*------------------------------------------------------------------*/


INT db_notify_clients(HNDLE hDB, HNDLE hKeyMod, int index, BOOL bWalk)
/********************************************************************\

  Routine: db_notify_clients

  Purpose: Gets called by db_set_xxx functions. Internal use only.
 \********************************************************************/
{
   if (rpc_is_remote()) {
      cm_msg(MERROR, "db_notify_clients", "db_notify_clients() does not work in remotely connected MIDAS clients");
      return DB_INVALID_HANDLE;
   }
   
#ifdef LOCAL_ROUTINES
   {
      db_err_msg* msg = NULL;
      int status = db_lock_database(hDB);
      if (status != DB_SUCCESS)
         return status;
      DATABASE_HEADER* pheader = _database[hDB - 1].database_header;
      db_notify_clients_locked(pheader, hDB, hKeyMod, index, bWalk, &msg);
      db_unlock_database(hDB);
      if (msg)
         db_flush_msg(&msg);
   }
#endif
   return DB_SUCCESS;
}

INT db_notify_clients_array(HNDLE hDB, HNDLE hKeys[], INT size)
/********************************************************************\
 
 Routine: db_notify_clients_array
 
 Purpose: This function is typically called after a set of calls
          to db_set_data1 which omits hot-link notification to 
          programs. After several ODB values are modified in a set,
          this function has to be called to trigger the hot-links
          of the whole set.
 
 \********************************************************************/
{
   if (rpc_is_remote())
      return rpc_call(RPC_DB_NOTIFY_CLIENTS_ARRAY, hDB, hKeys, size);
   
#ifdef LOCAL_ROUTINES
   {
      int status = db_lock_database(hDB);
      if (status != DB_SUCCESS)
         return status;
      db_err_msg* msg = NULL;
      DATABASE_HEADER* pheader = _database[hDB - 1].database_header;
      int count = size/sizeof(INT);
      for (int i=0 ; i<count; i++) {
         db_notify_clients_locked(pheader, hDB, hKeys[i], -1, TRUE, &msg);
      }
      db_unlock_database(hDB);
      if (msg)
         db_flush_msg(&msg);
   }
#endif
   return DB_SUCCESS;
}

/*------------------------------------------------------------------*/
static void merge_records(HNDLE hDB, HNDLE hKey, KEY * pkey, INT level, void *info)
{
   char full_name[MAX_ODB_PATH];
   INT status, size;
   HNDLE hKeyInit;
   KEY initkey, key;

   /* avoid compiler warnings */
   status = level;

   /* compose name of init key */
   db_get_path(hDB, hKey, full_name, sizeof(full_name));
   *strchr(full_name, 'O') = 'I';

   /* if key in init record found, copy original data to init data */
   status = db_find_key(hDB, 0, full_name, &hKeyInit);
   if (status == DB_SUCCESS) {
      status = db_get_key(hDB, hKeyInit, &initkey);
      if (status != DB_SUCCESS) {
         cm_msg(MERROR, "merge_records", "merge_record error at \'%s\', db_get_key() status %d", full_name, status);
         return;
      }
      status = db_get_key(hDB, hKey, &key);
      if (status != DB_SUCCESS) {
         cm_msg(MERROR, "merge_records", "merge_record error at \'%s\', second db_get_key() status %d", full_name, status);
         return;
      }

      if (initkey.type != TID_KEY && initkey.type == key.type) {
         char* allocbuffer = NULL;
         char  stackbuffer[10000];
         char* buffer = stackbuffer;
         size = sizeof(stackbuffer);
         while (1) {
            /* copy data from original key to new key */
            status = db_get_data(hDB, hKey, buffer, &size, initkey.type);
            if (status == DB_SUCCESS) {
               status = db_set_data(hDB, hKeyInit, buffer, initkey.total_size, initkey.num_values, initkey.type);
               if (status != DB_SUCCESS) {
                  cm_msg(MERROR, "merge_records", "merge_record error at \'%s\', db_set_data() status %d", full_name, status);
                  return;
               }
               break;
            }
            if (status == DB_TRUNCATED) {
               size *= 2;
               allocbuffer = (char *)realloc(allocbuffer, size);
               assert(allocbuffer != NULL);
               buffer = allocbuffer;
               continue;
            }
            cm_msg(MERROR, "merge_records", "aborting on unexpected failure of db_get_data(%s), status %d", full_name, status);
            abort();
         }
         if (allocbuffer)
            free(allocbuffer);
      }
   } else if (status == DB_NO_KEY) {
      /* do nothing */
   } else if (status == DB_INVALID_LINK) {
      status = db_find_link(hDB, 0, full_name, &hKeyInit);
      if (status == DB_SUCCESS) {
         size = sizeof(full_name);
         status = db_get_data(hDB, hKeyInit, full_name, &size, TID_LINK);
      }
      cm_msg(MERROR, "merge_records", "Invalid link \"%s\"", full_name);
   } else {
      cm_msg(MERROR, "merge_records", "aborting on unexpected failure of db_find_key(%s), status %d", full_name, status);
      abort();
   }
}

static int _global_open_count; // FIXME: this is not thread-safe

static void check_open_keys(HNDLE hDB, HNDLE hKey, KEY * pkey, INT level, void *info)
{
   if (pkey->notify_count)
      _global_open_count++;
}

/**dox***************************************************************/
#endif                          /* DOXYGEN_SHOULD_SKIP_THIS */

/********************************************************************/
/**
Create a record. If a part of the record exists alreay,
merge it with the init_str (use values from the init_str only when they are
not in the existing record).

This functions creates a ODB sub-tree according to an ASCII
representation of that tree. See db_copy() for a description. It can be used to
create a sub-tree which exactly matches a C structure. The sub-tree can then
later mapped to the C structure ("hot-link") via the function db_open_record().

If a sub-tree exists already which exactly matches the ASCII representation, it is
not modified. If part of the tree exists, it is merged with the ASCII representation
where the ODB values have priority, only values not present in the ODB are
created with the default values of the ASCII representation. It is therefore
recommended that before creating an ODB hot-link the function
db_create_record() is called to insure that the ODB tree and the C structure
contain exactly the same values in the same order.

Following example creates a record under /Equipment/Trigger/Settings,
opens a hot-link between that record and a local C structure
trigger_settings and registers a callback function trigger_update()
which gets called each time the record is changed.
\code
struct {
  INT level1;
  INT level2;
} trigger_settings;
char *trigger_settings_str =
"[Settings]\n\
level1 = INT : 0\n\
level2 = INT : 0";
void trigger_update(INT hDB, INT hkey, void *info)
{
  printf("New levels: %d %d\n",
    trigger_settings.level1,
    trigger_settings.level2);
}
main()
{
  HNDLE hDB, hkey;
  char[128] info;
  ...
  cm_get_experiment_database(&hDB, NULL);
  db_create_record(hDB, 0, "/Equipment/Trigger", trigger_settings_str);
  db_find_key(hDB, 0,"/Equipment/Trigger/Settings", &hkey);
  db_open_record(hDB, hkey, &trigger_settings,
    sizeof(trigger_settings), MODE_READ, trigger_update, info);
  ...
}
\endcode
@param hDB          ODB handle obtained via cm_get_experiment_database().
@param hKey         Handle for key where search starts, zero for root.
@param orig_key_name     Name of key to search, can contain directories.
@param init_str     Initialization string in the format of the db_copy/db_save functions.
@return DB_SUCCESS, DB_INVALID_HANDLE, DB_FULL, DB_NO_ACCESS, DB_OPEN_RECORD
*/
INT db_create_record(HNDLE hDB, HNDLE hKey, const char *orig_key_name, const char *init_str)
{
   char str[256], key_name[256], *buffer;
   INT status, size, i, buffer_size;
   HNDLE hKeyTmp, hKeyTmpO, hKeyOrig, hSubkey;

   if (rpc_is_remote())
      return rpc_call(RPC_DB_CREATE_RECORD, hDB, hKey, orig_key_name, init_str);

   /* make this function atomic */
   db_lock_database(hDB);

   /* strip trailing '/' */
   strlcpy(key_name, orig_key_name, sizeof(key_name));
   if (strlen(key_name) > 1 && key_name[strlen(key_name) - 1] == '/')
      key_name[strlen(key_name) - 1] = 0;

   /* merge temporay record and original record */
   status = db_find_key(hDB, hKey, key_name, &hKeyOrig);
   if (status == DB_SUCCESS) {
      assert(hKeyOrig != 0);
#ifdef CHECK_OPEN_RECORD
      /* check if key or subkey is opened */
      _global_open_count = 0; // FIXME: this is not thread safe
      db_scan_tree_link(hDB, hKeyOrig, 0, check_open_keys, NULL);
      if (_global_open_count) {
         db_unlock_database(hDB);
         return DB_OPEN_RECORD;
      }
#endif
      /* create temporary records */
      sprintf(str, "/System/Tmp/%sI", ss_tid_to_string(ss_gettid()).c_str());
      //printf("db_create_record str [%s]\n", str);
      db_find_key(hDB, 0, str, &hKeyTmp);
      if (hKeyTmp)
         db_delete_key(hDB, hKeyTmp, FALSE);
      db_create_key(hDB, 0, str, TID_KEY);
      status = db_find_key(hDB, 0, str, &hKeyTmp);
      if (status != DB_SUCCESS) {
         db_unlock_database(hDB);
         return status;
      }

      sprintf(str, "/System/Tmp/%sO", ss_tid_to_string(ss_gettid()).c_str());
      //printf("db_create_record str [%s]\n", str);
      db_find_key(hDB, 0, str, &hKeyTmpO);
      if (hKeyTmpO)
         db_delete_key(hDB, hKeyTmpO, FALSE);
      db_create_key(hDB, 0, str, TID_KEY);
      status = db_find_key(hDB, 0, str, &hKeyTmpO);
      if (status != DB_SUCCESS) {
         db_unlock_database(hDB);
         return status;
      }

      status = db_paste(hDB, hKeyTmp, init_str);
      if (status != DB_SUCCESS) {
         db_unlock_database(hDB);
         return status;
      }

      buffer_size = 10000;
      buffer = (char *) malloc(buffer_size);
      do {
         size = buffer_size;
         status = db_copy(hDB, hKeyOrig, buffer, &size, "");
         if (status == DB_TRUNCATED) {
            buffer_size += 10000;
            buffer = (char *) realloc(buffer, buffer_size);
            continue;
         }
         if (status != DB_SUCCESS) {
            db_unlock_database(hDB);
            return status;
         }

      } while (status != DB_SUCCESS);

      status = db_paste(hDB, hKeyTmpO, buffer);
      if (status != DB_SUCCESS) {
         free(buffer);
         db_unlock_database(hDB);
         return status;
      }

      /* merge temporay record and original record */
      db_scan_tree_link(hDB, hKeyTmpO, 0, merge_records, NULL);

      /* delete original record */
      for (i = 0;; i++) {
         db_enum_link(hDB, hKeyOrig, 0, &hSubkey);
         if (!hSubkey)
            break;

         status = db_delete_key(hDB, hSubkey, FALSE);
         if (status != DB_SUCCESS) {
            free(buffer);
            db_unlock_database(hDB);
            return status;
         }
      }

      /* copy merged record to original record */
      do {
         size = buffer_size;
         status = db_copy(hDB, hKeyTmp, buffer, &size, "");
         if (status == DB_TRUNCATED) {
            buffer_size += 10000;
            buffer = (char *) realloc(buffer, buffer_size);
            continue;
         }
         if (status != DB_SUCCESS) {
            free(buffer);
            db_unlock_database(hDB);
            return status;
         }

      } while (status != DB_SUCCESS);

      status = db_paste(hDB, hKeyOrig, buffer);
      if (status != DB_SUCCESS) {
         free(buffer);
         db_unlock_database(hDB);
         return status;
      }

      /* delete temporary records */
      db_delete_key(hDB, hKeyTmp, FALSE);
      db_delete_key(hDB, hKeyTmpO, FALSE);

      free(buffer);
      buffer = NULL;
   } else if (status == DB_NO_KEY) {
      /* create fresh record */
      db_create_key(hDB, hKey, key_name, TID_KEY);
      status = db_find_key(hDB, hKey, key_name, &hKeyTmp);
      if (status != DB_SUCCESS) {
         db_unlock_database(hDB);
         return status;
      }

      status = db_paste(hDB, hKeyTmp, init_str);
      if (status != DB_SUCCESS) {
         db_unlock_database(hDB);
         return status;
      }
   } else {
      cm_msg(MERROR, "db_create_record", "aborting on unexpected failure of db_find_key(%s), status %d", key_name, status);
      abort();
   }

   db_unlock_database(hDB);

   return DB_SUCCESS;
}

/********************************************************************/
/**
This function ensures that a certain ODB subtree matches
a given C structure, by comparing the init_str with the
current ODB structure. If the record does not exist at all,
it is created with the default values in init_str. If it
does exist but does not match the variables in init_str,
the function returns an error if correct=FALSE or calls
db_create_record() if correct=TRUE.
@param hDB          ODB handle obtained via cm_get_experiment_database().
@param hKey     Handle for key where search starts, zero for root.
@param keyname  Name of key to search, can contain directories.
@param rec_str  ASCII representation of ODB record in the format
@param correct  If TRUE, correct ODB record if necessary
@return DB_SUCCESS, DB_INVALID_HANDLE, DB_NO_KEY, DB_STRUCT_MISMATCH
*/
INT db_check_record(HNDLE hDB, HNDLE hKey, const char *keyname, const char *rec_str, BOOL correct)
{
   char line[MAX_STRING_LENGTH];
   char title[MAX_STRING_LENGTH];
   char key_name[MAX_STRING_LENGTH];
   char info_str[MAX_STRING_LENGTH + 50];
   char *pc;
   const char *pold, *rec_str_orig;
   DWORD tid;
   INT i, j, n_data, string_length, status;
   HNDLE hKeyRoot, hKeyTest;
   KEY key;
   int bad_string_length;

   if (rpc_is_remote())
      return rpc_call(RPC_DB_CHECK_RECORD, hDB, hKey, keyname, rec_str, correct);

   /* check if record exists */
   status = db_find_key(hDB, hKey, keyname, &hKeyRoot);

   /* create record if not */
   if (status == DB_NO_KEY) {
      if (correct)
         return db_create_record(hDB, hKey, keyname, rec_str);
      return DB_NO_KEY;
   }

   assert(hKeyRoot);

   title[0] = 0;
   rec_str_orig = rec_str;

   db_get_key(hDB, hKeyRoot, &key);
   if (key.type == TID_KEY)
      /* get next subkey which is not of type TID_KEY */
      db_get_next_link(hDB, hKeyRoot, &hKeyTest);
   else
      /* test root key itself */
      hKeyTest = hKeyRoot;

   if (hKeyTest == 0 && *rec_str != 0) {
      if (correct)
         return db_create_record(hDB, hKey, keyname, rec_str_orig);

      return DB_STRUCT_MISMATCH;
   }

   do {
      if (*rec_str == 0)
         break;

      for (i = 0; *rec_str != '\n' && *rec_str && i < MAX_STRING_LENGTH; i++)
         line[i] = *rec_str++;

      if (i == MAX_STRING_LENGTH) {
         cm_msg(MERROR, "db_check_record", "line too long");
         return DB_TRUNCATED;
      }

      line[i] = 0;
      if (*rec_str == '\n')
         rec_str++;

      /* check if it is a section title */
      if (line[0] == '[') {
         /* extract title and append '/' */
         strcpy(title, line + 1);
         if (strchr(title, ']'))
            *strchr(title, ']') = 0;
         if (title[0] && title[strlen(title) - 1] != '/')
            strcat(title, "/");
      } else {
         /* valid data line if it includes '=' and no ';' */
         if (strchr(line, '=') && line[0] != ';') {
            /* copy type info and data */
            pc = strchr(line, '=') + 1;
            while (*pc == ' ')
               pc++;
            strcpy(info_str, pc);

            /* extract key name */
            *strchr(line, '=') = 0;

            pc = &line[strlen(line) - 1];
            while (*pc == ' ')
               *pc-- = 0;

            strlcpy(key_name, line, sizeof(key_name));

            /* evaluate type info */
            strcpy(line, info_str);
            if (strchr(line, ' '))
               *strchr(line, ' ') = 0;

            n_data = 1;
            if (strchr(line, '[')) {
               n_data = atol(strchr(line, '[') + 1);
               *strchr(line, '[') = 0;
            }

            for (tid = 0; tid < TID_LAST; tid++)
               if (strcmp(rpc_tid_name(tid), line) == 0)
                  break;
            if (tid == TID_LAST) {
               for (tid = 0; tid < TID_LAST; tid++)
                  if (strcmp(rpc_tid_name_old(tid), line) == 0)
                     break;
            }

            string_length = 0;

            if (tid == TID_LAST)
               cm_msg(MERROR, "db_check_record", "found unknown data type \"%s\" in ODB file", line);
            else {
               /* skip type info */
               pc = info_str;
               while (*pc != ' ' && *pc)
                  pc++;
               while ((*pc == ' ' || *pc == ':') && *pc)
                  pc++;

               if (n_data > 1) {
                  info_str[0] = 0;
                  if (!*rec_str)
                     break;

                  for (j = 0; *rec_str != '\n' && *rec_str; j++)
                     info_str[j] = *rec_str++;
                  info_str[j] = 0;
                  if (*rec_str == '\n')
                     rec_str++;
               }

               for (i = 0; i < n_data; i++) {
                  /* strip trailing \n */
                  pc = &info_str[strlen(info_str) - 1];
                  while (*pc == '\n' || *pc == '\r')
                     *pc-- = 0;

                  if (tid == TID_STRING || tid == TID_LINK) {
                     if (!string_length) {
                        if (info_str[1] == '=')
                           string_length = -1;
                        else {
                           pc = strchr(info_str, '[');
                           if (pc != NULL)
                              string_length = atoi(pc + 1);
                           else
                              string_length = -1;
                        }
                        if (string_length > MAX_STRING_LENGTH) {
                           string_length = MAX_STRING_LENGTH;
                           cm_msg(MERROR, "db_check_record", "found string exceeding MAX_STRING_LENGTH");
                        }
                     }

                     if (string_length == -1) {
                        /* multi-line string */
                        if (strstr(rec_str, "\n====#$@$#====\n") != NULL) {
                           string_length = (POINTER_T) strstr(rec_str, "\n====#$@$#====\n") - (POINTER_T) rec_str + 1;

                           rec_str = strstr(rec_str, "\n====#$@$#====\n") + strlen("\n====#$@$#====\n");
                        } else
                           cm_msg(MERROR, "db_check_record", "found multi-line string without termination sequence");
                     } else {
                        if (strchr(info_str, ']'))
                           pc = strchr(info_str, ']') + 1;
                        else
                           pc = info_str + 2;
                        while (*pc && *pc != ' ')
                           pc++;
                        while (*pc && *pc == ' ')
                           pc++;

                        /* limit string size */
                        *(pc + string_length - 1) = 0;
                     }
                  } else {
                     pc = info_str;

                     if (n_data > 1 && info_str[0] == '[') {
                        pc = strchr(info_str, ']') + 1;
                        while (*pc && *pc == ' ')
                           pc++;
                     }
                  }

                  if (i < n_data - 1) {
                     info_str[0] = 0;
                     if (!*rec_str)
                        break;

                     pold = rec_str;

                     for (j = 0; *rec_str != '\n' && *rec_str; j++)
                        info_str[j] = *rec_str++;
                     info_str[j] = 0;
                     if (*rec_str == '\n')
                        rec_str++;

                     /* test if valid data */
                     if (tid != TID_STRING && tid != TID_LINK) {
                        if (info_str[0] == 0 || (strchr(info_str, '=')
                                                 && strchr(info_str, ':')))
                           rec_str = pold;
                     }
                  }
               }

               /* if rec_str contains key, but not ODB, return mismatch */
               if (!hKeyTest) {
                  if (correct)
                     return db_create_record(hDB, hKey, keyname, rec_str_orig);

                  return DB_STRUCT_MISMATCH;
               }

               status = db_get_key(hDB, hKeyTest, &key);
               assert(status == DB_SUCCESS);

               bad_string_length = 0;

               if (key.type == TID_STRING) {
                  //printf("key name [%s], tid %d/%d, num_values %d/%d, string length %d/%d\n", key_name, key.type, tid, key.num_values, n_data, string_length, key.item_size);
                  if (string_length > 0 && string_length != key.item_size) {
                     bad_string_length = 1;
                  }
               }

               /* check rec_str vs. ODB key */
               if (!equal_ustring(key.name, key_name) || key.type != tid || key.num_values != n_data || bad_string_length) {
                  //printf("miscompare key name [%s], tid %d/%d, num_values %d/%d, string length %d/%d\n", key_name, key.type, tid, key.num_values, n_data, key.item_size, string_length);
                  if (correct)
                     return db_create_record(hDB, hKey, keyname, rec_str_orig);

                  return DB_STRUCT_MISMATCH;
               }

               /* get next key in ODB */
               db_get_next_link(hDB, hKeyTest, &hKeyTest);
            }
         }
      }
   } while (TRUE);

   return DB_SUCCESS;
}

/********************************************************************/
/**
Open a record. Create a local copy and maintain an automatic update.

This function opens a hot-link between an ODB sub-tree and a local
structure. The sub-tree is copied to the structure automatically every time it is
modified by someone else. Additionally, a callback function can be declared
which is called after the structure has been updated. The callback function
receives the database handle and the key handle as parameters.

Problems might occur if the ODB sub-tree contains values which don't match the
C structure. Although the structure size is checked against the sub-tree size, no
checking can be done if the type and order of the values in the structure are the
same than those in the ODB sub-tree. Therefore it is recommended to use the
function db_create_record() before db_open_record() is used which
ensures that both are equivalent.

The access mode might either be MODE_READ or MODE_WRITE. In read mode,
the ODB sub-tree is automatically copied to the local structure when modified by
other clients. In write mode, the local structure is copied to the ODB sub-tree if it
has been modified locally. This update has to be manually scheduled by calling
db_send_changed_records() periodically in the main loop. The system
keeps a copy of the local structure to determine if its contents has been changed.

If MODE_ALLOC is or'ed with the access mode, the memory for the structure is
allocated internally. The structure pointer must contain a pointer to a pointer to
the structure. The internal memory is released when db_close_record() is
called.
- To open a record in write mode.
\code
struct {
  INT level1;
  INT level2;
} trigger_settings;
char *trigger_settings_str =
"[Settings]\n\
level1 = INT : 0\n\
level2 = INT : 0";
main()
{
  HNDLE hDB, hkey, i=0;
  ...
  cm_get_experiment_database(&hDB, NULL);
  db_create_record(hDB, 0, "/Equipment/Trigger", trigger_settings_str);
  db_find_key(hDB, 0,"/Equipment/Trigger/Settings", &hkey);
  db_open_record(hDB, hkey, &trigger_settings, sizeof(trigger_settings)
                  , MODE_WRITE, NULL);
  do
  {
    trigger_settings.level1 = i++;
    db_send_changed_records()
    status = cm_yield(1000);
  } while (status != RPC_SHUTDOWN && status != SS_ABORT);
  ...
}
\endcode
@param hDB          ODB handle obtained via cm_get_experiment_database().
@param hKey         Handle for key where search starts, zero for root.
@param ptr          If access_mode includes MODE_ALLOC:
                    Address of pointer which points to the record data after
                    the call if access_mode includes not MODE_ALLOC:
                    Address of record if ptr==NULL, only the dispatcher is called.
@param rec_size     Record size in bytes
@param access_mode Mode for opening record, either MODE_READ or
                    MODE_WRITE. May be or'ed with MODE_ALLOC to
                    let db_open_record allocate the memory for the record.
@param (*dispatcher)   Function which gets called when record is updated.The
                    argument list composed of: HNDLE hDB, HNDLE hKey, void *info
@param info Additional info passed to the dispatcher.
@return DB_SUCCESS, DB_INVALID_HANDLE, DB_NO_MEMORY, DB_NO_ACCESS, DB_STRUCT_SIZE_MISMATCH
*/
INT db_open_record(HNDLE hDB, HNDLE hKey, void *ptr, INT rec_size,
                   WORD access_mode, void (*dispatcher) (INT, INT, void *), void *info)
{
   INT idx, status, size;
   KEY key;
   void *data;
   char str[256];

   /* allocate new space for the local record list */
   if (_record_list_entries == 0) {
      _record_list = (RECORD_LIST *) malloc(sizeof(RECORD_LIST));
      memset(_record_list, 0, sizeof(RECORD_LIST));
      if (_record_list == NULL) {
         cm_msg(MERROR, "db_open_record", "not enough memory");
         return DB_NO_MEMORY;
      }

      _record_list_entries = 1;
      idx = 0;
   } else {
      /* check for a deleted entry */
      for (idx = 0; idx < _record_list_entries; idx++)
         if (!_record_list[idx].handle)
            break;

      /* if not found, create new one */
      if (idx == _record_list_entries) {
         _record_list = (RECORD_LIST *) realloc(_record_list, sizeof(RECORD_LIST) * (_record_list_entries + 1));
         if (_record_list == NULL) {
            cm_msg(MERROR, "db_open_record", "not enough memory");
            return DB_NO_MEMORY;
         }

         memset(&_record_list[_record_list_entries], 0, sizeof(RECORD_LIST));

         _record_list_entries++;
      }
   }

   db_get_key(hDB, hKey, &key);
 
   /* check record size */
   status = db_get_record_size(hDB, hKey, 0, &size);
   if (status != DB_SUCCESS) {
      _record_list_entries--;
      cm_msg(MERROR, "db_open_record", "cannot get record size, db_get_record_size() status %d", status);
      return DB_NO_MEMORY;
   }

   if (size != rec_size && ptr != NULL) {
      _record_list_entries--;
      db_get_path(hDB, hKey, str, sizeof(str));
      cm_msg(MERROR, "db_open_record", "struct size mismatch for \"%s\" (expected size: %d, size in ODB: %d)", str, rec_size, size);
      return DB_STRUCT_SIZE_MISMATCH;
   }

   /* check for read access */
   if (((key.access_mode & MODE_EXCLUSIVE) && (access_mode & MODE_WRITE))
       || (!(key.access_mode & MODE_WRITE) && (access_mode & MODE_WRITE))
       || (!(key.access_mode & MODE_READ) && (access_mode & MODE_READ))) {
      _record_list_entries--;
      return DB_NO_ACCESS;
   }

   if (access_mode & MODE_ALLOC) {
      data = malloc(size);

      if (data == NULL) {
         _record_list_entries--;
         cm_msg(MERROR, "db_open_record", "not enough memory, malloc(%d) returned NULL", size);
         return DB_NO_MEMORY;
      }

      memset(data, 0, size);

      *((void **) ptr) = data;
   } else {
      data = ptr;
   }

   /* copy record to local memory */
   if (access_mode & MODE_READ && data != NULL) {
      status = db_get_record(hDB, hKey, data, &size, 0);
      if (status != DB_SUCCESS) {
         _record_list_entries--;
         cm_msg(MERROR, "db_open_record", "cannot get record, db_get_record() status %d", status);
         return DB_NO_MEMORY;
      }
   }

   /* copy local record to ODB */
   if (access_mode & MODE_WRITE) {
      /* only write to ODB if not in MODE_ALLOC */
      if ((access_mode & MODE_ALLOC) == 0) {
         status = db_set_record(hDB, hKey, data, size, 0);
         if (status != DB_SUCCESS) {
            _record_list_entries--;
            cm_msg(MERROR, "db_open_record", "cannot set record, db_set_record() status %d", status);
            return DB_NO_MEMORY;
         }
      }

      /* init a local copy of the record */
      _record_list[idx].copy = malloc(size);
      if (_record_list[idx].copy == NULL) {
         cm_msg(MERROR, "db_open_record", "not enough memory");
         return DB_NO_MEMORY;
      }

      memcpy(_record_list[idx].copy, data, size);
   }

   /* initialize record list */
   _record_list[idx].handle = hKey;
   _record_list[idx].hDB = hDB;
   _record_list[idx].access_mode = access_mode;
   _record_list[idx].data = data;
   _record_list[idx].buf_size = size;
   _record_list[idx].dispatcher = dispatcher;
   _record_list[idx].info = info;

   /* add record entry in database structure */
   return db_add_open_record(hDB, hKey, (WORD) (access_mode & ~MODE_ALLOC));
}

/********************************************************************/
/**
Open a record. Create a local copy and maintain an automatic update.

This function is same as db_open_record(), except that it calls
db_check_record(), db_get_record1() and db_create_record()
to ensure that the ODB structure matches

Parameters are the same as for db_open_record():

@param hDB          ODB handle obtained via cm_get_experiment_database().
@param hKey         Handle for key where search starts, zero for root.
@param ptr          If access_mode includes MODE_ALLOC:
                    Address of pointer which points to the record data after
                    the call if access_mode includes not MODE_ALLOC:
                    Address of record if ptr==NULL, only the dispatcher is called.
@param rec_size     Record size in bytes
@param access_mode Mode for opening record, either MODE_READ or
                    MODE_WRITE. May be or'ed with MODE_ALLOC to
                    let db_open_record allocate the memory for the record.
@param (*dispatcher)   Function which gets called when record is updated.The
                    argument list composed of: HNDLE hDB, HNDLE hKey, void *info
@param info Additional info passed to the dispatcher.
@param rec_str  ASCII representation of ODB record in the format
@return DB_SUCCESS, DB_INVALID_HANDLE, DB_NO_MEMORY, DB_NO_ACCESS, DB_STRUCT_SIZE_MISMATCH
*/
INT db_open_record1(HNDLE hDB, HNDLE hKey, void *ptr, INT rec_size,
                    WORD access_mode, void (*dispatcher) (INT, INT, void *), void *info,
                     const char *rec_str)
{
   if (rec_str) {
      int status;
      if (rec_size) {
         char* pbuf;
         int size = rec_size;
         pbuf = (char*)malloc(size);
         assert(pbuf != NULL);
         status = db_get_record1(hDB, hKey, pbuf, &size, 0, rec_str);
         free(pbuf);
         if (status != DB_SUCCESS)
            return status;
      }

      status = db_check_record(hDB, hKey, "", rec_str, TRUE);
      if (status != DB_SUCCESS)
         return status;
   }

   return db_open_record(hDB, hKey, ptr, rec_size, access_mode, dispatcher, info);
}

/********************************************************************/
/**
Close a record previously opend with db_open_record.
@param hDB          ODB handle obtained via cm_get_experiment_database().
@param hKey Handle for key where search starts, zero for root.
@return DB_SUCCESS, DB_INVALID_HANDLE
*/
INT db_close_record(HNDLE hDB, HNDLE hKey)
{
#ifdef LOCAL_ROUTINES
   {
      INT i;

      for (i = 0; i < _record_list_entries; i++)
         if (_record_list[i].handle == hKey && _record_list[i].hDB == hDB)
            break;

      if (i == _record_list_entries)
         return DB_INVALID_HANDLE;

      /* remove record entry from database structure */
      db_remove_open_record(hDB, hKey, TRUE);

      /* free local memory */
      if (_record_list[i].access_mode & MODE_ALLOC) {
         free(_record_list[i].data);
         _record_list[i].data = NULL;
      }

      if (_record_list[i].access_mode & MODE_WRITE) {
         free(_record_list[i].copy);
         _record_list[i].copy = NULL;
      }

      memset(&_record_list[i], 0, sizeof(RECORD_LIST));
   }
#endif                          /* LOCAL_ROUTINES */

   return DB_SUCCESS;
}

/********************************************************************/
/**
Release local memory for open records.
This routines is called by db_close_all_databases() and
cm_disconnect_experiment()
@return DB_SUCCESS, DB_INVALID_HANDLE
*/
INT db_close_all_records()
{
   INT i;

   for (i = 0; i < _record_list_entries; i++) {
      if (_record_list[i].handle) {
         if (_record_list[i].access_mode & MODE_WRITE) {
            free(_record_list[i].copy);
            _record_list[i].copy = NULL;
         }

         if (_record_list[i].access_mode & MODE_ALLOC) {
            free(_record_list[i].data);
            _record_list[i].data = NULL;
         }

         memset(&_record_list[i], 0, sizeof(RECORD_LIST));
      }
   }

   if (_record_list_entries > 0) {
      _record_list_entries = 0;
      free(_record_list);
      _record_list = NULL;
   }

   return DB_SUCCESS;
}

/********************************************************************/
/**
db_open_record() and db_watch() event handler

@param hDB          ODB handle obtained via cm_get_experiment_database().
@param hKey         Handle for key which changed.
@param index        Index for array keys.
@return DB_SUCCESS, DB_INVALID_HANDLE
*/
INT db_update_record_local(INT hDB, INT hKeyRoot, INT hKey, int index)
{
   INT i, size, status;

   status = DB_INVALID_HANDLE;

   /* check all record entries for matching key */
   for (i = 0; i < _record_list_entries; i++)
      if (_record_list[i].handle == hKeyRoot) {
         status = DB_SUCCESS;

         /* get updated data if record not opened in write mode */
         if ((_record_list[i].access_mode & MODE_WRITE) == 0) {
            size = _record_list[i].buf_size;
            if (_record_list[i].data != NULL) {
               status = db_get_record(hDB, hKeyRoot, _record_list[i].data, &size, 0); // db_open_record() update
               //printf("db_open_record update status %d, size %d %d\n", status, _record_list[i].buf_size, size);
            }
            
            /* call dispatcher if requested */
            if (_record_list[i].dispatcher)
               _record_list[i].dispatcher(hDB, hKeyRoot, _record_list[i].info);
         }
      }

   /* check all watch entries for matching key */
   for (i = 0; i < _watch_list_entries; i++)
      if (_watch_list[i].handle == hKeyRoot) {
         status = DB_SUCCESS;
         
         /* call dispatcher if requested */
         if (_watch_list[i].dispatcher)
            _watch_list[i].dispatcher(hDB, hKey, index, _watch_list[i].info);
      }

   return status;
}

/********************************************************************/
/**
Relay db_open_record() and db_watch() notification to the remote client.
@param hDB          ODB handle obtained via cm_get_experiment_database().
@param hKey         Handle for key which changed.
@param index        Index for array keys.
@param s            client socket.
@return DB_SUCCESS, DB_INVALID_HANDLE
*/
INT db_update_record_mserver(INT hDB, INT hKeyRoot, INT hKey, int index, int client_socket)
{
   char buffer[32];

   int convert_flags = rpc_get_server_option(RPC_CONVERT_FLAGS);
   
   NET_COMMAND* nc = (NET_COMMAND *) buffer;
   
   nc->header.routine_id = MSG_ODB;
   nc->header.param_size = 4 * sizeof(INT);
   *((INT *) nc->param) = hDB;
   *((INT *) nc->param + 1) = hKeyRoot;
   *((INT *) nc->param + 2) = hKey;
   *((INT *) nc->param + 3) = index;
   
   if (convert_flags) {
      rpc_convert_single(&nc->header.routine_id, TID_UINT32, RPC_OUTGOING, convert_flags);
      rpc_convert_single(&nc->header.param_size, TID_UINT32, RPC_OUTGOING, convert_flags);
      rpc_convert_single(&nc->param[0], TID_UINT32, RPC_OUTGOING, convert_flags);
      rpc_convert_single(&nc->param[4], TID_UINT32, RPC_OUTGOING, convert_flags);
      rpc_convert_single(&nc->param[8], TID_UINT32, RPC_OUTGOING, convert_flags);
      rpc_convert_single(&nc->param[12], TID_UINT32, RPC_OUTGOING, convert_flags);
   }
   
   /* send the update notification to the client */
   send_tcp(client_socket, buffer, sizeof(NET_COMMAND_HEADER) + 4 * sizeof(INT), 0);
   
   return DB_SUCCESS;
}

/********************************************************************/
/**
Send all records to the ODB which were changed locally since the last
call to this function.

This function is valid if used in conjunction with db_open_record()
under the condition the record is open as MODE_WRITE access code.

- Full example dbchange.c which can be compiled as follow
\code
gcc -DOS_LINUX -I/midas/include -o dbchange dbchange.c
/midas/linux/lib/libmidas.a -lutil}

\begin{verbatim}
//------- dbchange.c
#include "midas.h"
#include "msystem.h"
\endcode

\code
//-------- BOF dbchange.c
typedef struct {
    INT    my_number;
    float   my_rate;
} MY_STATISTICS;

MY_STATISTICS myrec;

#define MY_STATISTICS(_name) char *_name[] = {\
"My Number = INT : 0",\
"My Rate = FLOAT : 0",\
"",\
NULL }

HNDLE hDB, hKey;

// Main
int main(unsigned int argc,char **argv)
{
  char      host_name[HOST_NAME_LENGTH];
  char      expt_name[HOST_NAME_LENGTH];
  INT       lastnumber, status, msg;
  BOOL      debug=FALSE;
  char      i, ch;
  DWORD     update_time, mainlast_time;
  MY_STATISTICS (my_stat);

  // set default
  host_name[0] = 0;
  expt_name[0] = 0;

  // get default
  cm_get_environment(host_name, sizeof(host_name), expt_name, sizeof(expt_name));

  // get parameters
  for (i=1 ; i<argc ; i++)
  {
    if (argv[i][0] == '-' && argv[i][1] == 'd')
      debug = TRUE;
    else if (argv[i][0] == '-')
    {
      if (i+1 >= argc || argv[i+1][0] == '-')
        goto usage;
      if (strncmp(argv[i],"-e",2) == 0)
        strcpy(expt_name, argv[++i]);
      else if (strncmp(argv[i],"-h",2)==0)
        strcpy(host_name, argv[++i]);
    }
    else
    {
   usage:
      printf("usage: dbchange [-h <Hostname>] [-e <Experiment>]\n");
      return 0;
    }
  }

  // connect to experiment
  status = cm_connect_experiment(host_name, expt_name, "dbchange", 0);
  if (status != CM_SUCCESS)
    return 1;

  // Connect to DB
  cm_get_experiment_database(&hDB, &hKey);

  // Create a default structure in ODB
  db_create_record(hDB, 0, "My statistics", strcomb(my_stat));

  // Retrieve key for that strucutre in ODB
  if (db_find_key(hDB, 0, "My statistics", &hKey) != DB_SUCCESS)
  {
    cm_msg(MERROR, "mychange", "cannot find My statistics");
    goto error;
  }

  // Hot link this structure in Write mode
  status = db_open_record(hDB, hKey, &myrec, sizeof(MY_STATISTICS), MODE_WRITE, NULL, NULL);
  if (status != DB_SUCCESS)
  {
    cm_msg(MERROR, "mychange", "cannot open My statistics record");
    goto error;
  }

  // initialize ss_getchar()
  ss_getchar(0);

  // Main loop
  do
  {
    // Update local structure
    if ((ss_millitime() - update_time) > 100)
    {
      myrec.my_number += 1;
      if (myrec.my_number - lastnumber) {
        myrec.my_rate = 1000.f * (float) (myrec.my_number - lastnumber)
          / (float) (ss_millitime() - update_time);
      }
      update_time = ss_millitime();
      lastnumber = myrec.my_number;
    }

    // Publish local structure to ODB (db_send_changed_record)
    if ((ss_millitime() - mainlast_time) > 5000)
    {
      db_send_changed_records();                   // <------- Call
      mainlast_time = ss_millitime();
    }

    // Check for keyboard interaction
    ch = 0;
    while (ss_kbhit())
    {
      ch = ss_getchar(0);
      if (ch == -1)
        ch = getchar();
      if ((char) ch == '!')
        break;
    }
    msg = cm_yield(20);
  } while (msg != RPC_SHUTDOWN && msg != SS_ABORT && ch != '!');

 error:
  cm_disconnect_experiment();
  return 1;
}
//-------- EOF dbchange.c
\endcode
@return DB_SUCCESS
*/
INT db_send_changed_records()
{
   INT i;

   for (i = 0; i < _record_list_entries; i++)
      if (_record_list[i].access_mode & MODE_WRITE) {
         if (memcmp(_record_list[i].copy, _record_list[i].data, _record_list[i].buf_size) != 0) {
            if (rpc_is_remote()) {
               int align = ss_get_struct_align();
               rpc_call(RPC_DB_SET_RECORD|RPC_NO_REPLY, _record_list[i].hDB, _record_list[i].handle, _record_list[i].data, _record_list[i].buf_size, align);
            } else {
               db_set_record(_record_list[i].hDB, _record_list[i].handle, _record_list[i].data, _record_list[i].buf_size, 0);
            }
            memcpy(_record_list[i].copy, _record_list[i].data, _record_list[i].buf_size);
         }
      }

   return DB_SUCCESS;
}

/*------------------------------------------------------------------*/

/********************************************************************/
/**
 Watch an ODB subtree. The callback function gets called whenever a
 key in the watched subtree changes. The callback function
 receives the database handle and the key handle as parameters.
 
 @param hDB          ODB handle obtained via cm_get_experiment_database().
 @param hKey         Handle for key at top of subtree to watch, zero for root.
 @param (*dispatcher)   Function which gets called when record is updated.The
 argument list composed of: HNDLE hDB, HNDLE hKey
 @return DB_SUCCESS, DB_INVALID_HANDLE, DB_NO_MEMORY, DB_NO_ACCESS, DB_STRUCT_SIZE_MISMATCH
 */
INT db_watch(HNDLE hDB, HNDLE hKey, void (*dispatcher) (INT, INT, INT, void*), void* info)
{
   INT idx, status;
   KEY key;
   char str[256];
   
   /* check for valid key */
   assert(hKey);
   
   /* allocate new space for the local record list */
   if (_watch_list_entries == 0) {
      _watch_list = (WATCH_LIST *) malloc(sizeof(WATCH_LIST));
      memset(_watch_list, 0, sizeof(WATCH_LIST));
      if (_watch_list == NULL) {
         cm_msg(MERROR, "db_watch", "not enough memory");
         return DB_NO_MEMORY;
      }
      
      _watch_list_entries = 1;
      idx = 0;
   } else {
      /* check for a deleted entry */
      for (idx = 0; idx < _watch_list_entries; idx++)
         if (!_watch_list[idx].handle)
            break;
      
      /* if not found, create new one */
      if (idx == _watch_list_entries) {
         _watch_list = (WATCH_LIST *) realloc(_watch_list, sizeof(WATCH_LIST) * (_watch_list_entries + 1));
         if (_watch_list == NULL) {
            cm_msg(MERROR, "db_watch", "not enough memory");
            return DB_NO_MEMORY;
         }
         
         memset(&_watch_list[_watch_list_entries], 0, sizeof(WATCH_LIST));
         
         _watch_list_entries++;
      }
   }
   
   /* check key */
   status = db_get_key(hDB, hKey, &key);
   if (status != DB_SUCCESS) {
      _watch_list_entries--;
      db_get_path(hDB, hKey, str, sizeof(str));
      cm_msg(MERROR, "db_watch", "cannot get key %s", str);
      return DB_NO_MEMORY;
   }
   
   /* check for read access */
   if (!(key.access_mode & MODE_READ)) {
      _watch_list_entries--;
      db_get_path(hDB, hKey, str, sizeof(str));
      cm_msg(MERROR, "db_watch", "cannot get key %s", str);
      return DB_NO_ACCESS;
   }
   
   /* initialize record list */
   _watch_list[idx].handle = hKey;
   _watch_list[idx].hDB = hDB;
   _watch_list[idx].dispatcher = dispatcher;
   _watch_list[idx].info = info;
   
   /* add record entry in database structure */
   return db_add_open_record(hDB, hKey, MODE_WATCH);
}


/********************************************************************/
/**
 Remove watch callback from a key previously watched with db_watch.
 @param hDB          ODB handle obtained via cm_get_experiment_database().
 @param hKey         Handle for key, zero for root.
 @return DB_SUCCESS, DB_INVALID_HANDLE
 */
INT db_unwatch(HNDLE hDB, HNDLE hKey)
{
#ifdef LOCAL_ROUTINES
   {
   INT i;
   
   for (i = 0; i < _watch_list_entries; i++)
      if (_watch_list[i].handle == hKey && _watch_list[i].hDB == hDB)
         break;
   
   if (i == _watch_list_entries)
      return DB_INVALID_HANDLE;
   
   /* remove record entry from database structure */
   db_remove_open_record(hDB, hKey, TRUE);
   
   memset(&_watch_list[i], 0, sizeof(WATCH_LIST));
   }
#endif                          /* LOCAL_ROUTINES */
   
   return DB_SUCCESS;
}

/********************************************************************/
/**
 Closes all watched variables.
 This routines is called by db_close_all_databases() and
 cm_disconnect_experiment()
 @return DB_SUCCESS, DB_INVALID_HANDLE
 */
INT db_unwatch_all()
{
   for (int i = _watch_list_entries-1; i >= 0 ; i--) {
      if ((_watch_list[i].hDB == 0) && (_watch_list[i].handle == 0)) {
         // empty or deleted watch list entry
         continue;
      }
      db_unwatch(_watch_list[i].hDB, _watch_list[i].handle);
   }
   
   return DB_SUCCESS;
}

/*------------------------------------------------------------------*/

/* C++ wrapper for db_get_value */

INT EXPRT db_get_value_string(HNDLE hdb, HNDLE hKeyRoot, const char *key_name, int index, std::string* s, BOOL create, int create_string_length)
{
   int status;
   int hkey;

   //printf("db_get_value_string: key_name [%s], index %d, string [%s], create %d, create_string_length %d\n", key_name, index, s->c_str(), create, create_string_length);

   if (index > 0 && create) {
      cm_msg(MERROR, "db_get_value_string", "cannot resize odb string arrays, please use db_resize_string() instead");
      return DB_OUT_OF_RANGE;
   }

   status = db_find_key(hdb, hKeyRoot, key_name, &hkey);
   if (status == DB_SUCCESS) {
      KEY key;
      status = db_get_key(hdb, hkey, &key);
      if (status != DB_SUCCESS)
         return status;
      if (index < 0 || index >= key.num_values)
         return DB_OUT_OF_RANGE;
      int size = key.item_size;
      if (size == 0) {
         if (s)
            *s = "";
         //printf("db_get_value_string: return empty string, item_size %d\n", key.item_size);
         return DB_SUCCESS;
      }
      char* buf = (char*)malloc(size);
      assert(buf != NULL);
      status = db_get_data_index(hdb, hkey, buf, &size, index, TID_STRING);
      if (status != DB_SUCCESS) {
         free(buf);
         return status;
      }
      if (s)
         *s = buf;
      free(buf);
      //printf("db_get_value_string: return [%s], len %d, item_size %d, size %d\n", s->c_str(), s->length(), key.item_size, size);
      return DB_SUCCESS;
   } else if (!create) {
      // does not exist and not asked to create it
      return status;
   } else {
      //printf("db_get_value_string: creating [%s]\n", key_name);
      status = db_create_key(hdb, hKeyRoot, key_name, TID_STRING);
      if (status != DB_SUCCESS)
         return status;
      status = db_find_key(hdb, hKeyRoot, key_name, &hkey);
      if (status != DB_SUCCESS)
         return status;
      assert(s != NULL);
      if (create_string_length == 0) {
         int size = s->length() + 1; // 1 byte for final \0
         status = db_set_data_index(hdb, hkey, s->c_str(), size, index, TID_STRING);
      } else {
         char* buf = (char*)malloc(create_string_length);
         assert(buf);
         strlcpy(buf, s->c_str(), create_string_length);
         status = db_set_data_index(hdb, hkey, buf, create_string_length, index, TID_STRING);
         free(buf);
      }
      if (status != DB_SUCCESS)
         return status;
      //printf("db_get_value_string: created with value [%s]\n", s->c_str());
      return DB_SUCCESS;
   }
   // NOT REACHED
}

/* C++ wrapper for db_set_value */

INT EXPRT db_set_value_string(HNDLE hDB, HNDLE hKeyRoot, const char *key_name, const std::string* s)
{
   assert(s != NULL);
   int size = s->length() + 1; // 1 byte for final \0
   //printf("db_set_value_string: key_name [%s], string [%s], size %d\n", key_name, s->c_str(), size);
   return db_set_value(hDB, hKeyRoot, key_name, s->c_str(), size, 1, TID_STRING);
}

/********************************************************************/
/**
Change size of string arrays.

This function can change the number of elements and the string element length of an array of strings.
@param hDB  ODB handle obtained via cm_get_experiment_database().
@param hKey Handle for key where search starts, zero for root.
@param key_name Odb key name, if NULL, will resize ODB entry pointed to by hKey
@param num_values New number of array elements, if 0, remains unchanged
@param max_string_length New max string length for array elements, if 0, remains unchanged
@return DB_SUCCESS, or error from db_find_key, db_create_key, db_get_data(), db_set_data()
*/
INT EXPRT db_resize_string(HNDLE hdb, HNDLE hKeyRoot, const char *key_name, int num_values, int max_string_length)
{
   int status;
   int hkey;

   //printf("db_resize_string: key_name [%s], num_values %d, max_string_length %d\n", key_name, num_values, max_string_length);

   int old_num_values = 0;
   int old_item_size = 0;
   int old_size = 0;
   char* old_data = NULL;

   if (key_name) {
      status = db_find_key(hdb, hKeyRoot, key_name, &hkey);
   } else {
      hkey = hKeyRoot;
      status = DB_SUCCESS;
   }
   if (status == DB_SUCCESS) {
      KEY key;
      status = db_get_key(hdb, hkey, &key);
      if (status != DB_SUCCESS)
         return status;
      old_num_values = key.num_values;
      old_item_size = key.item_size;
      old_size = old_num_values * old_item_size;
      old_data = (char*)malloc(old_size);
      assert(old_data != NULL);
      int size = old_size;
      status = db_get_data(hdb, hkey, old_data, &size, TID_STRING);
      if (status != DB_SUCCESS) {
         free(old_data);
         return status;
      }
      assert(size == old_size);
   } else {
      status = db_create_key(hdb, hKeyRoot, key_name, TID_STRING);
      if (status != DB_SUCCESS)
         return status;
      status = db_find_key(hdb, hKeyRoot, key_name, &hkey);
      if (status != DB_SUCCESS)
         return status;
   }

   //printf("old_num_values %d, old_item_size %d, old_size %d\n", old_num_values, old_item_size, old_size);

   int item_size = max_string_length;

   if (item_size < 1)
      item_size = old_item_size;

   if (num_values < 1)
      num_values = old_num_values;

   int new_size = num_values * item_size;
   char* new_data = (char*)malloc(new_size);
   assert(new_data);

   int num = old_num_values;
   if (num > num_values)
      num = num_values;

   //printf("new num_values %d, item_size %d, new_size %d, to copy %d values\n", num_values, item_size, new_size, num);

   memset(new_data, 0, new_size);

   for (int i=0; i<num; i++) {
      const char* old_ptr = old_data + i*old_item_size;
      char* new_ptr = new_data + i*item_size;
      strlcpy(new_ptr, old_ptr, item_size);
   }

   status = db_set_data(hdb, hkey, new_data, new_size, num_values, TID_STRING);

   if (old_data)
      free(old_data);
   if (new_data)
      free(new_data);
   
   return status;
}

/** @} *//* end of odbfunctionc */

/* emacs
 * Local Variables:
 * tab-width: 8
 * c-basic-offset: 3
 * indent-tabs-mode: nil
 * End:
 */<|MERGE_RESOLUTION|>--- conflicted
+++ resolved
@@ -80,11 +80,8 @@
 static const KEY* db_resolve_link_locked(const DATABASE_HEADER*, const KEY*,int *pstatus, db_err_msg**);
 static int db_notify_clients_locked(const DATABASE_HEADER* pheader, HNDLE hDB, HNDLE hKeyMod, int index, BOOL bWalk, db_err_msg** msg);
 static int db_create_key_wlocked(DATABASE_HEADER* pheader, KEY* parentKey, const char *key_name, DWORD type, KEY** pnewkey, db_err_msg** msg);
-<<<<<<< HEAD
-=======
 static int db_set_value_wlocked(DATABASE_HEADER* pheader, HNDLE hDB, KEY* pkey_root, const char *key_name, const void *data, INT data_size, INT num_values, DWORD type, db_err_msg** msg);
 static INT db_get_data_locked(DATABASE_HEADER* pheader, const KEY* pkey, int idx, void *data, INT * buf_size, DWORD type, db_err_msg** msg);
->>>>>>> a6fbfbe6
 #endif // LOCAL_ROUTINES
 
 /*------------------------------------------------------------------*/
@@ -898,12 +895,6 @@
 }
 
 #ifdef LOCAL_ROUTINES
-<<<<<<< HEAD
-
-static BOOL utfCheckEnvVar = 0;
-static BOOL checkUtfValidString = 0;
-=======
->>>>>>> a6fbfbe6
 
 /*------------------------------------------------------------------*/
 static int db_validate_name(const char* name, int maybe_path, const char* caller_name, db_err_msg** msg)
@@ -930,23 +921,7 @@
       return DB_INVALID_NAME;
    }
    
-<<<<<<< HEAD
-   // Disabled check for UTF-8 compatible names. 
-   // Check can be disabled by having an environment variable called "MIDAS_INVALID_STRING_IS_OK"
-   // Check the environment variable only first time
-   if(!utfCheckEnvVar){
-      if (getenv("MIDAS_INVALID_STRING_IS_OK")){
-         checkUtfValidString = 0;
-      }else{
-         checkUtfValidString = 1;
-      }
-      utfCheckEnvVar = 1;
-   }
-   
-   if (checkUtfValidString && !is_utf8(name)) {
-=======
    if (!is_utf8(name)) {
->>>>>>> a6fbfbe6
       db_msg(msg, MERROR, "db_validate_name", "Invalid name \"%s\" passed to %s: invalid unicode UTF-8 encoding", name, caller_name);
       return DB_INVALID_NAME;
    }
@@ -3265,15 +3240,9 @@
       db_allow_write_locked(&_database[hDB-1], "db_create_key");
 
       KEY* newpkey = NULL;
-<<<<<<< HEAD
 
       status = db_create_key_wlocked(pheader, pkey, key_name, type, &newpkey, &msg);
 
-=======
-
-      status = db_create_key_wlocked(pheader, pkey, key_name, type, &newpkey, &msg);
-
->>>>>>> a6fbfbe6
       db_unlock_database(hDB);
 
       if (msg)
@@ -3496,7 +3465,6 @@
                *pnewkey = (KEY*)pitem;
 
             return DB_KEY_EXIST;
-<<<<<<< HEAD
          }
          
          if (pitem->type != TID_KEY) {
@@ -3504,15 +3472,6 @@
             return DB_TYPE_MISMATCH;
          }
          
-=======
-         }
-         
-         if (pitem->type != TID_KEY) {
-            db_msg(msg, MERROR, "db_create_key", "path element \"%s\" in \"%s\" is not a subdirectory at \"%s\" while creating \'%s\' in \'%s\'", name, key_name, db_get_path_locked(pheader, pitem).c_str(), key_name, db_get_path_locked(pheader, parentKey).c_str());
-            return DB_TYPE_MISMATCH;
-         }
-         
->>>>>>> a6fbfbe6
          pdir = pitem;
       }
    } while (*pkey_name == '/');
@@ -5213,23 +5172,6 @@
 }
 
 #ifdef LOCAL_ROUTINES
-<<<<<<< HEAD
-#if 0
-static int db_set_value_wlocked(DATABASE_HEADER* pheader, const KEY* pkeyRoot, const char *key_name, const void *data, INT data_size, INT num_values, DWORD type, db_err_msg** msg)
-{
-   INT status;
-   
-   if (num_values == 0)
-      return DB_INVALID_PARAM;
-   
-   KEY* pkey = (KEY*)db_find_pkey_locked(pheader, pkeyRoot, key_name, &status, msg);
-
-   if (!pkey) {
-      status = db_create_key(hDB, hKeyRoot, key_name, type);
-      if (status != DB_SUCCESS && status != DB_CREATED)
-         return status;
-      status = db_find_link(hDB, hKeyRoot, key_name, &hKey);
-=======
 static int db_set_value_wlocked(DATABASE_HEADER* pheader, HNDLE hDB, KEY* pkey_root, const char *key_name, const void *data, INT data_size, INT num_values, DWORD type, db_err_msg** msg)
 {
    INT status;
@@ -5243,18 +5185,11 @@
       status = db_create_key_wlocked(pheader, pkey_root, key_name, type, &pkey, msg);
       if (status != DB_SUCCESS && status != DB_CREATED)
          return status;
->>>>>>> a6fbfbe6
    }
    
    if (status != DB_SUCCESS)
       return status;
    
-<<<<<<< HEAD
-   /* get address from handle */
-   pkey = (KEY *) ((char *) pheader + hKey); // NB: hKey comes from db_find_key(), assumed to be valid
-   
-=======
->>>>>>> a6fbfbe6
    /* check for write access */
    if (!(pkey->access_mode & MODE_WRITE) || (pkey->access_mode & MODE_EXCLUSIVE)) {
       return DB_NO_ACCESS;
@@ -5280,8 +5215,6 @@
       db_msg(msg, MERROR, "db_set_value", "\"%s\" data_size %d does not match tid %d size %d times num_values %d", key_name, data_size, type, rpc_tid_size(type), num_values);
       return DB_TYPE_MISMATCH;
    }
-<<<<<<< HEAD
-=======
 
    if (type == TID_STRING || type == TID_LINK) {
       //printf("db_set_value: utf8 check for odb \"%s\" value \"%s\"\n", db_get_path_locked(pheader, pkey).c_str(), data);
@@ -5291,7 +5224,6 @@
          //return DB_TYPE_MISMATCH;
       }
    }
->>>>>>> a6fbfbe6
    
    /* resize data size if necessary */
    if (pkey->total_size != data_size) {
@@ -5321,18 +5253,10 @@
    /* update time */
    pkey->last_written = ss_time();
    
-<<<<<<< HEAD
-   db_notify_clients_locked(pheader, hDB, hKey, -1, TRUE, msg);
-   
-   return DB_SUCCESS;
-}
-#endif
-=======
    db_notify_clients_locked(pheader, hDB, db_pkey_to_hkey(pheader, pkey), -1, TRUE, msg);
    
    return DB_SUCCESS;
 }
->>>>>>> a6fbfbe6
 #endif /* LOCAL_ROUTINES */
 
 /********************************************************************/
