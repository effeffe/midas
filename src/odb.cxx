/********************************************************************\

  Name:         ODB.C
  Created by:   Stefan Ritt

  Contents:     MIDAS online database functions

  $Id$

\********************************************************************/

#undef NDEBUG // midas required assert() to be always enabled

/**dox***************************************************************/
/** @file odb.c
The Online Database file
*/

/** @defgroup odbfunctionc ODB Functions (db_xxx)
 */

/**dox***************************************************************/
/** @addtogroup odbfunctionc
*
 *  @{  */

/**dox***************************************************************/
#ifndef DOXYGEN_SHOULD_SKIP_THIS

#include "midas.h"
#include "msystem.h"
#include "mxml.h"
#include "git-revision.h"

#ifndef HAVE_STRLCPY
#include "strlcpy.h"
#endif
#include <assert.h>
#include <signal.h>
#include <math.h>

#define CHECK_OPEN_RECORD 1

/*------------------------------------------------------------------*/

/********************************************************************\
*                                                                    *
*                 db_xxx  -  Database Functions                      *
*                                                                    *
\********************************************************************/

/* Globals */

#ifdef LOCAL_ROUTINES
static DATABASE *_database;
static INT _database_entries = 0;
#endif

static RECORD_LIST *_record_list;
static INT _record_list_entries = 0;

static WATCH_LIST *_watch_list;
static INT _watch_list_entries = 0;

INT db_save_xml_key(HNDLE hDB, HNDLE hKey, INT level, MXML_WRITER * writer);

/*------------------------------------------------------------------*/

#ifdef LOCAL_ROUTINES
typedef struct db_err_msg_struct db_err_msg;
static void db_msg(db_err_msg** msg, INT message_type, const char *filename, INT line, const char *routine, const char *format, ...) MATTRPRINTF(6,7);
static void db_print_msg(const db_err_msg* msg);
static void db_flush_msg(db_err_msg** msg);
static INT db_find_key_locked(const DATABASE_HEADER *pheader, HNDLE hKey, const char *key_name, HNDLE * subhKey, db_err_msg** msg);
static const KEY* db_find_pkey_locked(const DATABASE_HEADER *pheader, const KEY* pkey, const char *key_name, int *pstatus, db_err_msg** msg);
static std::string db_get_path_locked(const DATABASE_HEADER* pheader, HNDLE hKey);
static std::string db_get_path_locked(const DATABASE_HEADER* pheader, const KEY *pkey);
static int db_scan_tree_locked(const DATABASE_HEADER* pheader, const KEY* pkey, int level, int(*callback) (const DATABASE_HEADER*, const KEY*, int, void*, db_err_msg**), void *info, db_err_msg** msg);
static int db_set_mode_wlocked(DATABASE_HEADER*,KEY*,WORD mode,int recurse,db_err_msg**);
static const KEY* db_resolve_link_locked(const DATABASE_HEADER*, const KEY*,int *pstatus, db_err_msg**);
static int db_notify_clients_locked(const DATABASE_HEADER* pheader, HNDLE hDB, HNDLE hKeyMod, int index, BOOL bWalk, db_err_msg** msg);
static int db_create_key_wlocked(DATABASE_HEADER* pheader, KEY* parentKey, const char *key_name, DWORD type, KEY** pnewkey, db_err_msg** msg);
#endif // LOCAL_ROUTINES

/*------------------------------------------------------------------*/

/********************************************************************\
*                                                                    *
*            db_msg_xxx error message handling                       *
*                                                                    *
\********************************************************************/

#ifdef LOCAL_ROUTINES

struct db_err_msg_struct
{
   db_err_msg *next = NULL;
   int message_type = 0;
   std::string filename;
   int line = 0;
   std::string routine;
   std::string text;
};

static db_err_msg* _last_error_message = NULL; // for debuging core dumps

void db_print_msg(const db_err_msg* msg)
{
   while (msg != NULL) {
      printf("db_err_msg: %p, next %p, type %d, file \'%s:%d\', function \'%s\': %s\n", msg, msg->next, msg->message_type, msg->filename.c_str(), msg->line, msg->routine.c_str(), msg->text.c_str());
      msg = msg->next;
   }
}

void db_msg(db_err_msg** msgp, INT message_type, const char *filename, INT line, const char *routine, const char *format, ...)
{
   if (!msgp)
      return;
   
   va_list argptr;
   char message[1000];

   /* print argument list into message */
   va_start(argptr, format);
   vsnprintf(message, sizeof(message)-1, format, argptr);
   va_end(argptr);
   message[sizeof(message)-1] = 0; // ensure string is NUL-terminated

   db_err_msg* msg = new db_err_msg;

   msg->next = NULL;
   msg->message_type = message_type;
   msg->filename = filename;
   msg->line = line;
   msg->routine = routine;
   msg->text = message;

   _last_error_message = msg;

   //printf("new message:\n");
   //db_print_msg(msg);

   if (*msgp == NULL) {
      *msgp = msg;
      return;
   }

   // append new message to the end of the list
   db_err_msg *m = (*msgp);
   while (m->next != NULL) {
      m = m->next;
   }
   assert(m->next == NULL);
   m->next = msg;

   //printf("Message list with added new message:\n");
   //db_print_msg(*msgp);
   return;
}

void db_flush_msg(db_err_msg** msgp)
{
   db_err_msg *msg = *msgp;
   *msgp = NULL;

   if (/* DISABLES CODE */ (0)) {
      printf("db_flush_msg: %p\n", msg);
      db_print_msg(msg);
   }

   while (msg != NULL) {
      cm_msg(msg->message_type, msg->filename.c_str(), msg->line, msg->routine.c_str(), "%s", msg->text.c_str());
      db_err_msg* next = msg->next;
      msg->message_type = 0;
      msg->next = NULL;
      delete msg;
      msg = next;
   }
}

#endif // LOCAL_ROUTINES

/*------------------------------------------------------------------*/

#ifdef LOCAL_ROUTINES

/********************************************************************\
*                                                                    *
*            Shared Memory Allocation                                *
*                                                                    *
\********************************************************************/

static bool db_validate_key_offset(const DATABASE_HEADER * pheader, int offset);

/*------------------------------------------------------------------*/
static void *malloc_key(DATABASE_HEADER * pheader, INT size, const char* caller)
{
   FREE_DESCRIP *pfree, *pfound, *pprev = NULL;

   if (size == 0)
      return NULL;

   /* quadword alignment for alpha CPU */
   size = ALIGN8(size);

   //printf("malloc_key(%d) from [%s]\n", size, caller);

   if (!db_validate_key_offset(pheader, pheader->first_free_key)) {
      return NULL;
   }

   /* search for free block */
   pfree = (FREE_DESCRIP *) ((char *) pheader + pheader->first_free_key);

   //printf("try free block %p size %d, next %d\n", pfree, pfree->size, pfree->next_free);

   while (pfree->size < size && pfree->next_free) {
      if (!db_validate_key_offset(pheader, pfree->next_free)) {
         return NULL;
      }
      pprev = pfree;
      pfree = (FREE_DESCRIP *) ((char *) pheader + pfree->next_free);
      //printf("pfree %p size %d next_free %d\n", pfree, pfree->size, pfree->next_free);
   }

   //printf("found free block %p size %d\n", pfree, pfree->size);

   /* return if not enough memory */
   if (pfree->size < size)
      return 0;

   pfound = pfree;

   /* if found block is first in list, correct pheader */
   if (pfree == (FREE_DESCRIP *) ((char *) pheader + pheader->first_free_key)) {
      if (size < pfree->size) {
         /* free block is only used partially */
         pheader->first_free_key += size;
         pfree = (FREE_DESCRIP *) ((char *) pheader + pheader->first_free_key);

         pfree->size = pfound->size - size;
         pfree->next_free = pfound->next_free;
      } else {
         /* free block is used totally */
         pheader->first_free_key = pfree->next_free;
      }
   } else {
      /* check if free block is used totally */
      if (pfound->size - size < (int) sizeof(FREE_DESCRIP)) {
         /* skip block totally */
         pprev->next_free = pfound->next_free;
      } else {
         /* decrease free block */
         pfree = (FREE_DESCRIP *) ((char *) pfound + size);

         pfree->size = pfound->size - size;
         pfree->next_free = pfound->next_free;

         pprev->next_free = (POINTER_T) pfree - (POINTER_T) pheader;
      }
   }

   assert((void*)pfound != (void*)pheader);

   memset(pfound, 0, size);

   return pfound;
}

/*------------------------------------------------------------------*/
static void free_key(DATABASE_HEADER * pheader, void *address, INT size)
{
   FREE_DESCRIP *pfree, *pprev, *pnext;

   if (size == 0)
      return;

   assert(address != pheader);

   /* quadword alignment for alpha CPU */
   size = ALIGN8(size);

   pfree = (FREE_DESCRIP *) address;
   pprev = NULL;

   /* clear current block */
   memset(address, 0, size);

   /* if key comes before first free block, adjust pheader */
   if ((POINTER_T) address - (POINTER_T) pheader < pheader->first_free_key) {
      pfree->size = size;
      pfree->next_free = pheader->first_free_key;
      pheader->first_free_key = (POINTER_T) address - (POINTER_T) pheader;
   } else {
      /* find last free block before current block */
      pprev = (FREE_DESCRIP *) ((char *) pheader + pheader->first_free_key);

      while (pprev->next_free < (POINTER_T) address - (POINTER_T) pheader) {
         if (pprev->next_free <= 0) {
            cm_msg(MERROR, "free_key", "database is corrupted: pprev=%p, pprev->next_free=%d", pprev, pprev->next_free);
            return;
         }
         pprev = (FREE_DESCRIP *) ((char *) pheader + pprev->next_free);
      }

      pfree->size = size;
      pfree->next_free = pprev->next_free;

      pprev->next_free = (POINTER_T) pfree - (POINTER_T) pheader;
   }

   /* try to melt adjacent free blocks after current block */
   pnext = (FREE_DESCRIP *) ((char *) pheader + pfree->next_free);
   if ((POINTER_T) pnext == (POINTER_T) pfree + pfree->size) {
      pfree->size += pnext->size;
      pfree->next_free = pnext->next_free;

      memset(pnext, 0, pnext->size);
   }

   /* try to melt adjacent free blocks before current block */
   if (pprev && pprev->next_free == (POINTER_T) pprev - (POINTER_T) pheader + pprev->size) {
      pprev->size += pfree->size;
      pprev->next_free = pfree->next_free;

      memset(pfree, 0, pfree->size);
   }
}

static int validate_free_data(DATABASE_HEADER * pheader, int free_data)
{
   if (free_data <= 0)
      return 0;

   if (free_data < (int)sizeof(DATABASE_HEADER)) {
      //printf("validate_free_data: failed: %d is inside the database header 0..%d\n", free_data, (int)sizeof(DATABASE_HEADER));
      return 0;
   }

   if (free_data < (int)sizeof(DATABASE_HEADER) + pheader->key_size) {
      //printf("validate_free_data: failed: %d is inside key space %d..%d\n", free_data, (int)sizeof(DATABASE_HEADER), (int)sizeof(DATABASE_HEADER) + pheader->key_size);
      return 0;
   }

   if (free_data > (int)sizeof(DATABASE_HEADER) + pheader->key_size + pheader->data_size) {
      //printf("validate_free_data: failed: %d is beyound end of odb %d+%d+%d = %d\n", free_data, (int)sizeof(DATABASE_HEADER), pheader->key_size, pheader->data_size, (int)sizeof(DATABASE_HEADER) + pheader->key_size + pheader->data_size);
      return 0;
   }

   return 1;
}

/*------------------------------------------------------------------*/
static void *malloc_data(DATABASE_HEADER * pheader, INT size)
{
   if (size == 0)
      return NULL;

   assert(size > 0);

   /* quadword alignment for alpha CPU */
   size = ALIGN8(size);

   /* smallest allocation size is 8 bytes to make sure we can always create a new FREE_DESCRIP in free_data() */
   assert(size >= (int)sizeof(FREE_DESCRIP));

   if (!validate_free_data(pheader, pheader->first_free_data)) {
      return NULL;
   }

   /* search for free block */
   FREE_DESCRIP *pfree = (FREE_DESCRIP *) ((char *) pheader + pheader->first_free_data);
   FREE_DESCRIP *pprev = NULL;
   FREE_DESCRIP *pfound = NULL;

   while (1) {
      //printf("malloc_data: pprev %p,  pfree %p, next %d, size %d, want %d\n", pprev, pfree, pfree->next_free, pfree->size, size);

      if (pfree->size >= size) {
         // we will use this block
         pfound = pfree;
         break;
      }

      if (!pfree->next_free) {
         // no more free blocks
         return NULL;
      }

      if (!validate_free_data(pheader, pfree->next_free)) {
         // next_free is invalid
         //printf("malloc_data: pprev %p,  pfree %p, next %d, size %d, next is invalid\n", pprev, pfree, pfree->next_free, pfree->size);
         return NULL;
      }
      pprev = pfree;
      pfree = (FREE_DESCRIP *) ((char *) pheader + pfree->next_free);
   }

   //printf("malloc_data: pprev %p, pfound %p, size %d, want %d\n", pprev, pfound, pfound->size, size);

   assert(pfound != NULL);
   assert(size <= pfound->size);

   /* if found block is first in list, correct pheader */
   if (!pprev) {
      if (size < pfree->size) {
         /* free block is only used partially */
         pheader->first_free_data += size;
         pfree = (FREE_DESCRIP *) ((char *) pheader + pheader->first_free_data);

         pfree->size = pfound->size - size;
         pfree->next_free = pfound->next_free;
      } else {
         /* free block is used totally */
         pheader->first_free_data = pfree->next_free;
      }
   } else {
      /* check if free block is used totally */
      if (pfound->size - size < (int) sizeof(FREE_DESCRIP)) {
         /* delete this free block from the free blocks chain */
         pprev->next_free = pfound->next_free;
      } else {
         /* decrease free block */
         pfree = (FREE_DESCRIP *) ((char *) pfound + size);

         pfree->size = pfound->size - size;
         pfree->next_free = pfound->next_free;

         pprev->next_free = (POINTER_T) pfree - (POINTER_T) pheader;
      }
   }

   assert((void*)pfound != (void*)pheader);

   /* zero memeory */
   memset(pfound, 0, size);

   return pfound;
}

/*------------------------------------------------------------------*/
static int free_data(DATABASE_HEADER * pheader, void *address, INT size, const char* caller)
{
   if (size == 0)
      return DB_SUCCESS;

   assert(address != pheader);

   /* quadword alignment for alpha CPU */
   size = ALIGN8(size);

   /* smallest allocation size is 8 bytes to make sure we can always create a new FREE_DESCRIP in free_data() */
   assert(size >= (int)sizeof(FREE_DESCRIP));

   FREE_DESCRIP *pprev = NULL;
   FREE_DESCRIP *pfree = (FREE_DESCRIP *) address;
   int pfree_offset = (POINTER_T) address - (POINTER_T) pheader;

   /* clear current block */
   memset(address, 0, size);

   if (pheader->first_free_data == 0) {
      /* if free list is empty, create the first free block, adjust pheader */
      pfree->size = size;
      pfree->next_free = 0;
      pheader->first_free_data = pfree_offset;
      /* nothing else to do */
      return DB_SUCCESS;
   } else if ((POINTER_T) address - (POINTER_T) pheader < pheader->first_free_data) {
      /* if data comes before first free block, create new free block, adjust pheader */
      pfree->size = size;
      pfree->next_free = pheader->first_free_data;
      pheader->first_free_data = pfree_offset;
      /* maybe merge next free block into the new free block */
      //printf("free_data: created new first free block, maybe merge with old first free block\n");
   } else {
      /* find last free block before current block */
      pprev = (FREE_DESCRIP *) ((char *) pheader + pheader->first_free_data);

      while (pprev->next_free < pfree_offset) {
         if (pprev->next_free == 0) {
            /* add new free block at the end of the chain of free blocks */
            //printf("free_data: adding new free block at the very end\n");
            break;
         }
         if (!validate_free_data(pheader, pprev->next_free)) {
            cm_msg(MERROR, "free_data", "database is corrupted: pprev=%p, pprev->next_free=%d in free_data(%p,%p,%d) from %s", pprev, pprev->next_free, pheader, address, size, caller);
            return DB_CORRUPTED;
         }

         pprev = (FREE_DESCRIP *) ((char *) pheader + pprev->next_free);
      }

      pfree->size = size;
      pfree->next_free = pprev->next_free;

      pprev->next_free = pfree_offset;
   }

   /* try to melt adjacent free blocks after current block */
   FREE_DESCRIP *pnext = (FREE_DESCRIP *) ((char *) pheader + pfree->next_free);
   if ((POINTER_T) pnext == (POINTER_T) pfree + pfree->size) {
      //printf("free_data: merging first and second free block\n");
      pfree->size += pnext->size;
      pfree->next_free = pnext->next_free;

      memset(pnext, 0, pnext->size);
   }

   /* try to melt adjacent free blocks before current block */
   if (pprev && pprev->next_free == (POINTER_T) pprev - (POINTER_T) pheader + pprev->size) {
      //printf("free_data: merging pprev and pfree\n");
      pprev->size += pfree->size;
      pprev->next_free = pfree->next_free;

      memset(pfree, 0, pfree->size);
   }

   return DB_SUCCESS;
}

/*------------------------------------------------------------------*/
static void *realloc_data(DATABASE_HEADER * pheader, void *address, INT old_size, INT new_size, const char* caller)
{
   void *tmp = NULL;

   if (old_size) {
      int status;
      tmp = malloc(old_size);
      if (tmp == NULL) {
         cm_msg(MERROR, "realloc_data", "cannot malloc(%d), called from %s", old_size, caller);
         return NULL;
      }

      memcpy(tmp, address, old_size);

      status = free_data(pheader, address, old_size, caller);
      if (status != DB_SUCCESS) {
         free(tmp);
         cm_msg(MERROR, "realloc_data", "cannot free_data(%p, %d), called from %s", address, old_size, caller);
         return NULL;
      }
   }

   void *pnew = malloc_data(pheader, new_size);

   if (!pnew) {
      if (tmp)
         free(tmp);
      cm_msg(MERROR, "realloc_data", "cannot malloc_data(%d), called from %s", new_size, caller);
      return NULL;
   }

   if (old_size) {
      memcpy(pnew, tmp, old_size < new_size ? old_size : new_size);
      free(tmp);
   }

   return pnew;
}

#endif // LOCAL_ROUTINES

/*------------------------------------------------------------------*/
char *strcomb(const char **list)
/* convert list of strings into single string to be used by db_paste() */
{
   INT i, j;
   static char *str = NULL;

   /* counter number of chars */
   for (i = 0, j = 0; list[i]; i++)
      j += strlen(list[i]) + 1;
   j += 1;

   if (str == NULL)
      str = (char *) malloc(j);
   else
      str = (char *) realloc(str, j);

   str[0] = 0;
   for (i = 0; list[i]; i++) {
      strcat(str, list[i]);
      strcat(str, "\n");
   }

   return str;
}

/*------------------------------------------------------------------*/

std::string strcomb1(const char **list)
/* convert list of strings into single string to be used by db_paste() */
{
   std::string s;

   for (int i = 0; list[i]; i++) {
      s += list[i];
      s += "\n";
   }

   return s;
}

/*------------------------------------------------------------------*/

struct print_key_info_buf
{
   int alloc_size;
   int used;
   char* buf;
};

static void add_to_buf(struct print_key_info_buf* buf, const char* s)
{
   int len = strlen(s);
   if (buf->used + len + 10 > buf->alloc_size) {
      int new_size = 1024 + 2*buf->alloc_size + len;
      //printf("realloc %d->%d, used %d, adding %d\n", buf->alloc_size, new_size, buf->used, len);
      buf->buf = (char*)realloc(buf->buf, new_size);
      assert(buf->buf != NULL);
      buf->alloc_size = new_size;
   }

   memcpy(buf->buf + buf->used, s, len);
   buf->used += len;
   buf->buf[buf->used] = 0; // zero-terminate the string
}

#ifdef LOCAL_ROUTINES

static INT print_key_info(HNDLE hDB, HNDLE hKey, KEY * pkey, INT level, void *info)
{
   struct print_key_info_buf* buf = (struct print_key_info_buf*)info;
   int i;

   char str[256];

   sprintf(str, "%08X  %08X  %04X    ",
           (int) (hKey - sizeof(DATABASE_HEADER)),
           (int) (pkey->data - sizeof(DATABASE_HEADER)), (int) pkey->total_size);

   assert(strlen(str)+10 < sizeof(str));

   for (i = 0; i < level; i++)
      strcat(str, "  ");

   assert(strlen(str)+10 < sizeof(str));

   strcat(str, pkey->name);
   strcat(str, "\n");

   assert(strlen(str)+10 < sizeof(str));

   //printf("str [%s]\n", str);

   add_to_buf(buf, str);

   return SUCCESS;
}

static bool db_validate_data_offset(const DATABASE_HEADER * pheader, int offset);

INT db_show_mem(HNDLE hDB, char **result, BOOL verbose)
{
   INT total_size_key, total_size_data;

   struct print_key_info_buf buf;
   buf.buf = NULL;
   buf.used = 0;
   buf.alloc_size = 0;

   db_lock_database(hDB);

   DATABASE_HEADER *pheader = _database[hDB - 1].database_header;

   char str[256];

   sprintf(str, "Database header size is 0x%04X, all following values are offset by this!\n", (int)sizeof(DATABASE_HEADER));
   add_to_buf(&buf, str);
   sprintf(str, "Key area  0x00000000 - 0x%08X, size %d bytes\n",  pheader->key_size - 1, pheader->key_size);
   add_to_buf(&buf, str);
   sprintf(str, "Data area 0x%08X - 0x%08X, size %d bytes\n\n",    pheader->key_size, pheader->key_size + pheader->data_size, pheader->data_size);
   add_to_buf(&buf, str);

   add_to_buf(&buf, "Keylist:\n");
   add_to_buf(&buf, "--------\n");
   total_size_key = 0;

   if (!db_validate_key_offset(pheader, pheader->first_free_key)) {
      add_to_buf(&buf, "ODB is corrupted: pheader->first_free_key is invalid\n");
      db_unlock_database(hDB);
      if (result) {
         *result = buf.buf;
      } else {
         free(buf.buf);
      }
      return DB_CORRUPTED;
   }

   FREE_DESCRIP *pfree = (FREE_DESCRIP *) ((char *) pheader + pheader->first_free_key);

   while ((POINTER_T) pfree != (POINTER_T) pheader) {
      total_size_key += pfree->size;
      sprintf(str, "Free block at 0x%08X, size 0x%08X, next 0x%08X\n",
              (int) ((POINTER_T) pfree - (POINTER_T) pheader - sizeof(DATABASE_HEADER)),
              pfree->size, pfree->next_free ? (int) (pfree->next_free - sizeof(DATABASE_HEADER)) : 0);
      add_to_buf(&buf, str);
      if (!db_validate_key_offset(pheader, pfree->next_free)) {
         add_to_buf(&buf, "ODB is corrupted: next_free is invalid!");
         break;
      }
      pfree = (FREE_DESCRIP *) ((char *) pheader + pfree->next_free);
   }

   sprintf(str, "\nFree Key area: %d bytes out of %d bytes\n", total_size_key, pheader->key_size);
   add_to_buf(&buf, str);
   
   add_to_buf(&buf, "\nData:\n");
   add_to_buf(&buf, "-----\n");
   total_size_data = 0;

   if (!db_validate_data_offset(pheader, pheader->first_free_data)) {
      add_to_buf(&buf, "ODB is corrupted: pheader->first_free_data is invalid\n");
      db_unlock_database(hDB);
      if (result) {
         *result = buf.buf;
      } else {
         free(buf.buf);
      }
      return DB_CORRUPTED;
   }

   pfree = (FREE_DESCRIP *) ((char *) pheader + pheader->first_free_data);

   while ((POINTER_T) pfree != (POINTER_T) pheader) {
      total_size_data += pfree->size;
      sprintf(str, "Free block at 0x%08X, size 0x%08X, next 0x%08X\n",
              (int) ((POINTER_T) pfree - (POINTER_T) pheader - sizeof(DATABASE_HEADER)),
              pfree->size, pfree->next_free ? (int) (pfree->next_free - sizeof(DATABASE_HEADER)) : 0);
      add_to_buf(&buf, str);
      if (!db_validate_data_offset(pheader, pfree->next_free)) {
         add_to_buf(&buf, "ODB is corrupted: next_free is invalid!");
         break;
      }
      pfree = (FREE_DESCRIP *) ((char *) pheader + pfree->next_free);
   }

   sprintf(str, "\nFree Data area: %d bytes out of %d bytes\n", total_size_data, pheader->data_size);
   add_to_buf(&buf, str);

   sprintf(str, "\nFree: %1d (%1.1lf%%) keylist, %1d (%1.1lf%%) data\n",
           total_size_key,
           100 * (double) total_size_key / pheader->key_size,
           total_size_data, 100 * (double) total_size_data / pheader->data_size);
   add_to_buf(&buf, str);

   if (verbose) {
      add_to_buf(&buf, "\n\n");
      add_to_buf(&buf, "Key       Data      Size\n");
      add_to_buf(&buf, "------------------------\n");
      db_scan_tree(hDB, pheader->root_key, 0, print_key_info, &buf);
   }

   db_unlock_database(hDB);

   if (result) {
      *result = buf.buf;
   } else {
      free(buf.buf);
   }

   return DB_SUCCESS;
}

INT db_get_free_mem(HNDLE hDB, INT *key_size, INT *data_size)
{
   DATABASE_HEADER *pheader;
   FREE_DESCRIP *pfree;
   
   *data_size = 0;
   *key_size = 0;

   db_lock_database(hDB);
   
   pheader = _database[hDB - 1].database_header;
   
   pfree = (FREE_DESCRIP *) ((char *) pheader + pheader->first_free_key);
   
   while ((POINTER_T) pfree != (POINTER_T) pheader) {
      *key_size += pfree->size;
      pfree = (FREE_DESCRIP *) ((char *) pheader + pfree->next_free);
   }
   
   *data_size = 0;
   pfree = (FREE_DESCRIP *) ((char *) pheader + pheader->first_free_data);
   
   while ((POINTER_T) pfree != (POINTER_T) pheader) {
      *data_size += pfree->size;
      pfree = (FREE_DESCRIP *) ((char *) pheader + pfree->next_free);
   }

   db_unlock_database(hDB);
   return DB_SUCCESS;
}

#endif // LOCAL_ROUTINES

// Method to check if a given string is valid UTF-8.  Returns 1 if it is.
// This method was taken from stackoverflow user Christoph, specifically
// http://stackoverflow.com/questions/1031645/how-to-detect-utf-8-in-plain-c
static bool is_utf8(const char * string)
{
    if(!string)
        return false;

    const unsigned char * bytes = (const unsigned char *)string;
    while(*bytes)
    {
        if( (// ASCII
             // use bytes[0] <= 0x7F to allow ASCII control characters
                bytes[0] == 0x09 ||
                bytes[0] == 0x0A ||
                bytes[0] == 0x0D ||
                (0x20 <= bytes[0] && bytes[0] <= 0x7E)
            )
        ) {
            bytes += 1;
            continue;
        }

        if( (// non-overlong 2-byte
                (0xC2 <= bytes[0] && bytes[0] <= 0xDF) &&
                (0x80 <= bytes[1] && bytes[1] <= 0xBF)
            )
        ) {
            bytes += 2;
            continue;
        }

        if( (// excluding overlongs
                bytes[0] == 0xE0 &&
                (0xA0 <= bytes[1] && bytes[1] <= 0xBF) &&
                (0x80 <= bytes[2] && bytes[2] <= 0xBF)
            ) ||
            (// straight 3-byte
                ((0xE1 <= bytes[0] && bytes[0] <= 0xEC) ||
                    bytes[0] == 0xEE ||
                    bytes[0] == 0xEF) &&
                (0x80 <= bytes[1] && bytes[1] <= 0xBF) &&
                (0x80 <= bytes[2] && bytes[2] <= 0xBF)
            ) ||
            (// excluding surrogates
                bytes[0] == 0xED &&
                (0x80 <= bytes[1] && bytes[1] <= 0x9F) &&
                (0x80 <= bytes[2] && bytes[2] <= 0xBF)
            )
        ) {
            bytes += 3;
            continue;
        }

        if( (// planes 1-3
                bytes[0] == 0xF0 &&
                (0x90 <= bytes[1] && bytes[1] <= 0xBF) &&
                (0x80 <= bytes[2] && bytes[2] <= 0xBF) &&
                (0x80 <= bytes[3] && bytes[3] <= 0xBF)
            ) ||
            (// planes 4-15
                (0xF1 <= bytes[0] && bytes[0] <= 0xF3) &&
                (0x80 <= bytes[1] && bytes[1] <= 0xBF) &&
                (0x80 <= bytes[2] && bytes[2] <= 0xBF) &&
                (0x80 <= bytes[3] && bytes[3] <= 0xBF)
            ) ||
            (// plane 16
                bytes[0] == 0xF4 &&
                (0x80 <= bytes[1] && bytes[1] <= 0x8F) &&
                (0x80 <= bytes[2] && bytes[2] <= 0xBF) &&
                (0x80 <= bytes[3] && bytes[3] <= 0xBF)
            )
        ) {
            bytes += 4;
            continue;
        }
        
        //printf("is_utf8: string [%s], not utf8 at offset %d, byte %d, [%s]\n", string, (int)((char*)bytes-(char*)string), (int)(0xFF&bytes[0]), bytes);
        //abort();

        return false;
    }

    return true;
}

#ifdef LOCAL_ROUTINES

static BOOL utfCheckEnvVar = 0;
static BOOL checkUtfValidString = 0;

/*------------------------------------------------------------------*/
static int db_validate_name(const char* name, int maybe_path, const char* caller_name, db_err_msg** msg)
{
   //printf("db_validate_name [%s] length %d, maybe_path %d from %s\n", name, (int)strlen(name), maybe_path, caller_name);

   if (name == NULL) {
      db_msg(msg, MERROR, "db_validate_name", "Invalid name passed to %s: should not be NULL", caller_name);
      return DB_INVALID_NAME;
   }

   if (strlen(name) < 1) {
      db_msg(msg, MERROR, "db_validate_name", "Invalid name passed to %s: should not be an empty string", caller_name);
      return DB_INVALID_NAME;
   }

   if (strchr(name, '[')) {
      db_msg(msg, MERROR, "db_validate_name", "Invalid name \"%s\" passed to %s: should not contain \"[\"", name, caller_name);
      return DB_INVALID_NAME;
   }
   
   if (strchr(name, ']')) {
      db_msg(msg, MERROR, "db_validate_name", "Invalid name \"%s\" passed to %s: should not contain \"[\"", name, caller_name);
      return DB_INVALID_NAME;
   }
   
   // Disabled check for UTF-8 compatible names. 
   // Check can be disabled by having an environment variable called "MIDAS_INVALID_STRING_IS_OK"
   // Check the environment variable only first time
   if(!utfCheckEnvVar){
      if (getenv("MIDAS_INVALID_STRING_IS_OK")){
         checkUtfValidString = 0;
      }else{
         checkUtfValidString = 1;
      }
      utfCheckEnvVar = 1;
   }
   
   if (checkUtfValidString && !is_utf8(name)) {
      db_msg(msg, MERROR, "db_validate_name", "Invalid name \"%s\" passed to %s: invalid unicode UTF-8 encoding", name, caller_name);
      return DB_INVALID_NAME;
   }
   
   if (!maybe_path) {
      if (strchr(name, '/')) {
         db_msg(msg, MERROR, "db_validate_name", "Invalid name \"%s\" passed to %s: should not contain \"/\"", name, caller_name);
         return DB_INVALID_NAME;
      }

      if (strlen(name) >= NAME_LENGTH) {
         db_msg(msg, MERROR, "db_validate_name", "Invalid name \"%s\" passed to %s: length %d should be less than %d bytes", name, caller_name, (int)strlen(name), NAME_LENGTH);
         return DB_INVALID_NAME;
      }
   }

   //if (strcmp(name, "test")==0)
   //return DB_INVALID_NAME;

   return DB_SUCCESS;
}

/*------------------------------------------------------------------*/
static bool db_validate_key_offset(const DATABASE_HEADER * pheader, int offset)
/* check if key offset lies in valid range */
{
   if (offset != 0 && offset < (int) sizeof(DATABASE_HEADER))
      return false;

   if (offset > (int) sizeof(DATABASE_HEADER) + pheader->key_size)
      return false;

   return true;
}

static bool db_validate_data_offset(const DATABASE_HEADER * pheader, int offset)
/* check if data offset lies in valid range */
{
   if (offset != 0 && offset < (int) sizeof(DATABASE_HEADER))
      return false;

   if (offset > (int) sizeof(DATABASE_HEADER) + pheader->key_size + pheader->data_size)
      return false;

   return true;
}

static bool db_validate_hkey(const DATABASE_HEADER * pheader, HNDLE hKey)
{
   if (hKey == 0) {
      cm_msg(MERROR, "db_validate_hkey", "Error: invalid zero hkey %d", hKey);
      return false;
   }
   if (!db_validate_key_offset(pheader, hKey)) {
      cm_msg(MERROR, "db_validate_hkey", "Error: invalid hkey %d", hKey);
      return false;
   }
   return true;
}

static const KEY* db_get_pkey(const DATABASE_HEADER* pheader, HNDLE hKey, int* pstatus, const char* caller, db_err_msg **msg)
{
   BOOL hKey_is_root_key = FALSE;

   if (!hKey) {
      hKey_is_root_key = TRUE;
      hKey = pheader->root_key;
   }

   /* check if hKey argument is correct */
   if (hKey == 0) {
      if (pstatus)
         *pstatus = DB_INVALID_HANDLE;
      return NULL;
   }

   /* check if hKey argument is correct */
   if (!db_validate_key_offset(pheader, hKey)) {
      if (pstatus)
         *pstatus = DB_INVALID_HANDLE;
      return NULL;
   }

   const KEY* pkey = (const KEY *) ((char *) pheader + hKey);

   if (pkey->type < 1 || pkey->type >= TID_LAST) {
      DWORD tid = pkey->type;
      if (hKey_is_root_key) {
         db_msg(msg, MERROR, caller, "db_get_pkey: root_key hkey %d invalid key type %d, database root directory is corrupted", hKey, tid);
         if (pstatus)
            *pstatus = DB_CORRUPTED;
         return NULL;
      } else {
         std::string path = db_get_path_locked(pheader, hKey);
         db_msg(msg, MERROR, caller, "db_get_pkey: hkey %d path \"%s\" invalid key type %d", hKey, path.c_str(), tid);
      }
      if (pstatus)
         *pstatus = DB_NO_KEY;
      return NULL;
   }

   if (pkey->name[0] == 0) {
      std::string path = db_get_path_locked(pheader, hKey);
      db_msg(msg, MERROR, caller, "db_get_pkey: hkey %d path \"%s\" invalid name \"%s\" is empty", hKey, path.c_str(), pkey->name);
      if (pstatus)
         *pstatus = DB_NO_KEY;
      return NULL;
   }

   return pkey;
}

static const KEYLIST* db_get_pkeylist(const DATABASE_HEADER* pheader, HNDLE hKey, const KEY* pkey, const char* caller, db_err_msg **msg, bool kludge_repair = false)
{
   if (pkey->type != TID_KEY) {
      std::string path = db_get_path_locked(pheader, hKey);
      db_msg(msg, MERROR, caller, "db_get_pkeylist: hkey %d path \"%s\" unexpected call to db_get_pkeylist(), not a subdirectory, pkey->type %d", hKey, path.c_str(), pkey->type);
      return NULL;
   }

   if (!hKey) {
      hKey = pheader->root_key;
   }

   if (!db_validate_data_offset(pheader, pkey->data)) {
      std::string path = db_get_path_locked(pheader, hKey);
      db_msg(msg, MERROR, caller, "hkey %d path \"%s\" invalid pkey->data %d", hKey, path.c_str(), pkey->data);
      return NULL;
   }

   const KEYLIST *pkeylist = (const KEYLIST *) ((char *) pheader + pkey->data);

   if (pkeylist->parent != hKey) {
      std::string path = db_get_path_locked(pheader, hKey);
      db_msg(msg, MERROR, caller, "hkey %d path \"%s\" invalid pkeylist->parent %d should be hkey %d", hKey, path.c_str(), pkeylist->parent, hKey);
      return NULL;
   }

   if (pkeylist->first_key == 0 && pkeylist->num_keys != 0) {
      if (!kludge_repair) {
         std::string path = db_get_path_locked(pheader, hKey);
         db_msg(msg, MERROR, caller, "hkey %d path \"%s\" invalid pkeylist->first_key %d should be non zero for num_keys %d", hKey, path.c_str(), pkeylist->first_key, pkeylist->num_keys);
         return NULL;
      }

      // FIXME: this repair should be done in db_validate_and_repair_key()

      std::string path = db_get_path_locked(pheader, hKey);
      db_msg(msg, MERROR, caller, "hkey %d path \"%s\" repaired invalid num_keys %d when pkeylist->first_key is zero", hKey, path.c_str(), pkeylist->num_keys);
      ((KEYLIST*)pkeylist)->num_keys = 0;
   }

   return pkeylist;
}

static HNDLE db_pkey_to_hkey(const DATABASE_HEADER* pheader, const KEY* pkey)
{
   return (POINTER_T) pkey - (POINTER_T) pheader;
}

static const KEY* db_get_parent(const DATABASE_HEADER* pheader, const KEY* pkey, int* pstatus, const char* caller, db_err_msg **msg)
{
   if (pkey->parent_keylist == 0) {
      // they asked for the parent of "/", return "/"
      return db_get_pkey(pheader, pheader->root_key, pstatus, caller, msg);
   }

   if (!db_validate_data_offset(pheader, pkey->parent_keylist)) {
      db_msg(msg, MERROR, caller, "hkey %d path \"%s\" invalid pkey->parent %d", db_pkey_to_hkey(pheader, pkey), db_get_path_locked(pheader, pkey).c_str(), pkey->parent_keylist);
      if (pstatus)
         *pstatus = DB_CORRUPTED;
      return NULL;
   }

   const KEYLIST *pkeylist = (const KEYLIST *) ((char *) pheader + pkey->parent_keylist);

   if (pkeylist->first_key == 0 && pkeylist->num_keys != 0) {
      db_msg(msg, MERROR, caller, "hkey %d path \"%s\" invalid parent pkeylist->first_key %d should be non zero for num_keys %d", db_pkey_to_hkey(pheader, pkey), db_get_path_locked(pheader, pkey).c_str(), pkeylist->first_key, pkeylist->num_keys);
      if (pstatus)
         *pstatus = DB_CORRUPTED;
      return NULL;
   }

   return db_get_pkey(pheader, pkeylist->parent, pstatus, caller, msg);
}

static const KEY* db_enum_first_locked(const DATABASE_HEADER *pheader, const KEY* pkey, db_err_msg **msg)
{
   HNDLE hKey = db_pkey_to_hkey(pheader, pkey);

   if (pkey->type != TID_KEY) {
      std::string path = db_get_path_locked(pheader, hKey);
      db_msg(msg, MERROR, "db_enum_first_locked", "hkey %d path \"%s\" tid %d is not a directory", hKey, path.c_str(), pkey->type);
      return NULL;
   }
   
   const KEYLIST *pkeylist = db_get_pkeylist(pheader, hKey, pkey, "db_find_key", msg);

   if (!pkeylist) {
      // error
      return NULL;
   }

   if (pkeylist->num_keys == 0) {
      // empty directory
      return NULL;
   }

   if (pkeylist->first_key == 0) {
      // empty directory
      return NULL;
   }

   return db_get_pkey(pheader, pkeylist->first_key, NULL, "db_enum_first_locked", msg);
}

static const KEY* db_enum_next_locked(const DATABASE_HEADER *pheader, const KEY* pdir, const KEY* pkey, db_err_msg **msg)
{
   if (pkey->next_key == 0)
      return NULL;
   
   return db_get_pkey(pheader, pkey->next_key, NULL, "db_enum_next_locked", msg);
}

static const KEY* db_resolve_link_locked(const DATABASE_HEADER* pheader, const KEY* pkey, int* pstatus, db_err_msg** msg)
{
   if (pkey->type != TID_LINK)
      return pkey;

   // FIXME: need to validate pkey->data

   if (*((char *) pheader + pkey->data) == '/') {
      return db_find_pkey_locked(pheader, NULL, (char*)pheader + pkey->data, pstatus, msg);
   } else {
      return db_find_pkey_locked(pheader, pkey, (char*)pheader + pkey->data, pstatus, msg);
   }
}

static void db_print_pkey(const DATABASE_HEADER * pheader, const KEY* pkey, int recurse = 0, const char *path = NULL, HNDLE parenthkeylist = 0)
{
   HNDLE hkey = db_pkey_to_hkey(pheader, pkey);

   std::string xpath;
   if (path == NULL) {
      xpath = db_get_path_locked(pheader, hkey);
      path = xpath.c_str();
   }

   printf("path \"%s\", parenthkey %d, hkey %d, name \"%s\", type %d, parent %d, data %d, total_size %d", path, parenthkeylist, hkey, pkey->name, pkey->type, pkey->parent_keylist, pkey->data, pkey->total_size);

   if (pkey->type != TID_KEY) {
      printf("\n");
   } else {
      const KEYLIST *pkeylist = db_get_pkeylist(pheader, hkey, pkey, "db_validate_key", NULL);

      if (pkeylist) {
         printf(", pkeylist parent %d, num_keys %d, first_key %d", pkeylist->parent, pkeylist->num_keys, pkeylist->first_key);
         printf("\n");
      }
   }
}

static void db_print_hkey(const DATABASE_HEADER * pheader, HNDLE hkey, int recurse = 0, const char *path = NULL, HNDLE parenthkeylist = 0)
{
   const KEY *pkey = db_get_pkey(pheader, hkey, NULL, "db_print_key", NULL);

   if (!pkey) {
      return;
   }

   db_print_pkey(pheader, pkey, recurse, path, parenthkeylist);
}

static bool db_validate_and_repair_key_wlocked(DATABASE_HEADER * pheader, int recurse, const char *path, HNDLE parenthkeylist, HNDLE hkey, KEY * pkey, db_err_msg **msg)
{
   int status;
   static time_t t_min = 0, t_max;
   bool flag = true;

   //printf("path \"%s\", parenthkey %d, hkey %d, pkey->name \"%s\", type %d\n", path, parenthkeylist, hkey, pkey->name, pkey->type);

   //std::string xpath = db_get_path_locked(pheader, hkey);
   //if (xpath != path)
   //   printf("hkey %d, path \"%s\" vs \"%s\"\n", hkey, path, xpath.c_str());

   //db_print_key(pheader, 0, path, parenthkeylist, hkey);

   if (hkey==0 || !db_validate_key_offset(pheader, hkey)) {
      db_msg(msg, MERROR, "db_validate_key", "hkey %d, path \"%s\", invalid hkey", hkey, path);
      return false;
   }

   /* check key type */
   if (pkey->type <= 0 || pkey->type >= TID_LAST) {
      db_msg(msg, MERROR, "db_validate_key", "hkey %d, path \"%s\", name \"%s\", invalid key type %d", hkey, path, pkey->name, pkey->type);
      return false;
   }

   /* check key name */
   status = db_validate_name(pkey->name, FALSE, "db_validate_key", msg);
   if (status != DB_SUCCESS) {
      char newname[NAME_LENGTH];
      sprintf(newname, "%p", pkey);
      db_msg(msg, MERROR, "db_validate_key", "hkey %d, path \"%s\": invalid name \"%s\" replaced with \"%s\"", hkey, path, pkey->name, newname);
      strlcpy(pkey->name, newname, sizeof(pkey->name));
      flag = false;
      //return false;
   }

   /* check parent */
   if (pkey->parent_keylist != parenthkeylist) {
      db_msg(msg, MERROR, "db_validate_key", "hkey %d, path \"%s\", name \"%s\", invalid parent_keylist %d should be %d", hkey, path, pkey->name, pkey->parent_keylist, parenthkeylist);
      return false;
   }

   if (!db_validate_data_offset(pheader, pkey->data)) {
      db_msg(msg, MERROR, "db_validate_key", "hkey %d, path \"%s\", invalid data offset 0x%08X is invalid", hkey, path, pkey->data - (int)sizeof(DATABASE_HEADER));
      return false;
   }

   /* check key sizes */
   if ((pkey->total_size < 0) || (pkey->total_size > pheader->data_size)) {
      db_msg(msg, MERROR, "db_validate_key", "hkey %d, path \"%s\", invalid pkey->total_size %d", hkey, path, pkey->total_size);
      return false;
   }

   if ((pkey->item_size < 0) || (pkey->item_size > pheader->data_size)) {
      db_msg(msg, MERROR, "db_validate_key", "hkey %d, path \"%s\", invalid pkey->item_size: %d", hkey, path, pkey->item_size);
      return false;
   }

   if ((pkey->num_values < 0) || (pkey->num_values > pheader->data_size)) {
      db_msg(msg, MERROR, "db_validate_key", "hkey %d, path \"%s\", invalid pkey->num_values: %d", hkey, path, pkey->num_values);
      return false;
   }

   /* check and correct key size */
   if (pkey->total_size != pkey->item_size * pkey->num_values) {
      db_msg(msg, MERROR, "db_validate_key", "hkey %d, path \"%s\", corrected pkey->total_size from %d to %d*%d=%d", hkey, path, pkey->total_size, pkey->item_size, pkey->num_values, pkey->item_size * pkey->num_values);
      pkey->total_size = pkey->item_size * pkey->num_values;
      flag = false;
   }

   /* check and correct key size */
   if (pkey->data == 0 && pkey->total_size != 0) {
      db_msg(msg, MERROR, "db_validate_key", "hkey %d, path \"%s\", pkey->data is zero, corrected pkey->num_values %d and pkey->total_size %d to be zero, should be zero", hkey, path, pkey->num_values, pkey->total_size);
      pkey->num_values = 0;
      pkey->total_size = 0;
      flag = false;
   }

   if (pkey->type == TID_STRING || pkey->type == TID_LINK) {
      const char* s = (char*)pheader + pkey->data;
      if (!is_utf8(s)) {
         db_msg(msg, MERROR, "db_validate_key", "hkey %d, path \"%s\", string value is not valid UTF-8", hkey, path);
         //flag = false;
      }
   }

   /* check for empty link */
   if (pkey->type == TID_LINK) {
      // minimum symlink length is 3 bytes:
      // one byte "/"
      // one byte odb entry name
      // one byte "\0"
      if (pkey->total_size <= 2) {
         db_msg(msg, MERROR, "db_validate_key", "hkey %d, path \"%s\", TID_LINK is an empty link", hkey, path);
         flag = false;
         //return false;
      }
   }

   /* check for too long link */
   if (pkey->type == TID_LINK) {
      if (pkey->total_size >= MAX_ODB_PATH) {
         db_msg(msg, MERROR, "db_validate_key", "hkey %d, path \"%s\", TID_LINK length %d exceeds MAX_ODB_PATH %d", hkey, path, pkey->total_size, MAX_ODB_PATH);
         flag = false;
         //return false;
      }
   }

   /* check for link loop */
   if (pkey->type == TID_LINK) {
      const char* link = (char*)pheader + pkey->data;
      int link_len = strlen(link);
      int path_len = strlen(path);
      if (link_len == path_len) {
         // check for link to itself
         if (equal_ustring(link, path)) {
            db_msg(msg, MERROR, "db_validate_key", "hkey %d, path \"%s\", TID_LINK to \"%s\" is a link to itself", hkey, path, link);
            flag = false;
            //return false;
         }
      } else if (link_len < path_len) {
         // check for link to the "path" subdirectory
         char tmp[MAX_ODB_PATH];
         memcpy(tmp, path, link_len);
         tmp[link_len] = 0;
         if (equal_ustring(link, tmp) && path[link_len] == DIR_SEPARATOR) {
            db_msg(msg, MERROR, "db_validate_key", "hkey %d, path \"%s\", TID_LINK to \"%s\" is a loop", hkey, path, link);
            flag = false;
            //return false;
         }
      }
   }

   /* check access mode */
   if ((pkey->access_mode & ~(MODE_READ | MODE_WRITE | MODE_DELETE | MODE_EXCLUSIVE | MODE_ALLOC))) {
      db_msg(msg, MERROR, "db_validate_key", "hkey %d, path \"%s\", invalid pkey->access_mode %d", hkey, path, pkey->access_mode);
      flag = false;
      //return false;
   }

   /* check access time, consider valid if within +- 10 years */
   if (t_min == 0) {
      t_min = ss_time() - 3600 * 24 * 365 * 10;
      t_max = ss_time() + 3600 * 24 * 365 * 10;
   }

   if (pkey->last_written > 0 && (pkey->last_written < t_min || pkey->last_written > t_max)) {
      db_msg(msg, MERROR, "db_validate_key", "hkey %d, path \"%s\", invalid pkey->last_written time %d", hkey, path, pkey->last_written);
      flag = false;
      //return false;
   }

   if (pkey->type == TID_KEY) {
      bool pkeylist_ok = true;
      // FIXME: notice the kludged repair of pkeylist! K.O.
      const KEYLIST *pkeylist = db_get_pkeylist(pheader, hkey, pkey, "db_validate_key", msg, true);

      if (!pkeylist) {
         db_msg(msg, MERROR, "db_validate_key", "hkey %d, path \"%s\", invalid pkey->data %d", hkey, path, pkey->data);
         flag = false;
      } else {
         if (pkeylist->parent != hkey) {
            db_msg(msg, MERROR, "db_validate_key", "hkey %d, path \"%s\", TID_KEY invalid pkeylist->parent %d is not hkey %d", hkey, path, pkeylist->parent, hkey);
            flag = false;
            pkeylist_ok = false;
         }

         if (pkeylist->num_keys < 0 || pkeylist->num_keys > pheader->key_size) {
            db_msg(msg, MERROR, "db_validate_key", "hkey %d, path \"%s\", TID_KEY invalid pkeylist->num_keys %d", hkey, path, pkeylist->num_keys);
            flag = false;
            pkeylist_ok = false;
         }
         
         if (pkeylist->num_keys == 0 && pkeylist->first_key == 0) {
            // empty key
         } else if (pkeylist->first_key == 0 || !db_validate_key_offset(pheader, pkeylist->first_key)) {
            db_msg(msg, MERROR, "db_validate_key", "hkey %d, path \"%s\", TID_KEY invalid pkeylist->first_key %d", hkey, path, pkeylist->first_key);
            flag = false;
            pkeylist_ok = false;
         }
         
         if (pkeylist_ok) {
            //printf("hkey %d, path \"%s\", pkey->data %d, pkeylist parent %d, num_keys %d, first_key %d: ", hkey, path, pkey->data, pkeylist->parent, pkeylist->num_keys, pkeylist->first_key);
            
            HNDLE subhkey = pkeylist->first_key;

            int count = 0;
            while (subhkey != 0) {
               KEY* subpkey = (KEY*)db_get_pkey(pheader, subhkey, NULL, "db_validate_key", msg);
               if (!subpkey) {
                  db_msg(msg, MERROR, "db_validate_key", "hkey %d, path \"%s\", TID_KEY invalid subhkey %d", hkey, path, subhkey);
                  pkeylist_ok = false;
                  flag = false;
                  break;
               }

               std::string buf;
               buf += path;
               buf += "/";
               buf += subpkey->name;
               
               //printf("pkey %p, next %d, name [%s], path %s\n", subpkey, subpkey->next_key, subpkey->name, buf.c_str());
               
               if (recurse) {
                  flag &= db_validate_and_repair_key_wlocked(pheader, recurse + 1, buf.c_str(), pkey->data, subhkey, subpkey, msg);
               }

               count++;
               subhkey = subpkey->next_key;
            }

            if (count != pkeylist->num_keys) {
               db_msg(msg, MERROR, "db_validate_key", "hkey %d, path \"%s\", repaired TID_KEY mismatch of pkeylist->num_keys %d against key chain length %d", hkey, path, pkeylist->num_keys, count);
               ((KEYLIST*)pkeylist)->num_keys = count;
               flag = false;
               pkeylist_ok = false;
            }
         }
      }
   }

   return flag;
}

/*------------------------------------------------------------------*/
static void db_validate_sizes()
{
   /* validate size of data structures (miscompiled, 32/64 bit mismatch, etc */

   if (0) {
#define S(x) printf("assert(sizeof(%-20s) == %6d);\n", #x, (int)sizeof(x))
      // basic data types
      S(char *);
      S(char);
      S(int);
      S(long int);
      S(float);
      S(double);
      S(BOOL);
      S(WORD);
      S(DWORD);
      S(INT);
      S(POINTER_T);
      S(midas_thread_t);
      // data buffers
      S(EVENT_REQUEST);
      S(BUFFER_CLIENT);
      S(BUFFER_HEADER);
      // history files
      S(HIST_RECORD);
      S(DEF_RECORD);
      S(INDEX_RECORD);
      S(TAG);
      // ODB shared memory structures
      S(KEY);
      S(KEYLIST);
      S(OPEN_RECORD);
      S(DATABASE_CLIENT);
      S(DATABASE_HEADER);
      // misc structures
      S(EVENT_HEADER);
      S(RUNINFO);
      S(EQUIPMENT_INFO);
      S(EQUIPMENT_STATS);
      S(BANK_HEADER);
      S(BANK);
      S(BANK32);
      S(ANA_OUTPUT_INFO);
      S(PROGRAM_INFO);
      S(ALARM_CLASS);
      S(ALARM);
      //S(CHN_SETTINGS);
      //S(CHN_STATISTICS);
#undef S
   }

#if 0
   EQUIPMENT_INFO eq;
   printf("EQUIPMENT_INFO offset of event_id: %d\n", (int)((char*)&eq.event_id - (char*)&eq));
   printf("EQUIPMENT_INFO offset of eq_type: %d\n", (int)((char*)&eq.eq_type - (char*)&eq));
   printf("EQUIPMENT_INFO offset of event_limit: %d\n", (int)((char*)&eq.event_limit - (char*)&eq));
   printf("EQUIPMENT_INFO offset of num_subevents: %d\n", (int)((char*)&eq.num_subevents - (char*)&eq));
   printf("EQUIPMENT_INFO offset of status: %d\n", (int)((char*)&eq.status - (char*)&eq));
   printf("EQUIPMENT_INFO offset of hidden: %d\n", (int)((char*)&eq.hidden - (char*)&eq));
#endif
   
#ifdef OS_LINUX
   assert(sizeof(EVENT_REQUEST) == 16); // ODB v3
   assert(sizeof(BUFFER_CLIENT) == 256);
   assert(sizeof(BUFFER_HEADER) == 16444);
   assert(sizeof(HIST_RECORD) == 20);
   assert(sizeof(DEF_RECORD) == 40);
   assert(sizeof(INDEX_RECORD) == 12);
   assert(sizeof(TAG) == 40);
   assert(sizeof(KEY) == 68);
   assert(sizeof(KEYLIST) == 12);
   assert(sizeof(OPEN_RECORD) == 8);
   assert(sizeof(DATABASE_CLIENT) == 2112);
   assert(sizeof(DATABASE_HEADER) == 135232);
   assert(sizeof(EVENT_HEADER) == 16);
   //assert(sizeof(EQUIPMENT_INFO) == 696); has been moved to dynamic checking inside mhttpd.c
   assert(sizeof(EQUIPMENT_STATS) == 24);
   assert(sizeof(BANK_HEADER) == 8);
   assert(sizeof(BANK) == 8);
   assert(sizeof(BANK32) == 12);
   assert(sizeof(ANA_OUTPUT_INFO) == 792);
   assert(sizeof(PROGRAM_INFO) == 316);
   assert(sizeof(ALARM_CLASS) == 348);
   assert(sizeof(ALARM) == 452);
   //assert(sizeof(CHN_SETTINGS) == 648); // ODB v3
   //assert(sizeof(CHN_STATISTICS) == 56);        // ODB v3
#endif
}

typedef struct {
   DATABASE_HEADER * pheader;
   int max_keys;
   int num_keys;
   HNDLE* hkeys;
   int* counts;
   int* modes;
   int num_modified;
} UPDATE_OPEN_RECORDS;

static int db_update_open_record_wlocked(const DATABASE_HEADER* xpheader, const KEY* xpkey, int level, void* voidp, db_err_msg **msg)
{
   int found = 0;
   int count = 0;
   int status;
   int k;
   UPDATE_OPEN_RECORDS *uorp = (UPDATE_OPEN_RECORDS *)voidp;

   KEY* pkey = (KEY*)xpkey; // drop "const": we already have "allow_write"

   HNDLE hKey = db_pkey_to_hkey(uorp->pheader, pkey);

   for (k=0; k<uorp->num_keys; k++)
      if (uorp->hkeys[k] == hKey) {
         found = 1;
         count = uorp->counts[k];
         break;
      }

   if (pkey->notify_count == 0 && !found)
      return DB_SUCCESS; // no open record here

   std::string path = db_get_path_locked(uorp->pheader, hKey);
   if (path == "") {
      db_msg(msg, MINFO, "db_update_open_record", "Invalid hKey %d", hKey);
      return DB_SUCCESS;
   }

   //if (!db_validate_hkey(uorp->pheader, hKey)) {
   //   cm_msg(MINFO, "db_update_open_record", "Invalid hKey %d", hKey);
   //   return DB_SUCCESS;
   //}
   //
   //KEY* pkey = (KEY *) ((char *) uorp->pheader + hKey);

   //printf("path [%s], type %d, notify_count %d\n", path, pkey->type, pkey->notify_count);

   // extra check: are we looking at the same key?
   //assert(xkey->notify_count == pkey->notify_count);

#if 0
   printf("%s, notify_count %d, found %d, our count %d\n", path, pkey->notify_count, found, count);
#endif
   
   if (pkey->notify_count==0 && found) {
      db_msg(msg, MINFO, "db_update_open_record", "Added missing open record flag to \"%s\"", path.c_str());
      pkey->notify_count = count;
      uorp->num_modified++;
      return DB_SUCCESS;
   }

   if (pkey->notify_count!=0 && !found) {
      db_msg(msg, MINFO, "db_update_open_record", "Removed open record flag from \"%s\"", path.c_str());
      pkey->notify_count = 0;
      uorp->num_modified++;

      if (pkey->access_mode | MODE_EXCLUSIVE) {
         status = db_set_mode_wlocked(uorp->pheader, pkey, (WORD) (pkey->access_mode & ~MODE_EXCLUSIVE), 1, msg);
         if (status != DB_SUCCESS) {
            db_msg(msg, MERROR, "db_update_open_record", "Cannot remove exclusive access mode from \"%s\", db_set_mode() status %d", path.c_str(), status);
            return DB_SUCCESS;
         }
         db_msg(msg, MINFO, "db_update_open_record", "Removed exclusive access mode from \"%s\"", path.c_str());
      }
      return DB_SUCCESS;
   }

   if (pkey->notify_count != uorp->counts[k]) {
      db_msg(msg, MINFO, "db_update_open_record", "Updated notify_count of \"%s\" from %d to %d", path.c_str(), pkey->notify_count, count);
      pkey->notify_count = count;
      uorp->num_modified++;
      return DB_SUCCESS;
   }

   return DB_SUCCESS;
}

static int db_validate_open_records_wlocked(DATABASE_HEADER* pheader, db_err_msg** msg)
{
   int status = DB_SUCCESS;
   UPDATE_OPEN_RECORDS uor;
   int i, j, k;

   uor.max_keys = MAX_CLIENTS*MAX_OPEN_RECORDS;
   uor.num_keys = 0;
   uor.hkeys = (HNDLE*)calloc(uor.max_keys, sizeof(HNDLE));
   uor.counts = (int*)calloc(uor.max_keys, sizeof(int));
   uor.modes = (int*)calloc(uor.max_keys, sizeof(int));
   uor.num_modified = 0;

   assert(uor.hkeys != NULL);
   assert(uor.counts != NULL);
   assert(uor.modes != NULL);

   uor.pheader = pheader;

   for (i = 0; i < pheader->max_client_index; i++) {
      DATABASE_CLIENT* pclient = &pheader->client[i];
      for (j = 0; j < pclient->max_index; j++)
         if (pclient->open_record[j].handle) {
            int found = 0;
            for (k=0; k<uor.num_keys; k++) {
               if (uor.hkeys[k] == pclient->open_record[j].handle) {
                  uor.counts[k]++;
                  found = 1;
                  break;
               }
            }
            if (!found) {
               uor.hkeys[uor.num_keys] = pclient->open_record[j].handle;
               uor.counts[uor.num_keys] = 1;
               uor.modes[uor.num_keys] = pclient->open_record[j].access_mode;
               uor.num_keys++;
            }
         }
   }

#if 0
   for (i=0; i<uor.num_keys; i++)
      printf("index %d, handle %d, count %d, access mode %d\n", i, uor.hkeys[i], uor.counts[i], uor.modes[i]);
#endif

   const KEY* proot = db_get_pkey(pheader, 0, &status, "db_validate_open_record", msg);

   if (proot) {
      db_scan_tree_locked(pheader, proot, 0, db_update_open_record_wlocked, &uor, msg);
   }

   if (uor.num_modified) {
      db_msg(msg, MINFO, "db_validate_open_records", "Corrected %d ODB entries", uor.num_modified);
   }

   free(uor.hkeys);
   free(uor.counts);
   free(uor.modes);

   return status;
}

/*------------------------------------------------------------------*/
static bool db_validate_and_repair_db_wlocked(DATABASE_HEADER * pheader, db_err_msg **msg)
{
   int total_size_key = 0;
   int total_size_data = 0;
   double ratio;
   FREE_DESCRIP *pfree;
   bool flag = true;

   /* validate size of data structures (miscompiled, 32/64 bit mismatch, etc */

   db_validate_sizes();

   /* validate the key free list */

   if (!db_validate_key_offset(pheader, pheader->first_free_key)) {
      db_msg(msg, MERROR, "db_validate_db", "Error: database corruption, invalid pheader->first_free_key 0x%08X", pheader->first_free_key - (int)sizeof(DATABASE_HEADER));
      return false;
   }

   pfree = (FREE_DESCRIP *) ((char *) pheader + pheader->first_free_key);

   while ((POINTER_T) pfree != (POINTER_T) pheader) {

      if (pfree->next_free != 0 && !db_validate_key_offset(pheader, pfree->next_free)) {
         db_msg(msg, MERROR, "db_validate_db", "Warning: database corruption, invalid key area next_free 0x%08X", pfree->next_free - (int)sizeof(DATABASE_HEADER));
         flag = false;
         break;
      }

      total_size_key += pfree->size;
      FREE_DESCRIP *nextpfree = (FREE_DESCRIP *) ((char *) pheader + pfree->next_free);

      if (pfree->next_free != 0 && nextpfree == pfree) {
         db_msg(msg, MERROR, "db_validate_db", "Warning: database corruption, key area next_free 0x%08X is same as current free %p, truncating the free list", pfree->next_free, pfree - (int)sizeof(DATABASE_HEADER));
         pfree->next_free = 0;
         flag = false;
         break;
         //return false;
      }

      pfree = nextpfree;
   }

   ratio = ((double) (pheader->key_size - total_size_key)) / ((double) pheader->key_size);
   if (ratio > 0.9)
      db_msg(msg, MERROR, "db_validate_db", "Warning: database key area is %.0f%% full", ratio * 100.0);

   if (total_size_key > pheader->key_size) {
      db_msg(msg, MERROR, "db_validate_db", "Error: database corruption, total_key_size 0x%08X bigger than pheader->key_size 0x%08X", total_size_key, pheader->key_size);
      flag = false;
   }

   /* validate the data free list */

   if (!db_validate_data_offset(pheader, pheader->first_free_data)) {
      db_msg(msg, MERROR, "db_validate_db", "Error: database corruption, invalid pheader->first_free_data 0x%08X", pheader->first_free_data - (int)sizeof(DATABASE_HEADER));
      return false;
   }

   //printf("pheader %p, first_free_data %d, key size %d, data size %d\n", pheader, pheader->first_free_data, pheader->key_size, pheader->data_size);

   pfree = (FREE_DESCRIP *) ((char *) pheader + pheader->first_free_data);

   while ((POINTER_T) pfree != (POINTER_T) pheader) {

      if (pfree->next_free != 0 && !db_validate_data_offset(pheader, pfree->next_free)) {
         db_msg(msg, MERROR, "db_validate_db", "Warning: database corruption, invalid data area next_free 0x%08X", pfree->next_free - (int)sizeof(DATABASE_HEADER));
         flag = false;
         break;
         //return false;
      }

      total_size_data += pfree->size;
      FREE_DESCRIP *nextpfree = (FREE_DESCRIP *) ((char *) pheader + pfree->next_free);

      if (pfree->next_free != 0 && nextpfree == pfree) {
         db_msg(msg, MERROR, "db_validate_db", "Warning: database corruption, data area next_free 0x%08X is same as current free %p, truncating the free list", pfree->next_free, pfree - (int)sizeof(DATABASE_HEADER));
         pfree->next_free = 0;
         flag = false;
         break;
         //return false;
      }

      pfree = nextpfree;
   }

   ratio = ((double) (pheader->data_size - total_size_data)) / ((double) pheader->data_size);
   if (ratio > 0.9)
      db_msg(msg, MERROR, "db_validate_db", "Warning: database data area is %.0f%% full", ratio * 100.0);

   if (total_size_data > pheader->data_size) {
      db_msg(msg, MERROR, "db_validate_db", "Error: database corruption, total_size_data 0x%08X bigger than pheader->data_size 0x%08X", total_size_key, pheader->data_size);
      flag = false;
      //return false;
   }

   /* validate the tree of keys, starting from the root key */

   if (!db_validate_key_offset(pheader, pheader->root_key)) {
      db_msg(msg, MERROR, "db_validate_db", "Error: database corruption, pheader->root_key 0x%08X is invalid", pheader->root_key - (int)sizeof(DATABASE_HEADER));
      return false;
   }

   flag &= db_validate_and_repair_key_wlocked(pheader, 1, "", 0, pheader->root_key, (KEY *) ((char *) pheader + pheader->root_key), msg);

   if (!flag) {
      db_msg(msg, MERROR, "db_validate_db", "Error: ODB corruption detected, see previous messages");
   }

   return flag;
}

#endif // LOCAL_ROUTINES

/**dox***************************************************************/
#endif                          /* DOXYGEN_SHOULD_SKIP_THIS */

/********************************************************************/
/**
Open an online database
@param database_name     Database name.
@param database_size     Initial size of database if not existing
@param client_name       Name of this application
@param hDB          ODB handle obtained via cm_get_experiment_database().
@return DB_SUCCESS, DB_CREATED, DB_INVALID_NAME, DB_NO_MEMORY,
        DB_MEMSIZE_MISMATCH, DB_NO_SEMAPHORE, DB_INVALID_PARAM,
        RPC_NET_ERROR
*/
INT db_open_database(const char *xdatabase_name, INT database_size, HNDLE * hDB, const char *client_name)
{
   if (rpc_is_remote())
      return rpc_call(RPC_DB_OPEN_DATABASE, xdatabase_name, database_size, hDB, client_name);

#ifdef LOCAL_ROUTINES
   {
   INT i, status;
   HNDLE handle;
   DATABASE_CLIENT *pclient;
   BOOL shm_created;
   DATABASE_HEADER *pheader;
   KEY *pkey;
   KEYLIST *pkeylist;
   FREE_DESCRIP *pfree;
   BOOL call_watchdog;
   DWORD timeout;
   char database_name[NAME_LENGTH];

   /* restrict name length */
   strlcpy(database_name, xdatabase_name, NAME_LENGTH);

   if (database_size < 0 || database_size > 10E7) {
      cm_msg(MERROR, "db_open_database", "invalid database size");
      return DB_INVALID_PARAM;
   }

   if (strlen(client_name) >= NAME_LENGTH) {
      cm_msg(MERROR, "db_open_database", "client name \'%s\' is longer than %d characters", client_name, NAME_LENGTH-1);
      return DB_INVALID_PARAM;
   }

   if (strchr(client_name, '/') != NULL) {
      cm_msg(MERROR, "db_open_database", "client name \'%s\' should not contain the slash \'/\' character", client_name);
      return DB_INVALID_PARAM;
   }

   /* allocate new space for the new database descriptor */
   if (_database_entries == 0) {
      _database = (DATABASE *) malloc(sizeof(DATABASE));
      memset(_database, 0, sizeof(DATABASE));
      if (_database == NULL) {
         *hDB = 0;
         return DB_NO_MEMORY;
      }

      _database_entries = 1;
      i = 0;
   } else {
      /* check if database already open */
      for (i = 0; i < _database_entries; i++)
         if (_database[i].attached && equal_ustring(_database[i].name, database_name)) {
            /* check if database belongs to this thread */
            *hDB = i + 1;
            return DB_SUCCESS;
         }

      /* check for a deleted entry */
      for (i = 0; i < _database_entries; i++)
         if (!_database[i].attached)
            break;

      /* if not found, create new one */
      if (i == _database_entries) {
         _database = (DATABASE *) realloc(_database, sizeof(DATABASE) * (_database_entries + 1));
         memset(&_database[_database_entries], 0, sizeof(DATABASE));

         _database_entries++;
         if (_database == NULL) {
            _database_entries--;
            *hDB = 0;
            return DB_NO_MEMORY;
         }
      }
   }

   handle = (HNDLE) i;

   /* open shared memory region */
   void* shm_adr = NULL;
   size_t shm_size = 0;
   HNDLE shm_handle;
   
   status = ss_shm_open(database_name, sizeof(DATABASE_HEADER) + 2 * ALIGN8(database_size / 2), &shm_adr, &shm_size, &shm_handle, TRUE);

   if (status == SS_NO_MEMORY || status == SS_FILE_ERROR) {
      *hDB = 0;
      return DB_INVALID_NAME;
   }

   _database[handle].shm_adr  = shm_adr;
   _database[handle].shm_size = shm_size;
   _database[handle].shm_handle = shm_handle;

   _database[handle].database_header = (DATABASE_HEADER *) shm_adr;

   /* shortcut to header */
   pheader = _database[handle].database_header;

   /* save name */
   strcpy(_database[handle].name, database_name);

   shm_created = (status == SS_CREATED);

   /* clear memeory for debugging */
   /* memset(pheader, 0, sizeof(DATABASE_HEADER) + 2*ALIGN8(database_size/2)); */

   if (shm_created && pheader->name[0] == 0) {
      /* setup header info if database was created */
      memset(pheader, 0, sizeof(DATABASE_HEADER) + 2 * ALIGN8(database_size / 2));

      strcpy(pheader->name, database_name);
      pheader->version = DATABASE_VERSION;
      pheader->key_size = ALIGN8(database_size / 2);
      pheader->data_size = ALIGN8(database_size / 2);
      pheader->root_key = sizeof(DATABASE_HEADER);
      pheader->first_free_key = sizeof(DATABASE_HEADER);
      pheader->first_free_data = sizeof(DATABASE_HEADER) + pheader->key_size;

      /* set up free list */
      pfree = (FREE_DESCRIP *) ((char *) pheader + pheader->first_free_key);
      pfree->size = pheader->key_size;
      pfree->next_free = 0;

      pfree = (FREE_DESCRIP *) ((char *) pheader + pheader->first_free_data);
      pfree->size = pheader->data_size;
      pfree->next_free = 0;

      /* create root key */
      pkey = (KEY *) malloc_key(pheader, sizeof(KEY), "db_open_database_A");
      assert(pkey);

      /* set key properties */
      pkey->type = TID_KEY;
      pkey->num_values = 1;
      pkey->access_mode = MODE_READ | MODE_WRITE | MODE_DELETE;
      strcpy(pkey->name, "root");
      pkey->parent_keylist = 0;

      /* create keylist */
      pkeylist = (KEYLIST *) malloc_key(pheader, sizeof(KEYLIST), "db_open_database_B");
      assert(pkeylist);

      /* store keylist in data field */
      pkey->data = (POINTER_T) pkeylist - (POINTER_T) pheader;
      pkey->item_size = sizeof(KEYLIST);
      pkey->total_size = sizeof(KEYLIST);

      pkeylist->parent = (POINTER_T) pkey - (POINTER_T) pheader;
      pkeylist->num_keys = 0;
      pkeylist->first_key = 0;
   }

   /* check database version */
   if (pheader->version != DATABASE_VERSION) {
      cm_msg(MERROR, "db_open_database",
             "Different database format: Shared memory is %d, program is %d", pheader->version, DATABASE_VERSION);
      return DB_VERSION_MISMATCH;
   }

   /* check database size vs shared memory size */
   if (_database[handle].shm_size < (int)sizeof(DATABASE_HEADER) + pheader->key_size + pheader->data_size) {
      cm_msg(MERROR, "db_open_database", "Invalid database, shared memory size %d is smaller than database size %d (header: %d, key area: %d, data area: %d). Delete this shared memory (odbedit -R), create a new odb (odbinit) and reload it from the last odb save file.", _database[handle].shm_size, (int)sizeof(DATABASE_HEADER) + pheader->key_size + pheader->data_size, (int)sizeof(DATABASE_HEADER), pheader->key_size, pheader->data_size);
      return DB_VERSION_MISMATCH;
   }

   /* check root key */
   if (!db_validate_key_offset(pheader, pheader->root_key)) {
      cm_msg(MERROR, "db_open_database", "Invalid, incompatible or corrupted database: root key offset %d is invalid", pheader->root_key);
      return DB_VERSION_MISMATCH;
   } else {
      pkey = (KEY*)((char*)pheader + pheader->root_key);

      if (pkey->type != TID_KEY) {
         cm_msg(MERROR, "db_open_database", "Invalid, incompatible or corrupted database: root key type %d is not TID_KEY", pkey->type);
         return DB_VERSION_MISMATCH;
      }

      if (strcmp(pkey->name, "root") != 0) {
         cm_msg(MERROR, "db_open_database", "Invalid, incompatible or corrupted database: root key name \"%s\" is not \"root\"", pkey->name);
         return DB_VERSION_MISMATCH;
      }

      // what if we are connecting to an incompatible ODB?
      // A call to db_validate_and_repair_key() maybe will
      // corrupt it here. But we have no choice,
      // if we skip it here and continue,
      // db_validate_and_repair_db() will call it later anyway... K.O.

      db_err_msg* msg = NULL;
      bool ok = db_validate_and_repair_key_wlocked(pheader, 0, "", 0, pheader->root_key, pkey, &msg);
      if (msg)
         db_flush_msg(&msg);
      if (!ok) {
         cm_msg(MERROR, "db_open_database", "Invalid, incompatible or corrupted database: root key is invalid");
         return DB_VERSION_MISMATCH;
      }
   }

   /* set default mutex and semaphore timeout */
   _database[handle].timeout = 10000;

   /* create mutexes for the database */
   status = ss_mutex_create(&_database[handle].mutex, TRUE);
   if (status != SS_SUCCESS && status != SS_CREATED) {
      *hDB = 0;
      return DB_NO_SEMAPHORE;
   }

   /* create semaphore for the database */
   status = ss_semaphore_create(database_name, &(_database[handle].semaphore));
   if (status != SS_SUCCESS && status != SS_CREATED) {
      *hDB = 0;
      return DB_NO_SEMAPHORE;
   }
   _database[handle].lock_cnt = 0;

   _database[handle].protect = FALSE;
   _database[handle].protect_read = FALSE;
   _database[handle].protect_write = FALSE;

   /* first lock database */
   status = db_lock_database(handle + 1);
   if (status != DB_SUCCESS)
      return status;

   /* we have the database locked, without write protection */

   /*
    Now we have a DATABASE_HEADER, so let's setup a CLIENT
    structure in that database. The information there can also
    be seen by other processes.
    */

   /*
    update the client count
    */
   pheader->num_clients = 0;
   pheader->max_client_index = 0;
   for (i = 0; i < MAX_CLIENTS; i++) {
      if (pheader->client[i].pid == 0)
         continue;
      pheader->num_clients++;
      pheader->max_client_index = i + 1;
   }

   /*fprintf(stderr,"num_clients: %d, max_client: %d\n",pheader->num_clients,pheader->max_client_index); */

   /* remove dead clients */
   for (i = 0; i < MAX_CLIENTS; i++) {
      if (pheader->client[i].pid == 0)
         continue;
      if (!ss_pid_exists(pheader->client[i].pid)) {
         char client_name_tmp[NAME_LENGTH];
         int client_pid;

         strlcpy(client_name_tmp, pheader->client[i].name, sizeof(client_name_tmp));
         client_pid = pheader->client[i].pid;

         // removed: /* decrement notify_count for open records and clear exclusive mode */
         // open records are corrected later, by db_validate_open_records()

         /* clear entry from client structure in database header */
         memset(&(pheader->client[i]), 0, sizeof(DATABASE_CLIENT));

         cm_msg(MERROR, "db_open_database", "Removed ODB client \'%s\', index %d because process pid %d does not exists", client_name_tmp, i, client_pid);
      }
   }

   /*
    Look for empty client slot
    */
   for (i = 0; i < MAX_CLIENTS; i++)
      if (pheader->client[i].pid == 0)
         break;

   if (i == MAX_CLIENTS) {
      db_unlock_database(handle + 1);
      *hDB = 0;
      cm_msg(MERROR, "db_open_database", "maximum number of clients exceeded");
      return DB_NO_SLOT;
   }

   /* store slot index in _database structure */
   _database[handle].client_index = i;

   /*
    Save the index of the last client of that database so that later only
    the clients 0..max_client_index-1 have to be searched through.
    */
   pheader->num_clients++;
   if (i + 1 > pheader->max_client_index)
      pheader->max_client_index = i + 1;

   /* setup database header and client structure */
   pclient = &pheader->client[i];

   memset(pclient, 0, sizeof(DATABASE_CLIENT));
   /* use client name previously set by bm_set_name */
   strlcpy(pclient->name, client_name, sizeof(pclient->name));
   pclient->pid = ss_getpid();
   pclient->num_open_records = 0;

   ss_suspend_get_odb_port(&pclient->port);

   pclient->last_activity = ss_millitime();

   cm_get_watchdog_params(&call_watchdog, &timeout);
   pclient->watchdog_timeout = timeout;

   /* check ODB for corruption */
   db_err_msg* msg = NULL;
   bool ok = db_validate_and_repair_db_wlocked(pheader, &msg);
   if (msg)
      db_flush_msg(&msg);
   if (!ok) {
      /* do not treat corrupted odb as a fatal error- allow the user
       to preceed at own risk- the database is already corrupted,
       so no further harm can possibly be made. */
      /*
       db_unlock_database(handle + 1);
       *hDB = 0;
       return DB_CORRUPTED;
       */
   }

   /* setup _database entry */
   _database[handle].database_data = _database[handle].database_header + 1;
   _database[handle].attached = TRUE;
   _database[handle].protect = FALSE;
   _database[handle].protect_read = FALSE;
   _database[handle].protect_write = FALSE;

   *hDB = (handle + 1);

   status = db_validate_open_records_wlocked(pheader, &msg);
   if (status != DB_SUCCESS) {
      db_unlock_database(handle + 1);
      if (msg)
         db_flush_msg(&msg);
      cm_msg(MERROR, "db_open_database", "Error: db_validate_open_records() status %d", status);
      return status;
   }

   db_unlock_database(handle + 1);

   if (msg)
      db_flush_msg(&msg);

   if (shm_created)
      return DB_CREATED;
   }
#endif                          /* LOCAL_ROUTINES */

   return DB_SUCCESS;
}

/********************************************************************/
/**
Close a database
@param   hDB          ODB handle obtained via cm_get_experiment_database().
@return DB_SUCCESS, DB_INVALID_HANDLE, RPC_NET_ERROR
*/
INT db_close_database(HNDLE hDB)
{
   if (rpc_is_remote())
      return rpc_call(RPC_DB_CLOSE_DATABASE, hDB);

#ifdef LOCAL_ROUTINES
   else {
      DATABASE_HEADER *pheader;
      DATABASE_CLIENT *pclient;
      INT idx, destroy_flag, i, j;
      char xname[256];

      if (hDB > _database_entries || hDB <= 0) {
         cm_msg(MERROR, "db_close_database", "invalid database handle");
         return DB_INVALID_HANDLE;
      }

      /*
         Check if database was opened by current thread. This is necessary
         in the server process where one thread may not close the database
         of other threads.
       */

      /* first lock database */
      db_lock_database(hDB);

      idx = _database[hDB - 1].client_index;
      pheader = _database[hDB - 1].database_header;
      pclient = &pheader->client[idx];

      if (!_database[hDB - 1].attached) {
         db_unlock_database(hDB);
         cm_msg(MERROR, "db_close_database", "invalid database handle");
         return DB_INVALID_HANDLE;
      }

      db_allow_write_locked(&_database[hDB-1], "db_close_database");

      /* close all open records */
      for (i = 0; i < pclient->max_index; i++)
         if (pclient->open_record[i].handle)
            db_remove_open_record(hDB, pclient->open_record[i].handle, FALSE);

      /* mark entry in _database as empty */
      _database[hDB - 1].attached = FALSE;

      /* clear entry from client structure in database header */
      memset(&(pheader->client[idx]), 0, sizeof(DATABASE_CLIENT));

      /* calculate new max_client_index entry */
      for (i = MAX_CLIENTS - 1; i >= 0; i--)
         if (pheader->client[i].pid != 0)
            break;
      pheader->max_client_index = i + 1;

      /* count new number of clients */
      for (i = MAX_CLIENTS - 1, j = 0; i >= 0; i--)
         if (pheader->client[i].pid != 0)
            j++;
      pheader->num_clients = j;

      destroy_flag = (pheader->num_clients == 0);

      /* flush shared memory to disk */
      ss_shm_flush(pheader->name, _database[hDB - 1].shm_adr, _database[hDB - 1].shm_size, _database[hDB - 1].shm_handle);

      strlcpy(xname, pheader->name, sizeof(xname));

      /* unmap shared memory, delete it if we are the last */
      ss_shm_close(xname, _database[hDB - 1].shm_adr, _database[hDB - 1].shm_size, _database[hDB - 1].shm_handle, destroy_flag);

      pheader = NULL; // after ss_shm_close(), pheader points nowhere
      _database[hDB - 1].database_header = NULL; // ditto

      /* unlock database */
      db_unlock_database(hDB);

      /* delete semaphore */
      ss_semaphore_delete(_database[hDB - 1].semaphore, destroy_flag);

      /* update _database_entries */
      if (hDB == _database_entries)
         _database_entries--;

      if (_database_entries > 0)
         _database = (DATABASE *) realloc(_database, sizeof(DATABASE) * (_database_entries));
      else {
         free(_database);
         _database = NULL;
      }

      /* if we are the last one, also delete other semaphores */
      if (destroy_flag) {
         extern INT _semaphore_elog, _semaphore_alarm, _semaphore_history, _semaphore_msg;

         if (_semaphore_elog)
            ss_semaphore_delete(_semaphore_elog, TRUE);
         if (_semaphore_alarm)
            ss_semaphore_delete(_semaphore_alarm, TRUE);
         if (_semaphore_history)
            ss_semaphore_delete(_semaphore_history, TRUE);
         if (_semaphore_msg)
            ss_semaphore_delete(_semaphore_msg, TRUE);
      }

   }
#endif                          /* LOCAL_ROUTINES */

   return DB_SUCCESS;
}

/**dox***************************************************************/
#ifndef DOXYGEN_SHOULD_SKIP_THIS

/*------------------------------------------------------------------*/
INT db_flush_database(HNDLE hDB)
/********************************************************************\

  Routine: db_flush_database

  Purpose: Flushes the shared memory of a database to its disk file.

  Input:
    HNDLE  hDB              Handle to the database, which is used as
                            an index to the _database array.

  Output:
    none

  Function value:
    DB_SUCCESS              Successful completion
    DB_INVALID_HANDLE       Database handle is invalid
    RPC_NET_ERROR           Network error

\********************************************************************/
{
   if (rpc_is_remote())
      return rpc_call(RPC_DB_FLUSH_DATABASE, hDB);

#ifdef LOCAL_ROUTINES
   else {
      DATABASE_HEADER *pheader;

      if (hDB > _database_entries || hDB <= 0) {
         cm_msg(MERROR, "db_close_database", "invalid database handle");
         return DB_INVALID_HANDLE;
      }

      /*
         Check if database was opened by current thread. This is necessary
         in the server process where one thread may not close the database
         of other threads.
       */

      db_lock_database(hDB);
      pheader = _database[hDB - 1].database_header;

      if (!_database[hDB - 1].attached) {
         db_unlock_database(hDB);
         cm_msg(MERROR, "db_close_database", "invalid database handle");
         return DB_INVALID_HANDLE;
      }

      /* flush shared memory to disk */
      ss_shm_flush(pheader->name, _database[hDB - 1].shm_adr, _database[hDB - 1].shm_size, _database[hDB - 1].shm_handle);
      db_unlock_database(hDB);

   }
#endif                          /* LOCAL_ROUTINES */

   return DB_SUCCESS;
}

/*------------------------------------------------------------------*/
INT db_close_all_databases(void)
/********************************************************************\

  Routine: db_close_all_databases

  Purpose: Close all open databases and open records

  Input:
    none

  Output:
    none

  Function value:
    DB_SUCCESS              Successful completion

\********************************************************************/
{
   INT status;

   if (rpc_is_remote()) {
      status = rpc_call(RPC_DB_CLOSE_ALL_DATABASES);
      if (status != DB_SUCCESS)
         return status;
   }

   db_close_all_records();
   db_unwatch_all();

#ifdef LOCAL_ROUTINES
   {
      INT i;

      for (i = _database_entries; i > 0; i--)
         db_close_database(i);
   }
#endif                          /* LOCAL_ROUTINES */
   
   return DB_SUCCESS;
}

/*------------------------------------------------------------------*/
INT db_set_client_name(HNDLE hDB, const char *client_name)
/********************************************************************\

  Routine: db_set_client_name

  Purpose: Set client name for a database. Used by cm_connect_experiment
           if a client name is duplicate and changed.

  Input:
    INT  hDB                Handle to database
    char *client_name       Name of this application

  Output:

  Function value:
    DB_SUCCESS              Successful completion
    RPC_NET_ERROR           Network error

\********************************************************************/
{
   if (rpc_is_remote())
      return rpc_call(RPC_DB_SET_CLIENT_NAME, hDB, client_name);

#ifdef LOCAL_ROUTINES
   {
      DATABASE_HEADER *pheader;
      DATABASE_CLIENT *pclient;
      INT idx;

      idx = _database[hDB - 1].client_index;
      pheader = _database[hDB - 1].database_header;
      pclient = &pheader->client[idx];

      strcpy(pclient->name, client_name);
   }
#endif                          /* LOCAL_ROUTINES */

   return DB_SUCCESS;
}

/**dox***************************************************************/
#endif                          /* DOXYGEN_SHOULD_SKIP_THIS */

/********************************************************************/
/**
Lock a database for exclusive access via system semaphore calls.
@param hDB   Handle to the database to lock
@return DB_SUCCESS, DB_INVALID_HANDLE, DB_TIMEOUT
*/

INT db_lock_database(HNDLE hDB)
{
#ifdef LOCAL_ROUTINES
   int status;

   if (hDB > _database_entries || hDB <= 0) {
      cm_msg(MERROR, "db_lock_database", "invalid database handle %d, aborting...", hDB);
      abort();
      return DB_INVALID_HANDLE;
   }

   /* obtain access mutex in multi-thread applications */
   status = ss_mutex_wait_for(_database[hDB - 1].mutex, _database[hDB - 1].timeout);
   if (status != SS_SUCCESS) {
      cm_msg(MERROR, "db_lock_database", "internal error: cannot obtain access mutex, aborting...");
      abort();
   }

   /* protect this function against recursive call from signal handlers */
   if (_database[hDB - 1].inside_lock_unlock) {
      fprintf(stderr, "db_lock_database: Detected recursive call to db_{lock,unlock}_database() while already inside db_{lock,unlock}_database(). Maybe this is a call from a signal handler. Cannot continue, aborting...\n");
      abort();
   }

   _database[hDB - 1].inside_lock_unlock = 1;

   //static int x = 0;
   //x++;
   //if (x > 5000) {
   //   printf("inside db_lock_database(), press Ctrl-C now!\n");
   //   sleep(5);
   //}

   // test recursive locking
   // static int out=0;
   // out++;
   // printf("HERE %d!\n", out);
   // if (out>10) abort();
   // db_lock_database(hDB);
   // printf("OUT %d!\n", out);

   if (_database[hDB - 1].lock_cnt == 0) {
      _database[hDB - 1].lock_cnt = 1;
      /* wait max. 5 minutes for semaphore (required if locking process is being debugged) */
      status = ss_semaphore_wait_for(_database[hDB - 1].semaphore, _database[hDB - 1].timeout);
      if (status == SS_TIMEOUT) {
         cm_msg(MERROR, "db_lock_database", "timeout obtaining lock for database, exiting...");
         abort();
      }
      if (status != SS_SUCCESS) {
         cm_msg(MERROR, "db_lock_database", "cannot lock database, ss_semaphore_wait_for() status %d, aborting...", status);
         abort();
      }
   } else {
      _database[hDB - 1].lock_cnt++; // we have already the lock (recursive call), so just increase counter
   }

#ifdef CHECK_LOCK_COUNT
   {
      char str[256];

      sprintf(str, "db_lock_database, lock_cnt=%d", _database[hDB - 1].lock_cnt);
      ss_stack_history_entry(str);
   }
#endif

   if (_database[hDB - 1].protect) {
      if (_database[hDB - 1].database_header == NULL) {
         int status;
         assert(!_database[hDB - 1].protect_read);
         assert(!_database[hDB - 1].protect_write);
         status = ss_shm_unprotect(_database[hDB - 1].shm_handle, &_database[hDB - 1].shm_adr, _database[hDB - 1].shm_size, TRUE, FALSE, "db_lock_database");
         if (status != SS_SUCCESS) {
            cm_msg(MERROR, "db_lock_database", "ss_shm_unprotect(TRUE,FALSE) failed with status %d, aborting...", status);
            cm_msg_flush_buffer();
            abort();
         }
         _database[hDB - 1].database_header = (DATABASE_HEADER *) _database[hDB - 1].shm_adr;
         _database[hDB - 1].protect_read = TRUE;
         _database[hDB - 1].protect_write = FALSE;
      }
   }

   _database[hDB - 1].inside_lock_unlock = 0;

#endif                          /* LOCAL_ROUTINES */
   
   return DB_SUCCESS;
}

#ifdef LOCAL_ROUTINES
INT db_allow_write_locked(DATABASE* p, const char* caller_name)
{
   assert(p);
   if (p->protect && !p->protect_write) {
      int status;
      assert(p->lock_cnt > 0);
      assert(p->database_header != NULL);
      assert(p->protect_read);
      status = ss_shm_unprotect(p->shm_handle, &p->shm_adr, p->shm_size, TRUE, TRUE, caller_name);
      if (status != SS_SUCCESS) {
         cm_msg(MERROR, "db_allow_write_locked", "ss_shm_unprotect(TRUE,TRUE) failed with status %d, aborting...", status);
         cm_msg_flush_buffer();
         abort();
      }
      p->database_header = (DATABASE_HEADER *) p->shm_adr;
      p->protect_read = TRUE;
      p->protect_write = TRUE;
   }
   return DB_SUCCESS;
}
#endif                          /* LOCAL_ROUTINES */

/********************************************************************/
/**
Unlock a database via system semaphore calls.
@param hDB   Handle to the database to unlock
@return DB_SUCCESS, DB_INVALID_HANDLE
*/
INT db_unlock_database(HNDLE hDB)
{
#ifdef LOCAL_ROUTINES

   if (hDB > _database_entries || hDB <= 0) {
      cm_msg(MERROR, "db_unlock_database", "invalid database handle %d", hDB);
      return DB_INVALID_HANDLE;
   }
#ifdef CHECK_LOCK_COUNT
   {
      char str[256];

      sprintf(str, "db_unlock_database, lock_cnt=%d", _database[hDB - 1].lock_cnt);
      ss_stack_history_entry(str);
   }
#endif

   /* protect this function against recursive call from signal handlers */
   if (_database[hDB - 1].inside_lock_unlock) {
      fprintf(stderr, "db_unlock_database: Detected recursive call to db_{lock,unlock}_database() while already inside db_{lock,unlock}_database(). Maybe this is a call from a signal handler. Cannot continue, aborting...\n");
      abort();
   }

   _database[hDB - 1].inside_lock_unlock = 1;

   //static int x = 0;
   //x++;
   //if (x > 5000) {
   //   printf("inside db_unlock_database(), press Ctrl-C now!\n");
   //   sleep(5);
   //}

   if (_database[hDB - 1].lock_cnt == 1) {
      ss_semaphore_release(_database[hDB - 1].semaphore);

      if (_database[hDB - 1].protect && _database[hDB - 1].database_header) {
         int status;
         assert(_database[hDB - 1].protect_read);
         assert(_database[hDB - 1].database_header);
         _database[hDB - 1].database_header = NULL;
         status = ss_shm_protect(_database[hDB - 1].shm_handle, _database[hDB - 1].shm_adr, _database[hDB - 1].shm_size);
         if (status != SS_SUCCESS) {
            cm_msg(MERROR, "db_unlock_database", "ss_shm_protect() failed with status %d, aborting...", status);
            cm_msg_flush_buffer();
            abort();
         }
         _database[hDB - 1].protect_read = FALSE;
         _database[hDB - 1].protect_write = FALSE;
      }
   }

   assert(_database[hDB - 1].lock_cnt > 0);
   _database[hDB - 1].lock_cnt--;

   _database[hDB - 1].inside_lock_unlock = 0;

   /* release mutex for multi-thread applications */
   ss_mutex_release(_database[hDB - 1].mutex);

#endif                          /* LOCAL_ROUTINES */
   return DB_SUCCESS;
}

/********************************************************************/
#if 0
INT db_get_lock_cnt(HNDLE hDB)
{
#ifdef LOCAL_ROUTINES

   /* return zero if no ODB is open or we run remotely */
   if (_database_entries == 0)
      return 0;

   if (hDB > _database_entries || hDB <= 0) {
      cm_msg(MERROR, "db_get_lock_cnt", "invalid database handle %d, aborting...", hDB);
      fprintf(stderr, "db_get_lock_cnt: invalid database handle %d, aborting...\n", hDB);
      abort();
      return DB_INVALID_HANDLE;
   }

   return _database[hDB - 1].lock_cnt;
#else
   return 0;
#endif
}
#endif

INT db_set_lock_timeout(HNDLE hDB, int timeout_millisec)
{
#ifdef LOCAL_ROUTINES

   /* return zero if no ODB is open or we run remotely */
   if (_database_entries == 0)
      return 0;

   if (hDB > _database_entries || hDB <= 0) {
      cm_msg(MERROR, "db_set_lock_timeout", "invalid database handle %d, aborting...", hDB);
      fprintf(stderr, "db_set_lock_timeout: invalid database handle %d, aborting...\n", hDB);
      abort();
      return DB_INVALID_HANDLE;
   }

   if (timeout_millisec > 0) {
      _database[hDB - 1].timeout = timeout_millisec;
   }

   return _database[hDB - 1].timeout;
#else
   return 0;
#endif
}

#ifdef LOCAL_ROUTINES

/**
Update last activity time
*/
INT db_update_last_activity(DWORD millitime)
{
   int pid = ss_getpid();
   int i;
   for (i = 0; i < _database_entries; i++) {
      if (_database[i].attached) {
         int must_unlock = 0;
         if (_database[i].protect) {
            must_unlock = 1;
            db_lock_database(i + 1);
            db_allow_write_locked(&_database[i], "db_update_last_activity");
         }
         assert(_database[i].database_header);
         /* update the last_activity entry to show that we are alive */
         int j;
         for (j=0; j<_database[i].database_header->max_client_index; j++) {
            DATABASE_CLIENT* pdbclient = _database[i].database_header->client + j;
            //printf("client %d pid %d vs our pid %d\n", j, pdbclient->pid, pid);
            if (pdbclient->pid == pid) {
               pdbclient->last_activity = millitime;
            }
         }
         if (must_unlock) {
            db_unlock_database(i + 1);
         }
      }
   }
   return DB_SUCCESS;
}

#endif // LOCAL_ROUTINES

void db_cleanup(const char *who, DWORD actual_time, BOOL wrong_interval)
{
#ifdef LOCAL_ROUTINES
   int status;
   int i;
   /* check online databases */
   for (i = 0; i < _database_entries; i++) {
      if (_database[i].attached) {
         int must_unlock = 0;
         if (_database[i].protect) {
            must_unlock = 1;
            db_lock_database(i + 1);
            db_allow_write_locked(&_database[i], "db_cleanup");
         }
         assert(_database[i].database_header);
         /* update the last_activity entry to show that we are alive */
         DATABASE_HEADER* pdbheader = _database[i].database_header;
         DATABASE_CLIENT* pdbclient = pdbheader->client;
         pdbclient[_database[i].client_index].last_activity = actual_time;

         /* don't check other clients if interval is stange */
         if (wrong_interval) {
            if (must_unlock) {
               db_unlock_database(i + 1);
            }
            continue;
         }

         /* now check other clients */
         int j;
         for (j = 0; j < pdbheader->max_client_index; j++, pdbclient++) {
            int client_pid = pdbclient->pid;
            if (client_pid == 0)
               continue;
            BOOL dead = !ss_pid_exists(client_pid);
            /* If client process has no activity, clear its buffer entry. */
            if (dead ||
                (pdbclient->watchdog_timeout > 0 &&
                 actual_time - pdbclient->last_activity > pdbclient->watchdog_timeout)
                ) {
               
               db_lock_database(i + 1);

               /* now make again the check with the buffer locked */
               actual_time = ss_millitime();
               if (dead ||
                   (pdbclient->watchdog_timeout &&
                    actual_time > pdbclient->last_activity &&
                    actual_time - pdbclient->last_activity > pdbclient->watchdog_timeout)
                   ) {

                  db_allow_write_locked(&_database[i], "db_cleanup");
                  
                  if (dead) {
                     cm_msg(MINFO, "db_cleanup", "Client \'%s\' on database \'%s\' removed by db_cleanup called by %s because pid %d does not exist", pdbclient->name, pdbheader->name, who, client_pid);
                  } else {
                     cm_msg(MINFO, "db_cleanup", "Client \'%s\' (PID %d) on database \'%s\' removed by db_cleanup called by %s (idle %1.1lfs,TO %1.0lfs)",
                            pdbclient->name, client_pid, pdbheader->name,
                            who,
                            (actual_time - pdbclient->last_activity) / 1000.0,
                            pdbclient->watchdog_timeout / 1000.0);
                  }

                  /* decrement notify_count for open records and clear exclusive mode */
                  int k;
                  for (k = 0; k < pdbclient->max_index; k++)
                     if (pdbclient->open_record[k].handle) {
                        KEY* pkey = (KEY *) ((char *) pdbheader + pdbclient->open_record[k].handle);
                        if (pkey->notify_count > 0)
                           pkey->notify_count--;

                        if (pdbclient->open_record[k].access_mode & MODE_WRITE)
                           db_set_mode(i + 1, pdbclient->open_record[k].handle, (WORD) (pkey->access_mode & ~MODE_EXCLUSIVE), 2);
                     }

                  status = cm_delete_client_info(i + 1, client_pid);
                  if (status != CM_SUCCESS)
                     cm_msg(MERROR, "db_cleanup", "Cannot delete client info for client \'%s\', pid %d from database \'%s\', cm_delete_client_info() status %d", pdbclient->name, client_pid, pdbheader->name, status);

                  /* clear entry from client structure in buffer header */
                  memset(&(pdbheader->client[j]), 0, sizeof(DATABASE_CLIENT));

                  /* calculate new max_client_index entry */
                  for (k = MAX_CLIENTS - 1; k >= 0; k--)
                     if (pdbheader->client[k].pid != 0)
                        break;
                  pdbheader->max_client_index = k + 1;

                  /* count new number of clients */
                  int nc;
                  for (k = MAX_CLIENTS - 1, nc = 0; k >= 0; k--)
                     if (pdbheader->client[k].pid != 0)
                        nc++;
                  pdbheader->num_clients = nc;
               }

               db_unlock_database(i + 1);
            }
         }
         if (must_unlock) {
            db_unlock_database(i + 1);
         }
      }
   }
#endif
}

#ifdef LOCAL_ROUTINES

void db_cleanup2(const char* client_name, int ignore_timeout, DWORD actual_time,  const char *who)
{
   /* check online databases */
   int i;
   for (i = 0; i < _database_entries; i++) {
      if (_database[i].attached) {
         /* update the last_activity entry to show that we are alive */
         
         db_lock_database(i + 1);
         
         db_allow_write_locked(&_database[i], "db_cleanup2");
         
         DATABASE_HEADER* pdbheader = _database[i].database_header;
         DATABASE_CLIENT* pdbclient = pdbheader->client;
         pdbclient[_database[i].client_index].last_activity = ss_millitime();
         
         /* now check other clients */
         int j;
         for (j = 0; j < pdbheader->max_client_index; j++, pdbclient++)
            if (j != _database[i].client_index && pdbclient->pid &&
                (client_name == NULL || client_name[0] == 0
                 || strncmp(pdbclient->name, client_name, strlen(client_name)) == 0)) {
               int client_pid = pdbclient->pid;
               BOOL dead = !ss_pid_exists(client_pid);
               DWORD interval;
               if (ignore_timeout)
                  interval = 2 * WATCHDOG_INTERVAL;
               else
                  interval = pdbclient->watchdog_timeout;
               
               /* If client process has no activity, clear its buffer entry. */
               
               if (dead || (interval > 0 && ss_millitime() - pdbclient->last_activity > interval)) {
                  int bDeleted = FALSE;
                  
                  /* now make again the check with the buffer locked */
                  if (dead || (interval > 0 && ss_millitime() - pdbclient->last_activity > interval)) {
                     if (dead) {
                        cm_msg(MINFO, "db_cleanup2", "Client \'%s\' on \'%s\' removed by db_cleanup2 called by %s because pid %d does not exist",
                               pdbclient->name, pdbheader->name,
                               who,
                               client_pid);
                     } else {
                        cm_msg(MINFO, "db_cleanup2", "Client \'%s\' on \'%s\' removed by db_cleanup2 called by %s (idle %1.1lfs,TO %1.0lfs)",
                               pdbclient->name, pdbheader->name,
                               who,
                               (ss_millitime() - pdbclient->last_activity) / 1000.0, interval / 1000.0);
                     }
                     
                     /* decrement notify_count for open records and clear exclusive mode */
                     int k;
                     for (k = 0; k < pdbclient->max_index; k++)
                        if (pdbclient->open_record[k].handle) {
                          KEY* pkey = (KEY *) ((char *) pdbheader + pdbclient->open_record[k].handle);
                           if (pkey->notify_count > 0)
                              pkey->notify_count--;
                           
                           if (pdbclient->open_record[k].access_mode & MODE_WRITE)
                              db_set_mode(i + 1, pdbclient->open_record[k].handle, (WORD) (pkey->access_mode & ~MODE_EXCLUSIVE), 2);
                        }
                     
                     /* clear entry from client structure in buffer header */
                     memset(&(pdbheader->client[j]), 0, sizeof(DATABASE_CLIENT));
                     
                     /* calculate new max_client_index entry */
                     for (k = MAX_CLIENTS - 1; k >= 0; k--)
                        if (pdbheader->client[k].pid != 0)
                           break;
                     pdbheader->max_client_index = k + 1;
                     
                     /* count new number of clients */
                     int nc;
                     for (k = MAX_CLIENTS - 1, nc = 0; k >= 0; k--)
                        if (pdbheader->client[k].pid != 0)
                           nc++;
                     pdbheader->num_clients = nc;
                     
                     bDeleted = TRUE;
                  }
                  
                  
                  /* delete client entry after unlocking db */
                  if (bDeleted) {
                     int status;
                     status = cm_delete_client_info(i + 1, client_pid);
                     if (status != CM_SUCCESS)
                        cm_msg(MERROR, "db_cleanup2", "cannot delete client info, cm_delete_client_into() status %d", status);
                     
                     pdbheader = _database[i].database_header;
                     pdbclient = pdbheader->client;
                     
                     /* go again though whole list */
                     j = 0;
                  }
               }
            }
         
         db_unlock_database(i + 1);
      }
   }
}

void db_set_watchdog_params(DWORD timeout)
{
   /* set watchdog flag of all open databases */
   int i;
   for (i = _database_entries; i > 0; i--) {
      DATABASE_HEADER *pheader;
      DATABASE_CLIENT *pclient;
      INT idx;
      
      db_lock_database(i);
      
      idx = _database[i - 1].client_index;
      pheader = _database[i - 1].database_header;
      pclient = &pheader->client[idx];
      
      if (!_database[i - 1].attached) {
         db_unlock_database(i);
         continue;
      }
      
      db_allow_write_locked(&_database[i-1], "db_set_watchdog_params");
      
      /* clear entry from client structure in buffer header */
      pclient->watchdog_timeout = timeout;
      
      /* show activity */
      pclient->last_activity = ss_millitime();
      
      db_unlock_database(i);
   }
}

/********************************************************************/
/**
Return watchdog information about specific client
@param    hDB              ODB handle
@param    client_name     ODB client name
@param    timeout         Timeout for this application in seconds
@param    last            Last time watchdog was called in msec
@return   CM_SUCCESS, CM_NO_CLIENT, DB_INVALID_HANDLE
*/

INT db_get_watchdog_info(HNDLE hDB, const char *client_name, DWORD * timeout, DWORD * last)
{
   DATABASE_HEADER *pheader;
   DATABASE_CLIENT *pclient;
   INT i;
   
   if (hDB > _database_entries || hDB <= 0) {
      cm_msg(MERROR, "db_get_watchdog_info", "invalid database handle");
      return DB_INVALID_HANDLE;
   }
   
   if (!_database[hDB - 1].attached) {
      cm_msg(MERROR, "db_get_watchdog_info", "invalid database handle");
      return DB_INVALID_HANDLE;
   }
   
   /* lock database */
   db_lock_database(hDB);
   
   pheader = _database[hDB - 1].database_header;
   pclient = pheader->client;
   
   /* find client */
   for (i = 0; i < pheader->max_client_index; i++, pclient++)
      if (pclient->pid && equal_ustring(pclient->name, client_name)) {
         *timeout = pclient->watchdog_timeout;
         *last = ss_millitime() - pclient->last_activity;
         db_unlock_database(hDB);
         return DB_SUCCESS;
      }
   
   *timeout = *last = 0;

   db_unlock_database(hDB);

   return CM_NO_CLIENT;
}

/********************************************************************/
/**
Check if a client with a /system/client/xxx entry has
a valid entry in the ODB client table. If not, remove
that client from the /system/client tree.
@param   hDB               Handle to online database
@param   hKeyClient        Handle to client key
@return  CM_SUCCESS, CM_NO_CLIENT
*/
INT db_check_client(HNDLE hDB, HNDLE hKeyClient)
{
   KEY key;
   DATABASE_HEADER *pheader;
   DATABASE_CLIENT *pclient;
   INT i, client_pid, status, dead = 0, found = 0;
   char name[NAME_LENGTH];
   
   db_lock_database(hDB);
   
   status = db_get_key(hDB, hKeyClient, &key);
   if (status != DB_SUCCESS)
      return CM_NO_CLIENT;
   
   client_pid = atoi(key.name);
   
   name[0] = 0;
   i = sizeof(name);
   status = db_get_value(hDB, hKeyClient, "Name", name, &i, TID_STRING, FALSE);
   
   //fprintf(stderr, "db_check_client: hkey %d, status %d, pid %d, name \'%s\', my name %s\n", hKeyClient, status, client_pid, name, _client_name);
   
   if (status != DB_SUCCESS) {
      db_unlock_database(hDB);
      return CM_NO_CLIENT;
   }
   
   if (_database[hDB - 1].attached) {
      pheader = _database[hDB - 1].database_header;
      pclient = pheader->client;
      
      /* loop through clients */
      for (i = 0; i < pheader->max_client_index; i++, pclient++)
         if (pclient->pid == client_pid) {
            found = 1;
            break;
         }
      
      if (found) {
         /* check that the client is still running: PID still exists */
         if (!ss_pid_exists(client_pid)) {
            dead = 1;
         }
      }
      
      if (!found || dead) {
         /* client not found : delete ODB stucture */
         
         status = cm_delete_client_info(hDB, client_pid);
         
         if (status != CM_SUCCESS)
            cm_msg(MERROR, "db_check_client", "Cannot delete client info for client \'%s\', pid %d, cm_delete_client_info() status %d", name, client_pid, status);
         else if (!found)
            cm_msg(MINFO, "db_check_client", "Deleted entry \'/System/Clients/%d\' for client \'%s\' because it is not connected to ODB", client_pid, name);
         else if (dead)
            cm_msg(MINFO, "db_check_client", "Deleted entry \'/System/Clients/%d\' for client \'%s\' because process pid %d does not exists", client_pid, name, client_pid);
         
         db_unlock_database(hDB);
         
         return CM_NO_CLIENT;
      }
   }
   
   db_unlock_database(hDB);

   return DB_SUCCESS;
}

#endif // LOCAL_ROUTINES

/********************************************************************/
/**
Protect a database for read/write access outside of the \b db_xxx functions
@param hDB          ODB handle obtained via cm_get_experiment_database().
@return DB_SUCCESS, DB_INVALID_HANDLE
*/
INT db_protect_database(HNDLE hDB)
{
   if (rpc_is_remote())
      return DB_SUCCESS;

#ifdef LOCAL_ROUTINES
   if (hDB > _database_entries || hDB <= 0) {
      cm_msg(MERROR, "db_protect_database", "invalid database handle %d", hDB);
      return DB_INVALID_HANDLE;
   }

   _database[hDB - 1].protect = TRUE;
   ss_shm_protect(_database[hDB - 1].shm_handle, _database[hDB - 1].database_header, _database[hDB - 1].shm_size);
   _database[hDB - 1].database_header = NULL;
#endif                          /* LOCAL_ROUTINES */
   return DB_SUCCESS;
}

/*---- helper routines ---------------------------------------------*/

const char *extract_key(const char *key_list, char *key_name, int key_name_length)
{
   int i = 0;

   if (*key_list == '/')
      key_list++;

   while (*key_list && *key_list != '/' && ++i < key_name_length)
      *key_name++ = *key_list++;
   *key_name = 0;

   return key_list;
}

BOOL equal_ustring(const char *str1, const char *str2)
{
   if (str1 == NULL && str2 != NULL)
      return FALSE;
   if (str1 != NULL && str2 == NULL)
      return FALSE;
   if (str1 == NULL && str2 == NULL)
      return TRUE;
   if (strlen(str1) != strlen(str2))
      return FALSE;

   while (*str1)
      if (toupper(*str1++) != toupper(*str2++))
         return FALSE;

   if (*str2)
      return FALSE;

   return TRUE;
}

BOOL ends_with_ustring(const char *str, const char *suffix)
{
   int len_str = strlen(str);
   int len_suffix = strlen(suffix);

   // suffix is longer than the string
   if (len_suffix > len_str)
      return FALSE;

   return equal_ustring(str + len_str - len_suffix, suffix);
}

//utility function to match string against wildcard pattern
BOOL strmatch(char* pattern, char* str){
   switch(*pattern){
      case 0:
         if(*str == 0){
            //end of pattern
            return true;
         }else
            return false;
      case '*':
         {
            int i=0;
            // check for end of the string
            if(pattern[1] == 0) return true;
            // loop on all possible matches
            while(str[i] != 0) if(strmatch(pattern + 1, str+(i++))) return true;
            return false;
         }
      case '?':
         if(*str == 0){
            //end of string
            return false;
         } else {
            return strmatch(pattern+1, str+1);
         }
      default:
         if(*str == 0){
            //end of string
            return false;
         } else if(toupper(*str) == toupper(*pattern)){
            //recursion
            return strmatch(pattern+1, str+1);
         } else {
            return false;
         }
   }
}

//utility function to extract array indexes
void strarrayindex(char* odbpath, int* index1, int* index2){
   char* pc;

   *index1 = *index2 = 0;
   if (odbpath[strlen(odbpath) - 1] == ']') {
      if (strchr(odbpath, '[')) {
         if (*(strchr(odbpath, '[') + 1) == '*')
            *index1 = -1;
         else if (strchr((strchr(odbpath, '[') + 1), '.') ||
                  strchr((strchr(odbpath, '[') + 1), '-')) {
            *index1 = atoi(strchr(odbpath, '[') + 1);
            pc = strchr(odbpath, '[') + 1;
            while (*pc != '.' && *pc != '-')
               pc++;
            while (*pc == '.' || *pc == '-')
               pc++;
            *index2 = atoi(pc);
         } else
            *index1 = atoi(strchr(odbpath, '[') + 1);
      }

      //remove everything after bracket
      *strchr(odbpath, '[') = 0;
   }
}

/********************************************************************/
/**
Create a new key in a database
@param hDB          ODB handle obtained via cm_get_experiment_database().
@param hKey  Key handle to start with, 0 for root
@param key_name    Name of key in the form "/key/key/key"
@param type        Type of key, one of TID_xxx (see @ref Midas_Data_Types)
@return DB_SUCCESS, DB_INVALID_HANDLE, DB_INVALID_PARAM, DB_FULL, DB_KEY_EXIST, DB_NO_ACCESS
*/
INT db_create_key(HNDLE hDB, HNDLE hKey, const char *key_name, DWORD type)
{

   if (rpc_is_remote())
      return rpc_call(RPC_DB_CREATE_KEY, hDB, hKey, key_name, type);

#ifdef LOCAL_ROUTINES
   {
      int status;

      if (hDB > _database_entries || hDB <= 0) {
         cm_msg(MERROR, "db_create_key", "invalid database handle");
         return DB_INVALID_HANDLE;
      }

      if (!_database[hDB - 1].attached) {
         cm_msg(MERROR, "db_create_key", "invalid database handle");
         return DB_INVALID_HANDLE;
      }

      /* lock database */
      db_lock_database(hDB);

      DATABASE_HEADER* pheader = _database[hDB - 1].database_header;

      db_err_msg *msg = NULL;
      
      KEY* pkey = (KEY*)db_get_pkey(pheader, hKey, &status, "db_create_key", &msg);

      if (!pkey) {
         db_unlock_database(hDB);
         if (msg)
            db_flush_msg(&msg);
         return DB_INVALID_HANDLE;
      }

      db_allow_write_locked(&_database[hDB-1], "db_create_key");

      KEY* newpkey = NULL;
<<<<<<< HEAD

      status = db_create_key_wlocked(pheader, pkey, key_name, type, &newpkey, &msg);

      db_unlock_database(hDB);

      if (msg)
         db_flush_msg(&msg);

      return status;
   }
#endif                          /* LOCAL_ROUTINES */

   return DB_SUCCESS;
}

#ifdef LOCAL_ROUTINES

int db_create_key_wlocked(DATABASE_HEADER* pheader, KEY* parentKey, const char *key_name, DWORD type, KEY** pnewkey, db_err_msg** msg)
{
   int status;

   if (pnewkey)
      *pnewkey = NULL;

   if (parentKey== NULL) {
      parentKey = (KEY*) db_get_pkey(pheader, pheader->root_key, &status, "db_create_key_wlocked", msg);
      if (!parentKey) {
         return status;
      }
   }
   
   status = db_validate_name(key_name, TRUE, "db_create_key_wlocked", msg);
   if (status != DB_SUCCESS) {
      return status;
   }
   
   /* check type */
   if (type <= 0 || type >= TID_LAST) {
      db_msg(msg, MERROR, "db_create_key", "invalid key type %d to create \'%s\' in \'%s\'", type, key_name, db_get_path_locked(pheader, parentKey).c_str());
      return DB_INVALID_PARAM;
   }
   
   const KEY* pdir = parentKey;
   
   if (pdir->type != TID_KEY) {
      db_msg(msg, MERROR, "db_create_key", "cannot create \'%s\' in \'%s\' tid is %d, not a directory", key_name, db_get_path_locked(pheader, pdir).c_str(), pdir->type);
      return DB_NO_KEY;
   }

   KEY* pcreated = NULL;

   const char* pkey_name = key_name;
   do {
      // key name is limited to NAME_LENGTH, but buffer has to be slightly longer
      // to prevent truncation before db_validate_name checks for correct length. K.O.
      char name[NAME_LENGTH+100];
      
      /* extract single key from key_name */
      pkey_name = extract_key(pkey_name, name, sizeof(name));

      status = db_validate_name(name, FALSE, "db_create_key", msg);
      if (status != DB_SUCCESS) {
         return status;
      }
      
      /* do not allow empty names, like '/dir/dir//dir/' */
      if (name[0] == 0) {
         return DB_INVALID_PARAM;
      }
      
      /* check if parent or current directory */
      if (strcmp(name, "..") == 0) {
         pdir = db_get_parent(pheader, pdir, &status, "db_create_key", msg);
         if (!pdir) {
            return status;
         }
         continue;
      }
      if (strcmp(name, ".") == 0)
         continue;

      KEY* pprev = NULL;
      const KEY* pitem = db_enum_first_locked(pheader, pdir, msg);

      while (pitem) {
         if (equal_ustring(name, pitem->name)) {
            break;
         }
         pprev = (KEY*)pitem;
         pitem = db_enum_next_locked(pheader, pdir, pitem, msg);
      }
      
      if (!pitem) {
         /* not found: create new key */

         /* check parent for write access */
         const KEY* pkeyparent = db_get_parent(pheader, pdir, &status, "db_create_key", msg);
         if (!pkeyparent) {
            return status;
         }

         if (!(pkeyparent->access_mode & MODE_WRITE) || (pkeyparent->access_mode & MODE_EXCLUSIVE)) {
            return DB_NO_ACCESS;
         }
         
         KEYLIST* pkeylist = (KEYLIST*)db_get_pkeylist(pheader, db_pkey_to_hkey(pheader, pdir), pdir, "db_create_key_wlocked", msg);
         
         if (!pkeylist) {
            return DB_CORRUPTED;
         }
         
         pkeylist->num_keys++;
         
         if (*pkey_name == '/' || type == TID_KEY) {
            /* create new key with keylist */
            KEY* pkey = (KEY *) malloc_key(pheader, sizeof(KEY), "db_create_key_subdir");
            
            if (pkey == NULL) {
               if (pkeylist->num_keys > 0)
                  pkeylist->num_keys--;

               db_msg(msg, MERROR, "db_create_key", "online database full while creating \'%s\' in \'%s\'", key_name, db_get_path_locked(pheader, parentKey).c_str());
               return DB_FULL;
            }

            /* append key to key list */
            if (pprev)
               pprev->next_key = (POINTER_T) pkey - (POINTER_T) pheader;
            else
               pkeylist->first_key = (POINTER_T) pkey - (POINTER_T) pheader;
            
            /* set key properties */
            pkey->type = TID_KEY;
            pkey->num_values = 1;
            pkey->access_mode = MODE_READ | MODE_WRITE | MODE_DELETE;
            strlcpy(pkey->name, name, sizeof(pkey->name));
            pkey->parent_keylist = (POINTER_T) pkeylist - (POINTER_T) pheader;
            
            /* find space for new keylist */
            pkeylist = (KEYLIST *) malloc_key(pheader, sizeof(KEYLIST), "db_create_key_B");
            
            if (pkeylist == NULL) {
               db_msg(msg, MERROR, "db_create_key", "online database full while creating \'%s\' in \'%s'", key_name, db_get_path_locked(pheader, parentKey).c_str());
               return DB_FULL;
            }
            
            /* store keylist in data field */
            pkey->data = (POINTER_T) pkeylist - (POINTER_T) pheader;
            pkey->item_size = sizeof(KEYLIST);
            pkey->total_size = sizeof(KEYLIST);
            
            pkeylist->parent = (POINTER_T) pkey - (POINTER_T) pheader;
            pkeylist->num_keys = 0;
            pkeylist->first_key = 0;

=======

      status = db_create_key_wlocked(pheader, pkey, key_name, type, &newpkey, &msg);

      db_unlock_database(hDB);

      if (msg)
         db_flush_msg(&msg);

      return status;
   }
#endif                          /* LOCAL_ROUTINES */

   return DB_SUCCESS;
}

#ifdef LOCAL_ROUTINES

int db_create_key_wlocked(DATABASE_HEADER* pheader, KEY* parentKey, const char *key_name, DWORD type, KEY** pnewkey, db_err_msg** msg)
{
   int status;

   if (pnewkey)
      *pnewkey = NULL;

   if (parentKey== NULL) {
      parentKey = (KEY*) db_get_pkey(pheader, pheader->root_key, &status, "db_create_key_wlocked", msg);
      if (!parentKey) {
         return status;
      }
   }
   
   status = db_validate_name(key_name, TRUE, "db_create_key_wlocked", msg);
   if (status != DB_SUCCESS) {
      return status;
   }
   
   /* check type */
   if (type <= 0 || type >= TID_LAST) {
      db_msg(msg, MERROR, "db_create_key", "invalid key type %d to create \'%s\' in \'%s\'", type, key_name, db_get_path_locked(pheader, parentKey).c_str());
      return DB_INVALID_PARAM;
   }
   
   const KEY* pdir = parentKey;
   
   if (pdir->type != TID_KEY) {
      db_msg(msg, MERROR, "db_create_key", "cannot create \'%s\' in \'%s\' tid is %d, not a directory", key_name, db_get_path_locked(pheader, pdir).c_str(), pdir->type);
      return DB_NO_KEY;
   }

   KEY* pcreated = NULL;

   const char* pkey_name = key_name;
   do {
      // key name is limited to NAME_LENGTH, but buffer has to be slightly longer
      // to prevent truncation before db_validate_name checks for correct length. K.O.
      char name[NAME_LENGTH+100];
      
      /* extract single key from key_name */
      pkey_name = extract_key(pkey_name, name, sizeof(name));

      status = db_validate_name(name, FALSE, "db_create_key", msg);
      if (status != DB_SUCCESS) {
         return status;
      }
      
      /* do not allow empty names, like '/dir/dir//dir/' */
      if (name[0] == 0) {
         return DB_INVALID_PARAM;
      }
      
      /* check if parent or current directory */
      if (strcmp(name, "..") == 0) {
         pdir = db_get_parent(pheader, pdir, &status, "db_create_key", msg);
         if (!pdir) {
            return status;
         }
         continue;
      }
      if (strcmp(name, ".") == 0)
         continue;

      KEY* pprev = NULL;
      const KEY* pitem = db_enum_first_locked(pheader, pdir, msg);

      while (pitem) {
         if (equal_ustring(name, pitem->name)) {
            break;
         }
         pprev = (KEY*)pitem;
         pitem = db_enum_next_locked(pheader, pdir, pitem, msg);
      }
      
      if (!pitem) {
         /* not found: create new key */

         /* check parent for write access */
         const KEY* pkeyparent = db_get_parent(pheader, pdir, &status, "db_create_key", msg);
         if (!pkeyparent) {
            return status;
         }

         if (!(pkeyparent->access_mode & MODE_WRITE) || (pkeyparent->access_mode & MODE_EXCLUSIVE)) {
            return DB_NO_ACCESS;
         }
         
         KEYLIST* pkeylist = (KEYLIST*)db_get_pkeylist(pheader, db_pkey_to_hkey(pheader, pdir), pdir, "db_create_key_wlocked", msg);
         
         if (!pkeylist) {
            return DB_CORRUPTED;
         }
         
         pkeylist->num_keys++;
         
         if (*pkey_name == '/' || type == TID_KEY) {
            /* create new key with keylist */
            KEY* pkey = (KEY *) malloc_key(pheader, sizeof(KEY), "db_create_key_subdir");
            
            if (pkey == NULL) {
               if (pkeylist->num_keys > 0)
                  pkeylist->num_keys--;

               db_msg(msg, MERROR, "db_create_key", "online database full while creating \'%s\' in \'%s\'", key_name, db_get_path_locked(pheader, parentKey).c_str());
               return DB_FULL;
            }

            /* append key to key list */
            if (pprev)
               pprev->next_key = (POINTER_T) pkey - (POINTER_T) pheader;
            else
               pkeylist->first_key = (POINTER_T) pkey - (POINTER_T) pheader;
            
            /* set key properties */
            pkey->type = TID_KEY;
            pkey->num_values = 1;
            pkey->access_mode = MODE_READ | MODE_WRITE | MODE_DELETE;
            strlcpy(pkey->name, name, sizeof(pkey->name));
            pkey->parent_keylist = (POINTER_T) pkeylist - (POINTER_T) pheader;
            
            /* find space for new keylist */
            pkeylist = (KEYLIST *) malloc_key(pheader, sizeof(KEYLIST), "db_create_key_B");
            
            if (pkeylist == NULL) {
               db_msg(msg, MERROR, "db_create_key", "online database full while creating \'%s\' in \'%s'", key_name, db_get_path_locked(pheader, parentKey).c_str());
               return DB_FULL;
            }
            
            /* store keylist in data field */
            pkey->data = (POINTER_T) pkeylist - (POINTER_T) pheader;
            pkey->item_size = sizeof(KEYLIST);
            pkey->total_size = sizeof(KEYLIST);
            
            pkeylist->parent = (POINTER_T) pkey - (POINTER_T) pheader;
            pkeylist->num_keys = 0;
            pkeylist->first_key = 0;

>>>>>>> a291d1b0
            pcreated = pkey;
            pdir = pkey; // descend into newly created subdirectory
         } else {
            /* create new key with data */
            KEY* pkey = (KEY *) malloc_key(pheader, sizeof(KEY), "db_create_key_data");
            
            if (pkey == NULL) {
<<<<<<< HEAD
=======
               if (pkeylist->num_keys > 0)
                  pkeylist->num_keys--;

>>>>>>> a291d1b0
               db_msg(msg, MERROR, "db_create_key", "online database full while creating \'%s\' in \'%s\'", key_name, db_get_path_locked(pheader, parentKey).c_str());
               return DB_FULL;
            }
            
            /* append key to key list */
            if (pprev)
               pprev->next_key = (POINTER_T) pkey - (POINTER_T) pheader;
            else
               pkeylist->first_key = (POINTER_T) pkey - (POINTER_T) pheader;
            
            pkey->type = type;
            pkey->num_values = 1;
            pkey->access_mode = MODE_READ | MODE_WRITE | MODE_DELETE;
            strlcpy(pkey->name, name, sizeof(pkey->name));
            pkey->parent_keylist = (POINTER_T) pkeylist - (POINTER_T) pheader;
            
            /* zero data */
            if (type != TID_STRING && type != TID_LINK) {
               pkey->item_size = rpc_tid_size(type);
               void* data = malloc_data(pheader, pkey->item_size);
               if (data == NULL) {
                  pkey->total_size = 0;
                  db_msg(msg, MERROR, "db_create_key", "online database full while creating \'%s\' in \'%s\'", key_name, db_get_path_locked(pheader, parentKey).c_str());
                  return DB_FULL;
               }
               
               pkey->total_size = pkey->item_size;
               pkey->data = (POINTER_T)data - (POINTER_T)pheader;
            } else {
               /* first data is empty */
               pkey->item_size = 0;
               pkey->total_size = 0;
               pkey->data = 0;
            }
            pcreated = pkey;
         }
      } else {
         /* key found: descend */
         
         /* resolve links */
         if (pitem->type == TID_LINK && pkey_name[0]) {
            pdir = db_resolve_link_locked(pheader, pitem, &status, msg);
            if (!pdir) {
               return status;
            }
            continue;
         }
         
         if (!(*pkey_name == '/')) {
            if (pitem->type != type) {
               db_msg(msg, MERROR, "db_create_key", "object of type %d already exists at \"%s\" while creating \'%s\' of type %d in \'%s\'", pitem->type, db_get_path_locked(pheader, pitem).c_str(), key_name, type, db_get_path_locked(pheader, parentKey).c_str());
               return DB_TYPE_MISMATCH;
            }
            printf("here: [%s]: ", pkey_name);
            db_print_pkey(pheader, pitem);

            if (pnewkey)
               *pnewkey = (KEY*)pitem;

            return DB_KEY_EXIST;
         }
         
         if (pitem->type != TID_KEY) {
            db_msg(msg, MERROR, "db_create_key", "path element \"%s\" in \"%s\" is not a subdirectory at \"%s\" while creating \'%s\' in \'%s\'", name, key_name, db_get_path_locked(pheader, pitem).c_str(), key_name, db_get_path_locked(pheader, parentKey).c_str());
            return DB_TYPE_MISMATCH;
         }
         
         pdir = pitem;
      }
   } while (*pkey_name == '/');

   assert(pcreated != NULL);
   
   if (pnewkey)
      *pnewkey = pcreated;

   return DB_SUCCESS;
}

#endif /* LOCAL_ROUTINES */

/********************************************************************/
/**
Create a link to a key or set the destination of and existing link.
@param hDB           ODB handle obtained via cm_get_experiment_database().
@param hKey          Key handle to start with, 0 for root
@param link_name     Name of key in the form "/key/key/key"
@param destination   Destination of link in the form "/key/key/key"
@return DB_SUCCESS, DB_INVALID_HANDLE, DB_FULL, DB_KEY_EXIST, DB_NO_ACCESS, DB_INVALID_NAME
*/
INT db_create_link(HNDLE hDB, HNDLE hKey, const char *link_name, const char *destination)
{
   HNDLE hkey;
   int status;

   if (rpc_is_remote())
      return rpc_call(RPC_DB_CREATE_LINK, hDB, hKey, link_name, destination);

   if (destination == NULL) {
      cm_msg(MERROR, "db_create_link", "link destination name is NULL");
      return DB_INVALID_NAME;
   }

   if (destination[0] != '/') {
      cm_msg(MERROR, "db_create_link", "link destination name \'%s\' should start with \'/\', relative links are forbidden", destination);
      return DB_INVALID_NAME;
   }

   if (strlen(destination) < 1) {
      cm_msg(MERROR, "db_create_link", "link destination name \'%s\' is too short", destination);
      return DB_INVALID_NAME;
   }

   if ((destination[0] == '/') && (destination[1] == 0)) {
      cm_msg(MERROR, "db_create_link", "links to \"/\" are forbidden");
      return DB_INVALID_NAME;
   }

   /* check if destination exists */
   status = db_find_key(hDB, hKey, destination, &hkey);
   if (status != DB_SUCCESS) {
      cm_msg(MERROR, "db_create_link", "Link destination \"%s\" does not exist", destination);
      return DB_NO_KEY;
   }

   //printf("db_create_link: [%s] hkey %d\n", destination, hkey);

   return db_set_value(hDB, hKey, link_name, destination, strlen(destination) + 1, 1, TID_LINK);
}

/********************************************************************/
/**
Delete a subtree, using level information (only called internally by db_delete_key())
@internal
@param hDB          ODB handle obtained via cm_get_experiment_database().
@param hKey  Key handle to start with, 0 for root
@param level            Recursion level, must be zero when
@param follow_links     Follow links when TRUE called from a user routine
@return DB_SUCCESS, DB_INVALID_HANDLE, DB_OPEN_RECORD
*/
INT db_delete_key1(HNDLE hDB, HNDLE hKey, INT level, BOOL follow_links)
{
#ifdef LOCAL_ROUTINES
   {
      DATABASE_HEADER *pheader;
      KEYLIST *pkeylist;
      KEY *pkey, *pnext_key, *pkey_tmp;
      HNDLE hKeyLink;
      BOOL deny_delete;
      INT status;
      BOOL locked = FALSE;

      if (hDB > _database_entries || hDB <= 0) {
         cm_msg(MERROR, "db_delete_key1", "invalid database handle");
         return DB_INVALID_HANDLE;
      }

      if (!_database[hDB - 1].attached) {
         cm_msg(MERROR, "db_delete_key1", "invalid database handle");
         return DB_INVALID_HANDLE;
      }

      if (hKey < (int) sizeof(DATABASE_HEADER)) {
         cm_msg(MERROR, "db_delete_key1", "invalid key handle");
         return DB_INVALID_HANDLE;
      }

      /* lock database at the top level */
      if (level == 0) {
         db_lock_database(hDB);
         locked = TRUE;
      }

      pheader = _database[hDB - 1].database_header;

      /* check if hKey argument is correct */
      if (!db_validate_hkey(pheader, hKey)) {
         if (locked)
            db_unlock_database(hDB);
         return DB_INVALID_HANDLE;
      }

      pkey = (KEY *) ((char *) pheader + hKey);

      /* check if someone has opened key or parent */
      if (level == 0)
         do {
#ifdef CHECK_OPEN_RECORD
            if (pkey->notify_count) {
               if (locked)
                  db_unlock_database(hDB);
               return DB_OPEN_RECORD;
            }
#endif
            if (pkey->parent_keylist == 0)
               break;

            pkeylist = (KEYLIST *) ((char *) pheader + pkey->parent_keylist);
            // FIXME: validate pkeylist->parent
            pkey = (KEY *) ((char *) pheader + pkeylist->parent);
         } while (TRUE);

      pkey = (KEY *) ((char *) pheader + hKey);
      pkeylist = (KEYLIST *) ((char *) pheader + pkey->data);

      deny_delete = FALSE;

      /* first recures subtree for keys */
      if (pkey->type == TID_KEY && pkeylist->first_key) {
         pkey = (KEY *) ((char *) pheader + pkeylist->first_key);

         do {
            pnext_key = (KEY *) (POINTER_T) pkey->next_key; // FIXME: what is this casting of hKey to pointer?

            status = db_delete_key1(hDB, (POINTER_T) pkey - (POINTER_T) pheader, level + 1, follow_links);

            if (status == DB_NO_ACCESS)
               deny_delete = TRUE;

            if (pnext_key) {
               // FIXME: validate pnext_key
               pkey = (KEY *) ((char *) pheader + (POINTER_T) pnext_key);
            }
         } while (pnext_key);
      }

      /* follow links if requested */
      if (pkey->type == TID_LINK && follow_links) {
         status = db_find_key1(hDB, 0, (char *) pheader + pkey->data, &hKeyLink);
         if (status == DB_SUCCESS && follow_links < 100)
            db_delete_key1(hDB, hKeyLink, level + 1, follow_links + 1);

         if (follow_links == 100)
            cm_msg(MERROR, "db_delete_key1", "try to delete cyclic link");
      }

      /* check if hKey argument is correct */
      if (!db_validate_hkey(pheader, hKey)) {
         if (locked)
            db_unlock_database(hDB);
         return DB_INVALID_HANDLE;
      }

      pkey = (KEY *) ((char *) pheader + hKey);

      /* return if key was already deleted by cyclic link */
      if (pkey->parent_keylist == 0) {
         if (locked)
            db_unlock_database(hDB);
         return DB_SUCCESS;
      }

      /* now delete key */
      if (hKey != pheader->root_key) {
         if (!(pkey->access_mode & MODE_DELETE) || deny_delete) {
            if (locked)
               db_unlock_database(hDB);
            return DB_NO_ACCESS;
         }
#ifdef CHECK_OPEN_RECORD
         if (pkey->notify_count) {
            if (locked)
               db_unlock_database(hDB);
            return DB_OPEN_RECORD;
         }
#endif
         db_allow_write_locked(&_database[hDB - 1], "db_delete_key1");

         /* delete key data */
         if (pkey->type == TID_KEY)
            free_key(pheader, (char *) pheader + pkey->data, pkey->total_size);
         else
            free_data(pheader, (char *) pheader + pkey->data, pkey->total_size, "db_delete_key1");

         /* unlink key from list */
         pnext_key = (KEY *) (POINTER_T) pkey->next_key;
         pkeylist = (KEYLIST *) ((char *) pheader + pkey->parent_keylist);

         if ((KEY *) ((char *) pheader + pkeylist->first_key) == pkey) {
            /* key is first in list */
            pkeylist->first_key = (POINTER_T) pnext_key;
         } else {
            /* find predecessor */
            pkey_tmp = (KEY *) ((char *) pheader + pkeylist->first_key);
            while ((KEY *) ((char *) pheader + pkey_tmp->next_key) != pkey)
               pkey_tmp = (KEY *) ((char *) pheader + pkey_tmp->next_key);
            pkey_tmp->next_key = (POINTER_T) pnext_key;
         }

         /* delete key */
         free_key(pheader, pkey, sizeof(KEY));
         pkeylist->num_keys--;
      }

      if (locked)
         db_unlock_database(hDB);
   }
#endif                          /* LOCAL_ROUTINES */

   return DB_SUCCESS;
}

/********************************************************************/
/**
Delete a subtree in a database starting from a key (including this key).
\code
...
    status = db_find_link(hDB, 0, str, &hkey);
    if (status != DB_SUCCESS)
    {
      cm_msg(MINFO,"my_delete"," "Cannot find key %s", str);
      return;
    }

    status = db_delete_key(hDB, hkey, FALSE);
    if (status != DB_SUCCESS)
    {
      cm_msg(MERROR,"my_delete"," "Cannot delete key %s", str);
      return;
    }
  ...
\endcode
@param hDB          ODB handle obtained via cm_get_experiment_database().
@param hKey         for key where search starts, zero for root.
@param follow_links Follow links when TRUE.
@return DB_SUCCESS, DB_INVALID_HANDLE, DB_NO_ACCESS, DB_OPEN_RECORD
*/
INT db_delete_key(HNDLE hDB, HNDLE hKey, BOOL follow_links)
{
   if (rpc_is_remote())
      return rpc_call(RPC_DB_DELETE_KEY, hDB, hKey, follow_links);

   return db_delete_key1(hDB, hKey, 0, follow_links);
}

#ifdef LOCAL_ROUTINES
static const KEY* db_find_pkey_locked(const DATABASE_HEADER *pheader, const KEY* pkey, const char *key_name, int *pstatus, db_err_msg **msg)
{
   if (pkey == NULL) {
      pkey = db_get_pkey(pheader, pheader->root_key, pstatus, "db_find_key", msg);
      if (!pkey) {
         return NULL;
      }
   }

   HNDLE hKey = db_pkey_to_hkey(pheader, pkey);

   if (pkey->type != TID_KEY) {
      DWORD tid = pkey->type;
      std::string path = db_get_path_locked(pheader, hKey);
      db_msg(msg, MERROR, "db_find_key", "hkey %d path \"%s\" tid %d is not a directory, looking for \"%s\"", hKey, path.c_str(), tid, key_name);
      if (pstatus)
         *pstatus = DB_NO_KEY;
      return NULL;
   }
   
   if (key_name[0] == 0 || strcmp(key_name, "/") == 0) {
      if (!(pkey->access_mode & MODE_READ)) {
         if (pstatus)
            *pstatus = DB_NO_ACCESS;
         return NULL;
      }
      return pkey;
   }

   const KEYLIST *pkeylist = db_get_pkeylist(pheader, hKey, pkey, "db_find_key", msg);
   if (!pkeylist) {
      if (pstatus)
         *pstatus = DB_CORRUPTED;
      return NULL;
   }

   HNDLE last_good_hkey = hKey;

   const char *pkey_name = key_name;
   do {
      assert(pkeylist!=NULL); // should never happen!

      char str[MAX_ODB_PATH];
         
      /* extract single subkey from key_name */
      pkey_name = extract_key(pkey_name, str, sizeof(str));

      /* strip trailing '[n]' */
      if (strchr(str, '[') && str[strlen(str) - 1] == ']')
         *strchr(str, '[') = 0;

      /* check if parent or current directory */
      if (strcmp(str, "..") == 0) {
         if (pkey->parent_keylist) {
            pkeylist = (KEYLIST *) ((char *) pheader + pkey->parent_keylist);
            // FIXME: validate pkeylist->parent
            pkey = (KEY *) ((char *) pheader + pkeylist->parent);
         }
         continue;
      }
      if (strcmp(str, ".") == 0)
         continue;

      last_good_hkey = hKey;

      hKey = pkeylist->first_key;

      if (hKey == 0) {
         // empty subdirectory
         if (pstatus)
            *pstatus = DB_NO_KEY;
         return NULL;
      }

      int i;
      for (i = 0; i < pkeylist->num_keys; i++) {
         pkey = db_get_pkey(pheader, hKey, pstatus, "db_find_key", msg);
         
         if (!pkey) {
            std::string path = db_get_path_locked(pheader, last_good_hkey);
            db_msg(msg, MERROR, "db_find_key", "hkey %d path \"%s\" invalid subdirectory entry hkey %d, looking for \"%s\"", last_good_hkey, path.c_str(), hKey, key_name);
            return NULL;
         }

         if (!db_validate_key_offset(pheader, pkey->next_key)) {
            std::string path = db_get_path_locked(pheader, hKey);
            db_msg(msg, MERROR, "db_find_key", "hkey %d path \"%s\" invalid next_key %d, looking for \"%s\"", hKey, path.c_str(), pkey->next_key, key_name);
            if (pstatus)
               *pstatus = DB_CORRUPTED;
            return NULL;
         }

         if (equal_ustring(str, pkey->name))
            break;

         if (pkey->next_key == 0) {
            if (pstatus)
               *pstatus = DB_NO_KEY;
            return NULL;
         }

         hKey = pkey->next_key;
      }

      if (i == pkeylist->num_keys) {
         if (pstatus)
            *pstatus = DB_NO_KEY;
         return NULL;
      }

      /* resolve links */
      if (pkey->type == TID_LINK) {
         /* copy destination, strip '/' */
         strlcpy(str, (char *) pheader + pkey->data, sizeof(str));
         if (str[strlen(str) - 1] == '/')
            str[strlen(str) - 1] = 0;

         /* if link is pointer to array index, return link instead of destination */
         if (str[strlen(str) - 1] == ']')
            break;

         /* append rest of key name if existing */
         if (pkey_name[0]) {
            strlcat(str, pkey_name, sizeof(str));
            return db_find_pkey_locked(pheader, NULL, str, pstatus, msg);
         } else {
            /* if last key in chain is a link, return its destination */
            int status = 0;
            const KEY *plink = db_find_pkey_locked(pheader, NULL, str, &status, msg);
            if (pstatus) {
               if (status == DB_NO_KEY)
                  *pstatus = DB_INVALID_LINK;
               else
                  *pstatus = status;
            }
            return plink;
         }
      }

      /* key found: check if last in chain */
      if (*pkey_name == '/') {
         if (pkey->type != TID_KEY) {
            if (pstatus)
               *pstatus = DB_NO_KEY;
            return NULL;
         }
      }

      if (pkey->type == TID_KEY) {
         /* descend one level */
         pkeylist = db_get_pkeylist(pheader, hKey, pkey, "db_find_key", msg);
         
         if (!pkeylist) {
            if (pstatus)
               *pstatus = DB_CORRUPTED;
            return NULL;
         }
      } else {
         pkeylist = NULL;
      }

   } while (*pkey_name == '/' && *(pkey_name + 1));

   return pkey;
}

static int db_find_key_locked(const DATABASE_HEADER *pheader, HNDLE hKey, const char *key_name, HNDLE *subhKey, db_err_msg **msg)
{
   int status;
   const KEY* pkey = db_get_pkey(pheader, hKey, &status, "db_find_key", msg);
   if (!pkey) {
      if (subhKey)
         *subhKey = 0;
      return status;
   }

   const KEY* plink = db_find_pkey_locked(pheader, pkey, key_name, &status, msg);

   if (!plink) {
      *subhKey = 0;
      return status;
   }

   *subhKey = db_pkey_to_hkey(pheader, plink);

   return DB_SUCCESS;
}
#endif /* LOCAL_ROUTINES */

/********************************************************************/
/**
Returns key handle for a key with a specific name.

Keys can be accessed by their name including the directory
or by a handle. A key handle is an internal offset to the shared memory
where the ODB lives and allows a much faster access to a key than via its
name.

The function db_find_key() must be used to convert a key name to a handle.
Most other database functions use this key handle in various operations.
\code
HNDLE hkey, hsubkey;
// use full name, start from root
db_find_key(hDB, 0, "/Runinfo/Run number", &hkey);
// start from subdirectory
db_find_key(hDB, 0, "/Runinfo", &hkey);
db_find_key(hdb, hkey, "Run number", &hsubkey);
\endcode
@param hDB          ODB handle obtained via cm_get_experiment_database().
@param hKey Handle for key where search starts, zero for root.
@param key_name Name of key to search, can contain directories.
@param subhKey Returned handle of key, zero if key cannot be found.
@return DB_SUCCESS, DB_INVALID_HANDLE, DB_NO_ACCESS, DB_NO_KEY
*/
INT db_find_key(HNDLE hDB, HNDLE hKey, const char *key_name, HNDLE * subhKey)
{
   if (rpc_is_remote())
      return rpc_call(RPC_DB_FIND_KEY, hDB, hKey, key_name, subhKey);

#ifdef LOCAL_ROUTINES
   {
      DATABASE_HEADER *pheader;
      INT status;

      *subhKey = 0;

      if (hDB > _database_entries || hDB <= 0) {
         cm_msg(MERROR, "db_find_key", "invalid database handle");
         return DB_INVALID_HANDLE;
      }

      if (!_database[hDB - 1].attached) {
         cm_msg(MERROR, "db_find_key", "invalid database handle");
         return DB_INVALID_HANDLE;
      }

      db_err_msg *msg = NULL;

      db_lock_database(hDB);

      pheader = _database[hDB - 1].database_header;
      
      status = db_find_key_locked(pheader, hKey, key_name, subhKey, &msg);
   
      db_unlock_database(hDB);

      if (msg)
         db_flush_msg(&msg);

      return status;
   }
#endif /* LOCAL_ROUTINES */

   return DB_SUCCESS;
}

/**dox***************************************************************/
#ifndef DOXYGEN_SHOULD_SKIP_THIS

/*------------------------------------------------------------------*/
INT db_find_key1(HNDLE hDB, HNDLE hKey, const char *key_name, HNDLE * subhKey)
/********************************************************************\

  Routine: db_find_key1

  Purpose: Same as db_find_key, but without DB locking

  Input:
    HNDLE  bufer_handle     Handle to the database
    HNDLE  hKey             Key handle to start the search
    char   *key_name        Name of key in the form "/key/key/key"

  Output:
    INT    *handle          Key handle

  Function value:
    DB_SUCCESS              Successful completion
    DB_INVALID_HANDLE       Database handle is invalid
    DB_NO_KEY               Key doesn't exist
    DB_NO_ACCESS            No access to read key

\********************************************************************/
{
   if (rpc_is_remote())
      return rpc_call(RPC_DB_FIND_KEY, hDB, hKey, key_name, subhKey);

#ifdef LOCAL_ROUTINES
   {
      DATABASE_HEADER *pheader;
      KEYLIST *pkeylist;
      KEY *pkey;
      const char *pkey_name;
      INT i;

      *subhKey = 0;

      if (hDB > _database_entries || hDB <= 0) {
         cm_msg(MERROR, "db_find_key", "invalid database handle");
         return DB_INVALID_HANDLE;
      }

      if (!_database[hDB - 1].attached) {
         cm_msg(MERROR, "db_find_key", "invalid database handle");
         return DB_INVALID_HANDLE;
      }

      pheader = _database[hDB - 1].database_header;
      if (!hKey)
         hKey = pheader->root_key;

      /* check if hKey argument is correct */
      if (!db_validate_hkey(pheader, hKey)) {
         return DB_INVALID_HANDLE;
      }

      pkey = (KEY *) ((char *) pheader + hKey);

      if (pkey->type != TID_KEY) {
         cm_msg(MERROR, "db_find_key", "key has no subkeys");
         *subhKey = 0;
         return DB_NO_KEY;
      }
      pkeylist = (KEYLIST *) ((char *) pheader + pkey->data);

      if (key_name[0] == 0 || strcmp(key_name, "/") == 0) {
         if (!(pkey->access_mode & MODE_READ)) {
            *subhKey = 0;
            return DB_NO_ACCESS;
         }

         *subhKey = (POINTER_T) pkey - (POINTER_T) pheader;

         return DB_SUCCESS;
      }

      pkey_name = key_name;
      do {
         char str[MAX_ODB_PATH];

         /* extract single subkey from key_name */
         pkey_name = extract_key(pkey_name, str, sizeof(str));

         /* check if parent or current directory */
         if (strcmp(str, "..") == 0) {
            if (pkey->parent_keylist) {
               pkeylist = (KEYLIST *) ((char *) pheader + pkey->parent_keylist);
               // FIXME: validate pkeylist->parent
               pkey = (KEY *) ((char *) pheader + pkeylist->parent);
            }
            continue;
         }
         if (strcmp(str, ".") == 0)
            continue;

         /* check if key is in keylist */
         // FIXME: validate pkeylist->first_key
         pkey = (KEY *) ((char *) pheader + pkeylist->first_key);

         for (i = 0; i < pkeylist->num_keys; i++) {
            if (equal_ustring(str, pkey->name))
               break;

            // FIXME: validate pkey->next_key
            pkey = (KEY *) ((char *) pheader + pkey->next_key);
         }

         if (i == pkeylist->num_keys) {
            *subhKey = 0;
            return DB_NO_KEY;
         }

         /* resolve links */
         if (pkey->type == TID_LINK) {
            /* copy destination, strip '/' */
            strcpy(str, (char *) pheader + pkey->data);
            if (str[strlen(str) - 1] == '/')
               str[strlen(str) - 1] = 0;

            /* append rest of key name if existing */
            if (pkey_name[0]) {
               strcat(str, pkey_name);
               return db_find_key1(hDB, 0, str, subhKey);
            } else {
               /* if last key in chain is a link, return its destination */
               return db_find_link1(hDB, 0, str, subhKey);
            }
         }

         /* key found: check if last in chain */
         if (*pkey_name == '/') {
            if (pkey->type != TID_KEY) {
               *subhKey = 0;
               return DB_NO_KEY;
            }
         }

         /* descend one level */
         pkeylist = (KEYLIST *) ((char *) pheader + pkey->data);

      } while (*pkey_name == '/' && *(pkey_name + 1));

      *subhKey = (POINTER_T) pkey - (POINTER_T) pheader;
   }
#endif                          /* LOCAL_ROUTINES */

   return DB_SUCCESS;
}

/*------------------------------------------------------------------*/
INT db_find_link(HNDLE hDB, HNDLE hKey, const char *key_name, HNDLE * subhKey)
/********************************************************************\

  Routine: db_find_link

  Purpose: Find a key or link by name and return its handle
           (internal address). The only difference of this routine
           compared with db_find_key is that if the LAST key in
           the chain is a link, it is NOT evaluated. Links not being
           the last in the chain are evaluated.

  Input:
    HNDLE  bufer_handle     Handle to the database
    HNDLE  hKey       Key handle to start the search
    char   *key_name        Name of key in the form "/key/key/key"

  Output:
    INT    *handle          Key handle

  Function value:
    DB_SUCCESS              Successful completion
    DB_INVALID_HANDLE       Database handle is invalid
    DB_NO_KEY               Key doesn't exist
    DB_NO_ACCESS            No access to read key

\********************************************************************/
{
   if (rpc_is_remote())
      return rpc_call(RPC_DB_FIND_LINK, hDB, hKey, key_name, subhKey);

#ifdef LOCAL_ROUTINES
   {
      DATABASE_HEADER *pheader;
      KEYLIST *pkeylist;
      KEY *pkey;
      const char *pkey_name;
      INT i;

      *subhKey = 0;

      if (hDB > _database_entries || hDB <= 0) {
         cm_msg(MERROR, "db_find_link", "Invalid database handle");
         return DB_INVALID_HANDLE;
      }

      if (!_database[hDB - 1].attached) {
         cm_msg(MERROR, "db_find_link", "invalid database handle");
         return DB_INVALID_HANDLE;
      }

      db_lock_database(hDB);

      pheader = _database[hDB - 1].database_header;
      if (!hKey)
         hKey = pheader->root_key;

      /* check if hKey argument is correct */
      if (!db_validate_hkey(pheader, hKey)) {
         db_unlock_database(hDB);
         return DB_INVALID_HANDLE;
      }

      pkey = (KEY *) ((char *) pheader + hKey);

      if (pkey->type != TID_KEY) {
         db_unlock_database(hDB);
         cm_msg(MERROR, "db_find_link", "key has no subkeys");
         return DB_NO_KEY;
      }
      pkeylist = (KEYLIST *) ((char *) pheader + pkey->data);

      if (key_name[0] == 0 || strcmp(key_name, "/") == 0) {
         if (!(pkey->access_mode & MODE_READ)) {
            *subhKey = 0;
            db_unlock_database(hDB);
            return DB_NO_ACCESS;
         }

         *subhKey = (POINTER_T) pkey - (POINTER_T) pheader;

         db_unlock_database(hDB);
         return DB_SUCCESS;
      }

      pkey_name = key_name;
      do {
         char str[MAX_ODB_PATH];

         /* extract single subkey from key_name */
         pkey_name = extract_key(pkey_name, str, sizeof(str));

         /* check if parent or current directory */
         if (strcmp(str, "..") == 0) {
            if (pkey->parent_keylist) {
               pkeylist = (KEYLIST *) ((char *) pheader + pkey->parent_keylist);
               // FIXME: validate pkeylist->parent
               pkey = (KEY *) ((char *) pheader + pkeylist->parent);
            }
            continue;
         }
         if (strcmp(str, ".") == 0)
            continue;

         /* check if key is in keylist */
         // FIXME: validate pkeylist->first_key
         pkey = (KEY *) ((char *) pheader + pkeylist->first_key);

         for (i = 0; i < pkeylist->num_keys; i++) {
            if (!db_validate_key_offset(pheader, pkey->next_key)) {
               int pkey_next_key = pkey->next_key;
               db_unlock_database(hDB);
               cm_msg(MERROR, "db_find_link", "Warning: database corruption, key \"%s\", next_key 0x%08X is invalid", key_name, pkey_next_key - (int)sizeof(DATABASE_HEADER));
               *subhKey = 0;
               return DB_CORRUPTED;
            }

            if (equal_ustring(str, pkey->name))
               break;

            pkey = (KEY *) ((char *) pheader + pkey->next_key); // FIXME: pkey->next_key could be zero
         }

         if (i == pkeylist->num_keys) {
            *subhKey = 0;
            db_unlock_database(hDB);
            return DB_NO_KEY;
         }

         /* resolve links if not last in chain */
         if (pkey->type == TID_LINK && *pkey_name == '/') {
            /* copy destination, strip '/' */
            strcpy(str, (char *) pheader + pkey->data);
            if (str[strlen(str) - 1] == '/')
               str[strlen(str) - 1] = 0;

            /* append rest of key name */
            strcat(str, pkey_name);
            db_unlock_database(hDB);
            return db_find_link(hDB, 0, str, subhKey);
         }

         /* key found: check if last in chain */
         if ((*pkey_name == '/')) {
            if (pkey->type != TID_KEY) {
               *subhKey = 0;
               db_unlock_database(hDB);
               return DB_NO_KEY;
            }
         }

         /* descend one level */
         pkeylist = (KEYLIST *) ((char *) pheader + pkey->data);

      } while (*pkey_name == '/' && *(pkey_name + 1));

      *subhKey = (POINTER_T) pkey - (POINTER_T) pheader;

      db_unlock_database(hDB);
   }
#endif                          /* LOCAL_ROUTINES */

   return DB_SUCCESS;
}

/*------------------------------------------------------------------*/
INT db_find_link1(HNDLE hDB, HNDLE hKey, const char *key_name, HNDLE * subhKey)
/********************************************************************\

  Routine: db_find_link1

  Purpose: Same ad db_find_link, but without DB locking

  Input:
    HNDLE  bufer_handle     Handle to the database
    HNDLE  hKey       Key handle to start the search
    char   *key_name        Name of key in the form "/key/key/key"

  Output:
    INT    *handle          Key handle

  Function value:
    DB_SUCCESS              Successful completion
    DB_INVALID_HANDLE       Database handle is invalid
    DB_NO_KEY               Key doesn't exist
    DB_NO_ACCESS            No access to read key

\********************************************************************/
{
   if (rpc_is_remote())
      return rpc_call(RPC_DB_FIND_LINK, hDB, hKey, key_name, subhKey);

#ifdef LOCAL_ROUTINES
   {
      DATABASE_HEADER *pheader;
      KEYLIST *pkeylist;
      KEY *pkey;
      const char *pkey_name;
      INT i;

      *subhKey = 0;

      if (hDB > _database_entries || hDB <= 0) {
         cm_msg(MERROR, "db_find_link", "Invalid database handle");
         return DB_INVALID_HANDLE;
      }

      if (!_database[hDB - 1].attached) {
         cm_msg(MERROR, "db_find_link", "invalid database handle");
         return DB_INVALID_HANDLE;
      }

      pheader = _database[hDB - 1].database_header;
      if (!hKey)
         hKey = pheader->root_key;

      /* check if hKey argument is correct */
      if (!db_validate_hkey(pheader, hKey)) {
         return DB_INVALID_HANDLE;
      }

      pkey = (KEY *) ((char *) pheader + hKey);

      if (pkey->type != TID_KEY) {
         cm_msg(MERROR, "db_find_link", "key has no subkeys");
         return DB_NO_KEY;
      }
      pkeylist = (KEYLIST *) ((char *) pheader + pkey->data);

      if (key_name[0] == 0 || strcmp(key_name, "/") == 0) {
         if (!(pkey->access_mode & MODE_READ)) {
            *subhKey = 0;
            return DB_NO_ACCESS;
         }

         *subhKey = (POINTER_T) pkey - (POINTER_T) pheader;

         return DB_SUCCESS;
      }

      pkey_name = key_name;
      do {
         char str[MAX_ODB_PATH];
         /* extract single subkey from key_name */
         pkey_name = extract_key(pkey_name, str, sizeof(str));

         /* check if parent or current directory */
         if (strcmp(str, "..") == 0) {
            if (pkey->parent_keylist) {
               pkeylist = (KEYLIST *) ((char *) pheader + pkey->parent_keylist);
               // FIXME: validate pkeylist->parent
               pkey = (KEY *) ((char *) pheader + pkeylist->parent);
            }
            continue;
         }
         if (strcmp(str, ".") == 0)
            continue;

         /* check if key is in keylist */
         // FIXME: validate pkeylist->first_key
         pkey = (KEY *) ((char *) pheader + pkeylist->first_key);

         for (i = 0; i < pkeylist->num_keys; i++) {
            if (!db_validate_key_offset(pheader, pkey->next_key)) {
               cm_msg(MERROR, "db_find_link1", "Warning: database corruption, key \"%s\", next_key 0x%08X is invalid", key_name, pkey->next_key - (int)sizeof(DATABASE_HEADER));
               *subhKey = 0;
               return DB_CORRUPTED;
            }

            if (equal_ustring(str, pkey->name))
               break;

            pkey = (KEY *) ((char *) pheader + pkey->next_key); // FIXME: pkey->next_key could be zero
         }

         if (i == pkeylist->num_keys) {
            *subhKey = 0;
            return DB_NO_KEY;
         }

         /* resolve links if not last in chain */
         if (pkey->type == TID_LINK && *pkey_name == '/') {
            /* copy destination, strip '/' */
            strcpy(str, (char *) pheader + pkey->data);
            if (str[strlen(str) - 1] == '/')
               str[strlen(str) - 1] = 0;

            /* append rest of key name */
            strcat(str, pkey_name);
            return db_find_link1(hDB, 0, str, subhKey);
         }

         /* key found: check if last in chain */
         if ((*pkey_name == '/')) {
            if (pkey->type != TID_KEY) {
               *subhKey = 0;
               return DB_NO_KEY;
            }
         }

         /* descend one level */
         pkeylist = (KEYLIST *) ((char *) pheader + pkey->data);

      } while (*pkey_name == '/' && *(pkey_name + 1));

      *subhKey = (POINTER_T) pkey - (POINTER_T) pheader;
   }
#endif                          /* LOCAL_ROUTINES */

   return DB_SUCCESS;
}

/*------------------------------------------------------------------*/
INT db_find_keys(HNDLE hDB, HNDLE hKeyRoot, char* odbpath, std::vector<HNDLE> &hKeyVector)
/********************************************************************\

  Routine: db_find_keys

  Purpose: finds all ODB keys matching an odb path
           '*' and '?' wildcard expansion available

  Input:
    HNDLE               hDB              Handle to the database
    HNDLE               hKeyRoot         Key handle to start the search
    char                *odbpath         Pattern of keys in the form "/key/key/key", can include '*' and '?'

  Output:
    std::vector<HNDLE>  &hKeyVector      Key handle

  Function value:
    DB_SUCCESS              Successful completion
    DB_INVALID_HANDLE       Database handle is invalid
    DB_NO_KEY               No access to any key
    DB_NO_ACCESS            No access to a read key

\********************************************************************/
{
      HNDLE hKey, hSubKey=0;
      KEY key;
      INT status;
      char *pattern = NULL;
      char *subkeypath = NULL;
      char *parentkeypath = NULL;
      char localpath[256];

      //make work on a local copy od odbpath to allow recursion
      strcpy(localpath, odbpath);
      parentkeypath = localpath;

      char *wildcard = strpbrk(localpath, "*?");
      if(wildcard){
         //wildcard found
         subkeypath = strchr(wildcard, '/');
         if(subkeypath){
            //truncate the string at slash
            *subkeypath = 0;
            subkeypath++;
         }
         parentkeypath = strrchr(localpath, '/');
         if(parentkeypath){
            //truncate there too
            *parentkeypath = 0;
            pattern = parentkeypath+1;
            if((parentkeypath-1) == localpath){
               //path starts with '/', no parent path
               parentkeypath = NULL;
            } else {
               parentkeypath = localpath;
            }
         } else {
            //wildcard at top level, start with pattern
            pattern = localpath;
            parentkeypath = NULL;
         }
      }

      //if available search for parent key path
      if(parentkeypath){
         status = db_find_key(hDB, hKeyRoot, parentkeypath, &hKey);
         if (status != DB_SUCCESS)
            return status;
      } else {
         hKey = hKeyRoot;
      }

      //if a pattern is found
      if(pattern){
         //try match all subkeys
         status = DB_NO_KEY;
         for (int i=0 ; ; i++)
         {
            db_enum_key(hDB, hKey, i, &hSubKey);
            if (!hSubKey)
               break; // end of list reached
            db_get_key(hDB, hSubKey, &key);

            if(strmatch(pattern, key.name)){
               //match
               if(!subkeypath){
                  //found
                  hKeyVector.push_back(hSubKey);

               } else if (key.type == TID_KEY){
                  //recurse with hSubKey as root key and subkeypath as path
                  int subkeystatus = db_find_keys(hDB, hSubKey, subkeypath, hKeyVector);
                  if (subkeystatus != DB_NO_KEY)
                     status = subkeystatus;

                  if (status != DB_SUCCESS && status != DB_NO_KEY)
                     break;
               }
            }
         }

         return status;
      } else {
         //no pattern: hKey matches!
         db_get_key(hDB, hKey, &key);
         hKeyVector.push_back(hKey);

         return DB_SUCCESS;
      }

}

/*------------------------------------------------------------------*/
INT db_get_parent(HNDLE hDB, HNDLE hKey, HNDLE * parenthKey)
/********************************************************************\

  Routine: db_get_parent

  Purpose: return an handle to the parent key

  Input:
    HNDLE  bufer_handle     Handle to the database
    HNDLE  hKey       Key handle of the key

  Output:
    INT    *handle          Parent key handle

  Function value:
    DB_SUCCESS              Successful completion

\********************************************************************/
{
   if (rpc_is_remote())
      return rpc_call(RPC_DB_GET_PARENT, hDB, hKey, parenthKey);

#ifdef LOCAL_ROUTINES
   {

      DATABASE_HEADER *pheader;
      const KEY *pkey;

      if (hDB > _database_entries || hDB <= 0) {
         cm_msg(MERROR, "db_get_parent", "invalid database handle");
         return DB_INVALID_HANDLE;
      }

      if (!_database[hDB - 1].attached) {
         cm_msg(MERROR, "db_get_parent", "invalid database handle");
         return DB_INVALID_HANDLE;
      }

      if (hKey < (int) sizeof(DATABASE_HEADER)) {
         cm_msg(MERROR, "db_get_parent", "invalid key handle");
         return DB_INVALID_HANDLE;
      }

      db_lock_database(hDB);

      pheader = _database[hDB - 1].database_header;
      pkey = (const KEY *) ((char *) pheader + hKey);

      /* find parent key */
      const KEYLIST *pkeylist = (const KEYLIST *) ((char *) pheader + pkey->parent_keylist);

      if (!db_validate_hkey(pheader, pkeylist->parent)) {
         db_unlock_database(hDB);
         return DB_INVALID_HANDLE;
      }

      pkey = (const KEY *) ((char *) pheader + pkeylist->parent);

      *parenthKey = (POINTER_T) pkey - (POINTER_T) pheader;

      db_unlock_database(hDB);
   }
#endif

   return DB_SUCCESS;
}

/*------------------------------------------------------------------*/
INT db_scan_tree(HNDLE hDB, HNDLE hKey, INT level, INT(*callback) (HNDLE, HNDLE, KEY *, INT, void *), void *info)
/********************************************************************\

  Routine: db_scan_tree

  Purpose: Scan a subtree recursively and call 'callback' for each key

  Input:
    HNDLE  hDB              Handle to the database
    HNDLE  hKeyRoot         Key to start scan from, 0 for root
    INT    level            Recursion level
    void   *callback        Callback routine called with params:
                              hDB   Copy of hDB
                              hKey  Copy of hKey
                              key   Key associated with hKey
                              INT   Recursion level
                              info  Copy of *info
    void   *info            Optional data copied to callback routine

  Output:
    implicit via callback

  Function value:
    DB_SUCCESS              Successful completion
    <all error codes of db_get_key>

\********************************************************************/
{
   HNDLE hSubkey;
   KEY key;
   INT i, status;

   status = db_get_link(hDB, hKey, &key);
   if (status != DB_SUCCESS)
      return status;

   status = callback(hDB, hKey, &key, level, info);
   if (status == 0)
      return status;

   if (key.type == TID_KEY) {
      for (i = 0;; i++) {
         db_enum_link(hDB, hKey, i, &hSubkey);

         if (!hSubkey)
            break;

         db_scan_tree(hDB, hSubkey, level + 1, callback, info);
      }
   }

   return DB_SUCCESS;
}

#ifdef LOCAL_ROUTINES

int db_scan_tree_locked(const DATABASE_HEADER* pheader, const KEY* pkey, int level, int(*callback) (const DATABASE_HEADER* pheader, const KEY *, int, void *, db_err_msg** msg), void *info, db_err_msg** msg)
{
   assert(pkey != NULL);
   assert(level < MAX_ODB_PATH);

   int status = callback(pheader, pkey, level, info, msg);
   if (status == 0)
      return status;

   if (pkey->type == TID_KEY) {
      const KEY* subkey = db_enum_first_locked(pheader, pkey, msg);
      while (subkey != NULL) {
         db_scan_tree_locked(pheader, subkey, level + 1, callback, info, msg);
         subkey = db_enum_next_locked(pheader, pkey, subkey, msg);
      }
   }

   return DB_SUCCESS;
}

#endif // LOCAL_ROUTINES

/*------------------------------------------------------------------*/
INT db_scan_tree_link(HNDLE hDB, HNDLE hKey, INT level, void (*callback) (HNDLE, HNDLE, KEY *, INT, void *), void *info)
/********************************************************************\

  Routine: db_scan_tree_link

  Purpose: Scan a subtree recursively and call 'callback' for each key.
           Similar to db_scan_tree but without following links.

  Input:
    HNDLE  hDB              Handle to the database
    HNDLE  hKeyRoot         Key to start scan from, 0 for root
    INT    level            Recursion level
    void   *callback        Callback routine called with params:
                              hDB   Copy of hDB
                              hKey  Copy of hKey
                              key   Key associated with hKey
                              INT   Recursion level
                              info  Copy of *info
    void   *info            Optional data copied to callback routine

  Output:
    implicit via callback

  Function value:
    DB_SUCCESS              Successful completion
    <all error codes of db_get_key>

\********************************************************************/
{
   HNDLE hSubkey;
   KEY key;
   INT i, status;

   status = db_get_key(hDB, hKey, &key);
   if (status != DB_SUCCESS)
      return status;

   callback(hDB, hKey, &key, level, info);

   if (key.type == TID_KEY) {
      for (i = 0;; i++) {
         db_enum_link(hDB, hKey, i, &hSubkey);

         if (!hSubkey)
            break;

         db_scan_tree_link(hDB, hSubkey, level + 1, callback, info);
      }
   }

   return DB_SUCCESS;
}

#ifdef LOCAL_ROUTINES
/*------------------------------------------------------------------*/
static std::string db_get_path_locked(const DATABASE_HEADER* pheader, const KEY* pkey)
{
   std::string path = "";
   while (1) {
      //printf("db_get_path_locked: hkey %d, pkey name \"%s\", type %d, parent %d, path \"%s\"\n", hKey, pkey->name, pkey->type, pkey->parent_keylist, path.c_str());

      /* check key type */
      if (pkey->type <= 0 || pkey->type >= TID_LAST) {
         char buf[256];
         sprintf(buf, "(INVALID_KEY_TYPE_%d)", pkey->type);
         std::string xpath;
         xpath += buf;
         if (path.length() > 0) {
            xpath += "/";
            xpath += path;
         }
         return xpath;
      }

      /* add key name in front of path */
      std::string str = path;
      path = "";
      if (pkey->name[0] == 0) {
         path += "(EMPTY_NAME)";
      } else {
         path += pkey->name;
      }
      if (str.length() > 0)
         path += "/";
      path += str;

      if (!pkey->parent_keylist) {
         return path;
      }
      
      if (!db_validate_data_offset(pheader, pkey->parent_keylist)) {
         return "(INVALID_PARENT_KEYLIST)/" + path;
      }

      /* find parent key */
      const KEYLIST* pkeylist = (const KEYLIST *) ((char *) pheader + pkey->parent_keylist);

      if (pkeylist->parent == pheader->root_key) {
         return "/" + path;
      }

      if (pkeylist->parent == 0) {
         return "(NULL_PARENT)/" + path;
      }

      if (!db_validate_key_offset(pheader, pkeylist->parent)) {
         return "(INVALID_PARENT)/" + path;
      }

      pkey = (const KEY *) ((char *) pheader + pkeylist->parent);
   };

   /* NOT REACHED */
}

/*------------------------------------------------------------------*/
static std::string db_get_path_locked(const DATABASE_HEADER* pheader, HNDLE hKey)
{
   //printf("db_get_path_locked: hkey %d\n", hKey);

   if (!hKey)
      hKey = pheader->root_key;

   if (hKey == pheader->root_key) {
      return "/";
   }

   /* check if hKey argument is correct */
   if (hKey == 0) {
      return "(ZERO_HKEY)";
   }

   /* check if hKey argument is correct */
   if (!db_validate_key_offset(pheader, hKey)) {
      return "(INVALID_HKEY)";
   }

   const KEY* pkey = (const KEY *) ((char *) pheader + hKey);

   return db_get_path_locked(pheader, pkey);
}
#endif /* LOCAL_ROUTINES */

/*------------------------------------------------------------------*/
INT db_get_path(HNDLE hDB, HNDLE hKey, char *path, INT buf_size)
/********************************************************************\

  Routine: db_get_path

  Purpose: Get full path of a key

  Input:
    HNDLE  hDB              Handle to the database
    HNDLE  hKey             Key handle
    INT    buf_size         Maximum size of path buffer (including
                            trailing zero)

  Output:
    char   path[buf_size]   Path string

  Function value:
    DB_SUCCESS              Successful completion
    DB_INVALID_HANDLE       Database handle is invalid
    DB_NO_MEMORY            path buffer is to small to contain full
                            string

\********************************************************************/
{
   if (rpc_is_remote())
      return rpc_call(RPC_DB_GET_PATH, hDB, hKey, path, buf_size);

#ifdef LOCAL_ROUTINES
   {
      DATABASE_HEADER *pheader;

      if (hDB > _database_entries || hDB <= 0) {
         cm_msg(MERROR, "db_get_path", "invalid database handle");
         return DB_INVALID_HANDLE;
      }

      if (!_database[hDB - 1].attached) {
         cm_msg(MERROR, "db_get_path", "invalid database handle");
         return DB_INVALID_HANDLE;
      }

      db_lock_database(hDB);

      pheader = _database[hDB - 1].database_header;

      std::string xpath = db_get_path_locked(pheader, hKey);

      db_unlock_database(hDB);

      strlcpy(path, xpath.c_str(), buf_size);

      return DB_SUCCESS;
   }
#endif /* LOCAL_ROUTINES */

   return DB_SUCCESS;
}

/*------------------------------------------------------------------*/
std::string db_get_path(HNDLE hDB, HNDLE hKey)
/********************************************************************\

  Routine: db_get_path

  Purpose: Get full path of a key

  Input:
    HNDLE  hDB              Handle to the database
    HNDLE  hKey             Key handle

  Function value:           Path string

\********************************************************************/
{
   if (rpc_is_remote()) {
      char path[MAX_ODB_PATH];
      int status = rpc_call(RPC_DB_GET_PATH, hDB, hKey, path, sizeof(path));
      if (status != DB_SUCCESS) {
         sprintf(path, "(RPC_DB_GET_PATH status %d)", status);
      }
      return path;
   }

#ifdef LOCAL_ROUTINES
   {
      DATABASE_HEADER *pheader;

      if (hDB > _database_entries || hDB <= 0) {
         cm_msg(MERROR, "db_get_path", "invalid database handle");
         return "(DB_INVALID_HANDLE)";
      }

      if (!_database[hDB - 1].attached) {
         cm_msg(MERROR, "db_get_path", "invalid database handle");
         return "(DB_INVALID_HANDLE)";
      }

      db_lock_database(hDB);

      pheader = _database[hDB - 1].database_header;

      std::string xpath = db_get_path_locked(pheader, hKey);

      db_unlock_database(hDB);

      return xpath;
   }
#endif /* LOCAL_ROUTINES */

   return "(no LOCAL_ROUTINES)";
}

/*------------------------------------------------------------------*/
int db_find_open_records(HNDLE hDB, HNDLE hKey, KEY * key, INT level, void *result)
{
#ifdef LOCAL_ROUTINES
   /* check if this key has notify count set */
   if (key->notify_count) {
      char line[256], path[80];
      DATABASE_HEADER *pheader;
      int i, j;
      int count = 0;

      db_get_path(hDB, hKey, path, sizeof(path));
      sprintf(line, "%s open %d times by ", path, key->notify_count);

      //printf("path [%s] key.name [%s]\n", path, key->name);

      db_lock_database(hDB);
      pheader = _database[hDB - 1].database_header;

      for (i = 0; i < pheader->max_client_index; i++) {
         DATABASE_CLIENT *pclient = &pheader->client[i];
         for (j = 0; j < pclient->max_index; j++)
            if (pclient->open_record[j].handle == hKey) {
               count++;
               sprintf(line + strlen(line), "\"%s\" ", pclient->name);
               //sprintf(line + strlen(line), ", handle %d, mode %d ", pclient->open_record[j].handle, pclient->open_record[j].access_mode);
            }
      }

      if (count < 1) {
         sprintf(line + strlen(line), "a deleted client");
      }

      strcat(line, "\n");
      strcat((char *) result, line);

      db_unlock_database(hDB);
   }
#endif                          /* LOCAL_ROUTINES */
   return DB_SUCCESS;
}

int db_fix_open_records(HNDLE hDB, HNDLE hKey, KEY * key, INT level, void *result)
{
#ifdef LOCAL_ROUTINES
   DATABASE_HEADER *pheader;
   DATABASE_CLIENT *pclient;
   INT i, j;
   char str[256];
   KEY *pkey;

   /* avoid compiler warning */
   i = level;

   /* check if this key has notify count set */
   if (key->notify_count) {
      db_lock_database(hDB);
      pheader = _database[hDB - 1].database_header;
      db_allow_write_locked(&_database[hDB - 1], "db_fix_open_records");

      for (i = 0; i < pheader->max_client_index; i++) {
         pclient = &pheader->client[i];
         for (j = 0; j < pclient->max_index; j++)
            if (pclient->open_record[j].handle == hKey)
               break;
         if (j < pclient->max_index)
            break;
      }
      if (i == pheader->max_client_index) {
         /* check if hKey argument is correct */
         if (!db_validate_hkey(pheader, hKey)) {
            db_unlock_database(hDB);
            return DB_SUCCESS;
         }

         /* reset notify count */
         pkey = (KEY *) ((char *) pheader + hKey);
         pkey->notify_count = 0;

         db_get_path(hDB, hKey, str, sizeof(str));
         strcat(str, " fixed\n");
         strcat((char *) result, str);
      }

      db_unlock_database(hDB);
   }
#endif                          /* LOCAL_ROUTINES */
   return DB_SUCCESS;
}

INT db_get_open_records(HNDLE hDB, HNDLE hKey, char *str, INT buf_size, BOOL fix)
/********************************************************************\

  Routine: db_get_open_records

  Purpose: Return a string with all open records

  Input:
    HNDLE  hDB              Handle to the database
    HNDLE  hKey             Key to start search from, 0 for root
    INT    buf_size         Size of string
    INT    fix              If TRUE, fix records which are open
                            but have no client belonging to it.

  Output:
    char   *str             Result string. Individual records are
                            separated with new lines.

  Function value:
    DB_SUCCESS              Successful completion

\********************************************************************/
{
   str[0] = 0;

   if (rpc_is_remote())
      return rpc_call(RPC_DB_GET_OPEN_RECORDS, hDB, hKey, str, buf_size);

   if (fix)
      db_scan_tree(hDB, hKey, 0, db_fix_open_records, str);
   else
      db_scan_tree(hDB, hKey, 0, db_find_open_records, str);

   return DB_SUCCESS;
}

/**dox***************************************************************/
#endif                          /* DOXYGEN_SHOULD_SKIP_THIS */


/********************************************************************/
/**
Set value of a single key.

The function sets a single value or a whole array to a ODB key.
Since the data buffer is of type void, no type checking can be performed by the
compiler. Therefore the type has to be explicitly supplied, which is checked
against the type stored in the ODB. key_name can contain the full path of a key
(like: "/Equipment/Trigger/Settings/Level1") while hkey is zero which refers
to the root, or hkey can refer to a sub-directory (like /Equipment/Trigger)
and key_name is interpreted relative to that directory like "Settings/Level1".
\code
INT level1;
  db_set_value(hDB, 0, "/Equipment/Trigger/Settings/Level1",
                          &level1, sizeof(level1), 1, TID_INT32);
\endcode
@param hDB          ODB handle obtained via cm_get_experiment_database().
@param hKeyRoot Handle for key where search starts, zero for root.
@param key_name Name of key to search, can contain directories.
@param data Address of data.
@param data_size Size of data (in bytes).
@param num_values Number of data elements.
@param type Type of key, one of TID_xxx (see @ref Midas_Data_Types)
@return DB_SUCCESS, DB_INVALID_HANDLE, DB_NO_ACCESS, DB_TYPE_MISMATCH
*/
INT db_set_value(HNDLE hDB, HNDLE hKeyRoot, const char *key_name, const void *data,
                 INT data_size, INT num_values, DWORD type)
{
   if (rpc_is_remote())
      return rpc_call(RPC_DB_SET_VALUE, hDB, hKeyRoot, key_name, data, data_size, num_values, type);

#ifdef LOCAL_ROUTINES
   {
      DATABASE_HEADER *pheader;
      KEY *pkey;
      HNDLE hKey;
      INT status;

      if (num_values == 0)
         return DB_INVALID_PARAM;

      status = db_find_key(hDB, hKeyRoot, key_name, &hKey);
      if (status == DB_NO_KEY) {
         status = db_create_key(hDB, hKeyRoot, key_name, type);
         if (status != DB_SUCCESS && status != DB_CREATED)
            return status;
         status = db_find_link(hDB, hKeyRoot, key_name, &hKey);
      }

      if (status != DB_SUCCESS)
         return status;

      db_lock_database(hDB);
      pheader = _database[hDB - 1].database_header;

      /* get address from handle */
      pkey = (KEY *) ((char *) pheader + hKey); // NB: hKey comes from db_find_key(), assumed to be valid

      /* check for write access */
      if (!(pkey->access_mode & MODE_WRITE) || (pkey->access_mode & MODE_EXCLUSIVE)) {
         db_unlock_database(hDB);
         return DB_NO_ACCESS;
      }

      if (pkey->type != type) {
         int pkey_type = pkey->type;
         db_unlock_database(hDB);
         cm_msg(MERROR, "db_set_value", "\"%s\" is of type %s, not %s", key_name, rpc_tid_name(pkey_type), rpc_tid_name(type));
         return DB_TYPE_MISMATCH;
      }

      /* keys cannot contain data */
      if (pkey->type == TID_KEY) {
         db_unlock_database(hDB);
         cm_msg(MERROR, "db_set_value", "key cannot contain data");
         return DB_TYPE_MISMATCH;
      }

      if (data_size == 0) {
         db_unlock_database(hDB);
         cm_msg(MERROR, "db_set_value", "zero data size not allowed");
         return DB_TYPE_MISMATCH;
      }

      if (type != TID_STRING && type != TID_LINK && data_size != rpc_tid_size(type) * num_values) {
         db_unlock_database(hDB);
         cm_msg(MERROR, "db_set_value", "\"%s\" data_size %d does not match tid %d size %d times num_values %d", key_name, data_size, type, rpc_tid_size(type), num_values);
         return DB_TYPE_MISMATCH;
      }

      db_allow_write_locked(&_database[hDB-1], "db_set_value");

      /* resize data size if necessary */
      if (pkey->total_size != data_size) {
         pkey->data = (POINTER_T) realloc_data(pheader, (char *) pheader + pkey->data, pkey->total_size, data_size, "db_set_value");

         if (pkey->data == 0) {
            pkey->total_size = 0;
            db_unlock_database(hDB);
            cm_msg(MERROR, "db_set_value", "online database full");
            return DB_FULL;
         }

         pkey->data -= (POINTER_T) pheader;
         pkey->total_size = data_size;
      }

      /* set number of values */
      pkey->num_values = num_values;

      if (type == TID_STRING || type == TID_LINK)
         pkey->item_size = data_size / num_values;
      else
         pkey->item_size = rpc_tid_size(type);

      /* copy data */
      memcpy((char *) pheader + pkey->data, data, data_size);

      /* update time */
      pkey->last_written = ss_time();

      db_err_msg* msg = NULL;
      db_notify_clients_locked(pheader, hDB, hKey, -1, TRUE, &msg);
      db_unlock_database(hDB);
      if (msg)
         db_flush_msg(&msg);

   }
#endif                          /* LOCAL_ROUTINES */

   return DB_SUCCESS;
}

#ifdef LOCAL_ROUTINES
#if 0
static int db_set_value_wlocked(DATABASE_HEADER* pheader, const KEY* pkeyRoot, const char *key_name, const void *data, INT data_size, INT num_values, DWORD type, db_err_msg** msg)
{
   INT status;
   
   if (num_values == 0)
      return DB_INVALID_PARAM;
   
   KEY* pkey = (KEY*)db_find_pkey_locked(pheader, pkeyRoot, key_name, &status, msg);

   if (!pkey) {
      status = db_create_key(hDB, hKeyRoot, key_name, type);
      if (status != DB_SUCCESS && status != DB_CREATED)
         return status;
      status = db_find_link(hDB, hKeyRoot, key_name, &hKey);
   }
   
   if (status != DB_SUCCESS)
      return status;
   
   /* get address from handle */
   pkey = (KEY *) ((char *) pheader + hKey); // NB: hKey comes from db_find_key(), assumed to be valid
   
   /* check for write access */
   if (!(pkey->access_mode & MODE_WRITE) || (pkey->access_mode & MODE_EXCLUSIVE)) {
      return DB_NO_ACCESS;
   }
   
   if (pkey->type != type) {
      db_msg(msg, MERROR, "db_set_value", "\"%s\" is of type %s, not %s", key_name, rpc_tid_name(pkey->type), rpc_tid_name(pkey->type));
      return DB_TYPE_MISMATCH;
   }
   
   /* keys cannot contain data */
   if (pkey->type == TID_KEY) {
      db_msg(msg, MERROR, "db_set_value", "key cannot contain data");
      return DB_TYPE_MISMATCH;
   }
   
   if (data_size == 0) {
      db_msg(msg, MERROR, "db_set_value", "zero data size not allowed");
      return DB_TYPE_MISMATCH;
   }
   
   if (type != TID_STRING && type != TID_LINK && data_size != rpc_tid_size(type) * num_values) {
      db_msg(msg, MERROR, "db_set_value", "\"%s\" data_size %d does not match tid %d size %d times num_values %d", key_name, data_size, type, rpc_tid_size(type), num_values);
      return DB_TYPE_MISMATCH;
   }
   
   /* resize data size if necessary */
   if (pkey->total_size != data_size) {
      pkey->data = (POINTER_T) realloc_data(pheader, (char *) pheader + pkey->data, pkey->total_size, data_size, "db_set_value");
      
      if (pkey->data == 0) {
         pkey->total_size = 0;
         db_msg(msg, MERROR, "db_set_value", "online database full");
         return DB_FULL;
      }
      
      pkey->data -= (POINTER_T) pheader;
      pkey->total_size = data_size;
   }
   
   /* set number of values */
   pkey->num_values = num_values;
   
   if (type == TID_STRING || type == TID_LINK)
      pkey->item_size = data_size / num_values;
   else
      pkey->item_size = rpc_tid_size(type);
   
   /* copy data */
   memcpy((char *) pheader + pkey->data, data, data_size);
   
   /* update time */
   pkey->last_written = ss_time();
   
   db_notify_clients_locked(pheader, hDB, hKey, -1, TRUE, msg);
   
   return DB_SUCCESS;
}
#endif
#endif /* LOCAL_ROUTINES */

/********************************************************************/
/**
Set single value of an array.

The function sets a single value of an ODB key which is an array.
key_name can contain the full path of a key
(like: "/Equipment/Trigger/Settings/Level1") while hkey is zero which refers
to the root, or hkey can refer to a sub-directory (like /Equipment/Trigger)
and key_name is interpreted relative to that directory like "Settings/Level1".
\code
INT level1;
  db_set_value_index(hDB, 0, "/Equipment/Trigger/Settings/Level1",
                          &level1, sizeof(level1), 15, TID_INT32, FALSE);
\endcode
@param hDB          ODB handle obtained via cm_get_experiment_database().
@param hKeyRoot Handle for key where search starts, zero for root.
@param key_name Name of key to search, can contain directories.
@param data Address of data.
@param data_size Size of data (in bytes).
@param index Array index of value.
@param type Type of key, one of TID_xxx (see @ref Midas_Data_Types)
@param truncate Truncate array to current index if TRUE
@return \<same as db_set_data_index\>
*/
INT db_set_value_index(HNDLE hDB, HNDLE hKeyRoot, const char *key_name, const void *data,
                       INT data_size, INT idx, DWORD type, BOOL trunc)
{
   int status;
   HNDLE hkey;

   status = db_find_key(hDB, hKeyRoot, key_name, &hkey);
   if (!hkey) {
      status = db_create_key(hDB, hKeyRoot, key_name, type);
      status = db_find_key(hDB, hKeyRoot, key_name, &hkey);
      if (status != DB_SUCCESS)
         return status;
   } else
      if (trunc) {
         status = db_set_num_values(hDB, hkey, idx + 1);
         if (status != DB_SUCCESS)
            return status;
      }

   return db_set_data_index(hDB, hkey, data, data_size, idx, type);
}

/********************************************************************/
/**
Get value of a single key.

The function returns single values or whole arrays which are contained
in an ODB key. Since the data buffer is of type void, no type checking can be
performed by the compiler. Therefore the type has to be explicitly supplied,
which is checked against the type stored in the ODB. key_name can contain the
full path of a key (like: "/Equipment/Trigger/Settings/Level1") while hkey is
zero which refers to the root, or hkey can refer to a sub-directory
(like: /Equipment/Trigger) and key_name is interpreted relative to that directory
like "Settings/Level1".
\code
INT level1, size;
  size = sizeof(level1);
  db_get_value(hDB, 0, "/Equipment/Trigger/Settings/Level1",
                                   &level1, &size, TID_INT32, 0);
\endcode
@param hDB          ODB handle obtained via cm_get_experiment_database().
@param hKeyRoot Handle for key where search starts, zero for root.
@param key_name Name of key to search, can contain directories.
@param data Address of data.
@param buf_size Maximum buffer size on input, number of written bytes on return.
@param type Type of key, one of TID_xxx (see @ref Midas_Data_Types)
@param create If TRUE, create key if not existing
@return DB_SUCCESS, DB_INVALID_HANDLE, DB_NO_ACCESS, DB_TYPE_MISMATCH,
DB_TRUNCATED, DB_NO_KEY
*/
INT db_get_value(HNDLE hDB, HNDLE hKeyRoot, const char *key_name, void *data, INT * buf_size, DWORD type, BOOL create)
{
   if (rpc_is_remote())
      return rpc_call(RPC_DB_GET_VALUE, hDB, hKeyRoot, key_name, data, buf_size, type, create);

#ifdef LOCAL_ROUTINES
   {
      DATABASE_HEADER *pheader;
      HNDLE hkey;
      KEY *pkey;
      INT status, size, idx;
      char *p, path[256], keyname[256];

      if (hDB > _database_entries || hDB <= 0) {
         cm_msg(MERROR, "db_get_value", "invalid database handle %d", hDB);
         return DB_INVALID_HANDLE;
      }

      if (!_database[hDB - 1].attached) {
         cm_msg(MERROR, "db_get_value", "invalid database handle %d", hDB);
         return DB_INVALID_HANDLE;
      }

      /* check if key name contains index */
      strlcpy(keyname, key_name, sizeof(keyname));
      idx = -1;
      if (strchr(keyname, '[') && strchr(keyname, ']')) {
         for (p = strchr(keyname, '[') + 1; *p && *p != ']'; p++)
            if (!isdigit(*p))
               break;

         if (*p && *p == ']') {
            idx = atoi(strchr(keyname, '[') + 1);
            *strchr(keyname, '[') = 0;
         }
      }

      status = db_find_key(hDB, hKeyRoot, keyname, &hkey);
      if (status == DB_NO_KEY) {
         if (create) {
            db_create_key(hDB, hKeyRoot, keyname, type);
            status = db_find_key(hDB, hKeyRoot, keyname, &hkey);
            if (status != DB_SUCCESS)
               return status;

            /* get string size from data size */
            if (type == TID_STRING || type == TID_LINK)
               size = *buf_size;
            else
               size = rpc_tid_size(type);

            if (size == 0)
               return DB_TYPE_MISMATCH;

            /* set default value if key was created */
            status = db_set_value(hDB, hKeyRoot, keyname, data, *buf_size, *buf_size / size, type);
         } else
            return DB_NO_KEY;
      }

      if (status != DB_SUCCESS)
         return status;

      /* now lock database */
      db_lock_database(hDB);
      pheader = _database[hDB - 1].database_header;

      /* get address from handle */
      pkey = (KEY *) ((char *) pheader + hkey); // NB: hkey comes from db_find_key(), assumed to be valid

      /* check for correct type */
      if (pkey->type != (type)) {
         int pkey_type = pkey->type;
         db_unlock_database(hDB);
         cm_msg(MERROR, "db_get_value", "hkey %d entry \"%s\" is of type %s, not %s", hKeyRoot, keyname, rpc_tid_name(pkey_type), rpc_tid_name(type));
         return DB_TYPE_MISMATCH;
      }

      /* check for read access */
      if (!(pkey->access_mode & MODE_READ)) {
         db_unlock_database(hDB);
         cm_msg(MERROR, "db_get_value", "%s has no read access", keyname);
         return DB_NO_ACCESS;
      }

      /* check if buffer is too small */
      if ((idx == -1 && pkey->num_values * pkey->item_size > *buf_size) || (idx != -1 && pkey->item_size > *buf_size)) {
         int pkey_num_values = pkey->num_values;
         int pkey_item_size = pkey->item_size;
         memcpy(data, (char *) pheader + pkey->data, *buf_size);
         db_unlock_database(hDB);
         char path[MAX_ODB_PATH];
         db_get_path(hDB, hkey, path, sizeof(path));
         cm_msg(MERROR, "db_get_value", "buffer size %d too small, data size %dx%d, truncated for key \"%s\"", *buf_size, pkey_num_values, pkey_item_size, path);
         return DB_TRUNCATED;
      }

      /* check if index in boundaries */
      if (idx != -1 && idx >= pkey->num_values) {
         db_unlock_database(hDB);
         db_get_path(hDB, hkey, path, sizeof(path));
         cm_msg(MERROR, "db_get_value", "invalid index \"%d\" for key \"%s\"", idx, path);
         return DB_INVALID_PARAM;
      }

      /* copy key data */
      if (idx == -1) {
         memcpy(data, (char *) pheader + pkey->data, pkey->num_values * pkey->item_size);
         *buf_size = pkey->num_values * pkey->item_size;
      } else {
         memcpy(data, (char *) pheader + pkey->data + idx * pkey->item_size, pkey->item_size);
         *buf_size = pkey->item_size;
      }

      db_unlock_database(hDB);
   }
#endif                          /* LOCAL_ROUTINES */

   return DB_SUCCESS;
}

/********************************************************************/
/**
Enumerate subkeys from a key, follow links.

hkey must correspond to a valid ODB directory. The index is
usually incremented in a loop until the last key is reached. Information about the
sub-keys can be obtained with db_get_key(). If a returned key is of type
TID_KEY, it contains itself sub-keys. To scan a whole ODB sub-tree, the
function db_scan_tree() can be used.
\code
INT   i;
HNDLE hkey, hsubkey;
KEY   key;
  db_find_key(hdb, 0, "/Runinfo", &hkey);
  for (i=0 ; ; i++)
  {
   db_enum_key(hdb, hkey, i, &hsubkey);
   if (!hSubkey)
    break; // end of list reached
   // print key name
   db_get_key(hdb, hkey, &key);
   printf("%s\n", key.name);
  }
\endcode
@param hDB          ODB handle obtained via cm_get_experiment_database().
@param hKey          Handle for key where search starts, zero for root.
@param idx          Subkey index, sould be initially 0, then
                    incremented in each call until
                    *subhKey becomes zero and the function
                    returns DB_NO_MORE_SUBKEYS
@param subkey_handle Handle of subkey which can be used in
                    db_get_key() and db_get_data()
@return DB_SUCCESS, DB_INVALID_HANDLE, DB_NO_MORE_SUBKEYS
*/
INT db_enum_key(HNDLE hDB, HNDLE hKey, INT idx, HNDLE * subkey_handle)
{
   if (rpc_is_remote())
      return rpc_call(RPC_DB_ENUM_KEY, hDB, hKey, idx, subkey_handle);

#ifdef LOCAL_ROUTINES
   {
      DATABASE_HEADER *pheader;
      INT i;
      char str[256];
      HNDLE parent;

      if (hDB > _database_entries || hDB <= 0) {
         cm_msg(MERROR, "db_enum_key", "invalid database handle");
         return DB_INVALID_HANDLE;
      }

      if (!_database[hDB - 1].attached) {
         cm_msg(MERROR, "db_enum_key", "invalid database handle");
         return DB_INVALID_HANDLE;
      }

      *subkey_handle = 0;

      /* first lock database */
      db_lock_database(hDB);

      pheader = _database[hDB - 1].database_header;
      if (!hKey)
         hKey = pheader->root_key;

      /* check if hKey argument is correct */
      if (!db_validate_hkey(pheader, hKey)) {
         db_unlock_database(hDB);
         return DB_INVALID_HANDLE;
      }

      db_err_msg *msg = NULL;
      int status;

      const KEY* pkey = db_get_pkey(pheader, hKey, &status, "db_enum_key", &msg);

      if (!pkey) {
         db_unlock_database(hDB);
         db_flush_msg(&msg);
         return DB_NO_MORE_SUBKEYS;
      }

      if (pkey->type != TID_KEY) {
         db_unlock_database(hDB);
         return DB_NO_MORE_SUBKEYS;
      }

      const KEYLIST* pkeylist = db_get_pkeylist(pheader, hKey, pkey, "db_enum_key", &msg);

      if (!pkeylist) {
         db_unlock_database(hDB);
         db_flush_msg(&msg);
         return DB_NO_MORE_SUBKEYS;
      }

      if (idx >= pkeylist->num_keys) {
         db_unlock_database(hDB);
         return DB_NO_MORE_SUBKEYS;
      }

      pkey = db_get_pkey(pheader, pkeylist->first_key, &status, "db_enum_key", &msg);
      
      if (!pkey) {
         std::string path = db_get_path_locked(pheader, hKey);
         HNDLE xfirst_key = pkeylist->first_key;
         db_unlock_database(hDB);
         if (msg)
            db_flush_msg(&msg);
         cm_msg(MERROR, "db_enum_key", "hkey %d path \"%s\" invalid first_key %d", hKey, path.c_str(), xfirst_key);
         return DB_NO_MORE_SUBKEYS;
      }

      for (i = 0; i < idx; i++) {
         if (pkey->next_key == 0) {
            std::string path = db_get_path_locked(pheader, hKey);
            db_unlock_database(hDB);
            cm_msg(MERROR, "db_enum_key", "hkey %d path \"%s\" unexpected end of key list at index %d", hKey, path.c_str(), i);
            return DB_NO_MORE_SUBKEYS;
         }

         pkey = db_get_pkey(pheader, pkey->next_key, &status, "db_enum_key", &msg);

         if (!pkey) {
            std::string path = db_get_path_locked(pheader, hKey);
            db_unlock_database(hDB);
            db_flush_msg(&msg);
            cm_msg(MERROR, "db_enum_key", "hkey %d path \"%s\" invalid key list at index %d, next_key %d", hKey, path.c_str(), i, pkey->next_key);
            return DB_NO_MORE_SUBKEYS;
         }
      }

      /* resolve links */
      if (pkey->type == TID_LINK) {
         strcpy(str, (char *) pheader + pkey->data);

         /* no not resolve if link to array index */
         if (strlen(str) > 0 && str[strlen(str) - 1] == ']') {
            *subkey_handle = (POINTER_T) pkey - (POINTER_T) pheader;
            db_unlock_database(hDB);
            return DB_SUCCESS;
         }

         if (*str == '/') {
            /* absolute path */
            db_unlock_database(hDB);
            return db_find_key(hDB, 0, str, subkey_handle);
         } else {
            /* relative path */
            if (pkey->parent_keylist) {
               pkeylist = (KEYLIST *) ((char *) pheader + pkey->parent_keylist);
               parent = pkeylist->parent;
               db_unlock_database(hDB);
               return db_find_key(hDB, parent, str, subkey_handle);
            } else {
               db_unlock_database(hDB);
               return db_find_key(hDB, 0, str, subkey_handle);
            }
         }
      }

      *subkey_handle = (POINTER_T) pkey - (POINTER_T) pheader;
      db_unlock_database(hDB);
   }
#endif                          /* LOCAL_ROUTINES */

   return DB_SUCCESS;
}

/**dox***************************************************************/
#ifndef DOXYGEN_SHOULD_SKIP_THIS


/*------------------------------------------------------------------*/
INT db_enum_link(HNDLE hDB, HNDLE hKey, INT idx, HNDLE * subkey_handle)
/********************************************************************\

  Routine: db_enum_link

  Purpose: Enumerate subkeys from a key, don't follow links

  Input:
    HNDLE hDB               Handle to the database
    HNDLE hKey              Handle of key to enumerate, zero for the
                            root key
    INT   idx               Subkey index, sould be initially 0, then
                            incremented in each call until
                            *subhKey becomes zero and the function
                            returns DB_NO_MORE_SUBKEYS

  Output:
    HNDLE *subkey_handle    Handle of subkey which can be used in
                            db_get_key and db_get_data

  Function value:
    DB_SUCCESS              Successful completion
    DB_INVALID_HANDLE       Database handle is invalid
    DB_NO_MORE_SUBKEYS      Last subkey reached

\********************************************************************/
{
   if (rpc_is_remote())
      return rpc_call(RPC_DB_ENUM_LINK, hDB, hKey, idx, subkey_handle);

#ifdef LOCAL_ROUTINES
   {
      DATABASE_HEADER *pheader;
      KEYLIST *pkeylist;
      KEY *pkey;
      INT i;

      if (hDB > _database_entries || hDB <= 0) {
         cm_msg(MERROR, "db_enum_link", "invalid database handle");
         return DB_INVALID_HANDLE;
      }

      if (!_database[hDB - 1].attached) {
         cm_msg(MERROR, "db_enum_link", "invalid database handle");
         return DB_INVALID_HANDLE;
      }

      *subkey_handle = 0;

      /* first lock database */
      db_lock_database(hDB);

      pheader = _database[hDB - 1].database_header;
      if (!hKey)
         hKey = pheader->root_key;

      /* check if hKey argument is correct */
      if (!db_validate_hkey(pheader, hKey)) {
         db_unlock_database(hDB);
         return DB_INVALID_HANDLE;
      }

      pkey = (KEY *) ((char *) pheader + hKey);

      if (pkey->type != TID_KEY) {
         db_unlock_database(hDB);
         return DB_NO_MORE_SUBKEYS;
      }
      pkeylist = (KEYLIST *) ((char *) pheader + pkey->data);

      if (idx >= pkeylist->num_keys) {
         db_unlock_database(hDB);
         return DB_NO_MORE_SUBKEYS;
      }

      // FIXME: validate pkeylist->first_key
      pkey = (KEY *) ((char *) pheader + pkeylist->first_key);
      for (i = 0; i < idx; i++) {
         // FIXME: validate pkey->next_key
         pkey = (KEY *) ((char *) pheader + pkey->next_key);
      }

      *subkey_handle = (POINTER_T) pkey - (POINTER_T) pheader;
      db_unlock_database(hDB);
   }
#endif                          /* LOCAL_ROUTINES */

   return DB_SUCCESS;
}

/*------------------------------------------------------------------*/
INT db_get_next_link(HNDLE hDB, HNDLE hKey, HNDLE * subkey_handle)
/********************************************************************\

  Routine: db_get_next_link

  Purpose: Get next key in ODB after hKey

  Input:
    HNDLE hDB               Handle to the database
    HNDLE hKey              Handle of key to enumerate, zero for the
                            root key

  Output:
    HNDLE *subkey_handle    Handle of subkey which can be used in
                            db_get_key and db_get_data

  Function value:
    DB_SUCCESS              Successful completion
    DB_INVALID_HANDLE       Database handle is invalid
    DB_NO_MORE_SUBKEYS      Last subkey reached

\********************************************************************/
{
   if (rpc_is_remote())
      return rpc_call(RPC_DB_GET_NEXT_LINK, hDB, hKey, subkey_handle);

#ifdef LOCAL_ROUTINES
   {
      DATABASE_HEADER *pheader;
      KEYLIST *pkeylist;
      KEY *pkey;
      INT descent;

      if (hDB > _database_entries || hDB <= 0) {
         cm_msg(MERROR, "db_enum_link", "invalid database handle");
         return DB_INVALID_HANDLE;
      }

      if (!_database[hDB - 1].attached) {
         cm_msg(MERROR, "db_enum_link", "invalid database handle");
         return DB_INVALID_HANDLE;
      }

      *subkey_handle = 0;

      /* first lock database */
      db_lock_database(hDB);

      pheader = _database[hDB - 1].database_header;
      if (!hKey)
         hKey = pheader->root_key;

      /* check if hKey argument is correct */
      if (!db_validate_hkey(pheader, hKey)) {
         db_unlock_database(hDB);
         return DB_INVALID_HANDLE;
      }

      pkey = (KEY *) ((char *) pheader + hKey);

      descent = TRUE;
      do {
         if (pkey->type != TID_KEY || !descent) {
            if (pkey->next_key) {
               /* key has next key, return it */
               // FIXME: validate pkey->next_key
               pkey = (KEY *) ((char *) pheader + pkey->next_key);

               if (pkey->type != TID_KEY) {
                  *subkey_handle = (POINTER_T) pkey - (POINTER_T) pheader;
                  db_unlock_database(hDB);
                  return DB_SUCCESS;
               }

               /* key has subkeys, so descent on the next iteration */
               descent = TRUE;
            } else {
               if (pkey->parent_keylist == 0) {
                  /* return if we are back to the root key */
                  db_unlock_database(hDB);
                  return DB_NO_MORE_SUBKEYS;
               }

               /* key is last in list, traverse up */
               pkeylist = (KEYLIST *) ((char *) pheader + pkey->parent_keylist);

               // FIXME: validate pkeylist->parent
               pkey = (KEY *) ((char *) pheader + pkeylist->parent);
               descent = FALSE;
            }
         } else {
            if (descent) {
               /* find first subkey */
               pkeylist = (KEYLIST *) ((char *) pheader + pkey->data);

               if (pkeylist->num_keys == 0) {
                  /* if key has no subkeys, look for next key on this level */
                  descent = FALSE;
               } else {
                  /* get first subkey */
                  // FIXME: validate pkeylist->first_key
                  pkey = (KEY *) ((char *) pheader + pkeylist->first_key);

                  if (pkey->type != TID_KEY) {
                     *subkey_handle = (POINTER_T) pkey - (POINTER_T) pheader;
                     db_unlock_database(hDB);
                     return DB_SUCCESS;
                  }
               }
            }
         }

      } while (TRUE);
   }
#endif                          /* LOCAL_ROUTINES */

   return DB_SUCCESS;
}

/**dox***************************************************************/
#endif                          /* DOXYGEN_SHOULD_SKIP_THIS */

/********************************************************************/

#ifdef LOCAL_ROUTINES

static INT db_get_key_locked(const DATABASE_HEADER* pheader, HNDLE hKey, KEY * key, db_err_msg** msg)
{
   if (!hKey)
      hKey = pheader->root_key;

   /* check if hKey argument is correct */
   if (!db_validate_hkey(pheader, hKey)) {
      return DB_INVALID_HANDLE;
   }
   
   const KEY* pkey = (const KEY *) ((char *) pheader + hKey);
   
   if (pkey->type < 1 || pkey->type >= TID_LAST) {
      int pkey_type = pkey->type;
      db_msg(msg, MERROR, "db_get_key", "hkey %d invalid key type %d", hKey, pkey_type);
      return DB_INVALID_HANDLE;
   }
   
   /* check for link to array index */
   if (pkey->type == TID_LINK) {
      char link_name[MAX_ODB_PATH];
      strlcpy(link_name, (char *) pheader + pkey->data, sizeof(link_name));
      if (strlen(link_name) > 0 && link_name[strlen(link_name) - 1] == ']') {
         if (strchr(link_name, '[') == NULL)
            return DB_INVALID_LINK;

         HNDLE hkeylink;
         if (db_find_key_locked(pheader, 0, link_name, &hkeylink, msg) != DB_SUCCESS)
            return DB_INVALID_LINK;
         int status = db_get_key_locked(pheader, hkeylink, key, msg);
         key->num_values = 1;        // fake number of values
         return status;
      }
   }
   
   memcpy(key, pkey, sizeof(KEY));

   return DB_SUCCESS;
}
#endif /* LOCAL_ROUTINES */

/********************************************************************/
/**
Get key structure from a handle.

KEY structure has following format:
\code
typedef struct {
  DWORD         type;                 // TID_xxx type
  INT           num_values;           // number of values
  char          name[NAME_LENGTH];    // name of variable
  INT           data;                 // Address of variable (offset)
  INT           total_size;           // Total size of data block
  INT           item_size;            // Size of single data item
  WORD          access_mode;          // Access mode
  WORD          notify_count;         // Notify counter
  INT           next_key;             // Address of next key
  INT           parent_keylist;       // keylist to which this key belongs
  INT           last_written;         // Time of last write action
} KEY;
\endcode
Most of these values are used for internal purposes, the values which are of
public interest are type, name, num_values, item_size and total_size.
For keys which contain a single value, num_values equals to one and total_size equals to item_size. For keys which contain an array of strings (TID_STRING),
item_size equals to the length of one string.
\code
KEY   key;
HNDLE hkey;
db_find_key(hDB, 0, "/Runinfo/Run number", &hkey);
db_get_key(hDB, hkey, &key);
printf("The run number is of type %s\n", rpc_tid_name(key.type));
\endcode
@param hDB          ODB handle obtained via cm_get_experiment_database().
@param hKey Handle for key where search starts, zero for root. If Key is a link to an array element, this link is resolved. In this case function returns the key of the link destination and num_values is set to 1.
@param key Pointer to KEY stucture.
@return DB_SUCCESS, DB_INVALID_HANDLE
*/
INT db_get_key(HNDLE hDB, HNDLE hKey, KEY * key)
{
   if (rpc_is_remote())
      return rpc_call(RPC_DB_GET_KEY, hDB, hKey, key);

#ifdef LOCAL_ROUTINES
   {
      DATABASE_HEADER *pheader;
      int status;

      if (hDB > _database_entries || hDB <= 0) {
         cm_msg(MERROR, "db_get_key", "invalid database handle");
         return DB_INVALID_HANDLE;
      }

      if (!_database[hDB - 1].attached) {
         cm_msg(MERROR, "db_get_key", "invalid database handle");
         return DB_INVALID_HANDLE;
      }

      if (hKey < (int) sizeof(DATABASE_HEADER) && hKey != 0) {
         cm_msg(MERROR, "db_get_key", "invalid key handle");
         return DB_INVALID_HANDLE;
      }

      db_err_msg *msg = NULL;

      db_lock_database(hDB);

      pheader = _database[hDB - 1].database_header;

      status = db_get_key_locked(pheader, hKey, key, &msg);

      db_unlock_database(hDB);

      if (msg)
         db_flush_msg(&msg);

      return status;
   }
#endif                          /* LOCAL_ROUTINES */

   return DB_SUCCESS;
}

/********************************************************************/
/**
Same as db_get_key, but it does not follow links
@param hDB          ODB handle obtained via cm_get_experiment_database().
@param hKey Handle for key where search starts, zero for root.
@param key Pointer to KEY stucture.
@return DB_SUCCESS, DB_INVALID_HANDLE
*/
INT db_get_link(HNDLE hDB, HNDLE hKey, KEY * key)
{
   if (rpc_is_remote())
      return rpc_call(RPC_DB_GET_LINK, hDB, hKey, key);

#ifdef LOCAL_ROUTINES
   {
      DATABASE_HEADER *pheader;

      if (hDB > _database_entries || hDB <= 0) {
         cm_msg(MERROR, "db_get_link", "invalid database handle");
         return DB_INVALID_HANDLE;
      }

      if (!_database[hDB - 1].attached) {
         cm_msg(MERROR, "db_get_link", "invalid database handle");
         return DB_INVALID_HANDLE;
      }

      if (hKey < (int) sizeof(DATABASE_HEADER) && hKey != 0) {
         cm_msg(MERROR, "db_get_link", "invalid key handle");
         return DB_INVALID_HANDLE;
      }

      db_err_msg *msg = NULL;

      db_lock_database(hDB);

      pheader = _database[hDB - 1].database_header;

      int status = DB_SUCCESS;

      const KEY* pkey = db_get_pkey(pheader, hKey, &status, "db_get_link", &msg);
      if (pkey) {
         memcpy(key, pkey, sizeof(KEY));
      } else {
         memset(key, 0, sizeof(KEY));
         //abort();
      }

      db_unlock_database(hDB);

      if (msg)
         db_flush_msg(&msg);

      return status;
   }
#endif                          /* LOCAL_ROUTINES */

   return DB_SUCCESS;
}

/********************************************************************/
/**
Get time when key was last modified
@param hDB          ODB handle obtained via cm_get_experiment_database().
@param hKey              Handle of key to operate on
@param delta             Seconds since last update
@return DB_SUCCESS, DB_INVALID_HANDLE
*/
INT db_get_key_time(HNDLE hDB, HNDLE hKey, DWORD * delta)
{
   if (rpc_is_remote())
      return rpc_call(RPC_DB_GET_KEY_TIME, hDB, hKey, delta);

#ifdef LOCAL_ROUTINES
   {
      DATABASE_HEADER *pheader;
      KEY *pkey;

      if (hDB > _database_entries || hDB <= 0) {
         cm_msg(MERROR, "db_get_key", "invalid database handle");
         return DB_INVALID_HANDLE;
      }

      if (!_database[hDB - 1].attached) {
         cm_msg(MERROR, "db_get_key", "invalid database handle");
         return DB_INVALID_HANDLE;
      }

      if (hKey < (int) sizeof(DATABASE_HEADER)) {
         cm_msg(MERROR, "db_get_key", "invalid key handle");
         return DB_INVALID_HANDLE;
      }

      db_lock_database(hDB);

      pheader = _database[hDB - 1].database_header;

      /* check if hKey argument is correct */
      if (!db_validate_hkey(pheader, hKey)) {
         db_unlock_database(hDB);
         return DB_INVALID_HANDLE;
      }

      pkey = (KEY *) ((char *) pheader + hKey);

      *delta = ss_time() - pkey->last_written;

      db_unlock_database(hDB);

   }
#endif                          /* LOCAL_ROUTINES */

   return DB_SUCCESS;
}

/********************************************************************/
/**
Get key info (separate values instead of structure)
@param hDB          ODB handle obtained via cm_get_experiment_database().
@param hKey              Handle of key to operate on
@param name             Key name
@param name_size        Size of the give name (done with sizeof())
@param type             Key type (see @ref Midas_Data_Types).
@param num_values       Number of values in key.
@param item_size        Size of individual key value (used for strings)
@return DB_SUCCESS, DB_INVALID_HANDLE
*/
INT db_get_key_info(HNDLE hDB, HNDLE hKey, char *name, INT name_size, INT * type, INT * num_values, INT * item_size)
{
   if (rpc_is_remote())
      return rpc_call(RPC_DB_GET_KEY_INFO, hDB, hKey, name, name_size, type, num_values, item_size);

#ifdef LOCAL_ROUTINES
   {
      DATABASE_HEADER *pheader;
      KEY *pkey;
      KEYLIST *pkeylist;

      if (hDB > _database_entries || hDB <= 0) {
         cm_msg(MERROR, "db_get_key_info", "invalid database handle");
         return DB_INVALID_HANDLE;
      }

      if (!_database[hDB - 1].attached) {
         cm_msg(MERROR, "db_get_key_info", "invalid database handle");
         return DB_INVALID_HANDLE;
      }

      if (hKey < (int) sizeof(DATABASE_HEADER)) {
         cm_msg(MERROR, "db_get_key_info", "invalid key handle");
         return DB_INVALID_HANDLE;
      }

      db_lock_database(hDB);

      pheader = _database[hDB - 1].database_header;

      /* check if hKey argument is correct */
      if (!db_validate_hkey(pheader, hKey)) {
         db_unlock_database(hDB);
         return DB_INVALID_HANDLE;
      }

      pkey = (KEY *) ((char *) pheader + hKey);

      if ((INT) strlen(pkey->name) + 1 > name_size) {
         /* truncate name */
         memcpy(name, pkey->name, name_size - 1);
         name[name_size] = 0;
      } else
         strcpy(name, pkey->name);

      /* convert "root" to "/" */
      if (strcmp(name, "root") == 0)
         strcpy(name, "/");

      *type = pkey->type;
      *num_values = pkey->num_values;
      *item_size = pkey->item_size;

      if (pkey->type == TID_KEY) {
         pkeylist = (KEYLIST *) ((char *) pheader + pkey->data);
         *num_values = pkeylist->num_keys;
      }

      db_unlock_database(hDB);
   }
#endif                          /* LOCAL_ROUTINES */

   return DB_SUCCESS;
}

/**dox***************************************************************/
#ifndef DOXYGEN_SHOULD_SKIP_THIS


/*------------------------------------------------------------------*/
INT db_rename_key(HNDLE hDB, HNDLE hKey, const char *name)
/********************************************************************\

  Routine: db_get_key

  Purpose: Rename a key

  Input:
    HNDLE hDB               Handle to the database
    HNDLE hKey              Handle of key
    char  *name             New key name

  Output:
    <none>

  Function value:
    DB_SUCCESS              Successful completion
    DB_INVALID_HANDLE       Database handle is invalid
    DB_INVALID_NAME         Key name contains '/'

\********************************************************************/
{
   if (rpc_is_remote())
      return rpc_call(RPC_DB_RENAME_KEY, hDB, hKey, name);

#ifdef LOCAL_ROUTINES
   {
      DATABASE_HEADER *pheader;
      KEY *pkey;
      int status;

      if (hDB > _database_entries || hDB <= 0) {
         cm_msg(MERROR, "db_rename_key", "invalid database handle");
         return DB_INVALID_HANDLE;
      }

      if (!_database[hDB - 1].attached) {
         cm_msg(MERROR, "db_rename_key", "invalid database handle");
         return DB_INVALID_HANDLE;
      }

      if (hKey < (int) sizeof(DATABASE_HEADER)) {
         cm_msg(MERROR, "db_rename_key", "invalid key handle");
         return DB_INVALID_HANDLE;
      }

      db_err_msg* msg = NULL;
      status = db_validate_name(name, FALSE, "db_rename_key", &msg);
      if (msg)
         db_flush_msg(&msg);
      if (status != DB_SUCCESS)
         return status;

      if (name == NULL) {
         cm_msg(MERROR, "db_rename_key", "key name is NULL");
         return DB_INVALID_NAME;
      }

      if (strlen(name) < 1) {
         cm_msg(MERROR, "db_rename_key", "key name is too short");
         return DB_INVALID_NAME;
      }

      if (strchr(name, '/')) {
         cm_msg(MERROR, "db_rename_key", "key name may not contain \"/\"");
         return DB_INVALID_NAME;
      }

      db_lock_database(hDB);

      pheader = _database[hDB - 1].database_header;

      /* check if hKey argument is correct */
      if (!db_validate_hkey(pheader, hKey)) {
         db_unlock_database(hDB);
         return DB_INVALID_HANDLE;
      }

      pkey = (KEY *) ((char *) pheader + hKey);

      if (!pkey->type) {
         int pkey_type = pkey->type;
         db_unlock_database(hDB);
         cm_msg(MERROR, "db_rename_key", "hkey %d invalid key type %d", hKey, pkey_type);
         return DB_INVALID_HANDLE;
      }

      db_allow_write_locked(&_database[hDB - 1], "db_rename_key");

      strlcpy(pkey->name, name, NAME_LENGTH);

      db_unlock_database(hDB);

   }
#endif                          /* LOCAL_ROUTINES */

   return DB_SUCCESS;
}

/*------------------------------------------------------------------*/
INT db_reorder_key(HNDLE hDB, HNDLE hKey, INT idx)
/********************************************************************\

  Routine: db_reorder_key

  Purpose: Reorder key so that key hKey apprears at position 'index'
           in keylist (or at bottom if index<0)

  Input:
    HNDLE hDB               Handle to the database
    HNDLE hKey              Handle of key
    INT   idx               New positio of key in keylist

  Output:
    <none>

  Function value:
    DB_SUCCESS              Successful completion
    DB_INVALID_HANDLE       Database handle is invalid
    DB_NO_ACCESS            Key is locked for write
    DB_OPEN_RECORD          Key, subkey or parent key is open

\********************************************************************/
{
   if (rpc_is_remote())
      return rpc_call(RPC_DB_REORDER_KEY, hDB, hKey, idx);

#ifdef LOCAL_ROUTINES
   {
      DATABASE_HEADER *pheader;
      KEY *pkey, *pnext_key, *pkey_tmp;
      KEYLIST *pkeylist;
      INT i;

      if (hDB > _database_entries || hDB <= 0) {
         cm_msg(MERROR, "db_rename_key", "invalid database handle");
         return DB_INVALID_HANDLE;
      }

      if (!_database[hDB - 1].attached) {
         cm_msg(MERROR, "db_rename_key", "invalid database handle");
         return DB_INVALID_HANDLE;
      }

      if (hKey < (int) sizeof(DATABASE_HEADER)) {
         cm_msg(MERROR, "db_rename_key", "invalid key handle");
         return DB_INVALID_HANDLE;
      }

      db_lock_database(hDB);

      pheader = _database[hDB - 1].database_header;

      /* check if hKey argument is correct */
      if (!db_validate_hkey(pheader, hKey)) {
         db_unlock_database(hDB);
         return DB_INVALID_HANDLE;
      }

      pkey = (KEY *) ((char *) pheader + hKey);

      if (!pkey->type) {
         int pkey_type = pkey->type;
         db_unlock_database(hDB);
         cm_msg(MERROR, "db_reorder_key", "hkey %d invalid key type %d", hKey, pkey_type);
         return DB_INVALID_HANDLE;
      }

      if (!(pkey->access_mode & MODE_WRITE)) {
         db_unlock_database(hDB);
         return DB_NO_ACCESS;
      }

      /* check if someone has opened key or parent */
      do {
#ifdef CHECK_OPEN_RECORD
         if (pkey->notify_count) {
            db_unlock_database(hDB);
            return DB_OPEN_RECORD;
         }
#endif
         if (pkey->parent_keylist == 0)
            break;

         pkeylist = (KEYLIST *) ((char *) pheader + pkey->parent_keylist);
         // FIXME: validate pkeylist->parent
         pkey = (KEY *) ((char *) pheader + pkeylist->parent);
      } while (TRUE);
      
      db_allow_write_locked(&_database[hDB - 1], "db_reorder_key");
      
      pkey = (KEY *) ((char *) pheader + hKey); // NB: hKey is already validated
      pkeylist = (KEYLIST *) ((char *) pheader + pkey->parent_keylist);

      /* first remove key from list */
      pnext_key = (KEY *) (POINTER_T) pkey->next_key; // FIXME: what is this pointer cast?

      if ((KEY *) ((char *) pheader + pkeylist->first_key) == pkey) {
         /* key is first in list */
         pkeylist->first_key = (POINTER_T) pnext_key;
      } else {
         /* find predecessor */
         // FIXME: validate pkeylist->first_key
         pkey_tmp = (KEY *) ((char *) pheader + pkeylist->first_key);
         while ((KEY *) ((char *) pheader + pkey_tmp->next_key) != pkey) {
            // FIXME: validate pkey_tmp->next_key
            pkey_tmp = (KEY *) ((char *) pheader + pkey_tmp->next_key);
         }
         pkey_tmp->next_key = (POINTER_T) pnext_key;
      }

      /* add key to list at proper index */
      // FIXME: validate pkeylist->first_key
      pkey_tmp = (KEY *) ((char *) pheader + pkeylist->first_key);
      if (idx < 0 || idx >= pkeylist->num_keys - 1) {
         /* add at bottom */

         /* find last key */
         for (i = 0; i < pkeylist->num_keys - 2; i++) {
            // FIXME: validate pkey_tmp->next_key
            pkey_tmp = (KEY *) ((char *) pheader + pkey_tmp->next_key);
         }

         pkey_tmp->next_key = (POINTER_T) pkey - (POINTER_T) pheader;
         pkey->next_key = 0;
      } else {
         if (idx == 0) {
            /* add at top */
            pkey->next_key = pkeylist->first_key;
            pkeylist->first_key = (POINTER_T) pkey - (POINTER_T) pheader;
         } else {
            /* add at position index */
            for (i = 0; i < idx - 1; i++) {
               // FIXME: validate pkey_tmp->next_key
               pkey_tmp = (KEY *) ((char *) pheader + pkey_tmp->next_key);
            }

            pkey->next_key = pkey_tmp->next_key;
            pkey_tmp->next_key = (POINTER_T) pkey - (POINTER_T) pheader;
         }
      }

      db_unlock_database(hDB);

   }
#endif                          /* LOCAL_ROUTINES */

   return DB_SUCCESS;
}

/**dox***************************************************************/
#endif                          /* DOXYGEN_SHOULD_SKIP_THIS */


/********************************************************************/
/**
Get key data from a handle

The function returns single values or whole arrays which are contained
in an ODB key. Since the data buffer is of type void, no type checking can be
performed by the compiler. Therefore the type has to be explicitly supplied,
which is checked against the type stored in the ODB.
\code
  HNLDE hkey;
  INT   run_number, size;
  // get key handle for run number
  db_find_key(hDB, 0, "/Runinfo/Run number", &hkey);
  // return run number
  size = sizeof(run_number);
  db_get_data(hDB, hkey, &run_number, &size,TID_INT32);
\endcode
@param hDB          ODB handle obtained via cm_get_experiment_database().
@param hKey         Handle for key where search starts, zero for root.
@param data         Pointer to the return data.
@param buf_size     Size of data buffer.
@param type         Type of key, one of TID_xxx (see @ref Midas_Data_Types).
@return DB_SUCCESS, DB_INVALID_HANDLE, DB_TRUNCATED, DB_TYPE_MISMATCH
*/
INT db_get_data(HNDLE hDB, HNDLE hKey, void *data, INT * buf_size, DWORD type)
{
   if (rpc_is_remote())
      return rpc_call(RPC_DB_GET_DATA, hDB, hKey, data, buf_size, type);

#ifdef LOCAL_ROUTINES
   {
      DATABASE_HEADER *pheader;
      KEY *pkey;
      char str[256];

      if (hDB > _database_entries || hDB <= 0) {
         cm_msg(MERROR, "db_get_data", "Invalid database handle");
         return DB_INVALID_HANDLE;
      }

      if (!_database[hDB - 1].attached) {
         cm_msg(MERROR, "db_get_data", "invalid database handle");
         return DB_INVALID_HANDLE;
      }

      if (hKey < (int) sizeof(DATABASE_HEADER)) {
         cm_msg(MERROR, "db_get_data", "invalid key handle");
         return DB_INVALID_HANDLE;
      }

      db_lock_database(hDB);

      pheader = _database[hDB - 1].database_header;

      /* check if hKey argument is correct */
      if (!db_validate_hkey(pheader, hKey)) {
         db_unlock_database(hDB);
         return DB_INVALID_HANDLE;
      }

      pkey = (KEY *) ((char *) pheader + hKey);

      /* check for read access */
      if (!(pkey->access_mode & MODE_READ)) {
         db_unlock_database(hDB);
         return DB_NO_ACCESS;
      }

      if (!pkey->type) {
         int pkey_type = pkey->type;
         db_unlock_database(hDB);
         cm_msg(MERROR, "db_get_data", "hkey %d invalid key type %d", hKey, pkey_type);
         return DB_INVALID_HANDLE;
      }

      /* follow links to array index */
      if (pkey->type == TID_LINK) {
         char link_name[256];
         int i;
         HNDLE hkey;
         KEY key;

         strlcpy(link_name, (char *) pheader + pkey->data, sizeof(link_name));
         if (strlen(link_name) > 0 && link_name[strlen(link_name) - 1] == ']') {
            db_unlock_database(hDB);
            if (strchr(link_name, '[') == NULL)
               return DB_INVALID_LINK;
            i = atoi(strchr(link_name, '[') + 1);
            *strchr(link_name, '[') = 0;
            if (db_find_key(hDB, 0, link_name, &hkey) != DB_SUCCESS)
               return DB_INVALID_LINK;
            db_get_key(hDB, hkey, &key);
            return db_get_data_index(hDB, hkey, data, buf_size, i, key.type);
         }
      }

      if (pkey->type != type) {
         int pkey_type = pkey->type;
         db_unlock_database(hDB);
         db_get_path(hDB, hKey, str, sizeof(str));
         cm_msg(MERROR, "db_get_data", "\"%s\" is of type %s, not %s", str, rpc_tid_name(pkey_type), rpc_tid_name(type));
         return DB_TYPE_MISMATCH;
      }

      /* keys cannot contain data */
      if (pkey->type == TID_KEY) {
         db_unlock_database(hDB);
         db_get_path(hDB, hKey, str, sizeof(str));
         cm_msg(MERROR, "db_get_data", "Key \"%s\" cannot contain data", str);
         return DB_TYPE_MISMATCH;
      }

      /* check if key has data */
      if (pkey->data == 0) {
         memset(data, 0, *buf_size);
         *buf_size = 0;
         db_unlock_database(hDB);
         return DB_SUCCESS;
      }

      /* check if buffer is too small */
      if (pkey->num_values * pkey->item_size > *buf_size) {
         int pkey_size = pkey->num_values * pkey->item_size;
         memcpy(data, (char *) pheader + pkey->data, *buf_size);
         db_unlock_database(hDB);
         char str[MAX_ODB_PATH];
         db_get_path(hDB, hKey, str, sizeof(str));
         cm_msg(MERROR, "db_get_data", "data for key \"%s\" truncated from %d to %d bytes", str, pkey_size, *buf_size);
         return DB_TRUNCATED;
      }

      /* copy key data */
      memcpy(data, (char *) pheader + pkey->data, pkey->num_values * pkey->item_size);
      *buf_size = pkey->num_values * pkey->item_size;

      db_unlock_database(hDB);

   }
#endif                          /* LOCAL_ROUTINES */

   return DB_SUCCESS;
}

/********************************************************************/
/**
Same as db_get_data, but do not follow a link to an array index

@param hDB          ODB handle obtained via cm_get_experiment_database().
@param hKey         Handle for key where search starts, zero for root.
@param data         Pointer to the return data.
@param buf_size     Size of data buffer.
@param type         Type of key, one of TID_xxx (see @ref Midas_Data_Types).
@return DB_SUCCESS, DB_INVALID_HANDLE, DB_TRUNCATED, DB_TYPE_MISMATCH
*/
INT db_get_link_data(HNDLE hDB, HNDLE hKey, void *data, INT * buf_size, DWORD type)
{
   if (rpc_is_remote())
      return rpc_call(RPC_DB_GET_LINK_DATA, hDB, hKey, data, buf_size, type);

#ifdef LOCAL_ROUTINES
   {
      DATABASE_HEADER *pheader;
      KEY *pkey;

      if (hDB > _database_entries || hDB <= 0) {
         cm_msg(MERROR, "db_get_data", "Invalid database handle");
         return DB_INVALID_HANDLE;
      }

      if (!_database[hDB - 1].attached) {
         cm_msg(MERROR, "db_get_data", "invalid database handle");
         return DB_INVALID_HANDLE;
      }

      if (hKey < (int) sizeof(DATABASE_HEADER)) {
         cm_msg(MERROR, "db_get_data", "invalid key handle");
         return DB_INVALID_HANDLE;
      }

      db_lock_database(hDB);

      pheader = _database[hDB - 1].database_header;

      /* check if hKey argument is correct */
      if (!db_validate_hkey(pheader, hKey)) {
         db_unlock_database(hDB);
         return DB_INVALID_HANDLE;
      }

      pkey = (KEY *) ((char *) pheader + hKey);

      /* check for read access */
      if (!(pkey->access_mode & MODE_READ)) {
         db_unlock_database(hDB);
         return DB_NO_ACCESS;
      }

      if (!pkey->type) {
         int pkey_type = pkey->type;
         db_unlock_database(hDB);
         cm_msg(MERROR, "db_get_data", "hkey %d invalid key type %d", hKey, pkey_type);
         return DB_INVALID_HANDLE;
      }

      if (pkey->type != type) {
         int pkey_type = pkey->type;
         char pkey_name[NAME_LENGTH];
         strlcpy(pkey_name, pkey->name, sizeof(pkey_name));
         db_unlock_database(hDB);
         cm_msg(MERROR, "db_get_data", "\"%s\" is of type %s, not %s", pkey_name, rpc_tid_name(pkey_type), rpc_tid_name(type));
         return DB_TYPE_MISMATCH;
      }

      /* keys cannot contain data */
      if (pkey->type == TID_KEY) {
         db_unlock_database(hDB);
         cm_msg(MERROR, "db_get_data", "Key cannot contain data");
         return DB_TYPE_MISMATCH;
      }

      /* check if key has data */
      if (pkey->data == 0) {
         memset(data, 0, *buf_size);
         *buf_size = 0;
         db_unlock_database(hDB);
         return DB_SUCCESS;
      }

      /* check if buffer is too small */
      if (pkey->num_values * pkey->item_size > *buf_size) {
         int pkey_size = pkey->num_values * pkey->item_size;
         memcpy(data, (char *) pheader + pkey->data, *buf_size);
         db_unlock_database(hDB);
         char str[MAX_ODB_PATH];
         db_get_path(hDB, hKey, str, sizeof(str));
         cm_msg(MERROR, "db_get_data", "data for key \"%s\" truncated from %d to %d bytes", str, pkey_size, *buf_size);
         return DB_TRUNCATED;
      }

      /* copy key data */
      memcpy(data, (char *) pheader + pkey->data, pkey->num_values * pkey->item_size);
      *buf_size = pkey->num_values * pkey->item_size;

      db_unlock_database(hDB);

   }
#endif                          /* LOCAL_ROUTINES */

   return DB_SUCCESS;
}

/**dox***************************************************************/
#ifndef DOXYGEN_SHOULD_SKIP_THIS

/*------------------------------------------------------------------*/
INT db_get_data1(HNDLE hDB, HNDLE hKey, void *data, INT * buf_size, DWORD type, INT * num_values)
/********************************************************************\

  Routine: db_get_data1

  Purpose: Get key data from a handle, return number of values

  Input:
    HNDLE  hDB              Handle to the database
    HNDLE  hKey             Handle of key
    INT    *buf_size        Size of data buffer
    DWORD  type             Type of data

  Output:
    void   *data            Key data
    INT    *buf_size        Size of key data
    INT    *num_values      Number of values

  Function value:
    DB_SUCCESS              Successful completion
    DB_INVALID_HANDLE       Database handle is invalid
    DB_TRUNCATED            Return buffer is smaller than key data
    DB_TYPE_MISMATCH        Type mismatch

\********************************************************************/
{
   if (rpc_is_remote())
      return rpc_call(RPC_DB_GET_DATA1, hDB, hKey, data, buf_size, type, num_values);

#ifdef LOCAL_ROUTINES
   {
      DATABASE_HEADER *pheader;
      KEY *pkey;

      if (hDB > _database_entries || hDB <= 0) {
         cm_msg(MERROR, "db_get_data", "Invalid database handle");
         return DB_INVALID_HANDLE;
      }

      if (!_database[hDB - 1].attached) {
         cm_msg(MERROR, "db_get_data", "invalid database handle");
         return DB_INVALID_HANDLE;
      }

      if (hKey < (int) sizeof(DATABASE_HEADER)) {
         cm_msg(MERROR, "db_get_data", "invalid key handle");
         return DB_INVALID_HANDLE;
      }

      db_lock_database(hDB);

      pheader = _database[hDB - 1].database_header;

      /* check if hKey argument is correct */
      if (!db_validate_hkey(pheader, hKey)) {
         db_unlock_database(hDB);
         return DB_INVALID_HANDLE;
      }

      pkey = (KEY *) ((char *) pheader + hKey);

      /* check for read access */
      if (!(pkey->access_mode & MODE_READ)) {
         db_unlock_database(hDB);
         return DB_NO_ACCESS;
      }

      if (!pkey->type) {
         int pkey_type = pkey->type;
         db_unlock_database(hDB);
         cm_msg(MERROR, "db_get_data", "hkey %d invalid key type %d", hKey, pkey_type);
         return DB_INVALID_HANDLE;
      }

      if (pkey->type != type) {
         int pkey_type = pkey->type;
         char pkey_name[NAME_LENGTH];
         strlcpy(pkey_name, pkey->name, sizeof(pkey_name));
         db_unlock_database(hDB);
         cm_msg(MERROR, "db_get_data", "\"%s\" is of type %s, not %s", pkey_name, rpc_tid_name(pkey_type), rpc_tid_name(type));
         return DB_TYPE_MISMATCH;
      }

      /* keys cannot contain data */
      if (pkey->type == TID_KEY) {
         db_unlock_database(hDB);
         cm_msg(MERROR, "db_get_data", "Key cannot contain data");
         return DB_TYPE_MISMATCH;
      }

      /* check if key has data */
      if (pkey->data == 0) {
         memset(data, 0, *buf_size);
         *buf_size = 0;
         db_unlock_database(hDB);
         return DB_SUCCESS;
      }

      /* check if buffer is too small */
      if (pkey->num_values * pkey->item_size > *buf_size) {
         int pkey_size = pkey->num_values * pkey->item_size;
         memcpy(data, (char *) pheader + pkey->data, *buf_size);
         db_unlock_database(hDB);
         char str[MAX_ODB_PATH];
         db_get_path(hDB, hKey, str, sizeof(str));
         cm_msg(MERROR, "db_get_data", "data for key \"%s\" truncated from %d to %d bytes", str, pkey_size, *buf_size);
         return DB_TRUNCATED;
      }

      /* copy key data */
      memcpy(data, (char *) pheader + pkey->data, pkey->num_values * pkey->item_size);
      *buf_size = pkey->num_values * pkey->item_size;
      *num_values = pkey->num_values;

      db_unlock_database(hDB);

   }
#endif                          /* LOCAL_ROUTINES */

   return DB_SUCCESS;
}

/**dox***************************************************************/
#endif                          /* DOXYGEN_SHOULD_SKIP_THIS */

/********************************************************************/
/**
returns a single value of keys containing arrays of values.

The function returns a single value of keys containing arrays of values.
@param hDB          ODB handle obtained via cm_get_experiment_database().
@param hKey         Handle for key where search starts, zero for root.
@param data         Size of data buffer.
@param buf_size     Return size of the record.
@param idx          Index of array [0..n-1].
@param type         Type of key, one of TID_xxx (see @ref Midas_Data_Types).
@return DB_SUCCESS, DB_INVALID_HANDLE, DB_TRUNCATED, DB_OUT_OF_RANGE
*/
INT db_get_data_index(HNDLE hDB, HNDLE hKey, void *data, INT * buf_size, INT idx, DWORD type)
{
   if (rpc_is_remote())
      return rpc_call(RPC_DB_GET_DATA_INDEX, hDB, hKey, data, buf_size, idx, type);

#ifdef LOCAL_ROUTINES
   {
      DATABASE_HEADER *pheader;
      KEY *pkey;
      char str[256];

      if (hDB > _database_entries || hDB <= 0) {
         cm_msg(MERROR, "db_get_data", "Invalid database handle");
         return DB_INVALID_HANDLE;
      }

      if (!_database[hDB - 1].attached) {
         cm_msg(MERROR, "db_get_data", "invalid database handle");
         return DB_INVALID_HANDLE;
      }

      if (hKey < (int) sizeof(DATABASE_HEADER)) {
         cm_msg(MERROR, "db_get_data", "invalid key handle");
         return DB_INVALID_HANDLE;
      }

      db_lock_database(hDB);

      pheader = _database[hDB - 1].database_header;

      /* check if hKey argument is correct */
      if (!db_validate_hkey(pheader, hKey)) {
         db_unlock_database(hDB);
         return DB_INVALID_HANDLE;
      }

      pkey = (KEY *) ((char *) pheader + hKey);

      /* check for read access */
      if (!(pkey->access_mode & MODE_READ)) {
         db_unlock_database(hDB);
         return DB_NO_ACCESS;
      }

      if (!pkey->type) {
         int pkey_type = pkey->type;
         db_unlock_database(hDB);
         cm_msg(MERROR, "db_get_data_index", "hkey %d invalid key type %d", hKey, pkey_type);
         return DB_INVALID_HANDLE;
      }

      if (pkey->type != type) {
         int pkey_type = pkey->type;
         char pkey_name[NAME_LENGTH];
         strlcpy(pkey_name, pkey->name, sizeof(pkey_name));
         db_unlock_database(hDB);
         cm_msg(MERROR, "db_get_data_index", "\"%s\" is of type %s, not %s", pkey_name, rpc_tid_name(pkey_type), rpc_tid_name(type));
         return DB_TYPE_MISMATCH;
      }

      /* keys cannot contain data */
      if (pkey->type == TID_KEY) {
         db_unlock_database(hDB);
         cm_msg(MERROR, "db_get_data_index", "Key cannot contain data");
         return DB_TYPE_MISMATCH;
      }

      /* check if key has data */
      if (pkey->data == 0) {
         memset(data, 0, *buf_size);
         *buf_size = 0;
         db_unlock_database(hDB);
         return DB_SUCCESS;
      }

      /* check if index in range */
      if (idx < 0 || idx >= pkey->num_values) {
         int pkey_num_values = pkey->num_values;
         memset(data, 0, *buf_size);
         db_unlock_database(hDB);

         db_get_path(hDB, hKey, str, sizeof(str));
         cm_msg(MERROR, "db_get_data_index", "index (%d) exceeds array length (%d) for key \"%s\"", idx, pkey_num_values, str);
         return DB_OUT_OF_RANGE;
      }

      /* check if buffer is too small */
      if (pkey->item_size > *buf_size) {
         int pkey_size = pkey->item_size;
         /* copy data */
         memcpy(data, (char *) pheader + pkey->data + idx * pkey->item_size, *buf_size);
         db_unlock_database(hDB);
         char str[MAX_ODB_PATH];
         db_get_path(hDB, hKey, str, sizeof(str));
         cm_msg(MERROR, "db_get_data_index", "data for key \"%s\" truncated from %d to %d bytes", str, pkey_size, *buf_size);
         return DB_TRUNCATED;
      }

      /* copy key data */
      memcpy(data, (char *) pheader + pkey->data + idx * pkey->item_size, pkey->item_size);
      *buf_size = pkey->item_size;

      db_unlock_database(hDB);

   }
#endif                          /* LOCAL_ROUTINES */

   return DB_SUCCESS;
}

/********************************************************************/
/**
Set key data from a handle. Adjust number of values if
previous data has different size.
\code
HNLDE hkey;
 INT   run_number;
 // get key handle for run number
 db_find_key(hDB, 0, "/Runinfo/Run number", &hkey);
 // set run number
 db_set_data(hDB, hkey, &run_number, sizeof(run_number),TID_INT32);
\endcode
@param hDB          ODB handle obtained via cm_get_experiment_database().
@param hKey Handle for key where search starts, zero for root.
@param data Buffer from which data gets copied to.
@param buf_size Size of data buffer.
@param num_values Number of data values (for arrays).
@param type Type of key, one of TID_xxx (see @ref Midas_Data_Types).
@return DB_SUCCESS, DB_INVALID_HANDLE, DB_TRUNCATED
*/
INT db_set_data(HNDLE hDB, HNDLE hKey, const void *data, INT buf_size, INT num_values, DWORD type)
{
   if (rpc_is_remote())
      return rpc_call(RPC_DB_SET_DATA, hDB, hKey, data, buf_size, num_values, type);

#ifdef LOCAL_ROUTINES
   {
      DATABASE_HEADER *pheader;
      KEY *pkey;
      HNDLE hkeylink;
      int link_idx;
      char link_name[256];

      if (hDB > _database_entries || hDB <= 0) {
         cm_msg(MERROR, "db_set_data", "invalid database handle");
         return DB_INVALID_HANDLE;
      }

      if (!_database[hDB - 1].attached) {
         cm_msg(MERROR, "db_set_data", "invalid database handle");
         return DB_INVALID_HANDLE;
      }

      if (hKey < (int) sizeof(DATABASE_HEADER)) {
         cm_msg(MERROR, "db_set_data", "invalid key handle");
         return DB_INVALID_HANDLE;
      }

      if (num_values == 0)
         return DB_INVALID_PARAM;

      db_lock_database(hDB);

      pheader = _database[hDB - 1].database_header;

      /* check if hKey argument is correct */
      if (!db_validate_hkey(pheader, hKey)) {
         db_unlock_database(hDB);
         return DB_INVALID_HANDLE;
      }

      pkey = (KEY *) ((char *) pheader + hKey);

      /* check for write access */
      if (!(pkey->access_mode & MODE_WRITE) || (pkey->access_mode & MODE_EXCLUSIVE)) {
         db_unlock_database(hDB);
         return DB_NO_ACCESS;
      }

      /* check for link to array index */
      if (pkey->type == TID_LINK) {
         strlcpy(link_name, (char *) pheader + pkey->data, sizeof(link_name));
         if (strlen(link_name) > 0 && link_name[strlen(link_name) - 1] == ']') {
            db_unlock_database(hDB);
            if (strchr(link_name, '[') == NULL)
               return DB_INVALID_LINK;
            link_idx = atoi(strchr(link_name, '[') + 1);
            *strchr(link_name, '[') = 0;
            if (db_find_key(hDB, 0, link_name, &hkeylink) != DB_SUCCESS)
               return DB_INVALID_LINK;
            return db_set_data_index(hDB, hkeylink, data, buf_size, link_idx, type);
         }
      }

      if (pkey->type != type) {
         int pkey_type = pkey->type;
         char pkey_name[NAME_LENGTH];
         strlcpy(pkey_name, pkey->name, sizeof(pkey_name));
         db_unlock_database(hDB);
         cm_msg(MERROR, "db_set_data", "\"%s\" is of type %s, not %s", pkey_name, rpc_tid_name(pkey_type), rpc_tid_name(type));
         return DB_TYPE_MISMATCH;
      }

      /* keys cannot contain data */
      if (pkey->type == TID_KEY) {
         db_unlock_database(hDB);
         cm_msg(MERROR, "db_set_data", "Key cannot contain data");
         return DB_TYPE_MISMATCH;
      }

      db_allow_write_locked(&_database[hDB-1], "db_set_data");

      /* if no buf_size given (Java!), calculate it */
      if (buf_size == 0)
         buf_size = pkey->item_size * num_values;

      /* resize data size if necessary */
      if (pkey->total_size != buf_size) {
         pkey->data = (POINTER_T) realloc_data(pheader, (char *) pheader + pkey->data, pkey->total_size, buf_size, "db_set_data");

         if (pkey->data == 0) {
            pkey->total_size = 0;
            db_unlock_database(hDB);
            cm_msg(MERROR, "db_set_data", "online database full");
            return DB_FULL;
         }

         pkey->data -= (POINTER_T) pheader;
         pkey->total_size = buf_size;
      }

      /* set number of values */
      pkey->num_values = num_values;
      if (num_values)
         pkey->item_size = buf_size / num_values;

      /* copy data */
      memcpy((char *) pheader + pkey->data, data, buf_size);

      /* update time */
      pkey->last_written = ss_time();

      db_err_msg* msg = NULL;
      db_notify_clients_locked(pheader, hDB, hKey, -1, TRUE, &msg);
      db_unlock_database(hDB);
      if (msg)
         db_flush_msg(&msg);


   }
#endif                          /* LOCAL_ROUTINES */

   return DB_SUCCESS;
}

INT db_set_data1(HNDLE hDB, HNDLE hKey, const void *data, INT buf_size, INT num_values, DWORD type)
/*
 
 Same as db_set_data(), but do not notify hot-linked clients
 
 */
{
   if (rpc_is_remote())
      return rpc_call(RPC_DB_SET_DATA1, hDB, hKey, data, buf_size, num_values, type);
   
#ifdef LOCAL_ROUTINES
   {
   DATABASE_HEADER *pheader;
   KEY *pkey;
   HNDLE hkeylink;
   int link_idx;
   char link_name[256];
   
   if (hDB > _database_entries || hDB <= 0) {
      cm_msg(MERROR, "db_set_data1", "invalid database handle");
      return DB_INVALID_HANDLE;
   }
   
   if (!_database[hDB - 1].attached) {
      cm_msg(MERROR, "db_set_data1", "invalid database handle");
      return DB_INVALID_HANDLE;
   }
   
   if (hKey < (int) sizeof(DATABASE_HEADER)) {
      cm_msg(MERROR, "db_set_data1", "invalid key handle");
      return DB_INVALID_HANDLE;
   }
   
   if (num_values == 0)
      return DB_INVALID_PARAM;
   
   db_lock_database(hDB);
   
   pheader = _database[hDB - 1].database_header;
   
   /* check if hKey argument is correct */
   if (!db_validate_hkey(pheader, hKey)) {
      db_unlock_database(hDB);
      return DB_INVALID_HANDLE;
   }
   
   pkey = (KEY *) ((char *) pheader + hKey);

   /* check for write access */
   if (!(pkey->access_mode & MODE_WRITE) || (pkey->access_mode & MODE_EXCLUSIVE)) {
      db_unlock_database(hDB);
      return DB_NO_ACCESS;
   }
   
   /* check for link to array index */
   if (pkey->type == TID_LINK) {
      strlcpy(link_name, (char *) pheader + pkey->data, sizeof(link_name));
      if (strlen(link_name) > 0 && link_name[strlen(link_name) - 1] == ']') {
         db_unlock_database(hDB);
         if (strchr(link_name, '[') == NULL)
            return DB_INVALID_LINK;
         link_idx = atoi(strchr(link_name, '[') + 1);
         *strchr(link_name, '[') = 0;
         if (db_find_key(hDB, 0, link_name, &hkeylink) != DB_SUCCESS)
            return DB_INVALID_LINK;
         return db_set_data_index1(hDB, hkeylink, data, buf_size, link_idx, type, FALSE);
      }
   }
   
   if (pkey->type != type) {
      int pkey_type = pkey->type;
      char pkey_name[NAME_LENGTH];
      strlcpy(pkey_name, pkey->name, sizeof(pkey_name));
      db_unlock_database(hDB);
      cm_msg(MERROR, "db_set_data1", "\"%s\" is of type %s, not %s", pkey_name, rpc_tid_name(pkey_type), rpc_tid_name(type));
      return DB_TYPE_MISMATCH;
   }
   
   /* keys cannot contain data */
   if (pkey->type == TID_KEY) {
      db_unlock_database(hDB);
      cm_msg(MERROR, "db_set_data1", "Key cannot contain data");
      return DB_TYPE_MISMATCH;
   }
   
   db_allow_write_locked(&_database[hDB - 1], "db_set_data1");

   /* if no buf_size given (Java!), calculate it */
   if (buf_size == 0)
      buf_size = pkey->item_size * num_values;
   
   /* resize data size if necessary */
   if (pkey->total_size != buf_size) {
      pkey->data = (POINTER_T) realloc_data(pheader, (char *) pheader + pkey->data, pkey->total_size, buf_size, "db_set_data1");
      
      if (pkey->data == 0) {
         pkey->total_size = 0;
         db_unlock_database(hDB);
         cm_msg(MERROR, "db_set_data1", "online database full");
         return DB_FULL;
      }
      
      pkey->data -= (POINTER_T) pheader;
      pkey->total_size = buf_size;
   }
   
   /* set number of values */
   pkey->num_values = num_values;
   if (num_values)
      pkey->item_size = buf_size / num_values;
   
   /* copy data */
   memcpy((char *) pheader + pkey->data, data, buf_size);
   
   /* update time */
   pkey->last_written = ss_time();
   
   db_unlock_database(hDB);
   
   }
#endif                          /* LOCAL_ROUTINES */
   
   return DB_SUCCESS;
}

/********************************************************************/
/**
Same as db_set_data, but it does not follow a link to an array index
@param hDB          ODB handle obtained via cm_get_experiment_database().
@param hKey Handle for key where search starts, zero for root.
@param data Buffer from which data gets copied to.
@param buf_size Size of data buffer.
@param num_values Number of data values (for arrays).
@param type Type of key, one of TID_xxx (see @ref Midas_Data_Types).
@return DB_SUCCESS, DB_INVALID_HANDLE, DB_TRUNCATED
*/
INT db_set_link_data(HNDLE hDB, HNDLE hKey, const void *data, INT buf_size, INT num_values, DWORD type)
{
   if (rpc_is_remote())
      return rpc_call(RPC_DB_SET_LINK_DATA, hDB, hKey, data, buf_size, num_values, type);

#ifdef LOCAL_ROUTINES
   {
      DATABASE_HEADER *pheader;
      KEY *pkey;

      if (hDB > _database_entries || hDB <= 0) {
         cm_msg(MERROR, "db_set_data", "invalid database handle");
         return DB_INVALID_HANDLE;
      }

      if (!_database[hDB - 1].attached) {
         cm_msg(MERROR, "db_set_data", "invalid database handle");
         return DB_INVALID_HANDLE;
      }

      if (hKey < (int) sizeof(DATABASE_HEADER)) {
         cm_msg(MERROR, "db_set_data", "invalid key handle");
         return DB_INVALID_HANDLE;
      }

      if (num_values == 0)
         return DB_INVALID_PARAM;

      db_lock_database(hDB);

      pheader = _database[hDB - 1].database_header;

      /* check if hKey argument is correct */
      if (!db_validate_hkey(pheader, hKey)) {
         db_unlock_database(hDB);
         return DB_INVALID_HANDLE;
      }

      pkey = (KEY *) ((char *) pheader + hKey);

      /* check for write access */
      if (!(pkey->access_mode & MODE_WRITE) || (pkey->access_mode & MODE_EXCLUSIVE)) {
         db_unlock_database(hDB);
         return DB_NO_ACCESS;
      }

      if (pkey->type != type) {
         int pkey_type = pkey->type;
         char pkey_name[NAME_LENGTH];
         strlcpy(pkey_name, pkey->name, sizeof(pkey_name));
         db_unlock_database(hDB);
         cm_msg(MERROR, "db_set_link_data", "\"%s\" is of type %s, not %s", pkey_name, rpc_tid_name(pkey_type), rpc_tid_name(type));
         return DB_TYPE_MISMATCH;
      }

      /* keys cannot contain data */
      if (pkey->type == TID_KEY) {
         db_unlock_database(hDB);
         cm_msg(MERROR, "db_set_link_data", "Key cannot contain data");
         return DB_TYPE_MISMATCH;
      }

      /* if no buf_size given (Java!), calculate it */
      if (buf_size == 0)
         buf_size = pkey->item_size * num_values;

      db_allow_write_locked(&_database[hDB - 1], "db_set_link_data");

      /* resize data size if necessary */
      if (pkey->total_size != buf_size) {
         pkey->data = (POINTER_T) realloc_data(pheader, (char *) pheader + pkey->data, pkey->total_size, buf_size, "db_set_link_data");

         if (pkey->data == 0) {
            pkey->total_size = 0;
            db_unlock_database(hDB);
            cm_msg(MERROR, "db_set_link_data", "online database full");
            return DB_FULL;
         }

         pkey->data -= (POINTER_T) pheader;
         pkey->total_size = buf_size;
      }

      /* set number of values */
      pkey->num_values = num_values;
      if (num_values)
         pkey->item_size = buf_size / num_values;

      /* copy data */
      memcpy((char *) pheader + pkey->data, data, buf_size);

      /* update time */
      pkey->last_written = ss_time();

      db_err_msg* msg = NULL;
      db_notify_clients_locked(pheader, hDB, hKey, -1, TRUE, &msg);
      db_unlock_database(hDB);
      if (msg)
         db_flush_msg(&msg);

   }
#endif                          /* LOCAL_ROUTINES */

   return DB_SUCCESS;
}

/**dox***************************************************************/
#ifndef DOXYGEN_SHOULD_SKIP_THIS

/*------------------------------------------------------------------*/
INT db_set_num_values(HNDLE hDB, HNDLE hKey, INT num_values)
/********************************************************************\

  Routine: db_set_num_values

  Purpose: Set numbe of values in a key. Extend with zeros or truncate.

  Input:
    HNDLE  hDB              Handle to the database
    HNDLE  hKey             Handle of key
    INT    num_values       Number of data values

  Output:
    none

  Function value:
    DB_SUCCESS              Successful completion
    DB_INVALID_HANDLE       Database handle is invalid

\********************************************************************/
{
   if (rpc_is_remote())
      return rpc_call(RPC_DB_SET_NUM_VALUES, hDB, hKey, num_values);

#ifdef LOCAL_ROUTINES
   {
      DATABASE_HEADER *pheader;
      KEY *pkey;
      INT new_size;

      if (hDB > _database_entries || hDB <= 0) {
         cm_msg(MERROR, "db_set_num_values", "invalid database handle");
         return DB_INVALID_HANDLE;
      }

      if (!_database[hDB - 1].attached) {
         cm_msg(MERROR, "db_set_num_values", "invalid database handle");
         return DB_INVALID_HANDLE;
      }

      if (hKey < (int) sizeof(DATABASE_HEADER)) {
         cm_msg(MERROR, "db_set_num_values", "invalid key handle");
         return DB_INVALID_HANDLE;
      }

      if (num_values <= 0) {
         cm_msg(MERROR, "db_set_num_values", "invalid num_values %d", num_values);
         return DB_INVALID_PARAM;
      }

      if (num_values == 0)
         return DB_INVALID_PARAM;

      db_lock_database(hDB);

      pheader = _database[hDB - 1].database_header;

      /* check if hKey argument is correct */
      if (!db_validate_hkey(pheader, hKey)) {
         db_unlock_database(hDB);
         return DB_INVALID_HANDLE;
      }

      pkey = (KEY *) ((char *) pheader + hKey);

      /* check for write access */
      if (!(pkey->access_mode & MODE_WRITE) || (pkey->access_mode & MODE_EXCLUSIVE)) {
         db_unlock_database(hDB);
         return DB_NO_ACCESS;
      }

      /* keys cannot contain data */
      if (pkey->type == TID_KEY) {
         db_unlock_database(hDB);
         cm_msg(MERROR, "db_set_num_values", "Key cannot contain data");
         return DB_TYPE_MISMATCH;
      }

      if (pkey->total_size != pkey->item_size * pkey->num_values) {
         db_unlock_database(hDB);
         cm_msg(MERROR, "db_set_num_values", "Corrupted key");
         return DB_CORRUPTED;
      }

      if (pkey->item_size == 0) {
         db_unlock_database(hDB);
         cm_msg(MERROR, "db_set_num_values", "Cannot resize array with item_size equal to zero");
         return DB_INVALID_PARAM;
      }

      db_allow_write_locked(&_database[hDB - 1], "db_set_num_values");

      /* resize data size if necessary */
      if (pkey->num_values != num_values) {
         new_size = pkey->item_size * num_values;

         pkey->data = (POINTER_T) realloc_data(pheader, (char *) pheader + pkey->data, pkey->total_size, new_size, "db_set_num_values");

         if (pkey->data == 0) {
            pkey->total_size = 0;
            pkey->num_values = 0;
            db_unlock_database(hDB);
            cm_msg(MERROR, "db_set_num_values", "hkey %d, num_values %d, new_size %d, online database full", hKey, num_values, new_size);
            return DB_FULL;
         }

         pkey->data -= (POINTER_T) pheader;
         pkey->total_size = new_size;
         pkey->num_values = num_values;
      }

      /* update time */
      pkey->last_written = ss_time();

      db_err_msg* msg = NULL;
      db_notify_clients_locked(pheader, hDB, hKey, -1, TRUE, &msg);
      db_unlock_database(hDB);
      if (msg)
         db_flush_msg(&msg);

   }
#endif                          /* LOCAL_ROUTINES */

   return DB_SUCCESS;
}

/**dox***************************************************************/
#endif                          /* DOXYGEN_SHOULD_SKIP_THIS */

/********************************************************************/
/**
Set key data for a key which contains an array of values.

This function sets individual values of a key containing an array.
If the index is larger than the array size, the array is extended and the intermediate
values are set to zero.
@param hDB          ODB handle obtained via cm_get_experiment_database().
@param hKey Handle for key where search starts, zero for root.
@param data Pointer to single value of data.
@param data_size
@param idx Size of single data element.
@param type Type of key, one of TID_xxx (see @ref Midas_Data_Types).
@return DB_SUCCESS, DB_INVALID_HANDLE, DB_NO_ACCESS, DB_TYPE_MISMATCH
*/
INT db_set_data_index(HNDLE hDB, HNDLE hKey, const void *data, INT data_size, INT idx, DWORD type)
{
   if (rpc_is_remote())
      return rpc_call(RPC_DB_SET_DATA_INDEX, hDB, hKey, data, data_size, idx, type);

#ifdef LOCAL_ROUTINES
   {
      DATABASE_HEADER *pheader;
      KEY *pkey;
      char link_name[256], str[256];
      int link_idx;
      HNDLE hkeylink;

      if (hDB > _database_entries || hDB <= 0) {
         cm_msg(MERROR, "db_set_data_index", "invalid database handle");
         return DB_INVALID_HANDLE;
      }

      if (!_database[hDB - 1].attached) {
         cm_msg(MERROR, "db_set_data_index", "invalid database handle");
         return DB_INVALID_HANDLE;
      }

      if (hKey < (int) sizeof(DATABASE_HEADER)) {
         cm_msg(MERROR, "db_set_data_index", "invalid key handle");
         return DB_INVALID_HANDLE;
      }

      db_lock_database(hDB);

      pheader = _database[hDB - 1].database_header;

      /* check if hKey argument is correct */
      if (!db_validate_hkey(pheader, hKey)) {
         db_unlock_database(hDB);
         return DB_INVALID_HANDLE;
      }

      pkey = (KEY *) ((char *) pheader + hKey);

      /* check for write access */
      if (!(pkey->access_mode & MODE_WRITE) || (pkey->access_mode & MODE_EXCLUSIVE)) {
         db_unlock_database(hDB);
         return DB_NO_ACCESS;
      }

      /* check for link to array index */
      if (pkey->type == TID_LINK) {
         strlcpy(link_name, (char *) pheader + pkey->data, sizeof(link_name));
         if (strlen(link_name) > 0 && link_name[strlen(link_name) - 1] == ']') {
            db_unlock_database(hDB);
            if (strchr(link_name, '[') == NULL)
               return DB_INVALID_LINK;
            link_idx = atoi(strchr(link_name, '[') + 1);
            *strchr(link_name, '[') = 0;
            if (db_find_key(hDB, 0, link_name, &hkeylink) != DB_SUCCESS)
               return DB_INVALID_LINK;
            return db_set_data_index(hDB, hkeylink, data, data_size, link_idx, type);
         }
      }

      if (pkey->type != type) {
         int pkey_type = pkey->type;
         db_unlock_database(hDB);
         db_get_path(hDB, hKey, str, sizeof(str));
         cm_msg(MERROR, "db_set_data_index", "\"%s\" is of type %s, not %s", str, rpc_tid_name(pkey_type), rpc_tid_name(type));
         return DB_TYPE_MISMATCH;
      }

      /* keys cannot contain data */
      if (pkey->type == TID_KEY) {
         db_unlock_database(hDB);
         cm_msg(MERROR, "db_set_data_index", "key cannot contain data");
         return DB_TYPE_MISMATCH;
      }

      /* check for valid idx */
      if (idx < 0) {
         db_unlock_database(hDB);
         cm_msg(MERROR, "db_set_data_index", "invalid index %d", idx);
         return DB_FULL;
      }

      /* check for valid array element size: if new element size
         is different from existing size, ODB becomes corrupted */
      if (pkey->item_size != 0 && data_size != pkey->item_size) {
         int pkey_item_size = pkey->item_size;
         db_unlock_database(hDB);
         cm_msg(MERROR, "db_set_data_index", "invalid element data size %d, expected %d", data_size, pkey_item_size);
         return DB_TYPE_MISMATCH;
      }

      db_allow_write_locked(&_database[hDB-1], "db_set_data_index");

      /* increase data size if necessary */
      if (idx >= pkey->num_values || pkey->item_size == 0) {
         pkey->data = (POINTER_T) realloc_data(pheader, (char *) pheader + pkey->data, pkey->total_size, data_size * (idx + 1), "db_set_data_index_A");

         if (pkey->data == 0) {
            pkey->total_size = 0;
            pkey->num_values = 0;
            db_unlock_database(hDB);
            cm_msg(MERROR, "db_set_data_index", "online database full");
            return DB_FULL;
         }

         pkey->data -= (POINTER_T) pheader;
         if (!pkey->item_size)
            pkey->item_size = data_size;
         pkey->total_size = data_size * (idx + 1);
         pkey->num_values = idx + 1;
      }

      /* cut strings which are too long */
      if ((type == TID_STRING || type == TID_LINK) && (int) strlen((char *) data) + 1 > pkey->item_size)
         *((char *) data + pkey->item_size - 1) = 0;

      /* copy data */
      memcpy((char *) pheader + pkey->data + idx * pkey->item_size, data, pkey->item_size);

#if 0
      /* ensure strings are NUL terminated */
      if ((type == TID_STRING || type == TID_LINK)) {
         int len = strlen(data);
         int end_of_string = idx * pkey->item_size + pkey->item_size - 1;
         printf("db_set_data_index: len %d, item_size %d, idx %d, end_of_string %d, char %d\n", len, pkey->item_size, idx, end_of_string, ((char*) pheader + pkey->data)[end_of_string]);
         ((char*) pheader + pkey->data)[end_of_string] = 0;
      }
#endif

      /* update time */
      pkey->last_written = ss_time();

      db_err_msg* msg = NULL;
      db_notify_clients_locked(pheader, hDB, hKey, idx, TRUE, &msg);
      db_unlock_database(hDB);
      if (msg)
         db_flush_msg(&msg);

   }
#endif                          /* LOCAL_ROUTINES */

   return DB_SUCCESS;
}

/********************************************************************/
/**
Same as db_set_data_index, but does not follow links.

@param hDB          ODB handle obtained via cm_get_experiment_database().
@param hKey Handle for key where search starts, zero for root.
@param data Pointer to single value of data.
@param data_size
@param idx Size of single data element.
@param type Type of key, one of TID_xxx (see @ref Midas_Data_Types).
@return DB_SUCCESS, DB_INVALID_HANDLE, DB_NO_ACCESS, DB_TYPE_MISMATCH
*/
INT db_set_link_data_index(HNDLE hDB, HNDLE hKey, const void *data, INT data_size, INT idx, DWORD type)
{
   if (rpc_is_remote())
      return rpc_call(RPC_DB_SET_LINK_DATA_INDEX, hDB, hKey, data, data_size, idx, type);

#ifdef LOCAL_ROUTINES
   {
      DATABASE_HEADER *pheader;
      KEY *pkey;
      char str[256];

      if (hDB > _database_entries || hDB <= 0) {
         cm_msg(MERROR, "db_set_link_data_index", "invalid database handle");
         return DB_INVALID_HANDLE;
      }

      if (!_database[hDB - 1].attached) {
         cm_msg(MERROR, "db_set_link_data_index", "invalid database handle");
         return DB_INVALID_HANDLE;
      }

      if (hKey < (int) sizeof(DATABASE_HEADER)) {
         cm_msg(MERROR, "db_set_link_data_index", "invalid key handle");
         return DB_INVALID_HANDLE;
      }

      db_lock_database(hDB);

      pheader = _database[hDB - 1].database_header;

      /* check if hKey argument is correct */
      if (!db_validate_hkey(pheader, hKey)) {
         db_unlock_database(hDB);
         return DB_INVALID_HANDLE;
      }

      pkey = (KEY *) ((char *) pheader + hKey);

      /* check for write access */
      if (!(pkey->access_mode & MODE_WRITE) || (pkey->access_mode & MODE_EXCLUSIVE)) {
         db_unlock_database(hDB);
         return DB_NO_ACCESS;
      }

      if (pkey->type != type) {
         int pkey_type = pkey->type;
         db_unlock_database(hDB);
         db_get_path(hDB, hKey, str, sizeof(str));
         cm_msg(MERROR, "db_set_link_data_index", "\"%s\" is of type %s, not %s", str, rpc_tid_name(pkey_type), rpc_tid_name(type));
         return DB_TYPE_MISMATCH;
      }

      /* keys cannot contain data */
      if (pkey->type == TID_KEY) {
         db_unlock_database(hDB);
         cm_msg(MERROR, "db_set_link_data_index", "key cannot contain data");
         return DB_TYPE_MISMATCH;
      }

      /* check for valid array element size: if new element size
         is different from existing size, ODB becomes corrupted */
      if (pkey->item_size != 0 && data_size != pkey->item_size) {
         int pkey_item_size = pkey->item_size;
         db_unlock_database(hDB);
         cm_msg(MERROR, "db_set_link_data_index", "invalid element data size %d, expected %d", data_size, pkey_item_size);
         return DB_TYPE_MISMATCH;
      }

      db_allow_write_locked(&_database[hDB - 1], "db_set_link_data_index");

      /* increase data size if necessary */
      if (idx >= pkey->num_values || pkey->item_size == 0) {
         pkey->data = (POINTER_T) realloc_data(pheader, (char *) pheader + pkey->data, pkey->total_size, data_size * (idx + 1), "db_set_data_index_B");

         if (pkey->data == 0) {
            pkey->total_size = 0;
            pkey->num_values = 0;
            db_unlock_database(hDB);
            cm_msg(MERROR, "db_set_link_data_index", "online database full");
            return DB_FULL;
         }

         pkey->data -= (POINTER_T) pheader;
         if (!pkey->item_size)
            pkey->item_size = data_size;
         pkey->total_size = data_size * (idx + 1);
         pkey->num_values = idx + 1;
      }

      /* cut strings which are too long */
      if ((type == TID_STRING || type == TID_LINK) && (int) strlen((char *) data) + 1 > pkey->item_size)
         *((char *) data + pkey->item_size - 1) = 0;

      /* copy data */
      memcpy((char *) pheader + pkey->data + idx * pkey->item_size, data, pkey->item_size);

      /* update time */
      pkey->last_written = ss_time();

      db_err_msg* msg = NULL;
      db_notify_clients_locked(pheader, hDB, hKey, idx, TRUE, &msg);
      db_unlock_database(hDB);
      if (msg)
         db_flush_msg(&msg);

   }
#endif                          /* LOCAL_ROUTINES */

   return DB_SUCCESS;
}

/**dox***************************************************************/
#ifndef DOXYGEN_SHOULD_SKIP_THIS

/*------------------------------------------------------------------*/
INT db_set_data_index1(HNDLE hDB, HNDLE hKey, const void *data, INT data_size, INT idx, DWORD type, BOOL bNotify)
/********************************************************************\

  Routine: db_set_data_index1

  Purpose: Set key data for a key which contains an array of values.
           Optionally notify clients which have key open.

  Input:
    HNDLE  hDB              Handle to the database
    HNDLE  hKey             Handle of key to enumerate
    void   *data            Pointer to single value of data
    INT    data_size        Size of single data element
    INT    idx              Index of array to change [0..n-1]
    DWORD  type             Type of data
    BOOL   bNotify          If TRUE, notify clients

  Output:
    none

  Function value:
    DB_SUCCESS              Successful completion
    DB_INVALID_HANDLE       Database handle is invalid
    DB_TYPE_MISMATCH        Key was created with different type
    DB_NO_ACCESS            No write access

\********************************************************************/
{
   if (rpc_is_remote())
      return rpc_call(RPC_DB_SET_DATA_INDEX1, hDB, hKey, data, data_size, idx, type, bNotify);

#ifdef LOCAL_ROUTINES
   {
      DATABASE_HEADER *pheader;
      KEY *pkey;

      if (hDB > _database_entries || hDB <= 0) {
         cm_msg(MERROR, "db_set_data_index1", "invalid database handle");
         return DB_INVALID_HANDLE;
      }

      if (!_database[hDB - 1].attached) {
         cm_msg(MERROR, "db_set_data_index1", "invalid database handle");
         return DB_INVALID_HANDLE;
      }

      if (hKey < (int) sizeof(DATABASE_HEADER)) {
         cm_msg(MERROR, "db_set_data_index1", "invalid key handle");
         return DB_INVALID_HANDLE;
      }

      db_lock_database(hDB);

      pheader = _database[hDB - 1].database_header;

      /* check if hKey argument is correct */
      if (!db_validate_hkey(pheader, hKey)) {
         db_unlock_database(hDB);
         return DB_INVALID_HANDLE;
      }

      pkey = (KEY *) ((char *) pheader + hKey);

      /* check for write access */
      if (!(pkey->access_mode & MODE_WRITE) || (pkey->access_mode & MODE_EXCLUSIVE)) {
         db_unlock_database(hDB);
         return DB_NO_ACCESS;
      }

      if (pkey->type != type) {
         int pkey_type = pkey->type;
         char pkey_name[NAME_LENGTH];
         strlcpy(pkey_name, pkey->name, sizeof(pkey_name));
         db_unlock_database(hDB);
         cm_msg(MERROR, "db_set_data_index1", "\"%s\" is of type %s, not %s", pkey_name, rpc_tid_name(pkey_type), rpc_tid_name(type));
         return DB_TYPE_MISMATCH;
      }

      /* keys cannot contain data */
      if (pkey->type == TID_KEY) {
         db_unlock_database(hDB);
         cm_msg(MERROR, "db_set_data_index1", "key cannot contain data");
         return DB_TYPE_MISMATCH;
      }

      /* check for valid index */
      if (idx < 0) {
         db_unlock_database(hDB);
         cm_msg(MERROR, "db_set_data_index1", "invalid index");
         return DB_FULL;
      }

      db_allow_write_locked(&_database[hDB - 1], "db_set_data_index1");

      /* increase key size if necessary */
      if (idx >= pkey->num_values) {
         pkey->data = (POINTER_T) realloc_data(pheader, (char *) pheader + pkey->data, pkey->total_size, data_size * (idx + 1), "db_set_data_index1");

         if (pkey->data == 0) {
            pkey->total_size = 0;
            pkey->num_values = 0;
            db_unlock_database(hDB);
            cm_msg(MERROR, "db_set_data_index1", "online database full");
            return DB_FULL;
         }

         pkey->data -= (POINTER_T) pheader;
         if (!pkey->item_size)
            pkey->item_size = data_size;
         pkey->total_size = data_size * (idx + 1);
         pkey->num_values = idx + 1;
      }

      /* cut strings which are too long */
      if ((type == TID_STRING || type == TID_LINK) && (int) strlen((char *) data) + 1 > pkey->item_size)
         *((char *) data + pkey->item_size - 1) = 0;

      /* copy data */
      memcpy((char *) pheader + pkey->data + idx * pkey->item_size, data, pkey->item_size);

      /* update time */
      pkey->last_written = ss_time();

      db_err_msg* msg = NULL;
      if (bNotify)
         db_notify_clients_locked(pheader, hDB, hKey, idx, TRUE, &msg);
      
      db_unlock_database(hDB);
      if (msg)
         db_flush_msg(&msg);

   }
#endif                          /* LOCAL_ROUTINES */

   return DB_SUCCESS;
}

/*----------------------------------------------------------------------------*/

INT db_merge_data(HNDLE hDB, HNDLE hKeyRoot, const char *name, void *data, INT data_size, INT num_values, INT type)
/********************************************************************\

  Routine: db_merge_data

  Purpose: Merge an array with an ODB array. If the ODB array doesn't
           exist, create it and fill it with the array. If it exists,
           load it in the array. Adjust ODB array size if necessary.

  Input:
    HNDLE  hDB              Handle to the database
    HNDLE  hKeyRoot         Key handle to start with, 0 for root
    cha    *name            Key name relative to hKeyRoot
    void   *data            Pointer to data array
    INT    data_size        Size of data array
    INT    num_values       Number of values in array
    DWORD  type             Type of data

  Output:
    none

  Function value:
    <same as db_set_data>

\********************************************************************/
{
   HNDLE hKey;
   INT status, old_size;

   if (num_values == 0)
      return DB_INVALID_PARAM;

   status = db_find_key(hDB, hKeyRoot, name, &hKey);
   if (status != DB_SUCCESS) {
      db_create_key(hDB, hKeyRoot, name, type);
      status = db_find_key(hDB, hKeyRoot, name, &hKey);
      if (status != DB_SUCCESS)
         return status;
      status = db_set_data(hDB, hKey, data, data_size, num_values, type);
   } else {
      old_size = data_size;
      db_get_data(hDB, hKey, data, &old_size, type);
      status = db_set_data(hDB, hKey, data, data_size, num_values, type);
   }

   return status;
}

#ifdef LOCAL_ROUTINES

/*------------------------------------------------------------------*/
static int db_set_mode_wlocked(DATABASE_HEADER *pheader, KEY *pkey, WORD mode, int recurse, db_err_msg** msg)
/********************************************************************\

  Routine: db_set_mode_wlocked()

  Purpose: Set access mode of key

  Input:
    pheader                 Database
    pkey                    Key
    DWORD  mode             Access mode, any or'ed combination of
                            MODE_READ, MODE_WRITE, MODE_EXCLUSIVE
                            and MODE_DELETE
    recurse                 Value of 0: do not recurse subtree,
                            value of 1: recurse subtree, becomes recurse level

  Function value:
    DB_SUCCESS              Successful completion

\********************************************************************/
{
   /* resolve links */
   if (pkey->type == TID_LINK) {
      int status;
      pkey = (KEY*)db_resolve_link_locked(pheader, pkey, &status, msg);
      if (!pkey) {
         return status;
      }
   }

   if (pkey->type == TID_KEY && recurse) {
      // drop "const" from KEY* we are permitted to write to ODB!
      KEY* psubkey = (KEY*)db_enum_first_locked(pheader, pkey, msg);
      while (psubkey) {
         db_set_mode_wlocked(pheader, psubkey, mode, recurse+1, msg);
         psubkey = (KEY*)db_enum_next_locked(pheader, pkey, psubkey, msg);
      }
   }

   /* now set mode */
   pkey->access_mode = mode;

   return DB_SUCCESS;
}

#endif

/*------------------------------------------------------------------*/
INT db_set_mode(HNDLE hDB, HNDLE hKey, WORD mode, BOOL recurse)
/********************************************************************\

  Routine: db_set_mode

  Purpose: Set access mode of key

  Input:
    HNDLE  hDB              Handle to the database
    HNDLE  hKey             Key handle
    DWORD  mode             Access mode, any or'ed combination of
                            MODE_READ, MODE_WRITE, MODE_EXCLUSIVE
                            and MODE_DELETE
    BOOL   recurse          Value of 0 (FALSE): do not recurse subtree,
                            value of 1 (TRUE): recurse subtree,
                            value of 2: recurse subtree, assume database is locked by caller.

  Output:
    none

  Function value:
    DB_SUCCESS              Successful completion
    DB_INVALID_HANDLE       Database handle is invalid

\********************************************************************/
{
   if (rpc_is_remote())
      return rpc_call(RPC_DB_SET_MODE, hDB, hKey, mode, recurse);

#ifdef LOCAL_ROUTINES
   {
      DATABASE_HEADER *pheader;
      BOOL locked = FALSE;

      if (hDB > _database_entries || hDB <= 0) {
         cm_msg(MERROR, "db_set_mode", "invalid database handle");
         return DB_INVALID_HANDLE;
      }

      if (!_database[hDB - 1].attached) {
         cm_msg(MERROR, "db_set_mode", "invalid database handle");
         return DB_INVALID_HANDLE;
      }

      if (recurse < 2) {
         db_lock_database(hDB);
         locked = TRUE;
      }

      pheader = _database[hDB - 1].database_header;

      db_err_msg* msg = NULL;
      int status = 0;

      KEY *pkey = (KEY*)db_get_pkey(pheader, hKey, &status, "db_set_mode", &msg);

      if (!pkey) {
         if (locked) {
            db_unlock_database(hDB);
            if (msg)
               db_flush_msg(&msg);
            return status;
         }
      }

      db_allow_write_locked(&_database[hDB-1], "db_set_mode");

      status = db_set_mode_wlocked(pheader, pkey, mode, recurse, &msg);

      if (locked) {
         db_unlock_database(hDB);
         if (msg)
            db_flush_msg(&msg);
      }

      return status;
   }
#endif                          /* LOCAL_ROUTINES */

   return DB_SUCCESS;
}

/**dox***************************************************************/
#endif                          /* DOXYGEN_SHOULD_SKIP_THIS */

/********************************************************************/
/**
Load a branch of a database from an .ODB file.

This function is used by the ODBEdit command load. For a
description of the ASCII format, see db_copy(). Data can be loaded relative to
the root of the ODB (hkey equal zero) or relative to a certain key.
@param hDB          ODB handle obtained via cm_get_experiment_database().
@param hKeyRoot Handle for key where search starts, zero for root.
@param filename Filename of .ODB file.
@param bRemote If TRUE, the file is loaded by the server process on the
back-end, if FALSE, it is loaded from the current process
@return DB_SUCCESS, DB_INVALID_HANDLE, DB_FILE_ERROR
*/
INT db_load(HNDLE hDB, HNDLE hKeyRoot, const char *filename, BOOL bRemote)
{
   struct stat stat_buf;
   INT hfile, size, n, i, status;
   char *buffer;

   if (rpc_is_remote() && bRemote)
      return rpc_call(RPC_DB_LOAD, hDB, hKeyRoot, filename);

   /* open file */
   hfile = open(filename, O_RDONLY | O_TEXT, 0644);
   if (hfile == -1) {
      cm_msg(MERROR, "db_load", "file \"%s\" not found", filename);
      return DB_FILE_ERROR;
   }

   /* allocate buffer with file size */
   fstat(hfile, &stat_buf);
   size = stat_buf.st_size;
   buffer = (char *) malloc(size + 1);

   if (buffer == NULL) {
      cm_msg(MERROR, "db_load", "cannot allocate ODB load buffer");
      close(hfile);
      return DB_NO_MEMORY;
   }

   n = 0;

   do {
      i = read(hfile, buffer + n, size - n);
      if (i <= 0)
         break;
      n += i;
   } while (TRUE);

   buffer[n] = 0;

   if (strncmp(buffer, "<?xml version=\"1.0\"", 19) == 0) {
      status = db_paste_xml(hDB, hKeyRoot, buffer);
      if (status != DB_SUCCESS)
         printf("Error in file \"%s\"\n", filename);
   } else
      status = db_paste(hDB, hKeyRoot, buffer);

   close(hfile);
   free(buffer);

   return status;
}

/********************************************************************/
/**
Copy an ODB subtree in ASCII format to a buffer

This function converts the binary ODB contents to an ASCII.
The function db_paste() can be used to convert the ASCII representation back
to binary ODB contents. The functions db_load() and db_save() internally
use db_copy() and db_paste(). This function converts the binary ODB
contents to an ASCII representation of the form:
- For single value:
\code
[ODB path]
 key name = type : value
\endcode
- For strings:
\code
key name = STRING : [size] string contents
\endcode
- For arrayes (type can be BYTE, SBYTE, CHAR, WORD, SHORT, DWORD,
INT, BOOL, FLOAT, DOUBLE, STRING or LINK):
\code
key name = type[size] :
 [0] value0
 [1] value1
 [2] value2
 ...
\endcode
@param hDB          ODB handle obtained via cm_get_experiment_database().
@param hKey Handle for key where search starts, zero for root.
@param buffer ASCII buffer which receives ODB contents.
@param buffer_size Size of buffer, returns remaining space in buffer.
@param path Internal use only, must be empty ("").
@return DB_SUCCESS, DB_TRUNCATED, DB_NO_MEMORY
*/
INT db_copy(HNDLE hDB, HNDLE hKey, char *buffer, INT * buffer_size, const char *path)
{
   INT i, j, size, status;
   KEY key;
   HNDLE hSubkey;
   char full_path[MAX_ODB_PATH];
   char *data;
   char line[MAX_STRING_LENGTH * 2];
   BOOL bWritten;

   strlcpy(full_path, path, sizeof(full_path));

   bWritten = FALSE;

   /* first enumerate this level */
   for (i = 0;; i++) {
      db_enum_link(hDB, hKey, i, &hSubkey);

      if (i == 0 && !hSubkey) {
         /* If key has no subkeys, just write this key */
         status = db_get_link(hDB, hKey, &key);
         if (status != DB_SUCCESS)
            continue;
         size = key.total_size;
         data = (char *) malloc(size);
         if (data == NULL) {
            cm_msg(MERROR, "db_copy", "cannot allocate data buffer");
            return DB_NO_MEMORY;
         }
         line[0] = 0;

         if (key.type != TID_KEY) {
            status = db_get_link_data(hDB, hKey, data, &size, key.type);
            if (status != DB_SUCCESS)
               continue;
            if (key.num_values == 1) {
               sprintf(line, "%s = %s : ", key.name, rpc_tid_name(key.type));

               if (key.type == TID_STRING && strchr(data, '\n') != NULL) {
                  /* multiline string */
                  sprintf(line + strlen(line), "[====#$@$#====]\n");

                  /* copy line to buffer */
                  if ((INT) (strlen(line) + 1) > *buffer_size) {
                     free(data);
                     return DB_TRUNCATED;
                  }

                  strcpy(buffer, line);
                  buffer += strlen(line);
                  *buffer_size -= strlen(line);

                  /* copy multiple lines to buffer */
                  if (key.item_size > *buffer_size) {
                     free(data);
                     return DB_TRUNCATED;
                  }

                  strcpy(buffer, data);
                  buffer += strlen(data);
                  *buffer_size -= strlen(data);

                  strcpy(line, "\n====#$@$#====\n");
               } else {
                  char str[MAX_STRING_LENGTH]; // buffer for db_sprintf()
                  db_sprintf(str, data, key.item_size, 0, key.type);

                  if (key.type == TID_STRING || key.type == TID_LINK)
                     sprintf(line + strlen(line), "[%d] ", key.item_size);

                  sprintf(line + strlen(line), "%s\n", str);
               }
            } else {
               char str[MAX_STRING_LENGTH]; // buffer for db_sprintf()
               sprintf(line, "%s = %s[%d] :\n", key.name, rpc_tid_name(key.type), key.num_values);

               for (j = 0; j < key.num_values; j++) {
                  if (key.type == TID_STRING || key.type == TID_LINK)
                     sprintf(line + strlen(line), "[%d] ", key.item_size);
                  else
                     sprintf(line + strlen(line), "[%d] ", j);

                  db_sprintf(str, data, key.item_size, j, key.type);
                  sprintf(line + strlen(line), "%s\n", str);

                  /* copy line to buffer */
                  if ((INT) (strlen(line) + 1) > *buffer_size) {
                     free(data);
                     return DB_TRUNCATED;
                  }

                  strcpy(buffer, line);
                  buffer += strlen(line);
                  *buffer_size -= strlen(line);
                  line[0] = 0;
               }
            }
         }

         /* copy line to buffer */
         if ((INT) (strlen(line) + 1) > *buffer_size) {
            free(data);
            return DB_TRUNCATED;
         }

         strcpy(buffer, line);
         buffer += strlen(line);
         *buffer_size -= strlen(line);

         free(data);
         data = NULL;
      }

      if (!hSubkey)
         break;

      status = db_get_link(hDB, hSubkey, &key);
      if (status != DB_SUCCESS)
         continue;

      if (strcmp(key.name, "arr2") == 0)
         printf("\narr2\n");
      size = key.total_size;
      data = (char *) malloc(size);
      if (data == NULL) {
         cm_msg(MERROR, "db_copy", "cannot allocate data buffer");
         return DB_NO_MEMORY;
      }

      line[0] = 0;

      if (key.type == TID_KEY) {
         char str[MAX_ODB_PATH];

         /* new line */
         if (bWritten) {
            if (*buffer_size < 2) {
               free(data);
               return DB_TRUNCATED;
            }

            strcpy(buffer, "\n");
            buffer += 1;
            *buffer_size -= 1;
         }

         strcpy(str, full_path);
         if (str[0] && str[strlen(str) - 1] != '/')
            strcat(str, "/");
         strcat(str, key.name);

         /* recurse */
         status = db_copy(hDB, hSubkey, buffer, buffer_size, str);
         if (status != DB_SUCCESS) {
            free(data);
            return status;
         }

         buffer += strlen(buffer);
         bWritten = FALSE;
      } else {
         status = db_get_link_data(hDB, hSubkey, data, &size, key.type);
         if (status != DB_SUCCESS)
            continue;

         if (!bWritten) {
            if (path[0] == 0)
               sprintf(line, "[.]\n");
            else
               sprintf(line, "[%s]\n", path);
            bWritten = TRUE;
         }

         if (key.num_values == 1) {
            sprintf(line + strlen(line), "%s = %s : ", key.name, rpc_tid_name(key.type));

            if (key.type == TID_STRING && strchr(data, '\n') != NULL) {
               /* multiline string */
               sprintf(line + strlen(line), "[====#$@$#====]\n");

               /* ensure string limiter */
               data[size - 1] = 0;

               /* copy line to buffer */
               if ((INT) (strlen(line) + 1) > *buffer_size) {
                  free(data);
                  return DB_TRUNCATED;
               }

               strcpy(buffer, line);
               buffer += strlen(line);
               *buffer_size -= strlen(line);

               /* copy multiple lines to buffer */
               if (key.item_size > *buffer_size) {
                  free(data);
                  return DB_TRUNCATED;
               }

               strcpy(buffer, data);
               buffer += strlen(data);
               *buffer_size -= strlen(data);

               strcpy(line, "\n====#$@$#====\n");
            } else {
               char str[MAX_STRING_LENGTH]; // buffer for db_sprintf()
               
               db_sprintf(str, data, key.item_size, 0, key.type);

               if (key.type == TID_STRING || key.type == TID_LINK)
                  sprintf(line + strlen(line), "[%d] ", key.item_size);

               sprintf(line + strlen(line), "%s\n", str);
            }
         } else {
            sprintf(line + strlen(line), "%s = %s[%d] :\n", key.name, rpc_tid_name(key.type), key.num_values);

            for (j = 0; j < key.num_values; j++) {
               char str[MAX_STRING_LENGTH]; // buffer for db_sprintf()

               if (key.type == TID_STRING || key.type == TID_LINK)
                  sprintf(line + strlen(line), "[%d] ", key.item_size);
               else
                  sprintf(line + strlen(line), "[%d] ", j);

               db_sprintf(str, data, key.item_size, j, key.type);
               sprintf(line + strlen(line), "%s\n", str);

               /* copy line to buffer */
               if ((INT) (strlen(line) + 1) > *buffer_size) {
                  free(data);
                  return DB_TRUNCATED;
               }

               strcpy(buffer, line);
               buffer += strlen(line);
               *buffer_size -= strlen(line);
               line[0] = 0;
            }
         }

         /* copy line to buffer */
         if ((INT) (strlen(line) + 1) > *buffer_size) {
            free(data);
            return DB_TRUNCATED;
         }

         strcpy(buffer, line);
         buffer += strlen(line);
         *buffer_size -= strlen(line);
      }

      free(data);
      data = NULL;
   }

   if (bWritten) {
      if (*buffer_size < 2)
         return DB_TRUNCATED;

      strcpy(buffer, "\n");
      buffer += 1;
      *buffer_size -= 1;
   }

   return DB_SUCCESS;
}

/********************************************************************/
/**
Copy an ODB subtree in ASCII format from a buffer
@param hDB          ODB handle obtained via cm_get_experiment_database().
@param hKeyRoot Handle for key where search starts, zero for root.
@param buffer NULL-terminated buffer
@return DB_SUCCESS, DB_TRUNCATED, DB_NO_MEMORY
*/
INT db_paste(HNDLE hDB, HNDLE hKeyRoot, const char *buffer)
{
   char title[MAX_STRING_LENGTH]; // FIXME: no overflow, not sure if it should be MAX_ODB_PATH or longer. K.O.
   char *data;
   const char *pold;
   INT data_size, index;
   INT tid, i, j, n_data, string_length, status, size;
   HNDLE hKey;
   KEY root_key;

   title[0] = 0;

   if (hKeyRoot == 0)
      db_find_key(hDB, hKeyRoot, "", &hKeyRoot);

   db_get_key(hDB, hKeyRoot, &root_key);

   /* initial data size */
   data_size = 1000;
   data = (char *) malloc(data_size);
   if (data == NULL) {
      cm_msg(MERROR, "db_paste", "cannot allocate data buffer");
      return DB_NO_MEMORY;
   }

   do {
      char line[10*MAX_STRING_LENGTH];

      if (*buffer == 0)
         break;

      for (i = 0; *buffer != '\n' && *buffer && i < 10*MAX_STRING_LENGTH; i++)
         line[i] = *buffer++;

      if (i == 10*MAX_STRING_LENGTH) {
         line[10*MAX_STRING_LENGTH-1] = 0;
         cm_msg(MERROR, "db_paste", "line too long: %s...", line);
         free(data);
         return DB_TRUNCATED;
      }

      line[i] = 0;
      if (*buffer == '\n')
         buffer++;

      /* check if it is a section title */
      if (line[0] == '[') {
         /* extract title and append '/' */
         strlcpy(title, line + 1, sizeof(title));
         if (strchr(title, ']'))
            *strchr(title, ']') = 0;
         if (title[0] && title[strlen(title) - 1] != '/')
            strlcat(title, "/", sizeof(title));
      } else {
         /* valid data line if it includes '=' and no ';' */
         if (strchr(line, '=') && line[0] != ';') {
            char key_name[MAX_ODB_PATH];
            char test_str[MAX_ODB_PATH];
            char data_str[MAX_STRING_LENGTH + 50]; // FIXME: not sure if this should be max line length. K.O.

            /* copy type info and data */
            char* pline = strrchr(line, '=') + 1;
            while (strstr(line, ": [") != NULL && strstr(line, ": [") < pline) {
               pline -= 2;
               while (*pline != '=' && pline > line)
                  pline--;
               pline++;
            }
            while (*pline == ' ')
               pline++;
            strlcpy(data_str, pline, sizeof(data_str));

            /* extract key name */
            *strrchr(line, '=') = 0;
            while (strstr(line, ": [") && strchr(line, '='))
               *strrchr(line, '=') = 0;

            pline = &line[strlen(line) - 1];
            while (*pline == ' ')
               *pline-- = 0;

            key_name[0] = 0;
            if (title[0] != '.')
               strlcpy(key_name, title, sizeof(key_name));

            strlcat(key_name, line, sizeof(key_name));

            /* evaluate type info */
            strlcpy(line, data_str, sizeof(line));
            if (strchr(line, ' '))
               *strchr(line, ' ') = 0;

            n_data = 1;
            if (strchr(line, '[')) {
               n_data = atol(strchr(line, '[') + 1);
               *strchr(line, '[') = 0;
            }

            for (tid = 0; tid < TID_LAST; tid++)
               if (strcmp(rpc_tid_name(tid), line) == 0)
                  break;
            if (tid == TID_LAST) {
               for (tid = 0; tid < TID_LAST; tid++)
                  if (strcmp(rpc_tid_name_old(tid), line) == 0)
                     break;
            }

            string_length = 0;

            if (tid == TID_LAST)
               cm_msg(MERROR, "db_paste", "found unknown data type \"%s\" in ODB file", line);
            else {
               /* skip type info */
               char* pc = data_str;
               while (*pc != ' ' && *pc)
                  pc++;
               while ((*pc == ' ' || *pc == ':') && *pc)
                  pc++;

               //strlcpy(data_str, pc, sizeof(data_str)); // MacOS 10.9 does not permit strlcpy() of overlapping strings
               assert(strlen(pc) < sizeof(data_str)); // "pc" points at a substring inside "data_str"
               memmove(data_str, pc, strlen(pc)+1);

               if (n_data > 1) {
                  data_str[0] = 0;
                  if (!*buffer)
                     break;

                  for (j = 0; *buffer != '\n' && *buffer; j++)
                     data_str[j] = *buffer++;
                  data_str[j] = 0;
                  if (*buffer == '\n')
                     buffer++;
               }

               for (i = 0; i < n_data; i++) {
                  /* strip trailing \n */
                  char* pc = &data_str[strlen(data_str) - 1];
                  while (*pc == '\n' || *pc == '\r')
                     *pc-- = 0;

                  if (tid == TID_STRING || tid == TID_LINK) {
                     if (!string_length) {
                        if (data_str[1] == '=')
                           string_length = -1;
                        else
                           string_length = atoi(data_str + 1);
                        if (string_length > MAX_STRING_LENGTH) {
                           string_length = MAX_STRING_LENGTH;
                           cm_msg(MERROR, "db_paste", "found string exceeding MAX_STRING_LENGTH, odb path \"%s\"", key_name);
                        }
                        if (string_length == 0) {
                           string_length = 32;
                           cm_msg(MERROR, "db_paste", "found string length of zero, set to 32, odb path \"%s\"", key_name);
                        }
                     }

                     if (string_length == -1) {
                        /* multi-line string */
                        if (strstr(buffer, "\n====#$@$#====\n") != NULL) {
                           string_length = (POINTER_T) strstr(buffer, "\n====#$@$#====\n") - (POINTER_T) buffer + 1;

                           if (string_length >= data_size) {
                              data_size += string_length + 100;
                              data = (char *) realloc(data, data_size);
                              if (data == NULL) {
                                 cm_msg(MERROR, "db_paste", "cannot allocate data buffer");
                                 return DB_NO_MEMORY;
                              }
                           }

                           memset(data, 0, data_size);
                           strncpy(data, buffer, string_length);
                           data[string_length - 1] = 0;
                           buffer = strstr(buffer, "\n====#$@$#====\n") + strlen("\n====#$@$#====\n");
                        } else
                           cm_msg(MERROR, "db_paste", "found multi-line string without termination sequence");
                     } else {
                        char* pc = data_str + 2;
                        while (*pc && *pc != ' ')
                           pc++;
                        while (*pc && *pc == ' ')
                           pc++;

                        /* limit string size */
                        *(pc + string_length - 1) = 0;

                        /* increase data buffer if necessary */
                        if (string_length * (i + 1) >= data_size) {
                           data_size += 1000;
                           data = (char *) realloc(data, data_size);
                           if (data == NULL) {
                              cm_msg(MERROR, "db_paste", "cannot allocate data buffer");
                              return DB_NO_MEMORY;
                           }
                        }

                        strlcpy(data + string_length * i, pc, string_length);
                     }
                  } else {
                     char* pc = data_str;

                     if (n_data > 1 && data_str[0] == '[') {
                        index = atoi(data_str+1);
                        pc = strchr(data_str, ']') + 1;
                        while (*pc && *pc == ' ')
                           pc++;
                     } else
                        index = 0;

                     /* increase data buffer if necessary */
                     if (rpc_tid_size(tid) * (index + 1) >= data_size) {
                        data_size += 1000;
                        data = (char *) realloc(data, data_size);
                        if (data == NULL) {
                           cm_msg(MERROR, "db_paste", "cannot allocate data buffer");
                           return DB_NO_MEMORY;
                        }
                     }

                     db_sscanf(pc, data, &size, index, tid);
                  }

                  if (i < n_data - 1) {
                     data_str[0] = 0;
                     if (!*buffer)
                        break;

                     pold = buffer;

                     for (j = 0; *buffer != '\n' && *buffer; j++)
                        data_str[j] = *buffer++;
                     data_str[j] = 0;
                     if (*buffer == '\n')
                        buffer++;

                     /* test if valid data */
                     if (tid != TID_STRING && tid != TID_LINK) {
                        if (data_str[0] == 0 || (strchr(data_str, '=')
                                                 && strchr(data_str, ':')))
                           buffer = pold;
                     }
                  }
               }

               /* skip system client entries */
               strlcpy(test_str, key_name, sizeof(test_str));
               test_str[15] = 0;

               if (!equal_ustring(test_str, "/System/Clients")) {
                  if (root_key.type != TID_KEY) {
                     /* root key is destination key */
                     hKey = hKeyRoot;
                  } else {
                     /* create key and set value */
                     if (key_name[0] == '/') {
                        status = db_find_link(hDB, 0, key_name, &hKey);
                        if (status == DB_NO_KEY) {
                           db_create_key(hDB, 0, key_name, tid);
                           status = db_find_link(hDB, 0, key_name, &hKey);
                        }
                     } else {
                        status = db_find_link(hDB, hKeyRoot, key_name, &hKey);
                        if (status == DB_NO_KEY) {
                           db_create_key(hDB, hKeyRoot, key_name, tid);
                           status = db_find_link(hDB, hKeyRoot, key_name, &hKey);
                        }
                     }
                  }

                  /* set key data if created sucessfully */
                  if (hKey) {
                     if (tid == TID_STRING || tid == TID_LINK)
                        db_set_link_data(hDB, hKey, data, string_length * n_data, n_data, tid);
                     else
                        db_set_link_data(hDB, hKey, data, rpc_tid_size(tid) * n_data, n_data, tid);
                  }
               }
            }
         }
      }
   } while (TRUE);

   free(data);
   return DB_SUCCESS;
}

/********************************************************************/
/*
  Only internally used by db_paste_xml
*/
static int db_paste_node(HNDLE hDB, HNDLE hKeyRoot, PMXML_NODE node)
{
   int status;

   if (strcmp(mxml_get_name(node), "odb") == 0) {
      for (int i = 0; i < mxml_get_number_of_children(node); i++) {
         status = db_paste_node(hDB, hKeyRoot, mxml_subnode(node, i));
         if (status != DB_SUCCESS)
            return status;
      }
   } else if (strcmp(mxml_get_name(node), "dir") == 0) {
      const char* name = mxml_get_attribute(node, "name");

      if (name == NULL) {
         cm_msg(MERROR, "db_paste_node", "found key \"%s\" with no name in XML data", mxml_get_name(node));
         return DB_TYPE_MISMATCH;
      }

      HNDLE hKey;
      status = db_find_link(hDB, hKeyRoot, name, &hKey);

      if (status == DB_NO_KEY) {
         status = db_create_key(hDB, hKeyRoot, name, TID_KEY);
         if (status == DB_NO_ACCESS) {
            cm_msg(MINFO, "db_paste_node", "cannot load key \"%s\": write protected", name);
            return DB_SUCCESS;  /* key or tree is locked, just skip it */
         }

         if (status != DB_SUCCESS && status != DB_KEY_EXIST) {
            cm_msg(MERROR, "db_paste_node", "cannot create key \"%s\" in ODB, status = %d", name, status);
            return status;
         }
         status = db_find_link(hDB, hKeyRoot, name, &hKey);
         if (status != DB_SUCCESS) {
            cm_msg(MERROR, "db_paste_node", "cannot find key \"%s\" in ODB", name);
            return status;
         }
      }

      std::string path = db_get_path(hDB, hKey);
      if (!equal_ustring(path.c_str(), "/System/Clients")) {
         for (int i = 0; i < mxml_get_number_of_children(node); i++) {
            status = db_paste_node(hDB, hKey, mxml_subnode(node, i));
            if (status != DB_SUCCESS)
               return status;
         }
      }
   } else if (strcmp(mxml_get_name(node), "key") == 0 || strcmp(mxml_get_name(node), "keyarray") == 0) {

      const char* name = mxml_get_attribute(node, "name");

      if (name == NULL) {
         cm_msg(MERROR, "db_paste_node", "found key \"%s\" with no name in XML data", mxml_get_name(node));
         return DB_TYPE_MISMATCH;
      }

      int num_values;
      if (strcmp(mxml_get_name(node), "keyarray") == 0)
         num_values = atoi(mxml_get_attribute(node, "num_values"));
      else
         num_values = 0;

      const char* type = mxml_get_attribute(node, "type");

      if (type == NULL) {
         cm_msg(MERROR, "db_paste_node", "found key \"%s\" with no type in XML data", mxml_get_name(node));
         return DB_TYPE_MISMATCH;
      }

      int tid = rpc_name_tid(type);
      if (tid == 0) {
         cm_msg(MERROR, "db_paste_node", "found unknown data type \"%s\" in XML data", type);
         return DB_TYPE_MISMATCH;
      }

      HNDLE hKey;
      status = db_find_link(hDB, hKeyRoot, name, &hKey);
      if (status == DB_NO_KEY) {
         status = db_create_key(hDB, hKeyRoot, name, tid);
         if (status == DB_NO_ACCESS) {
            cm_msg(MINFO, "db_paste_node", "cannot load key \"%s\": write protected", name);
            return DB_SUCCESS;  /* key or tree is locked, just skip it */
         }

         if (status != DB_SUCCESS) {
            cm_msg(MERROR, "db_paste_node", "cannot create key \"%s\" in ODB, status = %d", name, status);
            return status;
         }
         status = db_find_link(hDB, hKeyRoot, name, &hKey);
         if (status != DB_SUCCESS) {
            cm_msg(MERROR, "db_paste_node", "cannot find key \"%s\" in ODB, status = %d", name, status);
            return status;
         }
      }

      int size = 0;
      char *buf = NULL;

      if (tid == TID_STRING || tid == TID_LINK) {
         size = atoi(mxml_get_attribute(node, "size"));
         buf = (char *)malloc(size);
         assert(buf);
         buf[0] = 0;
      }

      if (num_values) {
         /* evaluate array */
         for (int i = 0; i < mxml_get_number_of_children(node); i++) {
            PMXML_NODE child = mxml_subnode(node, i);
            int idx;
            if (mxml_get_attribute(child, "index"))
               idx = atoi(mxml_get_attribute(child, "index"));
            else
               idx = i;
            if (tid == TID_STRING || tid == TID_LINK) {
               if (mxml_get_value(child) == NULL) {
                  status = db_set_data_index(hDB, hKey, "", size, i, tid);
                  if (status == DB_NO_ACCESS) {
                     cm_msg(MINFO, "db_paste_node", "cannot load string or link \"%s\": write protected", mxml_get_attribute(node, "name"));
                     return DB_SUCCESS;  /* key or tree is locked, just skip it */
                  } else if (status != DB_SUCCESS) {
                     cm_msg(MERROR, "db_paste_node", "cannot load string or link \"%s\": db_set_data_index() status %d", mxml_get_attribute(node, "name"), status);
                     return status;
                  }
               } else {
                  strlcpy(buf, mxml_get_value(child), size);
                  status = db_set_data_index(hDB, hKey, buf, size, idx, tid);
                  if (status == DB_NO_ACCESS) {
                     cm_msg(MINFO, "db_paste_node", "cannot load array element \"%s\": write protected", mxml_get_attribute(node, "name"));
                     return DB_SUCCESS;  /* key or tree is locked, just skip it */
                  } else if (status != DB_SUCCESS) {
                     cm_msg(MERROR, "db_paste_node", "cannot load array element \"%s\": db_set_data_index() status %d", mxml_get_attribute(node, "name"), status);
                     return status;
                  }
               }
            } else {
               char data[256];
               db_sscanf(mxml_get_value(child), data, &size, 0, tid);
               status = db_set_data_index(hDB, hKey, data, rpc_tid_size(tid), idx, tid);
               if (status == DB_NO_ACCESS) {
                  cm_msg(MINFO, "db_paste_node", "cannot load array element \"%s\": write protected", mxml_get_attribute(node, "name"));
                  return DB_SUCCESS;  /* key or tree is locked, just skip it */
               } else if (status != DB_SUCCESS) {
                  cm_msg(MERROR, "db_paste_node", "cannot load array element \"%s\": db_set_data_index() status %d", mxml_get_attribute(node, "name"), status);
                  return status;
               }
            }
         }

      } else {                  /* single value */
         if (tid == TID_STRING || tid == TID_LINK) {
            size = atoi(mxml_get_attribute(node, "size"));
            if (mxml_get_value(node) == NULL) {
               status = db_set_data(hDB, hKey, "", size, 1, tid);
               if (status == DB_NO_ACCESS) {
                  cm_msg(MINFO, "db_paste_node", "cannot load string or link \"%s\": write protected", mxml_get_attribute(node, "name"));
                  return DB_SUCCESS;  /* key or tree is locked, just skip it */
               } else if (status != DB_SUCCESS) {
                  cm_msg(MERROR, "db_paste_node", "cannot load string or link \"%s\": db_set_data() status %d", mxml_get_attribute(node, "name"), status);
                  return status;
               }
            } else {
               strlcpy(buf, mxml_get_value(node), size);
               status = db_set_data(hDB, hKey, buf, size, 1, tid);
               if (status == DB_NO_ACCESS) {
                  cm_msg(MINFO, "db_paste_node", "cannot load value \"%s\": write protected", mxml_get_attribute(node, "name"));
                  return DB_SUCCESS;  /* key or tree is locked, just skip it */
               } else if (status != DB_SUCCESS) {
                  cm_msg(MERROR, "db_paste_node", "cannot load value \"%s\": db_set_data() status %d", mxml_get_attribute(node, "name"), status);
                  return status;
               }
            }
         } else {
            char data[256];
            db_sscanf(mxml_get_value(node), data, &size, 0, tid);
            status = db_set_data(hDB, hKey, data, rpc_tid_size(tid), 1, tid);
            if (status == DB_NO_ACCESS) {
               cm_msg(MINFO, "db_paste_node", "cannot load value \"%s\": write protected", mxml_get_attribute(node, "name"));
               return DB_SUCCESS;  /* key or tree is locked, just skip it */
            } else if (status != DB_SUCCESS) {
               cm_msg(MERROR, "db_paste_node", "cannot load value \"%s\": db_set_data() status %d", mxml_get_attribute(node, "name"), status);
               return status;
            }
         }
      }

      if (buf) {
         free(buf);
         buf = NULL;
      }
   }

   return DB_SUCCESS;
}

/********************************************************************/
/**
Paste an ODB subtree in XML format from a buffer
@param hDB          ODB handle obtained via cm_get_experiment_database().
@param hKeyRoot Handle for key where search starts, zero for root.
@param buffer NULL-terminated buffer
@return DB_SUCCESS, DB_INVALID_PARAM, DB_NO_MEMORY, DB_TYPE_MISMATCH
*/
INT db_paste_xml(HNDLE hDB, HNDLE hKeyRoot, const char *buffer)
{
   char error[256];
   INT status;
   PMXML_NODE tree, node;

   if (hKeyRoot == 0)
      db_find_key(hDB, hKeyRoot, "", &hKeyRoot);

   /* parse XML buffer */
   tree = mxml_parse_buffer(buffer, error, sizeof(error), NULL);
   if (tree == NULL) {
      puts(error);
      return DB_TYPE_MISMATCH;
   }

   node = mxml_find_node(tree, "odb");
   if (node == NULL) {
      puts("Cannot find element \"odb\" in XML data");
      return DB_TYPE_MISMATCH;
   }

   status = db_paste_node(hDB, hKeyRoot, node);

   mxml_free_tree(tree);

   return status;
}

/********************************************************************/
/**
Copy an ODB subtree in XML format to a buffer

@param hDB          ODB handle obtained via cm_get_experiment_database().
@param hKey Handle for key where search starts, zero for root.
@param buffer ASCII buffer which receives ODB contents.
@param buffer_size Size of buffer, returns remaining space in buffer.
@return DB_SUCCESS, DB_TRUNCATED, DB_NO_MEMORY
*/
INT db_copy_xml(HNDLE hDB, HNDLE hKey, char *buffer, INT * buffer_size)
{
#ifdef LOCAL_ROUTINES
   {
      INT len;
      char *p, str[256];
      MXML_WRITER *writer;

      /* open file */
      writer = mxml_open_buffer();
      if (writer == NULL) {
         cm_msg(MERROR, "db_copy_xml", "Cannot allocate buffer");
         return DB_NO_MEMORY;
      }

      db_get_path(hDB, hKey, str, sizeof(str));

      /* write XML header */
      mxml_start_element(writer, "odb");
      mxml_write_attribute(writer, "root", str);
      mxml_write_attribute(writer, "xmlns:xsi", "http://www.w3.org/2001/XMLSchema-instance");
      mxml_write_attribute(writer, "xsi:noNamespaceSchemaLocation", "http://midas.psi.ch/odb.xsd");

      db_save_xml_key(hDB, hKey, 0, writer);

      mxml_end_element(writer); // "odb"
      p = mxml_close_buffer(writer);

      strlcpy(buffer, p, *buffer_size);
      len = strlen(p);
      free(p);
      p = NULL;
      if (len > *buffer_size) {
         *buffer_size = 0;
         return DB_TRUNCATED;
      }

      *buffer_size -= len;
   }
#endif                          /* LOCAL_ROUTINES */

   return DB_SUCCESS;
}

/**dox***************************************************************/
#ifndef DOXYGEN_SHOULD_SKIP_THIS

/*------------------------------------------------------------------*/
void name2c(char *str)
/********************************************************************\

  Routine: name2c

  Purpose: Convert key name to C name. Internal use only.

\********************************************************************/
{
   if (*str >= '0' && *str <= '9')
      *str = '_';

   while (*str) {
      if (!(*str >= 'a' && *str <= 'z') && !(*str >= 'A' && *str <= 'Z') && !(*str >= '0' && *str <= '9'))
         *str = '_';
      *str = (char) tolower(*str);
      str++;
   }
}

/*------------------------------------------------------------------*/
static void db_save_tree_struct(HNDLE hDB, HNDLE hKey, int hfile, INT level)
/********************************************************************\

  Routine: db_save_tree_struct

  Purpose: Save database tree as a C structure. Gets called by
           db_save_struct(). Internal use only.

\********************************************************************/
{
   INT i, idx;
   KEY key;
   HNDLE hSubkey;
   int wr;

   /* first enumerate this level */
   for (idx = 0;; idx++) {
      char name[MAX_ODB_PATH];

      db_enum_link(hDB, hKey, idx, &hSubkey);
      if (!hSubkey)
         break;

      /* first get the name of the link, than the type of the link target */
      db_get_key(hDB, hSubkey, &key);
      strlcpy(name, key.name, sizeof(name));
      db_enum_key(hDB, hKey, idx, &hSubkey);

      db_get_key(hDB, hSubkey, &key);

      if (key.type != TID_KEY) {
         char line[MAX_ODB_PATH];
         char str[MAX_ODB_PATH];

         for (i = 0; i <= level; i++) {
            wr = write(hfile, "  ", 2);
            assert(wr == 2);
         }

         switch (key.type) {
         case TID_INT8:
         case TID_CHAR:
            strcpy(line, "char");
            break;
         case TID_INT16:
            strcpy(line, "short");
            break;
         case TID_FLOAT:
            strcpy(line, "float");
            break;
         case TID_DOUBLE:
            strcpy(line, "double");
            break;
         case TID_BITFIELD:
            strcpy(line, "unsigned char");
            break;
         case TID_STRING:
            strcpy(line, "char");
            break;
         case TID_LINK:
            strcpy(line, "char");
            break;
         default:
            strcpy(line, rpc_tid_name(key.type));
            break;
         }

         strlcat(line, "                    ", sizeof(line));
         strlcpy(str, name, sizeof(str));
         name2c(str);

         if (key.num_values > 1)
            sprintf(str + strlen(str), "[%d]", key.num_values);
         if (key.type == TID_STRING || key.type == TID_LINK)
            sprintf(str + strlen(str), "[%d]", key.item_size);

         strlcpy(line + 10, str, sizeof(line) - 10);
         strlcat(line, ";\n", sizeof(line));

         wr = write(hfile, line, strlen(line));
         assert(wr > 0);
      } else {
         char line[10+MAX_ODB_PATH];
         char str[MAX_ODB_PATH];

         /* recurse subtree */
         for (i = 0; i <= level; i++) {
            wr = write(hfile, "  ", 2);
            assert(wr == 2);
         }

         sprintf(line, "struct {\n");
         wr = write(hfile, line, strlen(line));
         assert(wr > 0);
         db_save_tree_struct(hDB, hSubkey, hfile, level + 1);

         for (i = 0; i <= level; i++) {
            wr = write(hfile, "  ", 2);
            assert(wr == 2);
         }

         strcpy(str, name);
         name2c(str);

         sprintf(line, "} %s;\n", str);
         wr = write(hfile, line, strlen(line));
         assert(wr > 0);
      }
   }
}

/**dox***************************************************************/
#endif                          /* DOXYGEN_SHOULD_SKIP_THIS */

/********************************************************************/
/**
Save a branch of a database to an .ODB file

This function is used by the ODBEdit command save. For a
description of the ASCII format, see db_copy(). Data of the whole ODB can
be saved (hkey equal zero) or only a sub-tree.
@param hDB          ODB handle obtained via cm_get_experiment_database().
@param hKey Handle for key where search starts, zero for root.
@param filename Filename of .ODB file.
@param bRemote Flag for saving database on remote server.
@return DB_SUCCESS, DB_FILE_ERROR
*/
INT db_save(HNDLE hDB, HNDLE hKey, const char *filename, BOOL bRemote)
{
   if (rpc_is_remote() && bRemote)
      return rpc_call(RPC_DB_SAVE, hDB, hKey, filename, bRemote);

#ifdef LOCAL_ROUTINES
   {
      INT hfile, size, buffer_size, n, status;
      char *buffer, path[256];

      /* open file */
      hfile = open(filename, O_WRONLY | O_CREAT | O_TRUNC | O_TEXT, 0644);
      if (hfile == -1) {
         cm_msg(MERROR, "db_save", "Cannot open file \"%s\"", filename);
         return DB_FILE_ERROR;
      }

      db_get_path(hDB, hKey, path, sizeof(path));

      buffer_size = 10000;
      do {
         buffer = (char *) malloc(buffer_size);
         if (buffer == NULL) {
            cm_msg(MERROR, "db_save", "cannot allocate ODB dump buffer");
            break;
         }

         size = buffer_size;
         status = db_copy(hDB, hKey, buffer, &size, path);
         if (status != DB_TRUNCATED) {
            n = write(hfile, buffer, buffer_size - size);
            free(buffer);
            buffer = NULL;

            if (n != buffer_size - size) {
               cm_msg(MERROR, "db_save", "cannot save .ODB file");
               close(hfile);
               return DB_FILE_ERROR;
            }
            break;
         }

         /* increase buffer size if truncated */
         free(buffer);
         buffer = NULL;
         buffer_size *= 2;
      } while (1);

      close(hfile);

   }
#endif                          /* LOCAL_ROUTINES */

   return DB_SUCCESS;
}

/*------------------------------------------------------------------*/

void xml_encode(char *src, int size)
{
   int i;
   char *dst, *p;

   dst = (char *) malloc(size);
   if (dst == NULL)
      return;

   *dst = 0;
   for (i = 0; i < (int) strlen(src); i++) {
      switch (src[i]) {
      case '<':
         strlcat(dst, "&lt;", size);
         break;
      case '>':
         strlcat(dst, "&gt;", size);
         break;
      case '&':
         strlcat(dst, "&amp;", size);
         break;
      case '\"':
         strlcat(dst, "&quot;", size);
         break;
      case '\'':
         strlcat(dst, "&apos;", size);
         break;
      default:
         if ((int) strlen(dst) >= size) {
            free(dst);
            return;
         }
         p = dst + strlen(dst);
         *p = src[i];
         *(p + 1) = 0;
      }
   }

   strlcpy(src, dst, size);
}

/*------------------------------------------------------------------*/

INT db_save_xml_key(HNDLE hDB, HNDLE hKey, INT level, MXML_WRITER * writer)
{
   INT i, idx, size, status;
   char *data;
   HNDLE hSubkey;
   KEY key;

   status = db_get_link(hDB, hKey, &key);
   if (status != DB_SUCCESS)
      return status;

   if (key.type == TID_KEY) {

      /* save opening tag for subtree */

      if (level > 0) {
         mxml_start_element(writer, "dir");
         mxml_write_attribute(writer, "name", key.name);
      }

      for (idx = 0;; idx++) {
         db_enum_link(hDB, hKey, idx, &hSubkey);

         if (!hSubkey)
            break;

         /* save subtree */
         status = db_save_xml_key(hDB, hSubkey, level + 1, writer);
         if (status != DB_SUCCESS)
            return status;
      }

      /* save closing tag for subtree */
      if (level > 0)
         mxml_end_element(writer);

   } else {
      /* save key value */

      if (key.num_values > 1)
         mxml_start_element(writer, "keyarray");
      else
         mxml_start_element(writer, "key");
      mxml_write_attribute(writer, "name", key.name);
      mxml_write_attribute(writer, "type", rpc_tid_name(key.type));

      if (key.type == TID_STRING || key.type == TID_LINK) {
         char str[256];
         sprintf(str, "%d", key.item_size);
         mxml_write_attribute(writer, "size", str);
      }

      if (key.num_values > 1) {
         char str[256];
         sprintf(str, "%d", key.num_values);
         mxml_write_attribute(writer, "num_values", str);
      }

      size = key.total_size;
      data = (char *) malloc(size+1); // an extra byte to zero-terminate strings
      if (data == NULL) {
         cm_msg(MERROR, "db_save_xml_key", "cannot allocate data buffer");
         return DB_NO_MEMORY;
      }

      db_get_link_data(hDB, hKey, data, &size, key.type);

      if (key.num_values == 1) {
         if (key.type == TID_STRING) {
            data[size] = 0; // make sure strings are NUL-terminated
            mxml_write_value(writer, data);
         } else {
            char str[MAX_STRING_LENGTH];
            db_sprintf(str, data, key.item_size, 0, key.type);
            if (key.type == TID_STRING && strlen(data) >= MAX_STRING_LENGTH) {
               char path[MAX_ODB_PATH];
               db_get_path(hDB, hKey, path, sizeof(path));
               cm_msg(MERROR, "db_save_xml_key", "Long odb string probably truncated, odb path \"%s\", string length %d truncated to %d", path, (int)strlen(data), (int)strlen(str));
            }
            mxml_write_value(writer, str);
         }
         mxml_end_element(writer);

      } else {                  /* array of values */

         for (i = 0; i < key.num_values; i++) {

            mxml_start_element(writer, "value");

            {
               char str[256];
               sprintf(str, "%d", i);
               mxml_write_attribute(writer, "index", str);
            }

            if (key.type == TID_STRING) {
               char* p = data + i * key.item_size;
               p[key.item_size - 1] = 0; // make sure string is NUL-terminated
               //cm_msg(MINFO, "db_save_xml_key", "odb string array item_size %d, index %d length %d", key.item_size, i, (int)strlen(p));
               mxml_write_value(writer, p);
            } else {
               char str[MAX_STRING_LENGTH];
               db_sprintf(str, data, key.item_size, i, key.type);
               if (key.type == TID_STRING && strlen(str) >= MAX_STRING_LENGTH-1) {
                  char path[MAX_ODB_PATH];
                  db_get_path(hDB, hKey, path, sizeof(path));
                  cm_msg(MERROR, "db_save_xml_key", "Long odb string array probably truncated, odb path \"%s\"[%d]", path, i);
               }
               mxml_write_value(writer, str);
            }

            mxml_end_element(writer);
         }

         mxml_end_element(writer);      /* keyarray */
      }

      free(data);
      data = NULL;
   }

   return DB_SUCCESS;
}

/********************************************************************/
/**
Save a branch of a database to an .xml file

This function is used by the ODBEdit command save to write the contents
of the ODB into a XML file. Data of the whole ODB can
be saved (hkey equal zero) or only a sub-tree.
@param hDB          ODB handle obtained via cm_get_experiment_database().
@param hKey Handle for key where search starts, zero for root.
@param filename Filename of .XML file.
@return DB_SUCCESS, DB_FILE_ERROR
*/
INT db_save_xml(HNDLE hDB, HNDLE hKey, const char *filename)
{
#ifdef LOCAL_ROUTINES
   {
      INT status;
      char str[256];
      MXML_WRITER *writer;

      /* open file */
      writer = mxml_open_file(filename);
      if (writer == NULL) {
         cm_msg(MERROR, "db_save_xml", "Cannot open file \"%s\"", filename);
         return DB_FILE_ERROR;
      }

      db_get_path(hDB, hKey, str, sizeof(str));

      /* write XML header */
      mxml_start_element(writer, "odb");
      mxml_write_attribute(writer, "root", str);
      mxml_write_attribute(writer, "filename", filename);
      mxml_write_attribute(writer, "xmlns:xsi", "http://www.w3.org/2001/XMLSchema-instance");

      if (getenv("MIDASSYS"))
         strcpy(str, getenv("MIDASSYS"));
      else
         strcpy(str, "");
      strcat(str, DIR_SEPARATOR_STR);
      strcat(str, "odb.xsd");
      mxml_write_attribute(writer, "xsi:noNamespaceSchemaLocation", str);

      status = db_save_xml_key(hDB, hKey, 0, writer);

      mxml_end_element(writer); // "odb"
      mxml_close_file(writer);

      return status;
   }
#endif                          /* LOCAL_ROUTINES */

   return DB_SUCCESS;
}

/*------------------------------------------------------------------*/

static void json_write(char **buffer, int* buffer_size, int* buffer_end, int level, const char* s, int quoted)
{
   int len, remain, xlevel;

   len = strlen(s);
   remain = *buffer_size - *buffer_end;
   assert(remain >= 0);

   xlevel = 2*level;

   while (10 + xlevel + 3*len > remain) {
      // reallocate the buffer
      int new_buffer_size = 2*(*buffer_size);
      if (new_buffer_size < 4*1024)
         new_buffer_size = 4*1024;
      //printf("reallocate: len %d, size %d, remain %d, allocate %d\n", len, *buffer_size, remain, new_buffer_size);
      assert(new_buffer_size > *buffer_size);
      *buffer = (char *)realloc(*buffer, new_buffer_size);
      assert(*buffer);
      *buffer_size = new_buffer_size;
      remain = *buffer_size - *buffer_end;
      assert(remain >= 0);
   }

   if (xlevel) {
      int i;
      for (i=0; i<xlevel; i++)
         (*buffer)[(*buffer_end)++] = ' ';
   }

   if (!quoted) {
      memcpy(*buffer + *buffer_end, s, len);
      *buffer_end += len;
      (*buffer)[*buffer_end] = 0; // NUL-terminate the buffer
      return;
   }

   char *bufptr = *buffer;
   int bufend = *buffer_end;
   
   bufptr[bufend++] = '"';

   while (*s) {
      switch (*s) {
      case '\"':
         bufptr[bufend++] = '\\';
         bufptr[bufend++] = '\"';
         s++;
         break;
      case '\\':
         bufptr[bufend++] = '\\';
         bufptr[bufend++] = '\\';
         s++;
         break;
#if 0
      case '/':
         bufptr[bufend++] = '\\';
         bufptr[bufend++] = '/';
         s++;
         break;
#endif
      case '\b':
         bufptr[bufend++] = '\\';
         bufptr[bufend++] = 'b';
         s++;
         break;
      case '\f':
         bufptr[bufend++] = '\\';
         bufptr[bufend++] = 'f';
         s++;
         break;
      case '\n':
         bufptr[bufend++] = '\\';
         bufptr[bufend++] = 'n';
         s++;
         break;
      case '\r':
         bufptr[bufend++] = '\\';
         bufptr[bufend++] = 'r';
         s++;
         break;
      case '\t':
         bufptr[bufend++] = '\\';
         bufptr[bufend++] = 't';
         s++;
         break;
      default:
         bufptr[bufend++] = *s++;
      }
   }

   bufptr[bufend++] = '"';
   bufptr[bufend] = 0; // NUL-terminate the buffer

   *buffer_end = bufend;

   remain = *buffer_size - *buffer_end;
   assert(remain > 0);
}

static void json_write_data(char **buffer, int* buffer_size, int* buffer_end, int level, const KEY* key, const char* p)
{
   char str[256];
   switch (key->type) {
   case TID_UINT8:
      sprintf(str, "%u", *(unsigned char*)p);
      json_write(buffer, buffer_size, buffer_end, 0, str, 0);
      break;
   case TID_INT8:
      sprintf(str, "%d", *(char*)p);
      json_write(buffer, buffer_size, buffer_end, 0, str, 0);
      break;
   case TID_CHAR:
      sprintf(str, "%c", *(char*)p);
      json_write(buffer, buffer_size, buffer_end, 0, str, 1);
      break;
   case TID_UINT16:
      sprintf(str, "\"0x%04x\"", *(WORD*)p);
      json_write(buffer, buffer_size, buffer_end, 0, str, 0);
      break;
   case TID_INT16:
      sprintf(str, "%d", *(short*)p);
      json_write(buffer, buffer_size, buffer_end, 0, str, 0);
      break;
   case TID_UINT32:
      sprintf(str, "\"0x%08x\"", *(DWORD*)p);
      json_write(buffer, buffer_size, buffer_end, 0, str, 0);
      break;
   case TID_INT32:
      sprintf(str, "%d", *(int*)p);
      json_write(buffer, buffer_size, buffer_end, 0, str, 0);
      break;
   case TID_BOOL:
      if (*(int*)p)
         json_write(buffer, buffer_size, buffer_end, 0, "true", 0);
      else
         json_write(buffer, buffer_size, buffer_end, 0, "false", 0);
      break;
   case TID_FLOAT: {
      float flt = (*(float*)p);
      if (isnan(flt))
         json_write(buffer, buffer_size, buffer_end, 0, "\"NaN\"", 0);
      else if (isinf(flt)) {
         if (flt > 0)
            json_write(buffer, buffer_size, buffer_end, 0, "\"Infinity\"", 0);
         else
            json_write(buffer, buffer_size, buffer_end, 0, "\"-Infinity\"", 0);
      } else if (flt == 0)
         json_write(buffer, buffer_size, buffer_end, 0, "0", 0);
      else if (flt == (int)flt) {
         sprintf(str, "%.0f", flt);
         json_write(buffer, buffer_size, buffer_end, 0, str, 0);
      } else {
         sprintf(str, "%.7e", flt);
         json_write(buffer, buffer_size, buffer_end, 0, str, 0);
      }
      break;
   }
   case TID_DOUBLE: {
      double dbl = (*(double*)p);
      if (isnan(dbl))
         json_write(buffer, buffer_size, buffer_end, 0, "\"NaN\"", 0);
      else if (isinf(dbl)) {
         if (dbl > 0)
            json_write(buffer, buffer_size, buffer_end, 0, "\"Infinity\"", 0);
         else
            json_write(buffer, buffer_size, buffer_end, 0, "\"-Infinity\"", 0);
      } else if (dbl == 0)
         json_write(buffer, buffer_size, buffer_end, 0, "0", 0);
      else if (dbl == (int)dbl) {
         sprintf(str, "%.0f", dbl);
         json_write(buffer, buffer_size, buffer_end, 0, str, 0);
      } else {
         sprintf(str, "%.16e", dbl);
         json_write(buffer, buffer_size, buffer_end, 0, str, 0);
      }
      break;
   }
   case TID_BITFIELD:
      json_write(buffer, buffer_size, buffer_end, 0, "(TID_BITFIELD value)", 1);
      break;
   case TID_STRING:
      // data is already NUL terminated // p[key.item_size-1] = 0;  // make sure string is NUL terminated!
      json_write(buffer, buffer_size, buffer_end, 0, p, 1);
      break;
   case TID_ARRAY:
      json_write(buffer, buffer_size, buffer_end, 0, "(TID_ARRAY value)", 1);
      break;
   case TID_STRUCT:
      json_write(buffer, buffer_size, buffer_end, 0, "(TID_STRUCT value)", 1);
      break;
   case TID_KEY:
      json_write(buffer, buffer_size, buffer_end, 0, "{ }", 0);
      break;
   case TID_LINK:
      // data is already NUL terminated // p[key.item_size-1] = 0;  // make sure string is NUL terminated!
      json_write(buffer, buffer_size, buffer_end, 0, p, 1);
      break;
   default:
      json_write(buffer, buffer_size, buffer_end, 0, "(TID_UNKNOWN value)", 1);
   }
}

static void json_write_key(HNDLE hDB, HNDLE hKey, const KEY* key, const char* link_path, char **buffer, int* buffer_size, int* buffer_end)
{
   char str[256]; // not used to store anything long, only numeric values like: "item_size: 100"

   json_write(buffer, buffer_size, buffer_end, 0, "{ ", 0);

   sprintf(str, "\"type\" : %d", key->type);
   json_write(buffer, buffer_size, buffer_end, 0, str, 0);

   if (link_path) {
      json_write(buffer, buffer_size, buffer_end, 0, ", ", 0);
      json_write(buffer, buffer_size, buffer_end, 0, "link", 1);
      json_write(buffer, buffer_size, buffer_end, 0, ": ", 0);
      json_write(buffer, buffer_size, buffer_end, 0, link_path, 1);
   }

   if (key->num_values > 1) {
      json_write(buffer, buffer_size, buffer_end, 0, ", ", 0);

      sprintf(str, "\"num_values\" : %d", key->num_values);
      json_write(buffer, buffer_size, buffer_end, 0, str, 0);
   }

   if (key->type == TID_STRING) {
      json_write(buffer, buffer_size, buffer_end, 0, ", ", 0);

      sprintf(str, "\"item_size\" : %d", key->item_size);
      json_write(buffer, buffer_size, buffer_end, 0, str, 0);
   }

   if (key->notify_count > 0) {
      json_write(buffer, buffer_size, buffer_end, 0, ", ", 0);

      sprintf(str, "\"notify_count\" : %d", key->notify_count);
      json_write(buffer, buffer_size, buffer_end, 0, str, 0);
   }

   json_write(buffer, buffer_size, buffer_end, 0, ", ", 0);

   sprintf(str, "\"access_mode\" : %d", key->access_mode);
   json_write(buffer, buffer_size, buffer_end, 0, str, 0);

   json_write(buffer, buffer_size, buffer_end, 0, ", ", 0);

   sprintf(str, "\"last_written\" : %d", key->last_written);
   json_write(buffer, buffer_size, buffer_end, 0, str, 0);

   json_write(buffer, buffer_size, buffer_end, 0, " ", 0);

   json_write(buffer, buffer_size, buffer_end, 0, "}", 0);
}

static int db_save_json_key_obsolete(HNDLE hDB, HNDLE hKey, INT level, char **buffer, int* buffer_size, int* buffer_end, int save_keys, int follow_links, int recurse)
{
   INT i, size, status;
   char *data;
   KEY key;
   KEY link_key;
   char link_path[MAX_ODB_PATH];
   int omit_top_level_braces = 0;

   //printf("db_save_json_key: key %d, level %d, save_keys %d, follow_links %d, recurse %d\n", hKey, level, save_keys, follow_links, recurse);

   if (level < 0) {
      level = 0;
      omit_top_level_braces = 1;
   }

   status = db_get_link(hDB, hKey, &key);

   if (status != DB_SUCCESS)
      return status;

   link_key = key;

   if (key.type == TID_LINK) {
      size = sizeof(link_path);
      status = db_get_data(hDB, hKey, link_path, &size, TID_LINK);

      if (status != DB_SUCCESS)
         return status;

      if (follow_links) {
         status = db_find_key(hDB, 0, link_path, &hKey);

         if (status != DB_SUCCESS)
            return status;

         status = db_get_key(hDB, hKey, &key);

         if (status != DB_SUCCESS)
            return status;
      }
   }

   //printf("key [%s] link [%s], type %d, link %d\n", key.name, link_key.name, key.type, link_key.type);

   if (key.type == TID_KEY && (recurse || level<=0)) {
      int idx = 0;
      int do_close_curly_bracket = 0;

      if (level == 0 && !omit_top_level_braces) {
         json_write(buffer, buffer_size, buffer_end, 0, "{\n", 0);
         do_close_curly_bracket = 1;
      }
      else if (level > 0) {
         json_write(buffer, buffer_size, buffer_end, level, link_key.name, 1);
         json_write(buffer, buffer_size, buffer_end, 0, " : {\n", 0);
         do_close_curly_bracket = 1;
      }

      if (level > 100) {
         char path[MAX_ODB_PATH];
         status = db_get_path(hDB, hKey, path, sizeof(path));
         if (status != DB_SUCCESS)
            strlcpy(path, "(path unknown)", sizeof(path));

         json_write(buffer, buffer_size, buffer_end, 0, "/error", 1);
         json_write(buffer, buffer_size, buffer_end, 0, " : ", 0);
         json_write(buffer, buffer_size, buffer_end, 0, "max nesting level exceed", 1);

         cm_msg(MERROR, "db_save_json_key", "max nesting level exceeded at \"%s\", check for symlink loops in this subtree", path);

      } else {
         HNDLE hSubkey;

         for (;; idx++) {
            db_enum_link(hDB, hKey, idx, &hSubkey);

            if (!hSubkey)
               break;

            if (idx != 0) {
               json_write(buffer, buffer_size, buffer_end, 0, ",\n", 0);
            }

            /* save subtree */
            status = db_save_json_key_obsolete(hDB, hSubkey, level + 1, buffer, buffer_size, buffer_end, save_keys, follow_links, recurse);
            if (status != DB_SUCCESS)
               return status;
         }
      }

      if (do_close_curly_bracket) {
         if (idx > 0)
            json_write(buffer, buffer_size, buffer_end, 0, "\n", 0);
         json_write(buffer, buffer_size, buffer_end, level, "}", 0);
      }

   } else {

      if (save_keys && level == 0) {
         json_write(buffer, buffer_size, buffer_end, 0, "{\n", 0);
      }

      /* save key value */

      if (save_keys == 1) {
         char str[NAME_LENGTH+15];
         sprintf(str, "%s/key", link_key.name);

         json_write(buffer, buffer_size, buffer_end, level, str, 1);
         json_write(buffer, buffer_size, buffer_end, 0, " : { ", 0);

         sprintf(str, "\"type\" : %d", key.type);
         json_write(buffer, buffer_size, buffer_end, 0, str, 0);

         if (link_key.type == TID_LINK && follow_links) {
            json_write(buffer, buffer_size, buffer_end, 0, ", ", 0);
            json_write(buffer, buffer_size, buffer_end, 0, "link", 1);
            json_write(buffer, buffer_size, buffer_end, 0, ": ", 0);
            json_write(buffer, buffer_size, buffer_end, 0, link_path, 1);
         }

         if (key.num_values > 1) {
            json_write(buffer, buffer_size, buffer_end, 0, ", ", 0);

            sprintf(str, "\"num_values\" : %d", key.num_values);
            json_write(buffer, buffer_size, buffer_end, 0, str, 0);
         }

         if (key.type == TID_STRING || key.type == TID_LINK) {
            json_write(buffer, buffer_size, buffer_end, 0, ", ", 0);

            sprintf(str, "\"item_size\" : %d", key.item_size);
            json_write(buffer, buffer_size, buffer_end, 0, str, 0);
         }

         if (key.notify_count > 0) {
            json_write(buffer, buffer_size, buffer_end, 0, ", ", 0);

            sprintf(str, "\"notify_count\" : %d", key.notify_count);
            json_write(buffer, buffer_size, buffer_end, 0, str, 0);
         }

         json_write(buffer, buffer_size, buffer_end, 0, ", ", 0);

         sprintf(str, "\"access_mode\" : %d", key.access_mode);
         json_write(buffer, buffer_size, buffer_end, 0, str, 0);

         json_write(buffer, buffer_size, buffer_end, 0, ", ", 0);

         sprintf(str, "\"last_written\" : %d", key.last_written);
         json_write(buffer, buffer_size, buffer_end, 0, str, 0);

         json_write(buffer, buffer_size, buffer_end, 0, " ", 0);

         json_write(buffer, buffer_size, buffer_end, 0, "}", 0);

         json_write(buffer, buffer_size, buffer_end, 0, ",\n", 0);
      }

      if (save_keys == 2) {
         char str[NAME_LENGTH+15];
         sprintf(str, "%s/last_written", link_key.name);

         json_write(buffer, buffer_size, buffer_end, level, str, 1);

         sprintf(str, " : %d", key.last_written);
         json_write(buffer, buffer_size, buffer_end, 0, str, 0);

         json_write(buffer, buffer_size, buffer_end, 0, ",\n", 0);
      }

      if (save_keys) {
         json_write(buffer, buffer_size, buffer_end, level, link_key.name, 1);
         json_write(buffer, buffer_size, buffer_end, 0, " : ", 0);
      }

      if (key.num_values > 1) {
         json_write(buffer, buffer_size, buffer_end, 0, "[ ", 0);
      }

      size = key.total_size;
      data = (char *) malloc(size);
      if (data == NULL) {
         cm_msg(MERROR, "db_save_json_key", "cannot allocate data buffer for %d bytes", size);
         return DB_NO_MEMORY;
      }

      if (key.type != TID_KEY) {
         if (follow_links)
            status = db_get_data(hDB, hKey, data, &size, key.type);
         else
            status = db_get_link_data(hDB, hKey, data, &size, key.type);

         if (status != DB_SUCCESS)
            return status;
      }

      for (i = 0; i < key.num_values; i++) {
         char str[256];
         char *p = data + key.item_size*i;

         if (i != 0)
            json_write(buffer, buffer_size, buffer_end, 0, ", ", 0);

         switch (key.type) {
         case TID_UINT8:
            sprintf(str, "%u", *(unsigned char*)p);
            json_write(buffer, buffer_size, buffer_end, 0, str, 0);
            break;
         case TID_INT8:
            sprintf(str, "%d", *(char*)p);
            json_write(buffer, buffer_size, buffer_end, 0, str, 0);
            break;
         case TID_CHAR:
            sprintf(str, "%c", *(char*)p);
            json_write(buffer, buffer_size, buffer_end, 0, str, 1);
            break;
         case TID_UINT16:
            sprintf(str, "\"0x%04x\"", *(WORD*)p);
            json_write(buffer, buffer_size, buffer_end, 0, str, 0);
            break;
         case TID_INT16:
            sprintf(str, "%d", *(short*)p);
            json_write(buffer, buffer_size, buffer_end, 0, str, 0);
            break;
         case TID_UINT32:
            sprintf(str, "\"0x%08x\"", *(DWORD*)p);
            json_write(buffer, buffer_size, buffer_end, 0, str, 0);
            break;
         case TID_INT32:
            sprintf(str, "%d", *(int*)p);
            json_write(buffer, buffer_size, buffer_end, 0, str, 0);
            break;
         case TID_BOOL:
            if (*(int*)p)
               json_write(buffer, buffer_size, buffer_end, 0, "true", 0);
            else
               json_write(buffer, buffer_size, buffer_end, 0, "false", 0);
            break;
         case TID_FLOAT: {
            float flt = (*(float*)p);
            if (isnan(flt))
               json_write(buffer, buffer_size, buffer_end, 0, "\"NaN\"", 0);
            else if (isinf(flt)) {
               if (flt > 0)
                  json_write(buffer, buffer_size, buffer_end, 0, "\"Infinity\"", 0);
               else
                  json_write(buffer, buffer_size, buffer_end, 0, "\"-Infinity\"", 0);
            } else if (flt == 0)
               json_write(buffer, buffer_size, buffer_end, 0, "0", 0);
            else if (flt == (int)flt) {
               sprintf(str, "%.0f", flt);
               json_write(buffer, buffer_size, buffer_end, 0, str, 0);
            } else {
               sprintf(str, "%.7e", flt);
               json_write(buffer, buffer_size, buffer_end, 0, str, 0);
            }
            break;
         }
         case TID_DOUBLE: {
            double dbl = (*(double*)p);
            if (isnan(dbl))
               json_write(buffer, buffer_size, buffer_end, 0, "\"NaN\"", 0);
            else if (isinf(dbl)) {
               if (dbl > 0)
                  json_write(buffer, buffer_size, buffer_end, 0, "\"Infinity\"", 0);
               else
                  json_write(buffer, buffer_size, buffer_end, 0, "\"-Infinity\"", 0);
            } else if (dbl == 0)
               json_write(buffer, buffer_size, buffer_end, 0, "0", 0);
            else if (dbl == (int)dbl) {
               sprintf(str, "%.0f", dbl);
               json_write(buffer, buffer_size, buffer_end, 0, str, 0);
            } else {
               sprintf(str, "%.16e", dbl);
               json_write(buffer, buffer_size, buffer_end, 0, str, 0);
            }
            break;
         }
         case TID_BITFIELD:
            json_write(buffer, buffer_size, buffer_end, 0, "(TID_BITFIELD value)", 1);
            break;
         case TID_STRING:
            p[key.item_size-1] = 0;  // make sure string is NUL terminated!
            json_write(buffer, buffer_size, buffer_end, 0, p, 1);
            break;
         case TID_ARRAY:
            json_write(buffer, buffer_size, buffer_end, 0, "(TID_ARRAY value)", 1);
            break;
         case TID_STRUCT:
            json_write(buffer, buffer_size, buffer_end, 0, "(TID_STRUCT value)", 1);
            break;
         case TID_KEY:
            json_write(buffer, buffer_size, buffer_end, 0, "{ }", 0);
            break;
         case TID_LINK:
            p[key.item_size-1] = 0;  // make sure string is NUL terminated!
            json_write(buffer, buffer_size, buffer_end, 0, p, 1);
            break;
         default:
            json_write(buffer, buffer_size, buffer_end, 0, "(TID_UNKNOWN value)", 1);
         }

      }

      if (key.num_values > 1) {
         json_write(buffer, buffer_size, buffer_end, 0, " ]", 0);
      } else {
         json_write(buffer, buffer_size, buffer_end, 0, "", 0);
      }

      free(data);
      data = NULL;

      if (save_keys && level == 0) {
         json_write(buffer, buffer_size, buffer_end, 0, "\n}", 0);
      }
   }

   return DB_SUCCESS;
}

/********************************************************************/
/**
Copy an ODB array in JSON format to a buffer

@param hDB          ODB handle obtained via cm_get_experiment_database().
@param hKey Handle for key
@param buffer returns pointer to ASCII buffer with ODB contents
@param buffer_size returns size of ASCII buffer
@param buffer_end returns number of bytes contained in buffer
@return DB_SUCCESS, DB_NO_MEMORY
*/
INT db_copy_json_array(HNDLE hDB, HNDLE hKey, char **buffer, int* buffer_size, int* buffer_end)
{
   int size, asize;
   int status;
   char* data;
   int i;
   KEY key;

   status = db_get_key(hDB, hKey, &key);
   if (status != DB_SUCCESS)
      return status;

   assert(key.type != TID_KEY);

   if (key.num_values > 1) {
      json_write(buffer, buffer_size, buffer_end, 0, "[ ", 0);
   }

   size = key.total_size;

   asize = size;
   if (asize < 1024)
      asize = 1024;
   
   data = (char *) malloc(asize);
   if (data == NULL) {
      cm_msg(MERROR, "db_save_json_key_data", "cannot allocate data buffer for %d bytes", asize);
      return DB_NO_MEMORY;
   }

   data[0] = 0; // protect against TID_STRING that has key.total_size == 0.

   status = db_get_data(hDB, hKey, data, &size, key.type);
   if (status != DB_SUCCESS) {
      free(data);
      return status;
   }

   for (i = 0; i < key.num_values; i++) {
      char *p = data + key.item_size*i;

      if (i != 0)
         json_write(buffer, buffer_size, buffer_end, 0, ", ", 0);
      
      json_write_data(buffer, buffer_size, buffer_end, 0, &key, p);
   }
   
   if (key.num_values > 1) {
      json_write(buffer, buffer_size, buffer_end, 0, " ]", 0);
   }
   
   free(data);
   data = NULL;

   return DB_SUCCESS;
}

/********************************************************************/
/**
Copy an ODB array element in JSON format to a buffer

@param hDB          ODB handle obtained via cm_get_experiment_database().
@param hKey Handle for key
@param index Array index
@param buffer returns pointer to ASCII buffer with ODB contents
@param buffer_size returns size of ASCII buffer
@param buffer_end returns number of bytes contained in buffer
@return DB_SUCCESS, DB_NO_MEMORY
*/
INT db_copy_json_index(HNDLE hDB, HNDLE hKey, int index, char **buffer, int* buffer_size, int* buffer_end)
{
   int status;
   KEY key;

   status = db_get_key(hDB, hKey, &key);

   if (status != DB_SUCCESS)
      return status;

   int size = key.item_size;
   char* data = (char*)malloc(size + 1); // extra byte for string NUL termination
   assert(data != NULL);

   status = db_get_data_index(hDB, hKey, data, &size, index, key.type);

   if (status != DB_SUCCESS) {
      free(data);
      return status;
   }

   assert(size <= key.item_size);
   data[key.item_size] = 0; // make sure data is NUL terminated, in case of strings.

   json_write_data(buffer, buffer_size, buffer_end, 0, &key, data);

   free(data);

   return DB_SUCCESS;
}

#define JS_LEVEL_0        0
#define JS_LEVEL_1        1
#define JS_MUST_BE_SUBDIR 1
#define JSFLAG_SAVE_KEYS         (1<<1)
#define JSFLAG_FOLLOW_LINKS      (1<<2)
#define JSFLAG_RECURSE           (1<<3)
#define JSFLAG_LOWERCASE         (1<<4)
#define JSFLAG_OMIT_NAMES        (1<<5)
#define JSFLAG_OMIT_LAST_WRITTEN (1<<6)
#define JSFLAG_OMIT_OLD          (1<<7)

static int json_write_anything(HNDLE hDB, HNDLE hKey, char **buffer, int *buffer_size, int *buffer_end, int level, int must_be_subdir, int flags, time_t timestamp);

static int json_write_bare_subdir(HNDLE hDB, HNDLE hKey, char **buffer, int *buffer_size, int *buffer_end, int level, int flags, time_t timestamp)
{
   int status;
   int i;

   if (level > MAX_ODB_PATH/2) {
      // max nesting level is limited by max odb path, where each subdirectory takes
      // at least 2 bytes - 1 byte directory name and 1 byte for "/"
      cm_msg(MERROR, "json_write_bare_subdir", "Max ODB subdirectory nesting level exceeded %d", level);
      return DB_TRUNCATED;
   }

   for (i=0; ; i++) {
      HNDLE hLink, hLinkTarget;
      KEY link, link_target;
      char link_buf[MAX_ODB_PATH]; // link_path points to link_buf
      char* link_path = NULL;

      status = db_enum_link(hDB, hKey, i, &hLink);
      if (status != DB_SUCCESS && !hLink)
         break;

      status = db_get_link(hDB, hLink, &link);
      if (status != DB_SUCCESS)
         return status;

      hLinkTarget = hLink;

      if (link.type == TID_LINK) {
         int size = sizeof(link_buf);
         status = db_get_link_data(hDB, hLink, link_buf, &size, TID_LINK);
         if (status != DB_SUCCESS)
            return status;

         //printf("link size %d, len %d, data [%s]\n", size, (int)strlen(link_buf), link_buf);

         if ((size > 0) && (strlen(link_buf) > 0)) {
            link_path = link_buf;

            // resolve the link, unless it is a link to an array element
            if ((flags & JSFLAG_FOLLOW_LINKS) && strchr(link_path, '[') == NULL) {
               status = db_find_key(hDB, 0, link_path, &hLinkTarget);
               if (status != DB_SUCCESS) {
                  // dangling link to nowhere
                  hLinkTarget = hLink;
               }
            }
         }
      }

      status = db_get_key(hDB, hLinkTarget, &link_target);
      if (status != DB_SUCCESS)
         return status;

      if (flags & JSFLAG_OMIT_OLD) {
         if (link_target.last_written)
            if (link_target.last_written < timestamp)
               continue;
      }

      if (i != 0) {
         json_write(buffer, buffer_size, buffer_end, 0, ",\n", 0);
      } else {
         json_write(buffer, buffer_size, buffer_end, 0, "\n", 0);
      }

      char link_name[MAX_ODB_PATH];

      strlcpy(link_name, link.name, sizeof(link_name));

      if (flags & JSFLAG_LOWERCASE) {
         for (int i=0; (i<(int)sizeof(link.name)) && link.name[i]; i++)
            link_name[i] = tolower(link.name[i]);
      }

      if ((flags & JSFLAG_LOWERCASE) && !(flags & JSFLAG_OMIT_NAMES)) {
         char buf[MAX_ODB_PATH];
         strlcpy(buf, link_name, sizeof(buf));
         strlcat(buf, "/name", sizeof(buf));
         json_write(buffer, buffer_size, buffer_end, level, buf, 1);
         json_write(buffer, buffer_size, buffer_end, 0, " : " , 0);
         json_write(buffer, buffer_size, buffer_end, 0, link.name, 1);
         json_write(buffer, buffer_size, buffer_end, 0, ",\n", 0);
      }

      if (link.type != TID_KEY && (flags & JSFLAG_SAVE_KEYS)) {
         char buf[MAX_ODB_PATH];
         strlcpy(buf, link_name, sizeof(buf));
         strlcat(buf, "/key", sizeof(buf));
         json_write(buffer, buffer_size, buffer_end, level, buf, 1);
         json_write(buffer, buffer_size, buffer_end, 0, " : " , 0);
         json_write_key(hDB, hLink, &link_target, link_path, buffer, buffer_size, buffer_end);
         json_write(buffer, buffer_size, buffer_end, 0, ",\n", 0);
      } else if ((link_target.type != TID_KEY) && !(flags & JSFLAG_OMIT_LAST_WRITTEN)) {
         char buf[MAX_ODB_PATH];
         strlcpy(buf, link_name, sizeof(buf));
         strlcat(buf, "/last_written", sizeof(buf));
         json_write(buffer, buffer_size, buffer_end, level, buf, 1);
         json_write(buffer, buffer_size, buffer_end, 0, " : " , 0);
         sprintf(buf, "%d", link_target.last_written);
         json_write(buffer, buffer_size, buffer_end, 0, buf, 0);
         json_write(buffer, buffer_size, buffer_end, 0, ",\n", 0);
      }

      json_write(buffer, buffer_size, buffer_end, level, link_name, 1);
      json_write(buffer, buffer_size, buffer_end, 0, " : " , 0);

      if (link_target.type == TID_KEY && !(flags & JSFLAG_RECURSE)) {
         json_write(buffer, buffer_size, buffer_end, 0, "{ }" , 0);
      } else {
         status = json_write_anything(hDB, hLinkTarget, buffer, buffer_size, buffer_end, level, 0, flags, timestamp);
         if (status != DB_SUCCESS)
            return status;
      }
   }

   return DB_SUCCESS;
}

static int json_write_anything(HNDLE hDB, HNDLE hKey, char **buffer, int *buffer_size, int *buffer_end, int level, int must_be_subdir, int flags, time_t timestamp)
{
   int status;
   KEY key;

   status = db_get_key(hDB, hKey, &key);
   if (status != DB_SUCCESS)
      return status;

   if (key.type == TID_KEY) {

      json_write(buffer, buffer_size, buffer_end, 0, "{", 0);

      status = json_write_bare_subdir(hDB, hKey, buffer, buffer_size, buffer_end, level+1, flags, timestamp);
      if (status != DB_SUCCESS)
         return status;

      json_write(buffer, buffer_size, buffer_end, 0, "\n", 0);
      json_write(buffer, buffer_size, buffer_end, level, "}", 0);

   } else {
      if (must_be_subdir)
         return DB_TYPE_MISMATCH;

      status = db_copy_json_array(hDB, hKey, buffer, buffer_size, buffer_end);

      if (status != DB_SUCCESS)
         return status;
   }

   return DB_SUCCESS;
}

INT db_copy_json_ls(HNDLE hDB, HNDLE hKey, char **buffer, int* buffer_size, int* buffer_end)
{
   int status;
   status = db_lock_database(hDB);
   if (status != DB_SUCCESS) {
      return status;
   }
   status = json_write_anything(hDB, hKey, buffer, buffer_size, buffer_end, JS_LEVEL_0, JS_MUST_BE_SUBDIR, JSFLAG_SAVE_KEYS|JSFLAG_FOLLOW_LINKS, 0);
   db_unlock_database(hDB);
   return status;
}

INT db_copy_json_values(HNDLE hDB, HNDLE hKey, char **buffer, int* buffer_size, int* buffer_end, int omit_names, int omit_last_written, time_t omit_old_timestamp, int preserve_case)
{
   int status;
   int flags = JSFLAG_FOLLOW_LINKS|JSFLAG_RECURSE;
   if (omit_names)
      flags |= JSFLAG_OMIT_NAMES;
   if (omit_last_written)
      flags |= JSFLAG_OMIT_LAST_WRITTEN;
   if (omit_old_timestamp)
      flags |= JSFLAG_OMIT_OLD;
   if (!preserve_case)
      flags |= JSFLAG_LOWERCASE;
   status = db_lock_database(hDB);
   if (status != DB_SUCCESS) {
      return status;
   }
   status = json_write_anything(hDB, hKey, buffer, buffer_size, buffer_end, JS_LEVEL_0, 0, flags, omit_old_timestamp);
   db_unlock_database(hDB);
   return status;
}

INT db_copy_json_save(HNDLE hDB, HNDLE hKey, char **buffer, int* buffer_size, int* buffer_end)
{
   int status;
   status = db_lock_database(hDB);
   if (status != DB_SUCCESS) {
      return status;
   }
   status = json_write_anything(hDB, hKey, buffer, buffer_size, buffer_end, JS_LEVEL_0, JS_MUST_BE_SUBDIR, JSFLAG_SAVE_KEYS|JSFLAG_RECURSE, 0);
   db_unlock_database(hDB);
   return status;
}

/********************************************************************/
/**
Copy an ODB subtree in JSON format to a buffer

@param hDB          ODB handle obtained via cm_get_experiment_database().
@param hKey Handle for key where search starts, zero for root.
@param buffer returns pointer to ASCII buffer with ODB contents
@param buffer_size returns size of ASCII buffer
@param buffer_end returns number of bytes contained in buffer
@return DB_SUCCESS, DB_NO_MEMORY
*/
INT db_copy_json_obsolete(HNDLE hDB, HNDLE hKey, char **buffer, int* buffer_size, int* buffer_end, int save_keys, int follow_links, int recurse)
{
   db_save_json_key_obsolete(hDB, hKey, 0, buffer, buffer_size, buffer_end, save_keys, follow_links, recurse);
   json_write(buffer, buffer_size, buffer_end, 0, "\n", 0);
   return DB_SUCCESS;
}

/********************************************************************/
/**
Save a branch of a database to an .json file

This function is used by the ODBEdit command save to write the contents
of the ODB into a JSON file. Data of the whole ODB can
be saved (hkey equal zero) or only a sub-tree.
@param hDB          ODB handle obtained via cm_get_experiment_database().
@param hKey Handle for key where search starts, zero for root.
@param filename Filename of .json file.
@return DB_SUCCESS, DB_FILE_ERROR
*/
INT db_save_json(HNDLE hDB, HNDLE hKey, const char *filename)
{
#ifdef LOCAL_ROUTINES
   {
      INT status, buffer_size, buffer_end;
      char path[MAX_ODB_PATH];
      FILE *fp;
      char *buffer;

      /* open file */
      fp = fopen(filename, "w");
      if (fp == NULL) {
         cm_msg(MERROR, "db_save_json", "Cannot open file \"%s\", fopen() errno %d (%s)", filename, errno, strerror(errno));
         return DB_FILE_ERROR;
      }

      db_get_path(hDB, hKey, path, sizeof(path));

      buffer = NULL;
      buffer_size = 0;
      buffer_end = 0;

      json_write(&buffer, &buffer_size, &buffer_end, 0, "{\n", 0);

      json_write(&buffer, &buffer_size, &buffer_end, 1, "/MIDAS version", 1);
      json_write(&buffer, &buffer_size, &buffer_end, 0, " : ", 0);
      json_write(&buffer, &buffer_size, &buffer_end, 0, MIDAS_VERSION, 1);
      json_write(&buffer, &buffer_size, &buffer_end, 0, ",\n", 0);

      json_write(&buffer, &buffer_size, &buffer_end, 1, "/MIDAS git revision", 1);
      json_write(&buffer, &buffer_size, &buffer_end, 0, " : ", 0);
      json_write(&buffer, &buffer_size, &buffer_end, 0, GIT_REVISION, 1);
      json_write(&buffer, &buffer_size, &buffer_end, 0, ",\n", 0);

      json_write(&buffer, &buffer_size, &buffer_end, 1, "/filename", 1);
      json_write(&buffer, &buffer_size, &buffer_end, 0, " : ", 0);
      json_write(&buffer, &buffer_size, &buffer_end, 0, filename, 1);
      json_write(&buffer, &buffer_size, &buffer_end, 0, ",\n", 0);

      json_write(&buffer, &buffer_size, &buffer_end, 1, "/ODB path", 1);
      json_write(&buffer, &buffer_size, &buffer_end, 0, " : ", 0);
      json_write(&buffer, &buffer_size, &buffer_end, 0, path, 1);
      json_write(&buffer, &buffer_size, &buffer_end, 0, ",\n", 0);

      //status = db_save_json_key_obsolete(hDB, hKey, -1, &buffer, &buffer_size, &buffer_end, 1, 0, 1);
      status = json_write_bare_subdir(hDB, hKey, &buffer, &buffer_size, &buffer_end, JS_LEVEL_1, JSFLAG_SAVE_KEYS|JSFLAG_RECURSE, 0);

      json_write(&buffer, &buffer_size, &buffer_end, 0, "\n}\n", 0);

      if (status == DB_SUCCESS) {
         if (buffer) {
            size_t wr = fwrite(buffer, 1, buffer_end, fp);
            if (wr != (size_t)buffer_end) {
               cm_msg(MERROR, "db_save_json", "Cannot write to file \"%s\", fwrite() errno %d (%s)", filename, errno, strerror(errno));
               free(buffer);
               fclose(fp);
               return DB_FILE_ERROR;
            }
         }
      }

      if (buffer)
         free(buffer);

      fclose(fp);
   }
#endif                          /* LOCAL_ROUTINES */

   return DB_SUCCESS;
}

/********************************************************************/
/**
Save a branch of a database to a C structure .H file
@param hDB          ODB handle obtained via cm_get_experiment_database().
@param hKey Handle for key where search starts, zero for root.
@param file_name Filename of .ODB file.
@param struct_name Name of structure. If struct_name == NULL,
                   the name of the key is used.
@param append      If TRUE, append to end of existing file
@return DB_SUCCESS, DB_INVALID_HANDLE, DB_FILE_ERROR
*/
INT db_save_struct(HNDLE hDB, HNDLE hKey, const char *file_name, const char *struct_name, BOOL append)
{
   KEY key;
   char str[100], line[10+100];
   INT status, i, fh;
   int wr, size;

   /* open file */
   fh = open(file_name, O_WRONLY | O_CREAT | (append ? O_APPEND : O_TRUNC), 0644);

   if (fh == -1) {
      cm_msg(MERROR, "db_save_struct", "Cannot open file\"%s\"", file_name);
      return DB_FILE_ERROR;
   }

   status = db_get_key(hDB, hKey, &key);
   if (status != DB_SUCCESS) {
      cm_msg(MERROR, "db_save_struct", "cannot find key");
      return DB_INVALID_HANDLE;
   }

   sprintf(line, "typedef struct {\n");

   size = strlen(line);
   wr = write(fh, line, size);
   if (wr != size) {
      cm_msg(MERROR, "db_save_struct", "file \"%s\" write error: write(%d) returned %d, errno %d (%s)", file_name, size, wr, errno, strerror(errno));
      close(fh);
      return DB_FILE_ERROR;
   }

   db_save_tree_struct(hDB, hKey, fh, 0);

   if (struct_name && struct_name[0])
      strlcpy(str, struct_name, sizeof(str));
   else
      strlcpy(str, key.name, sizeof(str));

   name2c(str);
   for (i = 0; i < (int) strlen(str); i++)
      str[i] = (char) toupper(str[i]);

   sprintf(line, "} %s;\n\n", str);

   size = strlen(line);
   wr = write(fh, line, size);
   if (wr != size) {
      cm_msg(MERROR, "db_save_struct", "file \"%s\" write error: write(%d) returned %d, errno %d (%s)", file_name, size, wr, errno, strerror(errno));
      close(fh);
      return DB_FILE_ERROR;
   }

   close(fh);

   return DB_SUCCESS;
}

/**dox***************************************************************/
#ifndef DOXYGEN_SHOULD_SKIP_THIS

/*------------------------------------------------------------------*/
INT db_save_string(HNDLE hDB, HNDLE hKey, const char *file_name, const char *string_name, BOOL append)
/********************************************************************\

  Routine: db_save_string

  Purpose: Save a branch of a database as a string which can be used
           by db_create_record.

  Input:
    HNDLE hDB               Handle to the database
    HNDLE hKey              Handle of key to start, 0 for root
    int   fh                File handle to write to
    char  string_name       Name of string. If struct_name == NULL,
                            the name of the key is used.

  Output:
    none

  Function value:
    DB_SUCCESS              Successful completion
    DB_INVALID_HANDLE       Database handle is invalid

\********************************************************************/
{
   KEY key;
   char str[256], line[50+256];
   INT status, i, size, fh, buffer_size;
   char *buffer = NULL, *pc;
   int wr;


   /* open file */
   fh = open(file_name, O_WRONLY | O_CREAT | (append ? O_APPEND : O_TRUNC), 0644);

   if (fh == -1) {
      cm_msg(MERROR, "db_save_string", "Cannot open file\"%s\"", file_name);
      return DB_FILE_ERROR;
   }

   status = db_get_key(hDB, hKey, &key);
   if (status != DB_SUCCESS) {
      cm_msg(MERROR, "db_save_string", "cannot find key");
      return DB_INVALID_HANDLE;
   }

   if (string_name && string_name[0])
      strcpy(str, string_name);
   else
      strcpy(str, key.name);

   name2c(str);
   for (i = 0; i < (int) strlen(str); i++)
      str[i] = (char) toupper(str[i]);

   sprintf(line, "#define %s(_name) const char *_name[] = {\\\n", str);
   size = strlen(line);
   wr = write(fh, line, size);
   if (wr != size) {
      cm_msg(MERROR, "db_save", "file \"%s\" write error: write(%d) returned %d, errno %d (%s)", file_name, size, wr, errno, strerror(errno));
      close(fh);
      if (buffer)
         free(buffer);
      return DB_FILE_ERROR;
   }

   buffer_size = 10000;
   do {
      buffer = (char *) malloc(buffer_size);
      if (buffer == NULL) {
         cm_msg(MERROR, "db_save", "cannot allocate ODB dump buffer");
         break;
      }

      size = buffer_size;
      status = db_copy(hDB, hKey, buffer, &size, "");
      if (status != DB_TRUNCATED)
         break;

      /* increase buffer size if truncated */
      free(buffer);
      buffer = NULL;
      buffer_size *= 2;
   } while (1);


   pc = buffer;

   do {
      i = 0;
      line[i++] = '"';
      while (*pc != '\n' && *pc != 0) {
         if (*pc == '\"' || *pc == '\'')
            line[i++] = '\\';
         line[i++] = *pc++;
      }
      strcpy(&line[i], "\",\\\n");
      if (i > 0) {
         size = strlen(line);
         wr = write(fh, line, size);
         if (wr != size) {
            cm_msg(MERROR, "db_save", "file \"%s\" write error: write(%d) returned %d, errno %d (%s)", file_name, size, wr, errno, strerror(errno));
            close(fh);
            if (buffer)
               free(buffer);
            return DB_FILE_ERROR;
         }
      }

      if (*pc == '\n')
         pc++;

   } while (*pc);

   sprintf(line, "NULL }\n\n");
   size = strlen(line);
   wr = write(fh, line, size);
   if (wr != size) {
      cm_msg(MERROR, "db_save", "file \"%s\" write error: write(%d) returned %d, errno %d (%s)", file_name, size, wr, errno, strerror(errno));
      close(fh);
      if (buffer)
         free(buffer);
      return DB_FILE_ERROR;
   }

   close(fh);
   free(buffer);

   return DB_SUCCESS;
}

/**dox***************************************************************/
#endif                          /* DOXYGEN_SHOULD_SKIP_THIS */

/********************************************************************/
/**
Convert a database value to a string according to its type.

This function is a convenient way to convert a binary ODB value into a
string depending on its type if is not known at compile time. If it is known, the
normal sprintf() function can be used.
\code
...
  for (j=0 ; j<key.num_values ; j++)
  {
    db_sprintf(pbuf, pdata, key.item_size, j, key.type);
    strcat(pbuf, "\n");
  }
  ...
\endcode
@param string output ASCII string of data. must be at least MAX_STRING_LENGTH bytes long.
@param data Value data.
@param data_size Size of single data element.
@param idx Index for array data.
@param type Type of key, one of TID_xxx (see @ref Midas_Data_Types).
@return DB_SUCCESS
*/
INT db_sprintf(char *string, const void *data, INT data_size, INT idx, DWORD type)
{
   if (data_size == 0)
      sprintf(string, "<NULL>");
   else
      switch (type) {
      case TID_UINT8:
         sprintf(string, "%d", *(((BYTE *) data) + idx));
         break;
      case TID_INT8:
         sprintf(string, "%d", *(((char *) data) + idx));
         break;
      case TID_CHAR:
         sprintf(string, "%c", *(((char *) data) + idx));
         break;
      case TID_UINT16:
         sprintf(string, "%u", *(((WORD *) data) + idx));
         break;
      case TID_INT16:
         sprintf(string, "%d", *(((short *) data) + idx));
         break;
      case TID_UINT32:
         sprintf(string, "%u", *(((DWORD *) data) + idx));
         break;
      case TID_INT32:
         sprintf(string, "%d", *(((INT *) data) + idx));
         break;
      case TID_BOOL:
         sprintf(string, "%c", *(((BOOL *) data) + idx) ? 'y' : 'n');
         break;
      case TID_FLOAT:
         if (ss_isnan(*(((float *) data) + idx)))
            sprintf(string, "NAN");
         else
            sprintf(string, "%.7g", *(((float *) data) + idx));
         break;
      case TID_DOUBLE:
         if (ss_isnan(*(((double *) data) + idx)))
            sprintf(string, "NAN");
         else
            sprintf(string, "%.16lg", *(((double *) data) + idx));
         break;
      case TID_BITFIELD:
         /* TBD */
         break;
      case TID_STRING:
      case TID_LINK:
         strlcpy(string, ((char *) data) + data_size * idx, MAX_STRING_LENGTH);
         break;
      default:
         sprintf(string, "<unknown>");
         break;
      }

   return DB_SUCCESS;
}

/********************************************************************/
/**
Same as db_sprintf, but with additional format parameter

@param string output ASCII string of data.
@param format Format specifier passed to sprintf()
@param data Value data.
@param data_size Size of single data element.
@param idx Index for array data.
@param type Type of key, one of TID_xxx (see @ref Midas_Data_Types).
@return DB_SUCCESS
*/

INT db_sprintff(char *string, const char *format, const void *data, INT data_size, INT idx, DWORD type)
{
   if (data_size == 0)
      sprintf(string, "<NULL>");
   else
      switch (type) {
      case TID_UINT8:
         sprintf(string, format, *(((BYTE *) data) + idx));
         break;
      case TID_INT8:
         sprintf(string, format, *(((char *) data) + idx));
         break;
      case TID_CHAR:
         sprintf(string, format, *(((char *) data) + idx));
         break;
      case TID_UINT16:
         sprintf(string, format, *(((WORD *) data) + idx));
         break;
      case TID_INT16:
         sprintf(string, format, *(((short *) data) + idx));
         break;
      case TID_UINT32:
         sprintf(string, format, *(((DWORD *) data) + idx));
         break;
      case TID_INT32:
         sprintf(string, format, *(((INT *) data) + idx));
         break;
      case TID_BOOL:
         sprintf(string, format, *(((BOOL *) data) + idx) ? 'y' : 'n');
         break;
      case TID_FLOAT:
         if (ss_isnan(*(((float *) data) + idx)))
            sprintf(string, "NAN");
         else
            sprintf(string, format, *(((float *) data) + idx));
         break;
      case TID_DOUBLE:
         if (ss_isnan(*(((double *) data) + idx)))
            sprintf(string, "NAN");
         else
            sprintf(string, format, *(((double *) data) + idx));
         break;
      case TID_BITFIELD:
         /* TBD */
         break;
      case TID_STRING:
      case TID_LINK:
         strlcpy(string, ((char *) data) + data_size * idx, MAX_STRING_LENGTH);
         break;
      default:
         sprintf(string, "<unknown>");
         break;
      }

   return DB_SUCCESS;
}

/**dox***************************************************************/
#ifndef DOXYGEN_SHOULD_SKIP_THIS

/*------------------------------------------------------------------*/
INT db_sprintfh(char *string, const void *data, INT data_size, INT idx, DWORD type)
/********************************************************************\

  Routine: db_sprintfh

  Purpose: Convert a database value to a string according to its type
           in hex format

  Input:
    void  *data             Value data
    INT   idx               Index for array data
    INT   data_size         Size of single data element
    DWORD type              Valye type, one of TID_xxx

  Output:
    char  *string           ASCII string of data

  Function value:
    DB_SUCCESS              Successful completion

\********************************************************************/
{
   if (data_size == 0)
      sprintf(string, "<NULL>");
   else
      switch (type) {
      case TID_UINT8:
         sprintf(string, "0x%X", *(((BYTE *) data) + idx));
         break;
      case TID_INT8:
         sprintf(string, "0x%X", *(((char *) data) + idx));
         break;
      case TID_CHAR:
         sprintf(string, "%c", *(((char *) data) + idx));
         break;
      case TID_UINT16:
         sprintf(string, "0x%X", *(((WORD *) data) + idx));
         break;
      case TID_INT16:
         sprintf(string, "0x%hX", *(((short *) data) + idx));
         break;
      case TID_UINT32:
         sprintf(string, "0x%X", *(((DWORD *) data) + idx));
         break;
      case TID_INT32:
         sprintf(string, "0x%X", *(((INT *) data) + idx));
         break;
      case TID_BOOL:
         sprintf(string, "%c", *(((BOOL *) data) + idx) ? 'y' : 'n');
         break;
      case TID_FLOAT:
         if (ss_isnan(*(((float *) data) + idx)))
            sprintf(string, "NAN");
         else
            sprintf(string, "%.7g", *(((float *) data) + idx));
         break;
      case TID_DOUBLE:
         if (ss_isnan(*(((double *) data) + idx)))
            sprintf(string, "NAN");
         else
            sprintf(string, "%.16lg", *(((double *) data) + idx));
         break;
      case TID_BITFIELD:
         /* TBD */
         break;
      case TID_STRING:
      case TID_LINK:
         sprintf(string, "%s", ((char *) data) + data_size * idx);
         break;
      default:
         sprintf(string, "<unknown>");
         break;
      }

   return DB_SUCCESS;
}

/*------------------------------------------------------------------*/
INT db_sscanf(const char *data_str, void *data, INT * data_size, INT i, DWORD tid)
/********************************************************************\

  Routine: db_sscanf

  Purpose: Convert a string to a database value according to its type

  Input:
    char  *data_str         ASCII string of data
    INT   i                 Index for array data
    DWORD tid               Value type, one of TID_xxx

  Output:
    void  *data             Value data
    INT   *data_size        Size of single data element

  Function value:
    DB_SUCCESS              Successful completion

\********************************************************************/
{
   DWORD value = 0;
   BOOL hex = FALSE;

   if (data_str == NULL)
      return 0;

   *data_size = rpc_tid_size(tid);
   if (strncmp(data_str, "0x", 2) == 0) {
      hex = TRUE;
      sscanf(data_str + 2, "%x", &value);
   }

   switch (tid) {
   case TID_UINT8:
   case TID_INT8:
      if (hex)
         *((char *) data + i) = (char) value;
      else
         *((char *) data + i) = (char) atoi(data_str);
      break;
   case TID_CHAR:
      *((char *) data + i) = data_str[0];
      break;
   case TID_UINT16:
      if (hex)
         *((WORD *) data + i) = (WORD) value;
      else
         *((WORD *) data + i) = (WORD) atoi(data_str);
      break;
   case TID_INT16:
      if (hex)
         *((short int *) data + i) = (short int) value;
      else
         *((short int *) data + i) = (short int) atoi(data_str);
      break;
   case TID_UINT32:
      if (!hex)
         sscanf(data_str, "%u", &value);

      *((DWORD *) data + i) = value;
      break;
   case TID_INT32:
      if (hex)
         *((INT *) data + i) = value;
      else
         *((INT *) data + i) = atol(data_str);
      break;
   case TID_BOOL:
      if (data_str[0] == 'y' || data_str[0] == 'Y' ||
          data_str[0] == 't' || data_str[0] == 'T' || atoi(data_str) > 0)
         *((BOOL *) data + i) = 1;
      else
         *((BOOL *) data + i) = 0;
      break;
   case TID_FLOAT:
      if (data_str[0] == 'n' || data_str[0] == 'N')
         *((float *) data + i) = (float) ss_nan();
      else
         *((float *) data + i) = (float) atof(data_str);
      break;
   case TID_DOUBLE:
      if (data_str[0] == 'n' || data_str[0] == 'N')
         *((double *) data + i) = ss_nan();
      else
         *((double *) data + i) = atof(data_str);
      break;
   case TID_BITFIELD:
      /* TBD */
      break;
   case TID_STRING:
   case TID_LINK:
      strcpy((char *) data, data_str);
      *data_size = strlen(data_str) + 1;
      break;
   }

   return DB_SUCCESS;
}

/*------------------------------------------------------------------*/

#ifdef LOCAL_ROUTINES

static void db_recurse_record_tree_locked(HNDLE hDB, const DATABASE_HEADER* pheader, const KEY* pkey, void **data, INT * total_size, INT base_align, INT * max_align, BOOL bSet, INT convert_flags, db_err_msg** msg)
/********************************************************************\

  Routine: db_recurse_record_tree_locked

  Purpose: Recurse a database tree and calculate its size or copy
           data. Internal use only.

\********************************************************************/
{
   const KEY *pold;
   INT size, align, corr, total_size_tmp;

   KEYLIST *pkeylist = (KEYLIST *) ((char *) pheader + pkey->data);
   if (!pkeylist->first_key)
      return;
   // FIXME: validate pkeylist->first_key
   pkey = (const KEY *) ((char *) pheader + pkeylist->first_key);

   /* first browse through this level */
   do {
      pold = NULL;
      
      if (pkey->type == TID_LINK) {
         const KEY *plink = db_resolve_link_locked(pheader, pkey, NULL, msg);
         
         if (!plink)
            return;

         if (plink->type == TID_KEY) {
            db_recurse_record_tree_locked(hDB, pheader, plink, data, total_size, base_align, NULL, bSet, convert_flags, msg);
         } else {
            pold = pkey;
            pkey = plink;
         }
      }
      
      if (pkey->type != TID_KEY) {
         /* correct for alignment */
         align = 1;

         if (rpc_tid_size(pkey->type))
            align = rpc_tid_size(pkey->type) < base_align ? rpc_tid_size(pkey->type) : base_align;

         if (max_align && align > *max_align)
            *max_align = align;

         corr = VALIGN(*total_size, align) - *total_size;
         *total_size += corr;
         if (data)
            *data = (void *) ((char *) (*data) + corr);

         /* calculate data size */
         size = pkey->item_size * pkey->num_values;

         if (data) {
            if (bSet) {
               KEY* wpkey = (KEY*)pkey;
               /* copy data if there is write access */
               if (pkey->access_mode & MODE_WRITE) {
                  memcpy((char *) pheader + pkey->data, *data, pkey->item_size * pkey->num_values);

                  /* convert data */
                  if (convert_flags) {
                     if (pkey->num_values > 1)
                        rpc_convert_data((char *) pheader + pkey->data,
                                         pkey->type, RPC_FIXARRAY, pkey->item_size * pkey->num_values, convert_flags);
                     else
                        rpc_convert_single((char *) pheader + pkey->data, pkey->type, 0, convert_flags);
                  }

                  /* update time */
                  wpkey->last_written = ss_time();

                  /* notify clients which have key open */
                  db_notify_clients_locked(pheader, hDB, db_pkey_to_hkey(pheader, pkey), -1, TRUE, msg);
               }
            } else {
               /* copy key data if there is read access */
               if (pkey->access_mode & MODE_READ) {
                  memcpy(*data, (char *) pheader + pkey->data, pkey->item_size * pkey->num_values);

                  /* convert data */
                  if (convert_flags) {
                     if (pkey->num_values > 1)
                        rpc_convert_data(*data, pkey->type,
                                         RPC_FIXARRAY | RPC_OUTGOING,
                                         pkey->item_size * pkey->num_values, convert_flags);
                     else
                        rpc_convert_single(*data, pkey->type, RPC_OUTGOING, convert_flags);
                  }
               }
            }

            *data = (char *) (*data) + size;
         }

         *total_size += size;
      } else {
         /* align new substructure according to the maximum
            align value in this structure */
         align = 1;

         total_size_tmp = *total_size;
         db_recurse_record_tree_locked(hDB, pheader, pkey, NULL, &total_size_tmp, base_align, &align, bSet, convert_flags, msg);

         if (max_align && align > *max_align)
            *max_align = align;

         corr = VALIGN(*total_size, align) - *total_size;
         *total_size += corr;
         if (data)
            *data = (void *) ((char *) (*data) + corr);

         /* now recurse subtree */
         db_recurse_record_tree_locked(hDB, pheader, pkey, data, total_size, base_align, NULL, bSet, convert_flags, msg);

         corr = VALIGN(*total_size, align) - *total_size;
         *total_size += corr;
         if (data)
            *data = (void *) ((char *) (*data) + corr);
      }
         
      if (pold) {
         pkey = pold;
         pold = NULL;
      }

      if (!pkey->next_key)
         break;

      // FIXME: validate pkey->next_key
      pkey = (KEY *) ((char *) pheader + pkey->next_key);
   } while (TRUE);
}

static void db_recurse_record_tree_locked(HNDLE hDB, HNDLE hKey, void **data, INT * total_size, INT base_align, INT * max_align, BOOL bSet, INT convert_flags, db_err_msg** msg)
/********************************************************************\

  Routine: db_recurse_record_tree_locked

  Purpose: Recurse a database tree and calculate its size or copy
           data. Internal use only.

\********************************************************************/
{
   /* get first subkey of hKey */
   DATABASE_HEADER *pheader = _database[hDB - 1].database_header;

   const KEY* pkey = db_get_pkey(pheader, hKey, NULL, "db_recurse_record_tree", msg);

   if (!pkey) {
      return;
   }

   db_recurse_record_tree_locked(hDB, pheader, pkey, data, total_size, base_align, max_align, bSet, convert_flags, msg);
}   

#endif                          /* LOCAL_ROUTINES */

/**dox***************************************************************/
#endif                          /* DOXYGEN_SHOULD_SKIP_THIS */

/********************************************************************/
/**
Calculates the size of a record.
@param hDB          ODB handle obtained via cm_get_experiment_database().
@param hKey Handle for key where search starts, zero for root.
@param align Byte alignment calculated by the stub and
              passed to the rpc side to align data
              according to local machine. Must be zero
              when called from user level
@param buf_size Size of record structure
@return DB_SUCCESS, DB_INVALID_HANDLE, DB_TYPE_MISMATCH,
DB_STRUCT_SIZE_MISMATCH, DB_NO_KEY
*/
INT db_get_record_size(HNDLE hDB, HNDLE hKey, INT align, INT * buf_size)
{
   if (rpc_is_remote()) {
      align = ss_get_struct_align();
      return rpc_call(RPC_DB_GET_RECORD_SIZE, hDB, hKey, align, buf_size);
   }
#ifdef LOCAL_ROUTINES
   {
      KEY key;
      INT status, max_align;

      if (!align)
         align = ss_get_struct_align();

      /* check if key has subkeys */
      status = db_get_key(hDB, hKey, &key);
      if (status != DB_SUCCESS)
         return status;

      if (key.type != TID_KEY) {
         /* just a single key */
         *buf_size = key.item_size * key.num_values;
         return DB_SUCCESS;
      }

      db_err_msg* msg = NULL;
      db_lock_database(hDB);

      /* determine record size */
      *buf_size = max_align = 0;
      db_recurse_record_tree_locked(hDB, hKey, NULL, buf_size, align, &max_align, 0, 0, &msg);

      /* correct for byte padding */
      *buf_size = VALIGN(*buf_size, max_align);

      db_unlock_database(hDB);
      if (msg)
         db_flush_msg(&msg);
   }
#endif                          /* LOCAL_ROUTINES */

   return DB_SUCCESS;
}

/********************************************************************/
/**
Copy a set of keys to local memory.

An ODB sub-tree can be mapped to a C structure automatically via a
hot-link using the function db_open_record() or manually with this function.
Problems might occur if the ODB sub-tree contains values which don't match the
C structure. Although the structure size is checked against the sub-tree size, no
checking can be done if the type and order of the values in the structure are the
same than those in the ODB sub-tree. Therefore it is recommended to use the
function db_create_record() before db_get_record() is used which
ensures that both are equivalent.
\code
struct {
  INT level1;
  INT level2;
} trigger_settings;
char *trigger_settings_str =
"[Settings]\n\
level1 = INT : 0\n\
level2 = INT : 0";

main()
{
  HNDLE hDB, hkey;
  INT   size;
  ...
  cm_get_experiment_database(&hDB, NULL);
  db_create_record(hDB, 0, "/Equipment/Trigger", trigger_settings_str);
  db_find_key(hDB, 0, "/Equipment/Trigger/Settings", &hkey);
  size = sizeof(trigger_settings);
  db_get_record(hDB, hkey, &trigger_settings, &size, 0);
  ...
}
\endcode
@param hDB          ODB handle obtained via cm_get_experiment_database().
@param hKey         Handle for key where search starts, zero for root.
@param data         Pointer to the retrieved data.
@param buf_size     Size of data structure, must be obtained via sizeof(RECORD-NAME).
@param align        Byte alignment calculated by the stub and
                    passed to the rpc side to align data
                    according to local machine. Must be zero
                    when called from user level.
@return DB_SUCCESS, DB_INVALID_HANDLE, DB_STRUCT_SIZE_MISMATCH
*/
INT db_get_record(HNDLE hDB, HNDLE hKey, void *data, INT * buf_size, INT align)
{
   if (rpc_is_remote()) {
      align = ss_get_struct_align();
      return rpc_call(RPC_DB_GET_RECORD, hDB, hKey, data, buf_size, align);
   }
#ifdef LOCAL_ROUTINES
   {
      KEY key;
      INT convert_flags, status;
      INT total_size;
      void *pdata;
      char str[256];

      convert_flags = 0;

      if (!align)
         align = ss_get_struct_align();
      else {
         /* only convert data if called remotely, as indicated by align != 0 */
         if (rpc_is_mserver()) {
            convert_flags = rpc_get_server_option(RPC_CONVERT_FLAGS);
         }
      }

      /* check if key has subkeys */
      status = db_get_key(hDB, hKey, &key);
      if (status != DB_SUCCESS)
         return status;

      if (key.type != TID_KEY) {
         /* copy single key */
         if (key.item_size * key.num_values != *buf_size) {
            db_get_path(hDB, hKey, str, sizeof(str));
            cm_msg(MERROR, "db_get_record", "struct size mismatch for \"%s\" (expected size: %d, size in ODB: %d)", str, *buf_size, key.item_size * key.num_values);
            return DB_STRUCT_SIZE_MISMATCH;
         }

         db_get_data(hDB, hKey, data, buf_size, key.type);

         if (convert_flags) {
            if (key.num_values > 1)
               rpc_convert_data(data, key.type, RPC_OUTGOING | RPC_FIXARRAY, key.item_size * key.num_values, convert_flags);
            else
               rpc_convert_single(data, key.type, RPC_OUTGOING, convert_flags);
         }

         return DB_SUCCESS;
      }

      /* check record size */
      db_get_record_size(hDB, hKey, align, &total_size);
      if (total_size != *buf_size) {
         db_get_path(hDB, hKey, str, sizeof(str));
         cm_msg(MERROR, "db_get_record", "struct size mismatch for \"%s\" (expected size: %d, size in ODB: %d)", str, *buf_size, total_size);
         return DB_STRUCT_SIZE_MISMATCH;
      }

      /* get subkey data */
      pdata = data;
      total_size = 0;

      db_err_msg* msg = NULL;
      db_lock_database(hDB);
      db_recurse_record_tree_locked(hDB, hKey, &pdata, &total_size, align, NULL, FALSE, convert_flags, &msg);
      db_unlock_database(hDB);
      if (msg)
         db_flush_msg(&msg);
   }
#endif                          /* LOCAL_ROUTINES */

   return DB_SUCCESS;
}

/********************************************************************/
/**
Same as db_get_record() but if there is a record mismatch between ODB structure
and C record, it is automatically corrected by calling db_check_record()

@param hDB          ODB handle obtained via cm_get_experiment_database().
@param hKey         Handle for key where search starts, zero for root.
@param data         Pointer to the retrieved data.
@param buf_size     Size of data structure, must be obtained via sizeof(RECORD-NAME).
@param align        Byte alignment calculated by the stub and
                    passed to the rpc side to align data
                    according to local machine. Must be zero
                    when called from user level.
@param rec_str      ASCII representation of ODB record in the format
@return DB_SUCCESS, DB_INVALID_HANDLE, DB_STRUCT_SIZE_MISMATCH
*/
INT db_get_record1(HNDLE hDB, HNDLE hKey, void *data, INT * buf_size, INT align, const char *rec_str)
{
   int size = *buf_size;
   int odb_size = 0;
   int status;
   char path[MAX_ODB_PATH];

   /* check record size first */

   status = db_get_record_size(hDB, hKey, align, &odb_size);
   if (status != DB_SUCCESS)
      return status;

   /* if size mismatch, call repair function */

   if (odb_size != size) {
      db_get_path(hDB, hKey, path, sizeof(path));
      cm_msg(MINFO, "db_get_record1", "Fixing ODB \"%s\" struct size mismatch (expected %d, odb size %d)", path, size, odb_size);
      status = db_create_record(hDB, hKey, "", rec_str);
      if (status != DB_SUCCESS)
         return status;
   }

   /* run db_get_record(), if success, we are done */

   status = db_get_record(hDB, hKey, data, buf_size, align);
   if (status == DB_SUCCESS)
      return status;

   /* try repair with db_check_record() */

   status = db_check_record(hDB, hKey, "", rec_str, TRUE);
   if (status != DB_SUCCESS)
      return status;

   /* verify struct size again, because there can still be a mismatch if there
    * are extra odb entries at the end of the record as db_check_record()
    * seems to ignore all odb entries past the end of "rec_str". K.O.
    */

   status = db_get_record_size(hDB, hKey, align, &odb_size);
   if (status != DB_SUCCESS)
      return status;

   db_get_path(hDB, hKey, path, sizeof(path));

   if (odb_size != size) {
      cm_msg(MERROR, "db_get_record1", "after db_check_record() still struct size mismatch (expected %d, odb size %d) of \"%s\", calling db_create_record()", size, odb_size, path);
      status = db_create_record(hDB, hKey, "", rec_str);
      if (status != DB_SUCCESS)
         return status;
   }

   cm_msg(MERROR, "db_get_record1", "repaired struct size mismatch of \"%s\"", path);

   *buf_size = size;
   status = db_get_record(hDB, hKey, data, buf_size, align);

   return status;
}

static int db_parse_record(const char* rec_str, const char** out_rec_str, char* title, int title_size, char* key_name, int key_name_size, int* tid, int* n_data, int* string_length)
{
   title[0] = 0;
   key_name[0] = 0;
   *tid = 0;
   *n_data = 0;
   *string_length = 0;
   *out_rec_str = NULL;

   //
   // expected format of rec_str:
   //
   // title: "[.]",
   // numeric value: "example_int = INT : 3",
   // string value: "example_string = STRING : [20] /Runinfo/Run number",
   // array: "aaa = INT[10] : ...",
   // string array: "sarr = STRING[10] : [32] ",
   //

   //printf("parse_rec_str: [%s]\n", rec_str);

   while (*rec_str == '\n')
      rec_str++;
   
   /* check if it is a section title */
   if (rec_str[0] == '[') {
      rec_str++;

      title[0] = 0;
      
      /* extract title and append '/' */
      strlcpy(title, rec_str, title_size);
      char* p = strchr(title, ']');
      if (p)
         *p = 0;

      int len = strlen(title);
      if (len > 0) {
         if (title[len - 1] != '/')
            strlcat(title, "/", title_size);
      }

      // skip to the next end-of-line
      const char* pend = strchr(rec_str, '\n');
      if (pend)
         rec_str = pend;
      else
         rec_str = rec_str+strlen(rec_str);

      while (*rec_str == '\n')
         rec_str++;

      *out_rec_str = rec_str;
      return DB_SUCCESS;
   }

   if (rec_str[0] == ';') {
      // skip to the next end-of-line
      const char* pend = strchr(rec_str, '\n');
      if (pend)
         rec_str = pend;
      else
         rec_str = rec_str+strlen(rec_str);

      while (*rec_str == '\n')
         rec_str++;

      *out_rec_str = rec_str;
      return DB_SUCCESS;
   }

   const char* peq = strchr(rec_str, '=');
   if (!peq) {
      cm_msg(MERROR, "db_parse_record", "do not see \'=\'");
      return DB_INVALID_PARAM;
   }

   int key_name_len = peq - rec_str;

   // remove trailing equals sign and trailing spaces
   while (key_name_len > 1) {
      if (rec_str[key_name_len-1] == '=') {
         key_name_len--;
         continue;
      }
      if (rec_str[key_name_len-1] == ' ') {
         key_name_len--;
         continue;
      }
      break;
   }

   memcpy(key_name, rec_str, key_name_len);
   key_name[key_name_len] = 0;

   rec_str = peq + 1; // consume the "=" sign

   while (*rec_str == ' ') // consume spaces
      rec_str++;

   // extract type id
   char stid[256];
   int i;
   for (i=0; i<(int)sizeof(stid)-1; i++) {
      char s = *rec_str;
      if (s == 0)    break;
      if (s == ' ')  break;
      if (s == '\n') break;
      if (s == '[')  break;
      stid[i] = s;
      rec_str++;
   }
   stid[i] = 0;

   DWORD xtid = 0;
   for (xtid = 0; xtid < TID_LAST; xtid++) {
      if (strcmp(rpc_tid_name(xtid), stid) == 0) {
         *tid = xtid;
         break;
      }
   }

   //printf("tid [%s], tid %d\n", stid, *tid);

   if (xtid == TID_LAST) {
      cm_msg(MERROR, "db_parse_record", "do not see \':\'");
      return DB_INVALID_PARAM;
   }
      
   while (*rec_str == ' ') // consume spaces
      rec_str++;

   *n_data = 1;

   if (*rec_str == '[') {
      // decode array size
      rec_str++; // cosume the '['
      *n_data = atoi(rec_str);
      const char *pbr = strchr(rec_str, ']');
      if (!pbr) {
         cm_msg(MERROR, "db_parse_record", "do not see closing bracket \']\'");
         return DB_INVALID_PARAM;
      }
      rec_str = pbr + 1; // skip the closing bracket
   }
   
   while (*rec_str == ' ') // consume spaces
      rec_str++;

   const char* pcol = strchr(rec_str, ':');
   if (!pcol) {
      cm_msg(MERROR, "db_parse_record", "do not see \':\'");
      return DB_INVALID_PARAM;
   }

   rec_str = pcol + 1; // skip the ":"

   while (*rec_str == ' ') // consume spaces
      rec_str++;

   *string_length = 0;
   if (xtid == TID_LINK || xtid == TID_STRING) {
      // extract string length
      const char* pbr = strchr(rec_str, '[');
      if (pbr) {
         *string_length = atoi(pbr+1);
      }
   }

   // skip to the next end-of-line
   const char* pend = strchr(rec_str, '\n');
   if (pend)
      rec_str = pend;
   else
      rec_str = rec_str+strlen(rec_str);
   
   while (*rec_str == '\n')
      rec_str++;
   
   *out_rec_str = rec_str;
   return DB_SUCCESS;
}

static int db_get_record2_read_element(HNDLE hDB, HNDLE hKey, const char* key_name, int tid, int n_data, int string_length, char* buf_start, char** buf_ptr, int* buf_remain, BOOL correct)
{
   assert(tid > 0);
   assert(n_data > 0);
   int tsize = rpc_tid_size(tid);
   int offset = *buf_ptr - buf_start;
   int align = 0;
   if (tsize && (offset%tsize != 0)) {
      while (offset%tsize != 0) {
         align++;
         *(*buf_ptr) = 0xFF; // pad bytes for correct data alignement
         (*buf_ptr)++;
         (*buf_remain)--;
         offset++;
      }
   }
   printf("read element [%s] tid %d, n_data %d, string_length %d, tid_size %d, align %d, offset %d, buf_remain %d\n", key_name, tid, n_data, string_length, tsize, align, offset, *buf_remain);
   if (tsize > 0) {
      int xsize = tsize*n_data;
      if (xsize > *buf_remain) {
         cm_msg(MERROR, "db_get_record2", "buffer overrun at key \"%s\", size %d, buffer remaining %d", key_name, xsize, *buf_remain);
         return DB_INVALID_PARAM;
      }
      int ysize = xsize;
      int status = db_get_value(hDB, hKey, key_name, *buf_ptr, &ysize, tid, FALSE);
      //printf("status %d, xsize %d\n", status, xsize);
      if (status != DB_SUCCESS) {
         cm_msg(MERROR, "db_get_record2", "cannot read \"%s\", db_get_value() status %d", key_name, status);
         memset(*buf_ptr, 0, xsize);
         *buf_ptr += xsize;
         *buf_remain -= xsize;
         return status;
      }
      *buf_ptr += xsize;
      *buf_remain -= xsize;
   } else if (tid == TID_STRING) {
      int xstatus = 0;
      int i;
      for (i=0; i<n_data; i++) {
         int xsize = string_length;
         if (xsize > *buf_remain) {
            cm_msg(MERROR, "db_get_record2", "string buffer overrun at key \"%s\" index %d, size %d, buffer remaining %d", key_name, i, xsize, *buf_remain);
            return DB_INVALID_PARAM;
         }
         char xkey_name[MAX_ODB_PATH+100];
         sprintf(xkey_name, "%s[%d]", key_name, i);
         int status = db_get_value(hDB, hKey, xkey_name, *buf_ptr, &xsize, tid, FALSE);
         //printf("status %d, string length %d, xsize %d, actual len %d\n", status, string_length, xsize, (int)strlen(*buf_ptr));
         if (status == DB_TRUNCATED) {
            // make sure string is NUL terminated
            (*buf_ptr)[string_length-1] = 0;
            cm_msg(MERROR, "db_get_record2", "string key \"%s\" index %d, string value was truncated", key_name, i);
         } else if (status != DB_SUCCESS) {
            cm_msg(MERROR, "db_get_record2", "cannot read string \"%s\"[%d], db_get_value() status %d", key_name, i, status);
            memset(*buf_ptr, 0, string_length);
            xstatus = status;
         }
         *buf_ptr += string_length;
         *buf_remain -= string_length;
      }
      if (xstatus != 0) {
         return xstatus;
      }
   } else {
      cm_msg(MERROR, "db_get_record2", "cannot read key \"%s\" of unsupported type %d", key_name, tid);
      return DB_INVALID_PARAM;
   }
   return DB_SUCCESS;
}

/********************************************************************/
/**
Copy a set of keys to local memory.

An ODB sub-tree can be mapped to a C structure automatically via a
hot-link using the function db_open_record1() or manually with this function.
For correct operation, the description string *must* match the C data
structure. If the contents of ODB sub-tree does not exactly match
the description string, db_get_record2() will try to read as much as it can
and return DB_TRUNCATED to inform the user that there was a mismatch somewhere.
To ensure that the ODB sub-tree matches the desciption string, call db_create_record()
or db_check_record() before calling db_get_record2(). Unlike db_get_record()
and db_get_record1(), this function will not complain about data strucure mismatches.
It will ignore all extra entries in the ODB sub-tree and it will set to zero the C-structure
data fields that do not have corresponding ODB entries.
\code
struct {
  INT level1;
  INT level2;
} trigger_settings;
const char *trigger_settings_str =
"[Settings]\n\
level1 = INT : 0\n\
level2 = INT : 0";

main()
{
  HNDLE hDB, hkey;
  INT   size;
  ...
  cm_get_experiment_database(&hDB, NULL);
  db_create_record(hDB, 0, "/Equipment/Trigger", trigger_settings_str);
  db_find_key(hDB, 0, "/Equipment/Trigger/Settings", &hkey);
  size = sizeof(trigger_settings);
  db_get_record2(hDB, hkey, &trigger_settings, &size, 0, trigger_settings_str);
  ...
}
\endcode
@param hDB          ODB handle obtained via cm_get_experiment_database().
@param hKey         Handle for key where search starts, zero for root.
@param data         Pointer to the retrieved data.
@param buf_size     Size of data structure, must be obtained via sizeof(data).
@param align        Byte alignment calculated by the stub and
                    passed to the rpc side to align data
                    according to local machine. Must be zero
                    when called from user level.
@param rec_str      Description of the data structure, see db_create_record()
@param correct      Must be set to zero
@return DB_SUCCESS, DB_INVALID_HANDLE, DB_STRUCT_SIZE_MISMATCH
*/
INT db_get_record2(HNDLE hDB, HNDLE hKey, void *data, INT * xbuf_size, INT align, const char *rec_str, BOOL correct)
{
   int status = DB_SUCCESS;

   printf("db_get_record2!\n");

   assert(data != NULL);
   assert(xbuf_size != NULL);
   assert(*xbuf_size > 0);
   assert(correct == 0);

   int truncated = 0;
#if 1
   char* r1 = NULL;
   int rs = *xbuf_size;
   if (1) {
      r1 = (char*)malloc(rs);
      memset(data, 0xFF, *xbuf_size);
      memset(r1, 0xFF, rs);
      //status = db_get_record1(hDB, hKey, r1, &rs, 0, rec_str);
      status = db_get_record(hDB, hKey, r1, &rs, 0);
      printf("db_get_record status %d\n", status);
   }
#endif
      
   char* buf_start = (char*)data;
   int buf_size = *xbuf_size;

   char* buf_ptr = buf_start;
   int buf_remain = buf_size;

   while (rec_str && *rec_str != 0) {
      char title[256];
      char key_name[MAX_ODB_PATH];
      int tid = 0;
      int n_data = 0;
      int string_length = 0;
      const char* rec_str_next = NULL;
      
      status = db_parse_record(rec_str, &rec_str_next, title, sizeof(title), key_name, sizeof(key_name), &tid, &n_data, &string_length);

      //printf("parse [%s], status %d, title [%s], key_name [%s], tid %d, n_data %d, string_length %d, next [%s]\n", rec_str, status, title, key_name, tid, n_data, string_length, rec_str_next);

      rec_str = rec_str_next;

      if (status != DB_SUCCESS) {
         return status;
      }

      if (key_name[0] == 0) {
         // skip title strings, comments, etc
         continue;
      }
      
      status = db_get_record2_read_element(hDB, hKey, key_name, tid, n_data, string_length, buf_start, &buf_ptr, &buf_remain, correct);
      if (status == DB_INVALID_PARAM) {
         cm_msg(MERROR, "db_get_record2", "error: cannot continue reading odb record because of previous fatal error, status %d", status);
         return DB_INVALID_PARAM;
      } if (status != DB_SUCCESS) {
         truncated = 1;
      }

      rec_str = rec_str_next;
   }

   if (r1) {
      int ok = -1;
      int i;
      for (i=0; i<rs; i++) {
         if (r1[i] != buf_start[i]) {
            ok = i;
            break;
         }
      }
      if (ok>=0 || buf_remain>0) {
         printf("db_get_record2: miscompare at %d out of %d, buf_remain %d\n", ok, rs, buf_remain);
      } else {
         printf("db_get_record2: check ok\n");
      }
   }
   
   if (buf_remain > 0) {
      // FIXME: we finished processing the data definition string, but unused space remains in the buffer
      return DB_TRUNCATED;
   }

   if (truncated)
      return DB_TRUNCATED;
   else
      return DB_SUCCESS;
}

/********************************************************************/
/**
Copy a set of keys from local memory to the database.

An ODB sub-tree can be mapped to a C structure automatically via a
hot-link using the function db_open_record() or manually with this function.
Problems might occur if the ODB sub-tree contains values which don't match the
C structure. Although the structure size is checked against the sub-tree size, no
checking can be done if the type and order of the values in the structure are the
same than those in the ODB sub-tree. Therefore it is recommended to use the
function db_create_record() before using this function.
\code
...
  memset(&lazyst,0,size);
  if (db_find_key(hDB, pLch->hKey, "Statistics",&hKeyst) == DB_SUCCESS)
    status = db_set_record(hDB, hKeyst, &lazyst, size, 0);
  else
    cm_msg(MERROR,"task","record %s/statistics not found", pLch->name)
...
\endcode
@param hDB          ODB handle obtained via cm_get_experiment_database().
@param hKey Handle for key where search starts, zero for root.
@param data Pointer where data is stored.
@param buf_size Size of data structure, must be obtained via sizeof(RECORD-NAME).
@param align  Byte alignment calculated by the stub and
              passed to the rpc side to align data
              according to local machine. Must be zero
              when called from user level.
@return DB_SUCCESS, DB_INVALID_HANDLE, DB_TYPE_MISMATCH, DB_STRUCT_SIZE_MISMATCH
*/
INT db_set_record(HNDLE hDB, HNDLE hKey, void *data, INT buf_size, INT align)
{
   if (rpc_is_remote()) {
      align = ss_get_struct_align();
      return rpc_call(RPC_DB_SET_RECORD, hDB, hKey, data, buf_size, align);
   }
#ifdef LOCAL_ROUTINES
   {
      KEY key;
      INT convert_flags;
      INT total_size;
      void *pdata;

      convert_flags = 0;

      if (!align)
         align = ss_get_struct_align();
      else {
         /* only convert data if called remotely, as indicated by align != 0 */
         if (rpc_is_mserver()) {
            convert_flags = rpc_get_server_option(RPC_CONVERT_FLAGS);
         }
      }

      /* check if key has subkeys */
      db_get_key(hDB, hKey, &key);
      if (key.type != TID_KEY) {
         /* copy single key */
         if (key.item_size * key.num_values != buf_size) {
            cm_msg(MERROR, "db_set_record", "struct size mismatch for \"%s\"", key.name);
            return DB_STRUCT_SIZE_MISMATCH;
         }

         if (convert_flags) {
            if (key.num_values > 1)
               rpc_convert_data(data, key.type, RPC_FIXARRAY, key.item_size * key.num_values, convert_flags);
            else
               rpc_convert_single(data, key.type, 0, convert_flags);
         }

         db_set_data(hDB, hKey, data, key.total_size, key.num_values, key.type);
         return DB_SUCCESS;
      }

      /* check record size */
      db_get_record_size(hDB, hKey, align, &total_size);
      if (total_size != buf_size) {
         cm_msg(MERROR, "db_set_record", "struct size mismatch for \"%s\"", key.name);
         return DB_STRUCT_SIZE_MISMATCH;
      }

      /* set subkey data */
      pdata = data;
      total_size = 0;

      db_lock_database(hDB);
      db_err_msg* msg = NULL;
      db_allow_write_locked(&_database[hDB-1], "db_set_record");
      db_recurse_record_tree_locked(hDB, hKey, &pdata, &total_size, align, NULL, TRUE, convert_flags, &msg);
      db_unlock_database(hDB);
      if (msg)
         db_flush_msg(&msg);
   }
#endif                          /* LOCAL_ROUTINES */

   return DB_SUCCESS;
}

/**dox***************************************************************/
#ifndef DOXYGEN_SHOULD_SKIP_THIS

/*------------------------------------------------------------------*/
INT db_add_open_record(HNDLE hDB, HNDLE hKey, WORD access_mode)
/********************************************************************\

  Routine: db_add_open_record

  Purpose: Server part of db_open_record. Internal use only.

\********************************************************************/
{
   if (rpc_is_remote())
      return rpc_call(RPC_DB_ADD_OPEN_RECORD, hDB, hKey, access_mode);

#ifdef LOCAL_ROUTINES
   {
      DATABASE_HEADER *pheader;
      DATABASE_CLIENT *pclient;
      INT i;
      int status;

      if (hDB > _database_entries || hDB <= 0) {
         cm_msg(MERROR, "db_add_open_record", "invalid database handle");
         return DB_INVALID_HANDLE;
      }

      db_err_msg* msg = NULL;

      /* lock database */
      db_lock_database(hDB);

      pheader = _database[hDB - 1].database_header;
      pclient = &pheader->client[_database[hDB - 1].client_index];

      /* check if key is already open */
      for (i = 0; i < pclient->max_index; i++)
         if (pclient->open_record[i].handle == hKey)
            break;

      if (i < pclient->max_index) {
         db_unlock_database(hDB);
         return DB_SUCCESS;
      }

      /* not found, search free entry */
      for (i = 0; i < pclient->max_index; i++)
         if (pclient->open_record[i].handle == 0)
            break;

      /* check if maximum number reached */
      if (i == MAX_OPEN_RECORDS) {
         db_unlock_database(hDB);
         return DB_NO_MEMORY;
      }

      db_allow_write_locked(&_database[hDB-1], "db_add_open_record");

      KEY *pkey = (KEY*)db_get_pkey(pheader, hKey, &status, "db_add_open_record", &msg);

      if (!pkey) {
         db_unlock_database(hDB);
         if (msg)
            db_flush_msg(&msg);
         return status;
      }

      if (i == pclient->max_index)
         pclient->max_index++;

      pclient->open_record[i].handle = hKey;
      pclient->open_record[i].access_mode = access_mode;

      /* increment notify_count */
      pkey->notify_count++;

      pclient->num_open_records++;

      /* set exclusive bit if requested */
      if (access_mode & MODE_WRITE)
         db_set_mode(hDB, hKey, (WORD) (pkey->access_mode | MODE_EXCLUSIVE), 2);

      db_unlock_database(hDB);
   }
#endif                          /* LOCAL_ROUTINES */

   return DB_SUCCESS;
}

/*------------------------------------------------------------------*/

INT db_remove_open_record(HNDLE hDB, HNDLE hKey, BOOL lock)
/********************************************************************\

  Routine: db_remove_open_record

  Purpose: Gets called by db_close_record. Internal use only.

\********************************************************************/
{
   if (rpc_is_remote())
      return rpc_call(RPC_DB_REMOVE_OPEN_RECORD, hDB, hKey, lock);

#ifdef LOCAL_ROUTINES
   {
      DATABASE_HEADER *pheader;
      DATABASE_CLIENT *pclient;
      KEY *pkey;
      INT i, idx;

      if (hDB > _database_entries || hDB <= 0) {
         cm_msg(MERROR, "db_remove_open_record", "invalid database handle %d", hDB);
         return DB_INVALID_HANDLE;
      }

      if (lock)
         db_lock_database(hDB);

      pheader = _database[hDB - 1].database_header;
      pclient = &pheader->client[_database[hDB - 1].client_index];

      /* search key */
      for (idx = 0; idx < pclient->max_index; idx++)
         if (pclient->open_record[idx].handle == hKey)
            break;

      if (idx == pclient->max_index) {
         if (lock)
            db_unlock_database(hDB);
         return DB_INVALID_HANDLE;
      }

      /* check if hKey argument is correct */
      if (!db_validate_hkey(pheader, hKey)) {
         if (lock)
            db_unlock_database(hDB);
         return DB_INVALID_HANDLE;
      }

      /* decrement notify_count */
      pkey = (KEY *) ((char *) pheader + hKey);

      db_allow_write_locked(&_database[hDB-1], "db_remove_open_record");

      if (pkey->notify_count > 0)
         pkey->notify_count--;

      pclient->num_open_records--;

      /* remove exclusive flag */
      if (pclient->open_record[idx].access_mode & MODE_WRITE)
         db_set_mode(hDB, hKey, (WORD) (pkey->access_mode & ~MODE_EXCLUSIVE), 2);

      memset(&pclient->open_record[idx], 0, sizeof(OPEN_RECORD));

      /* calculate new max_index entry */
      for (i = pclient->max_index - 1; i >= 0; i--)
         if (pclient->open_record[i].handle != 0)
            break;
      pclient->max_index = i + 1;

      if (lock)
         db_unlock_database(hDB);
   }
#endif                          /* LOCAL_ROUTINES */

   return DB_SUCCESS;
}

/*------------------------------------------------------------------*/

#ifdef LOCAL_ROUTINES

static INT db_notify_clients_locked(const DATABASE_HEADER* pheader, HNDLE hDB, HNDLE hKeyMod, int index, BOOL bWalk, db_err_msg** msg)
/********************************************************************\

  Routine: db_notify_clients

  Purpose: Gets called by db_set_xxx functions. Internal use only.

\********************************************************************/
{
   HNDLE hKey;
   KEYLIST *pkeylist;
   INT i, j;
   char str[80];
   int status;

   hKey = hKeyMod;

   const KEY* pkey = db_get_pkey(pheader, hKey, &status, "db_notify_clients", msg);
   
   if (!pkey) {
      return status;
   }
   
   do {

      /* check which client has record open */
      if (pkey->notify_count)
         for (i = 0; i < pheader->max_client_index; i++) {
            const DATABASE_CLIENT* pclient = &pheader->client[i];
            for (j = 0; j < pclient->max_index; j++)
               if (pclient->open_record[j].handle == hKey) {
                  /* send notification to remote process */
                  sprintf(str, "O %d %d %d %d", hDB, hKey, hKeyMod, index);
                  ss_resume(pclient->port, str);
               }
         }

      if (pkey->parent_keylist == 0 || !bWalk)
         return DB_SUCCESS;

      // FIXME: validate pkey->parent_keylist
      pkeylist = (KEYLIST *) ((char *) pheader + pkey->parent_keylist);
      pkey = db_get_pkey(pheader, pkeylist->parent, &status, "db_notify_clients", msg);
      if (!pkey) {
         return status;
      }
      hKey = db_pkey_to_hkey(pheader, pkey);
   } while (TRUE);

}

#endif                          /* LOCAL_ROUTINES */
/*------------------------------------------------------------------*/


INT db_notify_clients(HNDLE hDB, HNDLE hKeyMod, int index, BOOL bWalk)
/********************************************************************\

  Routine: db_notify_clients

  Purpose: Gets called by db_set_xxx functions. Internal use only.
 \********************************************************************/
{
   if (rpc_is_remote()) {
      cm_msg(MERROR, "db_notify_clients", "db_notify_clients() does not work in remotely connected MIDAS clients");
      return DB_INVALID_HANDLE;
   }
   
#ifdef LOCAL_ROUTINES
   {
      db_err_msg* msg = NULL;
      int status = db_lock_database(hDB);
      if (status != DB_SUCCESS)
         return status;
      DATABASE_HEADER* pheader = _database[hDB - 1].database_header;
      db_notify_clients_locked(pheader, hDB, hKeyMod, index, bWalk, &msg);
      db_unlock_database(hDB);
      if (msg)
         db_flush_msg(&msg);
   }
#endif
   return DB_SUCCESS;
}

INT db_notify_clients_array(HNDLE hDB, HNDLE hKeys[], INT size)
/********************************************************************\
 
 Routine: db_notify_clients_array
 
 Purpose: This function is typically called after a set of calls
          to db_set_data1 which omits hot-link notification to 
          programs. After several ODB values are modified in a set,
          this function has to be called to trigger the hot-links
          of the whole set.
 
 \********************************************************************/
{
   if (rpc_is_remote())
      return rpc_call(RPC_DB_NOTIFY_CLIENTS_ARRAY, hDB, hKeys, size);
   
#ifdef LOCAL_ROUTINES
   {
      int status = db_lock_database(hDB);
      if (status != DB_SUCCESS)
         return status;
      db_err_msg* msg = NULL;
      DATABASE_HEADER* pheader = _database[hDB - 1].database_header;
      int count = size/sizeof(INT);
      for (int i=0 ; i<count; i++) {
         db_notify_clients_locked(pheader, hDB, hKeys[i], -1, TRUE, &msg);
      }
      db_unlock_database(hDB);
      if (msg)
         db_flush_msg(&msg);
   }
#endif
   return DB_SUCCESS;
}

/*------------------------------------------------------------------*/
static void merge_records(HNDLE hDB, HNDLE hKey, KEY * pkey, INT level, void *info)
{
   char full_name[MAX_ODB_PATH];
   INT status, size;
   HNDLE hKeyInit;
   KEY initkey, key;

   /* avoid compiler warnings */
   status = level;

   /* compose name of init key */
   db_get_path(hDB, hKey, full_name, sizeof(full_name));
   *strchr(full_name, 'O') = 'I';

   /* if key in init record found, copy original data to init data */
   status = db_find_key(hDB, 0, full_name, &hKeyInit);
   if (status == DB_SUCCESS) {
      status = db_get_key(hDB, hKeyInit, &initkey);
      if (status != DB_SUCCESS) {
         cm_msg(MERROR, "merge_records", "merge_record error at \'%s\', db_get_key() status %d", full_name, status);
         return;
      }
      status = db_get_key(hDB, hKey, &key);
      if (status != DB_SUCCESS) {
         cm_msg(MERROR, "merge_records", "merge_record error at \'%s\', second db_get_key() status %d", full_name, status);
         return;
      }

      if (initkey.type != TID_KEY && initkey.type == key.type) {
         char* allocbuffer = NULL;
         char  stackbuffer[10000];
         char* buffer = stackbuffer;
         size = sizeof(stackbuffer);
         while (1) {
            /* copy data from original key to new key */
            status = db_get_data(hDB, hKey, buffer, &size, initkey.type);
            if (status == DB_SUCCESS) {
               status = db_set_data(hDB, hKeyInit, buffer, initkey.total_size, initkey.num_values, initkey.type);
               if (status != DB_SUCCESS) {
                  cm_msg(MERROR, "merge_records", "merge_record error at \'%s\', db_set_data() status %d", full_name, status);
                  return;
               }
               break;
            }
            if (status == DB_TRUNCATED) {
               size *= 2;
               allocbuffer = (char *)realloc(allocbuffer, size);
               assert(allocbuffer != NULL);
               buffer = allocbuffer;
               continue;
            }
            cm_msg(MERROR, "merge_records", "aborting on unexpected failure of db_get_data(%s), status %d", full_name, status);
            abort();
         }
         if (allocbuffer)
            free(allocbuffer);
      }
   } else if (status == DB_NO_KEY) {
      /* do nothing */
   } else if (status == DB_INVALID_LINK) {
      status = db_find_link(hDB, 0, full_name, &hKeyInit);
      if (status == DB_SUCCESS) {
         size = sizeof(full_name);
         status = db_get_data(hDB, hKeyInit, full_name, &size, TID_LINK);
      }
      cm_msg(MERROR, "merge_records", "Invalid link \"%s\"", full_name);
   } else {
      cm_msg(MERROR, "merge_records", "aborting on unexpected failure of db_find_key(%s), status %d", full_name, status);
      abort();
   }
}

static int _global_open_count; // FIXME: this is not thread-safe

static void check_open_keys(HNDLE hDB, HNDLE hKey, KEY * pkey, INT level, void *info)
{
   if (pkey->notify_count)
      _global_open_count++;
}

/**dox***************************************************************/
#endif                          /* DOXYGEN_SHOULD_SKIP_THIS */

/********************************************************************/
/**
Create a record. If a part of the record exists alreay,
merge it with the init_str (use values from the init_str only when they are
not in the existing record).

This functions creates a ODB sub-tree according to an ASCII
representation of that tree. See db_copy() for a description. It can be used to
create a sub-tree which exactly matches a C structure. The sub-tree can then
later mapped to the C structure ("hot-link") via the function db_open_record().

If a sub-tree exists already which exactly matches the ASCII representation, it is
not modified. If part of the tree exists, it is merged with the ASCII representation
where the ODB values have priority, only values not present in the ODB are
created with the default values of the ASCII representation. It is therefore
recommended that before creating an ODB hot-link the function
db_create_record() is called to insure that the ODB tree and the C structure
contain exactly the same values in the same order.

Following example creates a record under /Equipment/Trigger/Settings,
opens a hot-link between that record and a local C structure
trigger_settings and registers a callback function trigger_update()
which gets called each time the record is changed.
\code
struct {
  INT level1;
  INT level2;
} trigger_settings;
char *trigger_settings_str =
"[Settings]\n\
level1 = INT : 0\n\
level2 = INT : 0";
void trigger_update(INT hDB, INT hkey, void *info)
{
  printf("New levels: %d %d\n",
    trigger_settings.level1,
    trigger_settings.level2);
}
main()
{
  HNDLE hDB, hkey;
  char[128] info;
  ...
  cm_get_experiment_database(&hDB, NULL);
  db_create_record(hDB, 0, "/Equipment/Trigger", trigger_settings_str);
  db_find_key(hDB, 0,"/Equipment/Trigger/Settings", &hkey);
  db_open_record(hDB, hkey, &trigger_settings,
    sizeof(trigger_settings), MODE_READ, trigger_update, info);
  ...
}
\endcode
@param hDB          ODB handle obtained via cm_get_experiment_database().
@param hKey         Handle for key where search starts, zero for root.
@param orig_key_name     Name of key to search, can contain directories.
@param init_str     Initialization string in the format of the db_copy/db_save functions.
@return DB_SUCCESS, DB_INVALID_HANDLE, DB_FULL, DB_NO_ACCESS, DB_OPEN_RECORD
*/
INT db_create_record(HNDLE hDB, HNDLE hKey, const char *orig_key_name, const char *init_str)
{
   char str[256], key_name[256], *buffer;
   INT status, size, i, buffer_size;
   HNDLE hKeyTmp, hKeyTmpO, hKeyOrig, hSubkey;

   if (rpc_is_remote())
      return rpc_call(RPC_DB_CREATE_RECORD, hDB, hKey, orig_key_name, init_str);

   /* make this function atomic */
   db_lock_database(hDB);

   /* strip trailing '/' */
   strlcpy(key_name, orig_key_name, sizeof(key_name));
   if (strlen(key_name) > 1 && key_name[strlen(key_name) - 1] == '/')
      key_name[strlen(key_name) - 1] = 0;

   /* merge temporay record and original record */
   status = db_find_key(hDB, hKey, key_name, &hKeyOrig);
   if (status == DB_SUCCESS) {
      assert(hKeyOrig != 0);
#ifdef CHECK_OPEN_RECORD
      /* check if key or subkey is opened */
      _global_open_count = 0; // FIXME: this is not thread safe
      db_scan_tree_link(hDB, hKeyOrig, 0, check_open_keys, NULL);
      if (_global_open_count) {
         db_unlock_database(hDB);
         return DB_OPEN_RECORD;
      }
#endif
      /* create temporary records */
      sprintf(str, "/System/Tmp/%sI", ss_tid_to_string(ss_gettid()).c_str());
      //printf("db_create_record str [%s]\n", str);
      db_find_key(hDB, 0, str, &hKeyTmp);
      if (hKeyTmp)
         db_delete_key(hDB, hKeyTmp, FALSE);
      db_create_key(hDB, 0, str, TID_KEY);
      status = db_find_key(hDB, 0, str, &hKeyTmp);
      if (status != DB_SUCCESS) {
         db_unlock_database(hDB);
         return status;
      }

      sprintf(str, "/System/Tmp/%sO", ss_tid_to_string(ss_gettid()).c_str());
      //printf("db_create_record str [%s]\n", str);
      db_find_key(hDB, 0, str, &hKeyTmpO);
      if (hKeyTmpO)
         db_delete_key(hDB, hKeyTmpO, FALSE);
      db_create_key(hDB, 0, str, TID_KEY);
      status = db_find_key(hDB, 0, str, &hKeyTmpO);
      if (status != DB_SUCCESS) {
         db_unlock_database(hDB);
         return status;
      }

      status = db_paste(hDB, hKeyTmp, init_str);
      if (status != DB_SUCCESS) {
         db_unlock_database(hDB);
         return status;
      }

      buffer_size = 10000;
      buffer = (char *) malloc(buffer_size);
      do {
         size = buffer_size;
         status = db_copy(hDB, hKeyOrig, buffer, &size, "");
         if (status == DB_TRUNCATED) {
            buffer_size += 10000;
            buffer = (char *) realloc(buffer, buffer_size);
            continue;
         }
         if (status != DB_SUCCESS) {
            db_unlock_database(hDB);
            return status;
         }

      } while (status != DB_SUCCESS);

      status = db_paste(hDB, hKeyTmpO, buffer);
      if (status != DB_SUCCESS) {
         free(buffer);
         db_unlock_database(hDB);
         return status;
      }

      /* merge temporay record and original record */
      db_scan_tree_link(hDB, hKeyTmpO, 0, merge_records, NULL);

      /* delete original record */
      for (i = 0;; i++) {
         db_enum_link(hDB, hKeyOrig, 0, &hSubkey);
         if (!hSubkey)
            break;

         status = db_delete_key(hDB, hSubkey, FALSE);
         if (status != DB_SUCCESS) {
            free(buffer);
            db_unlock_database(hDB);
            return status;
         }
      }

      /* copy merged record to original record */
      do {
         size = buffer_size;
         status = db_copy(hDB, hKeyTmp, buffer, &size, "");
         if (status == DB_TRUNCATED) {
            buffer_size += 10000;
            buffer = (char *) realloc(buffer, buffer_size);
            continue;
         }
         if (status != DB_SUCCESS) {
            free(buffer);
            db_unlock_database(hDB);
            return status;
         }

      } while (status != DB_SUCCESS);

      status = db_paste(hDB, hKeyOrig, buffer);
      if (status != DB_SUCCESS) {
         free(buffer);
         db_unlock_database(hDB);
         return status;
      }

      /* delete temporary records */
      db_delete_key(hDB, hKeyTmp, FALSE);
      db_delete_key(hDB, hKeyTmpO, FALSE);

      free(buffer);
      buffer = NULL;
   } else if (status == DB_NO_KEY) {
      /* create fresh record */
      db_create_key(hDB, hKey, key_name, TID_KEY);
      status = db_find_key(hDB, hKey, key_name, &hKeyTmp);
      if (status != DB_SUCCESS) {
         db_unlock_database(hDB);
         return status;
      }

      status = db_paste(hDB, hKeyTmp, init_str);
      if (status != DB_SUCCESS) {
         db_unlock_database(hDB);
         return status;
      }
   } else {
      cm_msg(MERROR, "db_create_record", "aborting on unexpected failure of db_find_key(%s), status %d", key_name, status);
      abort();
   }

   db_unlock_database(hDB);

   return DB_SUCCESS;
}

/********************************************************************/
/**
This function ensures that a certain ODB subtree matches
a given C structure, by comparing the init_str with the
current ODB structure. If the record does not exist at all,
it is created with the default values in init_str. If it
does exist but does not match the variables in init_str,
the function returns an error if correct=FALSE or calls
db_create_record() if correct=TRUE.
@param hDB          ODB handle obtained via cm_get_experiment_database().
@param hKey     Handle for key where search starts, zero for root.
@param keyname  Name of key to search, can contain directories.
@param rec_str  ASCII representation of ODB record in the format
@param correct  If TRUE, correct ODB record if necessary
@return DB_SUCCESS, DB_INVALID_HANDLE, DB_NO_KEY, DB_STRUCT_MISMATCH
*/
INT db_check_record(HNDLE hDB, HNDLE hKey, const char *keyname, const char *rec_str, BOOL correct)
{
   char line[MAX_STRING_LENGTH];
   char title[MAX_STRING_LENGTH];
   char key_name[MAX_STRING_LENGTH];
   char info_str[MAX_STRING_LENGTH + 50];
   char *pc;
   const char *pold, *rec_str_orig;
   DWORD tid;
   INT i, j, n_data, string_length, status;
   HNDLE hKeyRoot, hKeyTest;
   KEY key;
   int bad_string_length;

   if (rpc_is_remote())
      return rpc_call(RPC_DB_CHECK_RECORD, hDB, hKey, keyname, rec_str, correct);

   /* check if record exists */
   status = db_find_key(hDB, hKey, keyname, &hKeyRoot);

   /* create record if not */
   if (status == DB_NO_KEY) {
      if (correct)
         return db_create_record(hDB, hKey, keyname, rec_str);
      return DB_NO_KEY;
   }

   assert(hKeyRoot);

   title[0] = 0;
   rec_str_orig = rec_str;

   db_get_key(hDB, hKeyRoot, &key);
   if (key.type == TID_KEY)
      /* get next subkey which is not of type TID_KEY */
      db_get_next_link(hDB, hKeyRoot, &hKeyTest);
   else
      /* test root key itself */
      hKeyTest = hKeyRoot;

   if (hKeyTest == 0 && *rec_str != 0) {
      if (correct)
         return db_create_record(hDB, hKey, keyname, rec_str_orig);

      return DB_STRUCT_MISMATCH;
   }

   do {
      if (*rec_str == 0)
         break;

      for (i = 0; *rec_str != '\n' && *rec_str && i < MAX_STRING_LENGTH; i++)
         line[i] = *rec_str++;

      if (i == MAX_STRING_LENGTH) {
         cm_msg(MERROR, "db_check_record", "line too long");
         return DB_TRUNCATED;
      }

      line[i] = 0;
      if (*rec_str == '\n')
         rec_str++;

      /* check if it is a section title */
      if (line[0] == '[') {
         /* extract title and append '/' */
         strcpy(title, line + 1);
         if (strchr(title, ']'))
            *strchr(title, ']') = 0;
         if (title[0] && title[strlen(title) - 1] != '/')
            strcat(title, "/");
      } else {
         /* valid data line if it includes '=' and no ';' */
         if (strchr(line, '=') && line[0] != ';') {
            /* copy type info and data */
            pc = strchr(line, '=') + 1;
            while (*pc == ' ')
               pc++;
            strcpy(info_str, pc);

            /* extract key name */
            *strchr(line, '=') = 0;

            pc = &line[strlen(line) - 1];
            while (*pc == ' ')
               *pc-- = 0;

            strlcpy(key_name, line, sizeof(key_name));

            /* evaluate type info */
            strcpy(line, info_str);
            if (strchr(line, ' '))
               *strchr(line, ' ') = 0;

            n_data = 1;
            if (strchr(line, '[')) {
               n_data = atol(strchr(line, '[') + 1);
               *strchr(line, '[') = 0;
            }

            for (tid = 0; tid < TID_LAST; tid++)
               if (strcmp(rpc_tid_name(tid), line) == 0)
                  break;
            if (tid == TID_LAST) {
               for (tid = 0; tid < TID_LAST; tid++)
                  if (strcmp(rpc_tid_name_old(tid), line) == 0)
                     break;
            }

            string_length = 0;

            if (tid == TID_LAST)
               cm_msg(MERROR, "db_check_record", "found unknown data type \"%s\" in ODB file", line);
            else {
               /* skip type info */
               pc = info_str;
               while (*pc != ' ' && *pc)
                  pc++;
               while ((*pc == ' ' || *pc == ':') && *pc)
                  pc++;

               if (n_data > 1) {
                  info_str[0] = 0;
                  if (!*rec_str)
                     break;

                  for (j = 0; *rec_str != '\n' && *rec_str; j++)
                     info_str[j] = *rec_str++;
                  info_str[j] = 0;
                  if (*rec_str == '\n')
                     rec_str++;
               }

               for (i = 0; i < n_data; i++) {
                  /* strip trailing \n */
                  pc = &info_str[strlen(info_str) - 1];
                  while (*pc == '\n' || *pc == '\r')
                     *pc-- = 0;

                  if (tid == TID_STRING || tid == TID_LINK) {
                     if (!string_length) {
                        if (info_str[1] == '=')
                           string_length = -1;
                        else {
                           pc = strchr(info_str, '[');
                           if (pc != NULL)
                              string_length = atoi(pc + 1);
                           else
                              string_length = -1;
                        }
                        if (string_length > MAX_STRING_LENGTH) {
                           string_length = MAX_STRING_LENGTH;
                           cm_msg(MERROR, "db_check_record", "found string exceeding MAX_STRING_LENGTH");
                        }
                     }

                     if (string_length == -1) {
                        /* multi-line string */
                        if (strstr(rec_str, "\n====#$@$#====\n") != NULL) {
                           string_length = (POINTER_T) strstr(rec_str, "\n====#$@$#====\n") - (POINTER_T) rec_str + 1;

                           rec_str = strstr(rec_str, "\n====#$@$#====\n") + strlen("\n====#$@$#====\n");
                        } else
                           cm_msg(MERROR, "db_check_record", "found multi-line string without termination sequence");
                     } else {
                        if (strchr(info_str, ']'))
                           pc = strchr(info_str, ']') + 1;
                        else
                           pc = info_str + 2;
                        while (*pc && *pc != ' ')
                           pc++;
                        while (*pc && *pc == ' ')
                           pc++;

                        /* limit string size */
                        *(pc + string_length - 1) = 0;
                     }
                  } else {
                     pc = info_str;

                     if (n_data > 1 && info_str[0] == '[') {
                        pc = strchr(info_str, ']') + 1;
                        while (*pc && *pc == ' ')
                           pc++;
                     }
                  }

                  if (i < n_data - 1) {
                     info_str[0] = 0;
                     if (!*rec_str)
                        break;

                     pold = rec_str;

                     for (j = 0; *rec_str != '\n' && *rec_str; j++)
                        info_str[j] = *rec_str++;
                     info_str[j] = 0;
                     if (*rec_str == '\n')
                        rec_str++;

                     /* test if valid data */
                     if (tid != TID_STRING && tid != TID_LINK) {
                        if (info_str[0] == 0 || (strchr(info_str, '=')
                                                 && strchr(info_str, ':')))
                           rec_str = pold;
                     }
                  }
               }

               /* if rec_str contains key, but not ODB, return mismatch */
               if (!hKeyTest) {
                  if (correct)
                     return db_create_record(hDB, hKey, keyname, rec_str_orig);

                  return DB_STRUCT_MISMATCH;
               }

               status = db_get_key(hDB, hKeyTest, &key);
               assert(status == DB_SUCCESS);

               bad_string_length = 0;

               if (key.type == TID_STRING) {
                  //printf("key name [%s], tid %d/%d, num_values %d/%d, string length %d/%d\n", key_name, key.type, tid, key.num_values, n_data, string_length, key.item_size);
                  if (string_length > 0 && string_length != key.item_size) {
                     bad_string_length = 1;
                  }
               }

               /* check rec_str vs. ODB key */
               if (!equal_ustring(key.name, key_name) || key.type != tid || key.num_values != n_data || bad_string_length) {
                  //printf("miscompare key name [%s], tid %d/%d, num_values %d/%d, string length %d/%d\n", key_name, key.type, tid, key.num_values, n_data, key.item_size, string_length);
                  if (correct)
                     return db_create_record(hDB, hKey, keyname, rec_str_orig);

                  return DB_STRUCT_MISMATCH;
               }

               /* get next key in ODB */
               db_get_next_link(hDB, hKeyTest, &hKeyTest);
            }
         }
      }
   } while (TRUE);

   return DB_SUCCESS;
}

/********************************************************************/
/**
Open a record. Create a local copy and maintain an automatic update.

This function opens a hot-link between an ODB sub-tree and a local
structure. The sub-tree is copied to the structure automatically every time it is
modified by someone else. Additionally, a callback function can be declared
which is called after the structure has been updated. The callback function
receives the database handle and the key handle as parameters.

Problems might occur if the ODB sub-tree contains values which don't match the
C structure. Although the structure size is checked against the sub-tree size, no
checking can be done if the type and order of the values in the structure are the
same than those in the ODB sub-tree. Therefore it is recommended to use the
function db_create_record() before db_open_record() is used which
ensures that both are equivalent.

The access mode might either be MODE_READ or MODE_WRITE. In read mode,
the ODB sub-tree is automatically copied to the local structure when modified by
other clients. In write mode, the local structure is copied to the ODB sub-tree if it
has been modified locally. This update has to be manually scheduled by calling
db_send_changed_records() periodically in the main loop. The system
keeps a copy of the local structure to determine if its contents has been changed.

If MODE_ALLOC is or'ed with the access mode, the memory for the structure is
allocated internally. The structure pointer must contain a pointer to a pointer to
the structure. The internal memory is released when db_close_record() is
called.
- To open a record in write mode.
\code
struct {
  INT level1;
  INT level2;
} trigger_settings;
char *trigger_settings_str =
"[Settings]\n\
level1 = INT : 0\n\
level2 = INT : 0";
main()
{
  HNDLE hDB, hkey, i=0;
  ...
  cm_get_experiment_database(&hDB, NULL);
  db_create_record(hDB, 0, "/Equipment/Trigger", trigger_settings_str);
  db_find_key(hDB, 0,"/Equipment/Trigger/Settings", &hkey);
  db_open_record(hDB, hkey, &trigger_settings, sizeof(trigger_settings)
                  , MODE_WRITE, NULL);
  do
  {
    trigger_settings.level1 = i++;
    db_send_changed_records()
    status = cm_yield(1000);
  } while (status != RPC_SHUTDOWN && status != SS_ABORT);
  ...
}
\endcode
@param hDB          ODB handle obtained via cm_get_experiment_database().
@param hKey         Handle for key where search starts, zero for root.
@param ptr          If access_mode includes MODE_ALLOC:
                    Address of pointer which points to the record data after
                    the call if access_mode includes not MODE_ALLOC:
                    Address of record if ptr==NULL, only the dispatcher is called.
@param rec_size     Record size in bytes
@param access_mode Mode for opening record, either MODE_READ or
                    MODE_WRITE. May be or'ed with MODE_ALLOC to
                    let db_open_record allocate the memory for the record.
@param (*dispatcher)   Function which gets called when record is updated.The
                    argument list composed of: HNDLE hDB, HNDLE hKey, void *info
@param info Additional info passed to the dispatcher.
@return DB_SUCCESS, DB_INVALID_HANDLE, DB_NO_MEMORY, DB_NO_ACCESS, DB_STRUCT_SIZE_MISMATCH
*/
INT db_open_record(HNDLE hDB, HNDLE hKey, void *ptr, INT rec_size,
                   WORD access_mode, void (*dispatcher) (INT, INT, void *), void *info)
{
   INT idx, status, size;
   KEY key;
   void *data;
   char str[256];

   /* allocate new space for the local record list */
   if (_record_list_entries == 0) {
      _record_list = (RECORD_LIST *) malloc(sizeof(RECORD_LIST));
      memset(_record_list, 0, sizeof(RECORD_LIST));
      if (_record_list == NULL) {
         cm_msg(MERROR, "db_open_record", "not enough memory");
         return DB_NO_MEMORY;
      }

      _record_list_entries = 1;
      idx = 0;
   } else {
      /* check for a deleted entry */
      for (idx = 0; idx < _record_list_entries; idx++)
         if (!_record_list[idx].handle)
            break;

      /* if not found, create new one */
      if (idx == _record_list_entries) {
         _record_list = (RECORD_LIST *) realloc(_record_list, sizeof(RECORD_LIST) * (_record_list_entries + 1));
         if (_record_list == NULL) {
            cm_msg(MERROR, "db_open_record", "not enough memory");
            return DB_NO_MEMORY;
         }

         memset(&_record_list[_record_list_entries], 0, sizeof(RECORD_LIST));

         _record_list_entries++;
      }
   }

   db_get_key(hDB, hKey, &key);
 
   /* check record size */
   status = db_get_record_size(hDB, hKey, 0, &size);
   if (status != DB_SUCCESS) {
      _record_list_entries--;
      cm_msg(MERROR, "db_open_record", "cannot get record size, db_get_record_size() status %d", status);
      return DB_NO_MEMORY;
   }

   if (size != rec_size && ptr != NULL) {
      _record_list_entries--;
      db_get_path(hDB, hKey, str, sizeof(str));
      cm_msg(MERROR, "db_open_record", "struct size mismatch for \"%s\" (expected size: %d, size in ODB: %d)", str, rec_size, size);
      return DB_STRUCT_SIZE_MISMATCH;
   }

   /* check for read access */
   if (((key.access_mode & MODE_EXCLUSIVE) && (access_mode & MODE_WRITE))
       || (!(key.access_mode & MODE_WRITE) && (access_mode & MODE_WRITE))
       || (!(key.access_mode & MODE_READ) && (access_mode & MODE_READ))) {
      _record_list_entries--;
      return DB_NO_ACCESS;
   }

   if (access_mode & MODE_ALLOC) {
      data = malloc(size);

      if (data == NULL) {
         _record_list_entries--;
         cm_msg(MERROR, "db_open_record", "not enough memory, malloc(%d) returned NULL", size);
         return DB_NO_MEMORY;
      }

      memset(data, 0, size);

      *((void **) ptr) = data;
   } else {
      data = ptr;
   }

   /* copy record to local memory */
   if (access_mode & MODE_READ && data != NULL) {
      status = db_get_record(hDB, hKey, data, &size, 0);
      if (status != DB_SUCCESS) {
         _record_list_entries--;
         cm_msg(MERROR, "db_open_record", "cannot get record, db_get_record() status %d", status);
         return DB_NO_MEMORY;
      }
   }

   /* copy local record to ODB */
   if (access_mode & MODE_WRITE) {
      /* only write to ODB if not in MODE_ALLOC */
      if ((access_mode & MODE_ALLOC) == 0) {
         status = db_set_record(hDB, hKey, data, size, 0);
         if (status != DB_SUCCESS) {
            _record_list_entries--;
            cm_msg(MERROR, "db_open_record", "cannot set record, db_set_record() status %d", status);
            return DB_NO_MEMORY;
         }
      }

      /* init a local copy of the record */
      _record_list[idx].copy = malloc(size);
      if (_record_list[idx].copy == NULL) {
         cm_msg(MERROR, "db_open_record", "not enough memory");
         return DB_NO_MEMORY;
      }

      memcpy(_record_list[idx].copy, data, size);
   }

   /* initialize record list */
   _record_list[idx].handle = hKey;
   _record_list[idx].hDB = hDB;
   _record_list[idx].access_mode = access_mode;
   _record_list[idx].data = data;
   _record_list[idx].buf_size = size;
   _record_list[idx].dispatcher = dispatcher;
   _record_list[idx].info = info;

   /* add record entry in database structure */
   return db_add_open_record(hDB, hKey, (WORD) (access_mode & ~MODE_ALLOC));
}

/********************************************************************/
/**
Open a record. Create a local copy and maintain an automatic update.

This function is same as db_open_record(), except that it calls
db_check_record(), db_get_record1() and db_create_record()
to ensure that the ODB structure matches

Parameters are the same as for db_open_record():

@param hDB          ODB handle obtained via cm_get_experiment_database().
@param hKey         Handle for key where search starts, zero for root.
@param ptr          If access_mode includes MODE_ALLOC:
                    Address of pointer which points to the record data after
                    the call if access_mode includes not MODE_ALLOC:
                    Address of record if ptr==NULL, only the dispatcher is called.
@param rec_size     Record size in bytes
@param access_mode Mode for opening record, either MODE_READ or
                    MODE_WRITE. May be or'ed with MODE_ALLOC to
                    let db_open_record allocate the memory for the record.
@param (*dispatcher)   Function which gets called when record is updated.The
                    argument list composed of: HNDLE hDB, HNDLE hKey, void *info
@param info Additional info passed to the dispatcher.
@param rec_str  ASCII representation of ODB record in the format
@return DB_SUCCESS, DB_INVALID_HANDLE, DB_NO_MEMORY, DB_NO_ACCESS, DB_STRUCT_SIZE_MISMATCH
*/
INT db_open_record1(HNDLE hDB, HNDLE hKey, void *ptr, INT rec_size,
                    WORD access_mode, void (*dispatcher) (INT, INT, void *), void *info,
                     const char *rec_str)
{
   if (rec_str) {
      int status;
      if (rec_size) {
         char* pbuf;
         int size = rec_size;
         pbuf = (char*)malloc(size);
         assert(pbuf != NULL);
         status = db_get_record1(hDB, hKey, pbuf, &size, 0, rec_str);
         free(pbuf);
         if (status != DB_SUCCESS)
            return status;
      }

      status = db_check_record(hDB, hKey, "", rec_str, TRUE);
      if (status != DB_SUCCESS)
         return status;
   }

   return db_open_record(hDB, hKey, ptr, rec_size, access_mode, dispatcher, info);
}

/********************************************************************/
/**
Close a record previously opend with db_open_record.
@param hDB          ODB handle obtained via cm_get_experiment_database().
@param hKey Handle for key where search starts, zero for root.
@return DB_SUCCESS, DB_INVALID_HANDLE
*/
INT db_close_record(HNDLE hDB, HNDLE hKey)
{
#ifdef LOCAL_ROUTINES
   {
      INT i;

      for (i = 0; i < _record_list_entries; i++)
         if (_record_list[i].handle == hKey && _record_list[i].hDB == hDB)
            break;

      if (i == _record_list_entries)
         return DB_INVALID_HANDLE;

      /* remove record entry from database structure */
      db_remove_open_record(hDB, hKey, TRUE);

      /* free local memory */
      if (_record_list[i].access_mode & MODE_ALLOC) {
         free(_record_list[i].data);
         _record_list[i].data = NULL;
      }

      if (_record_list[i].access_mode & MODE_WRITE) {
         free(_record_list[i].copy);
         _record_list[i].copy = NULL;
      }

      memset(&_record_list[i], 0, sizeof(RECORD_LIST));
   }
#endif                          /* LOCAL_ROUTINES */

   return DB_SUCCESS;
}

/********************************************************************/
/**
Release local memory for open records.
This routines is called by db_close_all_databases() and
cm_disconnect_experiment()
@return DB_SUCCESS, DB_INVALID_HANDLE
*/
INT db_close_all_records()
{
   INT i;

   for (i = 0; i < _record_list_entries; i++) {
      if (_record_list[i].handle) {
         if (_record_list[i].access_mode & MODE_WRITE) {
            free(_record_list[i].copy);
            _record_list[i].copy = NULL;
         }

         if (_record_list[i].access_mode & MODE_ALLOC) {
            free(_record_list[i].data);
            _record_list[i].data = NULL;
         }

         memset(&_record_list[i], 0, sizeof(RECORD_LIST));
      }
   }

   if (_record_list_entries > 0) {
      _record_list_entries = 0;
      free(_record_list);
      _record_list = NULL;
   }

   return DB_SUCCESS;
}

/********************************************************************/
/**
db_open_record() and db_watch() event handler

@param hDB          ODB handle obtained via cm_get_experiment_database().
@param hKey         Handle for key which changed.
@param index        Index for array keys.
@return DB_SUCCESS, DB_INVALID_HANDLE
*/
INT db_update_record_local(INT hDB, INT hKeyRoot, INT hKey, int index)
{
   INT i, size, status;

   status = DB_INVALID_HANDLE;

   /* check all record entries for matching key */
   for (i = 0; i < _record_list_entries; i++)
      if (_record_list[i].handle == hKeyRoot) {
         status = DB_SUCCESS;

         /* get updated data if record not opened in write mode */
         if ((_record_list[i].access_mode & MODE_WRITE) == 0) {
            size = _record_list[i].buf_size;
            if (_record_list[i].data != NULL) {
               status = db_get_record(hDB, hKeyRoot, _record_list[i].data, &size, 0); // db_open_record() update
               //printf("db_open_record update status %d, size %d %d\n", status, _record_list[i].buf_size, size);
            }
            
            /* call dispatcher if requested */
            if (_record_list[i].dispatcher)
               _record_list[i].dispatcher(hDB, hKeyRoot, _record_list[i].info);
         }
      }

   /* check all watch entries for matching key */
   for (i = 0; i < _watch_list_entries; i++)
      if (_watch_list[i].handle == hKeyRoot) {
         status = DB_SUCCESS;
         
         /* call dispatcher if requested */
         if (_watch_list[i].dispatcher)
            _watch_list[i].dispatcher(hDB, hKey, index, _watch_list[i].info);
      }

   return status;
}

/********************************************************************/
/**
Relay db_open_record() and db_watch() notification to the remote client.
@param hDB          ODB handle obtained via cm_get_experiment_database().
@param hKey         Handle for key which changed.
@param index        Index for array keys.
@param s            client socket.
@return DB_SUCCESS, DB_INVALID_HANDLE
*/
INT db_update_record_mserver(INT hDB, INT hKeyRoot, INT hKey, int index, int client_socket)
{
   char buffer[32];

   int convert_flags = rpc_get_server_option(RPC_CONVERT_FLAGS);
   
   NET_COMMAND* nc = (NET_COMMAND *) buffer;
   
   nc->header.routine_id = MSG_ODB;
   nc->header.param_size = 4 * sizeof(INT);
   *((INT *) nc->param) = hDB;
   *((INT *) nc->param + 1) = hKeyRoot;
   *((INT *) nc->param + 2) = hKey;
   *((INT *) nc->param + 3) = index;
   
   if (convert_flags) {
      rpc_convert_single(&nc->header.routine_id, TID_UINT32, RPC_OUTGOING, convert_flags);
      rpc_convert_single(&nc->header.param_size, TID_UINT32, RPC_OUTGOING, convert_flags);
      rpc_convert_single(&nc->param[0], TID_UINT32, RPC_OUTGOING, convert_flags);
      rpc_convert_single(&nc->param[4], TID_UINT32, RPC_OUTGOING, convert_flags);
      rpc_convert_single(&nc->param[8], TID_UINT32, RPC_OUTGOING, convert_flags);
      rpc_convert_single(&nc->param[12], TID_UINT32, RPC_OUTGOING, convert_flags);
   }
   
   /* send the update notification to the client */
   send_tcp(client_socket, buffer, sizeof(NET_COMMAND_HEADER) + 4 * sizeof(INT), 0);
   
   return DB_SUCCESS;
}

/********************************************************************/
/**
Send all records to the ODB which were changed locally since the last
call to this function.

This function is valid if used in conjunction with db_open_record()
under the condition the record is open as MODE_WRITE access code.

- Full example dbchange.c which can be compiled as follow
\code
gcc -DOS_LINUX -I/midas/include -o dbchange dbchange.c
/midas/linux/lib/libmidas.a -lutil}

\begin{verbatim}
//------- dbchange.c
#include "midas.h"
#include "msystem.h"
\endcode

\code
//-------- BOF dbchange.c
typedef struct {
    INT    my_number;
    float   my_rate;
} MY_STATISTICS;

MY_STATISTICS myrec;

#define MY_STATISTICS(_name) char *_name[] = {\
"My Number = INT : 0",\
"My Rate = FLOAT : 0",\
"",\
NULL }

HNDLE hDB, hKey;

// Main
int main(unsigned int argc,char **argv)
{
  char      host_name[HOST_NAME_LENGTH];
  char      expt_name[HOST_NAME_LENGTH];
  INT       lastnumber, status, msg;
  BOOL      debug=FALSE;
  char      i, ch;
  DWORD     update_time, mainlast_time;
  MY_STATISTICS (my_stat);

  // set default
  host_name[0] = 0;
  expt_name[0] = 0;

  // get default
  cm_get_environment(host_name, sizeof(host_name), expt_name, sizeof(expt_name));

  // get parameters
  for (i=1 ; i<argc ; i++)
  {
    if (argv[i][0] == '-' && argv[i][1] == 'd')
      debug = TRUE;
    else if (argv[i][0] == '-')
    {
      if (i+1 >= argc || argv[i+1][0] == '-')
        goto usage;
      if (strncmp(argv[i],"-e",2) == 0)
        strcpy(expt_name, argv[++i]);
      else if (strncmp(argv[i],"-h",2)==0)
        strcpy(host_name, argv[++i]);
    }
    else
    {
   usage:
      printf("usage: dbchange [-h <Hostname>] [-e <Experiment>]\n");
      return 0;
    }
  }

  // connect to experiment
  status = cm_connect_experiment(host_name, expt_name, "dbchange", 0);
  if (status != CM_SUCCESS)
    return 1;

  // Connect to DB
  cm_get_experiment_database(&hDB, &hKey);

  // Create a default structure in ODB
  db_create_record(hDB, 0, "My statistics", strcomb(my_stat));

  // Retrieve key for that strucutre in ODB
  if (db_find_key(hDB, 0, "My statistics", &hKey) != DB_SUCCESS)
  {
    cm_msg(MERROR, "mychange", "cannot find My statistics");
    goto error;
  }

  // Hot link this structure in Write mode
  status = db_open_record(hDB, hKey, &myrec, sizeof(MY_STATISTICS), MODE_WRITE, NULL, NULL);
  if (status != DB_SUCCESS)
  {
    cm_msg(MERROR, "mychange", "cannot open My statistics record");
    goto error;
  }

  // initialize ss_getchar()
  ss_getchar(0);

  // Main loop
  do
  {
    // Update local structure
    if ((ss_millitime() - update_time) > 100)
    {
      myrec.my_number += 1;
      if (myrec.my_number - lastnumber) {
        myrec.my_rate = 1000.f * (float) (myrec.my_number - lastnumber)
          / (float) (ss_millitime() - update_time);
      }
      update_time = ss_millitime();
      lastnumber = myrec.my_number;
    }

    // Publish local structure to ODB (db_send_changed_record)
    if ((ss_millitime() - mainlast_time) > 5000)
    {
      db_send_changed_records();                   // <------- Call
      mainlast_time = ss_millitime();
    }

    // Check for keyboard interaction
    ch = 0;
    while (ss_kbhit())
    {
      ch = ss_getchar(0);
      if (ch == -1)
        ch = getchar();
      if ((char) ch == '!')
        break;
    }
    msg = cm_yield(20);
  } while (msg != RPC_SHUTDOWN && msg != SS_ABORT && ch != '!');

 error:
  cm_disconnect_experiment();
  return 1;
}
//-------- EOF dbchange.c
\endcode
@return DB_SUCCESS
*/
INT db_send_changed_records()
{
   INT i;

   for (i = 0; i < _record_list_entries; i++)
      if (_record_list[i].access_mode & MODE_WRITE) {
         if (memcmp(_record_list[i].copy, _record_list[i].data, _record_list[i].buf_size) != 0) {
            if (rpc_is_remote()) {
               int align = ss_get_struct_align();
               rpc_call(RPC_DB_SET_RECORD|RPC_NO_REPLY, _record_list[i].hDB, _record_list[i].handle, _record_list[i].data, _record_list[i].buf_size, align);
            } else {
               db_set_record(_record_list[i].hDB, _record_list[i].handle, _record_list[i].data, _record_list[i].buf_size, 0);
            }
            memcpy(_record_list[i].copy, _record_list[i].data, _record_list[i].buf_size);
         }
      }

   return DB_SUCCESS;
}

/*------------------------------------------------------------------*/

/********************************************************************/
/**
 Watch an ODB subtree. The callback function gets called whenever a
 key in the watched subtree changes. The callback function
 receives the database handle and the key handle as parameters.
 
 @param hDB          ODB handle obtained via cm_get_experiment_database().
 @param hKey         Handle for key at top of subtree to watch, zero for root.
 @param (*dispatcher)   Function which gets called when record is updated.The
 argument list composed of: HNDLE hDB, HNDLE hKey
 @return DB_SUCCESS, DB_INVALID_HANDLE, DB_NO_MEMORY, DB_NO_ACCESS, DB_STRUCT_SIZE_MISMATCH
 */
INT db_watch(HNDLE hDB, HNDLE hKey, void (*dispatcher) (INT, INT, INT, void*), void* info)
{
   INT idx, status;
   KEY key;
   char str[256];
   
   /* check for valid key */
   assert(hKey);
   
   /* allocate new space for the local record list */
   if (_watch_list_entries == 0) {
      _watch_list = (WATCH_LIST *) malloc(sizeof(WATCH_LIST));
      memset(_watch_list, 0, sizeof(WATCH_LIST));
      if (_watch_list == NULL) {
         cm_msg(MERROR, "db_watch", "not enough memory");
         return DB_NO_MEMORY;
      }
      
      _watch_list_entries = 1;
      idx = 0;
   } else {
      /* check for a deleted entry */
      for (idx = 0; idx < _watch_list_entries; idx++)
         if (!_watch_list[idx].handle)
            break;
      
      /* if not found, create new one */
      if (idx == _watch_list_entries) {
         _watch_list = (WATCH_LIST *) realloc(_watch_list, sizeof(WATCH_LIST) * (_watch_list_entries + 1));
         if (_watch_list == NULL) {
            cm_msg(MERROR, "db_watch", "not enough memory");
            return DB_NO_MEMORY;
         }
         
         memset(&_watch_list[_watch_list_entries], 0, sizeof(WATCH_LIST));
         
         _watch_list_entries++;
      }
   }
   
   /* check key */
   status = db_get_key(hDB, hKey, &key);
   if (status != DB_SUCCESS) {
      _watch_list_entries--;
      db_get_path(hDB, hKey, str, sizeof(str));
      cm_msg(MERROR, "db_watch", "cannot get key %s", str);
      return DB_NO_MEMORY;
   }
   
   /* check for read access */
   if (!(key.access_mode & MODE_READ)) {
      _watch_list_entries--;
      db_get_path(hDB, hKey, str, sizeof(str));
      cm_msg(MERROR, "db_watch", "cannot get key %s", str);
      return DB_NO_ACCESS;
   }
   
   /* initialize record list */
   _watch_list[idx].handle = hKey;
   _watch_list[idx].hDB = hDB;
   _watch_list[idx].dispatcher = dispatcher;
   _watch_list[idx].info = info;
   
   /* add record entry in database structure */
   return db_add_open_record(hDB, hKey, MODE_WATCH);
}


/********************************************************************/
/**
 Remove watch callback from a key previously watched with db_watch.
 @param hDB          ODB handle obtained via cm_get_experiment_database().
 @param hKey         Handle for key, zero for root.
 @return DB_SUCCESS, DB_INVALID_HANDLE
 */
INT db_unwatch(HNDLE hDB, HNDLE hKey)
{
#ifdef LOCAL_ROUTINES
   {
   INT i;
   
   for (i = 0; i < _watch_list_entries; i++)
      if (_watch_list[i].handle == hKey && _watch_list[i].hDB == hDB)
         break;
   
   if (i == _watch_list_entries)
      return DB_INVALID_HANDLE;
   
   /* remove record entry from database structure */
   db_remove_open_record(hDB, hKey, TRUE);
   
   memset(&_watch_list[i], 0, sizeof(WATCH_LIST));
   }
#endif                          /* LOCAL_ROUTINES */
   
   return DB_SUCCESS;
}

/********************************************************************/
/**
 Closes all watched variables.
 This routines is called by db_close_all_databases() and
 cm_disconnect_experiment()
 @return DB_SUCCESS, DB_INVALID_HANDLE
 */
INT db_unwatch_all()
{
   for (int i = _watch_list_entries-1; i >= 0 ; i--) {
      if ((_watch_list[i].hDB == 0) && (_watch_list[i].handle == 0)) {
         // empty or deleted watch list entry
         continue;
      }
      db_unwatch(_watch_list[i].hDB, _watch_list[i].handle);
   }
   
   return DB_SUCCESS;
}

/*------------------------------------------------------------------*/

/* C++ wrapper for db_get_value */

INT EXPRT db_get_value_string(HNDLE hdb, HNDLE hKeyRoot, const char *key_name, int index, std::string* s, BOOL create, int create_string_length)
{
   int status;
   int hkey;

   //printf("db_get_value_string: key_name [%s], index %d, string [%s], create %d, create_string_length %d\n", key_name, index, s->c_str(), create, create_string_length);

   if (index > 0 && create) {
      cm_msg(MERROR, "db_get_value_string", "cannot resize odb string arrays, please use db_resize_string() instead");
      return DB_OUT_OF_RANGE;
   }

   status = db_find_key(hdb, hKeyRoot, key_name, &hkey);
   if (status == DB_SUCCESS) {
      KEY key;
      status = db_get_key(hdb, hkey, &key);
      if (status != DB_SUCCESS)
         return status;
      if (index < 0 || index >= key.num_values)
         return DB_OUT_OF_RANGE;
      int size = key.item_size;
      if (size == 0) {
         if (s)
            *s = "";
         //printf("db_get_value_string: return empty string, item_size %d\n", key.item_size);
         return DB_SUCCESS;
      }
      char* buf = (char*)malloc(size);
      assert(buf != NULL);
      status = db_get_data_index(hdb, hkey, buf, &size, index, TID_STRING);
      if (status != DB_SUCCESS) {
         free(buf);
         return status;
      }
      if (s)
         *s = buf;
      free(buf);
      //printf("db_get_value_string: return [%s], len %d, item_size %d, size %d\n", s->c_str(), s->length(), key.item_size, size);
      return DB_SUCCESS;
   } else if (!create) {
      // does not exist and not asked to create it
      return status;
   } else {
      //printf("db_get_value_string: creating [%s]\n", key_name);
      status = db_create_key(hdb, hKeyRoot, key_name, TID_STRING);
      if (status != DB_SUCCESS)
         return status;
      status = db_find_key(hdb, hKeyRoot, key_name, &hkey);
      if (status != DB_SUCCESS)
         return status;
      assert(s != NULL);
      if (create_string_length == 0) {
         int size = s->length() + 1; // 1 byte for final \0
         status = db_set_data_index(hdb, hkey, s->c_str(), size, index, TID_STRING);
      } else {
         char* buf = (char*)malloc(create_string_length);
         assert(buf);
         strlcpy(buf, s->c_str(), create_string_length);
         status = db_set_data_index(hdb, hkey, buf, create_string_length, index, TID_STRING);
         free(buf);
      }
      if (status != DB_SUCCESS)
         return status;
      //printf("db_get_value_string: created with value [%s]\n", s->c_str());
      return DB_SUCCESS;
   }
   // NOT REACHED
}

/* C++ wrapper for db_set_value */

INT EXPRT db_set_value_string(HNDLE hDB, HNDLE hKeyRoot, const char *key_name, const std::string* s)
{
   assert(s != NULL);
   int size = s->length() + 1; // 1 byte for final \0
   //printf("db_set_value_string: key_name [%s], string [%s], size %d\n", key_name, s->c_str(), size);
   return db_set_value(hDB, hKeyRoot, key_name, s->c_str(), size, 1, TID_STRING);
}

/********************************************************************/
/**
Change size of string arrays.

This function can change the number of elements and the string element length of an array of strings.
@param hDB  ODB handle obtained via cm_get_experiment_database().
@param hKey Handle for key where search starts, zero for root.
@param key_name Odb key name, if NULL, will resize ODB entry pointed to by hKey
@param num_values New number of array elements, if 0, remains unchanged
@param max_string_length New max string length for array elements, if 0, remains unchanged
@return DB_SUCCESS, or error from db_find_key, db_create_key, db_get_data(), db_set_data()
*/
INT EXPRT db_resize_string(HNDLE hdb, HNDLE hKeyRoot, const char *key_name, int num_values, int max_string_length)
{
   int status;
   int hkey;

   //printf("db_resize_string: key_name [%s], num_values %d, max_string_length %d\n", key_name, num_values, max_string_length);

   int old_num_values = 0;
   int old_item_size = 0;
   int old_size = 0;
   char* old_data = NULL;

   if (key_name) {
      status = db_find_key(hdb, hKeyRoot, key_name, &hkey);
   } else {
      hkey = hKeyRoot;
      status = DB_SUCCESS;
   }
   if (status == DB_SUCCESS) {
      KEY key;
      status = db_get_key(hdb, hkey, &key);
      if (status != DB_SUCCESS)
         return status;
      old_num_values = key.num_values;
      old_item_size = key.item_size;
      old_size = old_num_values * old_item_size;
      old_data = (char*)malloc(old_size);
      assert(old_data != NULL);
      int size = old_size;
      status = db_get_data(hdb, hkey, old_data, &size, TID_STRING);
      if (status != DB_SUCCESS) {
         free(old_data);
         return status;
      }
      assert(size == old_size);
   } else {
      status = db_create_key(hdb, hKeyRoot, key_name, TID_STRING);
      if (status != DB_SUCCESS)
         return status;
      status = db_find_key(hdb, hKeyRoot, key_name, &hkey);
      if (status != DB_SUCCESS)
         return status;
   }

   //printf("old_num_values %d, old_item_size %d, old_size %d\n", old_num_values, old_item_size, old_size);

   int item_size = max_string_length;

   if (item_size < 1)
      item_size = old_item_size;

   if (num_values < 1)
      num_values = old_num_values;

   int new_size = num_values * item_size;
   char* new_data = (char*)malloc(new_size);
   assert(new_data);

   int num = old_num_values;
   if (num > num_values)
      num = num_values;

   //printf("new num_values %d, item_size %d, new_size %d, to copy %d values\n", num_values, item_size, new_size, num);

   memset(new_data, 0, new_size);

   for (int i=0; i<num; i++) {
      const char* old_ptr = old_data + i*old_item_size;
      char* new_ptr = new_data + i*item_size;
      strlcpy(new_ptr, old_ptr, item_size);
   }

   status = db_set_data(hdb, hkey, new_data, new_size, num_values, TID_STRING);

   if (old_data)
      free(old_data);
   if (new_data)
      free(new_data);
   
   return status;
}

/** @} *//* end of odbfunctionc */

/* emacs
 * Local Variables:
 * tab-width: 8
 * c-basic-offset: 3
 * indent-tabs-mode: nil
 * End:
 */<|MERGE_RESOLUTION|>--- conflicted
+++ resolved
@@ -3253,7 +3253,6 @@
       db_allow_write_locked(&_database[hDB-1], "db_create_key");
 
       KEY* newpkey = NULL;
-<<<<<<< HEAD
 
       status = db_create_key_wlocked(pheader, pkey, key_name, type, &newpkey, &msg);
 
@@ -3409,163 +3408,6 @@
             pkeylist->num_keys = 0;
             pkeylist->first_key = 0;
 
-=======
-
-      status = db_create_key_wlocked(pheader, pkey, key_name, type, &newpkey, &msg);
-
-      db_unlock_database(hDB);
-
-      if (msg)
-         db_flush_msg(&msg);
-
-      return status;
-   }
-#endif                          /* LOCAL_ROUTINES */
-
-   return DB_SUCCESS;
-}
-
-#ifdef LOCAL_ROUTINES
-
-int db_create_key_wlocked(DATABASE_HEADER* pheader, KEY* parentKey, const char *key_name, DWORD type, KEY** pnewkey, db_err_msg** msg)
-{
-   int status;
-
-   if (pnewkey)
-      *pnewkey = NULL;
-
-   if (parentKey== NULL) {
-      parentKey = (KEY*) db_get_pkey(pheader, pheader->root_key, &status, "db_create_key_wlocked", msg);
-      if (!parentKey) {
-         return status;
-      }
-   }
-   
-   status = db_validate_name(key_name, TRUE, "db_create_key_wlocked", msg);
-   if (status != DB_SUCCESS) {
-      return status;
-   }
-   
-   /* check type */
-   if (type <= 0 || type >= TID_LAST) {
-      db_msg(msg, MERROR, "db_create_key", "invalid key type %d to create \'%s\' in \'%s\'", type, key_name, db_get_path_locked(pheader, parentKey).c_str());
-      return DB_INVALID_PARAM;
-   }
-   
-   const KEY* pdir = parentKey;
-   
-   if (pdir->type != TID_KEY) {
-      db_msg(msg, MERROR, "db_create_key", "cannot create \'%s\' in \'%s\' tid is %d, not a directory", key_name, db_get_path_locked(pheader, pdir).c_str(), pdir->type);
-      return DB_NO_KEY;
-   }
-
-   KEY* pcreated = NULL;
-
-   const char* pkey_name = key_name;
-   do {
-      // key name is limited to NAME_LENGTH, but buffer has to be slightly longer
-      // to prevent truncation before db_validate_name checks for correct length. K.O.
-      char name[NAME_LENGTH+100];
-      
-      /* extract single key from key_name */
-      pkey_name = extract_key(pkey_name, name, sizeof(name));
-
-      status = db_validate_name(name, FALSE, "db_create_key", msg);
-      if (status != DB_SUCCESS) {
-         return status;
-      }
-      
-      /* do not allow empty names, like '/dir/dir//dir/' */
-      if (name[0] == 0) {
-         return DB_INVALID_PARAM;
-      }
-      
-      /* check if parent or current directory */
-      if (strcmp(name, "..") == 0) {
-         pdir = db_get_parent(pheader, pdir, &status, "db_create_key", msg);
-         if (!pdir) {
-            return status;
-         }
-         continue;
-      }
-      if (strcmp(name, ".") == 0)
-         continue;
-
-      KEY* pprev = NULL;
-      const KEY* pitem = db_enum_first_locked(pheader, pdir, msg);
-
-      while (pitem) {
-         if (equal_ustring(name, pitem->name)) {
-            break;
-         }
-         pprev = (KEY*)pitem;
-         pitem = db_enum_next_locked(pheader, pdir, pitem, msg);
-      }
-      
-      if (!pitem) {
-         /* not found: create new key */
-
-         /* check parent for write access */
-         const KEY* pkeyparent = db_get_parent(pheader, pdir, &status, "db_create_key", msg);
-         if (!pkeyparent) {
-            return status;
-         }
-
-         if (!(pkeyparent->access_mode & MODE_WRITE) || (pkeyparent->access_mode & MODE_EXCLUSIVE)) {
-            return DB_NO_ACCESS;
-         }
-         
-         KEYLIST* pkeylist = (KEYLIST*)db_get_pkeylist(pheader, db_pkey_to_hkey(pheader, pdir), pdir, "db_create_key_wlocked", msg);
-         
-         if (!pkeylist) {
-            return DB_CORRUPTED;
-         }
-         
-         pkeylist->num_keys++;
-         
-         if (*pkey_name == '/' || type == TID_KEY) {
-            /* create new key with keylist */
-            KEY* pkey = (KEY *) malloc_key(pheader, sizeof(KEY), "db_create_key_subdir");
-            
-            if (pkey == NULL) {
-               if (pkeylist->num_keys > 0)
-                  pkeylist->num_keys--;
-
-               db_msg(msg, MERROR, "db_create_key", "online database full while creating \'%s\' in \'%s\'", key_name, db_get_path_locked(pheader, parentKey).c_str());
-               return DB_FULL;
-            }
-
-            /* append key to key list */
-            if (pprev)
-               pprev->next_key = (POINTER_T) pkey - (POINTER_T) pheader;
-            else
-               pkeylist->first_key = (POINTER_T) pkey - (POINTER_T) pheader;
-            
-            /* set key properties */
-            pkey->type = TID_KEY;
-            pkey->num_values = 1;
-            pkey->access_mode = MODE_READ | MODE_WRITE | MODE_DELETE;
-            strlcpy(pkey->name, name, sizeof(pkey->name));
-            pkey->parent_keylist = (POINTER_T) pkeylist - (POINTER_T) pheader;
-            
-            /* find space for new keylist */
-            pkeylist = (KEYLIST *) malloc_key(pheader, sizeof(KEYLIST), "db_create_key_B");
-            
-            if (pkeylist == NULL) {
-               db_msg(msg, MERROR, "db_create_key", "online database full while creating \'%s\' in \'%s'", key_name, db_get_path_locked(pheader, parentKey).c_str());
-               return DB_FULL;
-            }
-            
-            /* store keylist in data field */
-            pkey->data = (POINTER_T) pkeylist - (POINTER_T) pheader;
-            pkey->item_size = sizeof(KEYLIST);
-            pkey->total_size = sizeof(KEYLIST);
-            
-            pkeylist->parent = (POINTER_T) pkey - (POINTER_T) pheader;
-            pkeylist->num_keys = 0;
-            pkeylist->first_key = 0;
-
->>>>>>> a291d1b0
             pcreated = pkey;
             pdir = pkey; // descend into newly created subdirectory
          } else {
@@ -3573,12 +3415,9 @@
             KEY* pkey = (KEY *) malloc_key(pheader, sizeof(KEY), "db_create_key_data");
             
             if (pkey == NULL) {
-<<<<<<< HEAD
-=======
                if (pkeylist->num_keys > 0)
                   pkeylist->num_keys--;
 
->>>>>>> a291d1b0
                db_msg(msg, MERROR, "db_create_key", "online database full while creating \'%s\' in \'%s\'", key_name, db_get_path_locked(pheader, parentKey).c_str());
                return DB_FULL;
             }
