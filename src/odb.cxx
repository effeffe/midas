/********************************************************************\

  Name:         ODB.C
  Created by:   Stefan Ritt

  Contents:     MIDAS online database functions

  $Id$

\********************************************************************/

#undef NDEBUG // midas required assert() to be always enabled

/**dox***************************************************************/
/** @file odb.c
The Online Database file
*/

/** @defgroup odbfunctionc ODB Functions (db_xxx)
 */

/**dox***************************************************************/
/** @addtogroup odbfunctionc
*
 *  @{  */

/**dox***************************************************************/
#ifndef DOXYGEN_SHOULD_SKIP_THIS

#include "midas.h"
#include "msystem.h"
#include "mxml.h"
#include "git-revision.h"

#ifndef HAVE_STRLCPY
#include "strlcpy.h"
#endif
#include <assert.h>
#include <signal.h>
#include <math.h>

#define CHECK_OPEN_RECORD 1

/*------------------------------------------------------------------*/

/********************************************************************\
*                                                                    *
*                 db_xxx  -  Database Functions                      *
*                                                                    *
\********************************************************************/

/* Globals */

#ifdef LOCAL_ROUTINES
static DATABASE *_database;
static INT _database_entries = 0;
#endif

static RECORD_LIST *_record_list;
static INT _record_list_entries = 0;

static WATCH_LIST *_watch_list;
static INT _watch_list_entries = 0;

INT db_save_xml_key(HNDLE hDB, HNDLE hKey, INT level, MXML_WRITER * writer);

/*------------------------------------------------------------------*/

#ifdef LOCAL_ROUTINES
typedef struct db_err_msg_struct db_err_msg;
static void db_msg(db_err_msg** msg, INT message_type, const char *filename, INT line, const char *routine, const char *format, ...) MATTRPRINTF(6,7);
static void db_print_msg(const db_err_msg* msg);
static void db_flush_msg(db_err_msg** msg);
static INT db_find_key_locked(const DATABASE_HEADER *pheader, HNDLE hKey, const char *key_name, HNDLE * subhKey, db_err_msg** msg);
static const KEY* db_find_pkey_locked(const DATABASE_HEADER *pheader, const KEY* pkey, const char *key_name, int *pstatus, db_err_msg** msg);
static std::string db_get_path_locked(const DATABASE_HEADER* pheader, HNDLE hKey);
static std::string db_get_path_locked(const DATABASE_HEADER* pheader, const KEY *pkey);
static int db_scan_tree_locked(const DATABASE_HEADER* pheader, const KEY* pkey, int level, int(*callback) (const DATABASE_HEADER*, const KEY*, int, void*, db_err_msg**), void *info, db_err_msg** msg);
static int db_set_mode_wlocked(DATABASE_HEADER*,KEY*,WORD mode,int recurse,db_err_msg**);
static const KEY* db_resolve_link_locked(const DATABASE_HEADER*, const KEY*,int *pstatus, db_err_msg**);
static int db_notify_clients_locked(const DATABASE_HEADER* pheader, HNDLE hDB, HNDLE hKeyMod, int index, BOOL bWalk, db_err_msg** msg);
static int db_create_key_wlocked(DATABASE_HEADER* pheader, KEY* parentKey, const char *key_name, DWORD type, KEY** pnewkey, db_err_msg** msg);
#endif // LOCAL_ROUTINES

/*------------------------------------------------------------------*/

/********************************************************************\
*                                                                    *
*            db_msg_xxx error message handling                       *
*                                                                    *
\********************************************************************/

#ifdef LOCAL_ROUTINES

struct db_err_msg_struct
{
   db_err_msg *next = NULL;
   int message_type = 0;
   std::string filename;
   int line = 0;
   std::string routine;
   std::string text;
};

static db_err_msg* _last_error_message = NULL; // for debuging core dumps

void db_print_msg(const db_err_msg* msg)
{
   while (msg != NULL) {
      printf("db_err_msg: %p, next %p, type %d, file \'%s:%d\', function \'%s\': %s\n", msg, msg->next, msg->message_type, msg->filename.c_str(), msg->line, msg->routine.c_str(), msg->text.c_str());
      msg = msg->next;
   }
}

void db_msg(db_err_msg** msgp, INT message_type, const char *filename, INT line, const char *routine, const char *format, ...)
{
   if (!msgp)
      return;
   
   va_list argptr;
   char message[1000];

   /* print argument list into message */
   va_start(argptr, format);
   vsnprintf(message, sizeof(message)-1, format, argptr);
   va_end(argptr);
   message[sizeof(message)-1] = 0; // ensure string is NUL-terminated

   db_err_msg* msg = new db_err_msg;

   msg->next = NULL;
   msg->message_type = message_type;
   msg->filename = filename;
   msg->line = line;
   msg->routine = routine;
   msg->text = message;

   _last_error_message = msg;

   //printf("new message:\n");
   //db_print_msg(msg);

   if (*msgp == NULL) {
      *msgp = msg;
      return;
   }

   // append new message to the end of the list
   db_err_msg *m = (*msgp);
   while (m->next != NULL) {
      m = m->next;
   }
   assert(m->next == NULL);
   m->next = msg;

   //printf("Message list with added new message:\n");
   //db_print_msg(*msgp);
   return;
}

void db_flush_msg(db_err_msg** msgp)
{
   db_err_msg *msg = *msgp;
   *msgp = NULL;

   if (/* DISABLES CODE */ (0)) {
      printf("db_flush_msg: %p\n", msg);
      db_print_msg(msg);
   }

   while (msg != NULL) {
      cm_msg(msg->message_type, msg->filename.c_str(), msg->line, msg->routine.c_str(), "%s", msg->text.c_str());
      db_err_msg* next = msg->next;
      msg->message_type = 0;
      msg->next = NULL;
      delete msg;
      msg = next;
   }
}

#endif // LOCAL_ROUTINES

/*------------------------------------------------------------------*/

#ifdef LOCAL_ROUTINES

/********************************************************************\
*                                                                    *
*            Shared Memory Allocation                                *
*                                                                    *
\********************************************************************/

static bool db_validate_key_offset(const DATABASE_HEADER * pheader, int offset);

/*------------------------------------------------------------------*/
static void *malloc_key(DATABASE_HEADER * pheader, INT size, const char* caller)
{
   FREE_DESCRIP *pfree, *pfound, *pprev = NULL;

   if (size == 0)
      return NULL;

   /* quadword alignment for alpha CPU */
   size = ALIGN8(size);

   //printf("malloc_key(%d) from [%s]\n", size, caller);

   if (!db_validate_key_offset(pheader, pheader->first_free_key)) {
      return NULL;
   }

   /* search for free block */
   pfree = (FREE_DESCRIP *) ((char *) pheader + pheader->first_free_key);

   //printf("try free block %p size %d, next %d\n", pfree, pfree->size, pfree->next_free);

   while (pfree->size < size && pfree->next_free) {
      if (!db_validate_key_offset(pheader, pfree->next_free)) {
         return NULL;
      }
      pprev = pfree;
      pfree = (FREE_DESCRIP *) ((char *) pheader + pfree->next_free);
      //printf("pfree %p size %d next_free %d\n", pfree, pfree->size, pfree->next_free);
   }

   //printf("found free block %p size %d\n", pfree, pfree->size);

   /* return if not enough memory */
   if (pfree->size < size)
      return 0;

   pfound = pfree;

   /* if found block is first in list, correct pheader */
   if (pfree == (FREE_DESCRIP *) ((char *) pheader + pheader->first_free_key)) {
      if (size < pfree->size) {
         /* free block is only used partially */
         pheader->first_free_key += size;
         pfree = (FREE_DESCRIP *) ((char *) pheader + pheader->first_free_key);

         pfree->size = pfound->size - size;
         pfree->next_free = pfound->next_free;
      } else {
         /* free block is used totally */
         pheader->first_free_key = pfree->next_free;
      }
   } else {
      /* check if free block is used totally */
      if (pfound->size - size < (int) sizeof(FREE_DESCRIP)) {
         /* skip block totally */
         pprev->next_free = pfound->next_free;
      } else {
         /* decrease free block */
         pfree = (FREE_DESCRIP *) ((char *) pfound + size);

         pfree->size = pfound->size - size;
         pfree->next_free = pfound->next_free;

         pprev->next_free = (POINTER_T) pfree - (POINTER_T) pheader;
      }
   }

   assert((void*)pfound != (void*)pheader);

   memset(pfound, 0, size);

   return pfound;
}

/*------------------------------------------------------------------*/
static void free_key(DATABASE_HEADER * pheader, void *address, INT size)
{
   FREE_DESCRIP *pfree, *pprev, *pnext;

   if (size == 0)
      return;

   assert(address != pheader);

   /* quadword alignment for alpha CPU */
   size = ALIGN8(size);

   pfree = (FREE_DESCRIP *) address;
   pprev = NULL;

   /* clear current block */
   memset(address, 0, size);

   /* if key comes before first free block, adjust pheader */
   if ((POINTER_T) address - (POINTER_T) pheader < pheader->first_free_key) {
      pfree->size = size;
      pfree->next_free = pheader->first_free_key;
      pheader->first_free_key = (POINTER_T) address - (POINTER_T) pheader;
   } else {
      /* find last free block before current block */
      pprev = (FREE_DESCRIP *) ((char *) pheader + pheader->first_free_key);

      while (pprev->next_free < (POINTER_T) address - (POINTER_T) pheader) {
         if (pprev->next_free <= 0) {
            cm_msg(MERROR, "free_key", "database is corrupted: pprev=%p, pprev->next_free=%d", pprev, pprev->next_free);
            return;
         }
         pprev = (FREE_DESCRIP *) ((char *) pheader + pprev->next_free);
      }

      pfree->size = size;
      pfree->next_free = pprev->next_free;

      pprev->next_free = (POINTER_T) pfree - (POINTER_T) pheader;
   }

   /* try to melt adjacent free blocks after current block */
   pnext = (FREE_DESCRIP *) ((char *) pheader + pfree->next_free);
   if ((POINTER_T) pnext == (POINTER_T) pfree + pfree->size) {
      pfree->size += pnext->size;
      pfree->next_free = pnext->next_free;

      memset(pnext, 0, pnext->size);
   }

   /* try to melt adjacent free blocks before current block */
   if (pprev && pprev->next_free == (POINTER_T) pprev - (POINTER_T) pheader + pprev->size) {
      pprev->size += pfree->size;
      pprev->next_free = pfree->next_free;

      memset(pfree, 0, pfree->size);
   }
}

static int validate_free_data(DATABASE_HEADER * pheader, int free_data)
{
   if (free_data <= 0)
      return 0;

   if (free_data < (int)sizeof(DATABASE_HEADER)) {
      //printf("validate_free_data: failed: %d is inside the database header 0..%d\n", free_data, (int)sizeof(DATABASE_HEADER));
      return 0;
   }

   if (free_data < (int)sizeof(DATABASE_HEADER) + pheader->key_size) {
      //printf("validate_free_data: failed: %d is inside key space %d..%d\n", free_data, (int)sizeof(DATABASE_HEADER), (int)sizeof(DATABASE_HEADER) + pheader->key_size);
      return 0;
   }

   if (free_data > (int)sizeof(DATABASE_HEADER) + pheader->key_size + pheader->data_size) {
      //printf("validate_free_data: failed: %d is beyound end of odb %d+%d+%d = %d\n", free_data, (int)sizeof(DATABASE_HEADER), pheader->key_size, pheader->data_size, (int)sizeof(DATABASE_HEADER) + pheader->key_size + pheader->data_size);
      return 0;
   }

   return 1;
}

/*------------------------------------------------------------------*/
static void *malloc_data(DATABASE_HEADER * pheader, INT size)
{
   if (size == 0)
      return NULL;

   assert(size > 0);

   /* quadword alignment for alpha CPU */
   size = ALIGN8(size);

   /* smallest allocation size is 8 bytes to make sure we can always create a new FREE_DESCRIP in free_data() */
   assert(size >= (int)sizeof(FREE_DESCRIP));

   if (!validate_free_data(pheader, pheader->first_free_data)) {
      return NULL;
   }

   /* search for free block */
   FREE_DESCRIP *pfree = (FREE_DESCRIP *) ((char *) pheader + pheader->first_free_data);
   FREE_DESCRIP *pprev = NULL;
   FREE_DESCRIP *pfound = NULL;

   while (1) {
      //printf("malloc_data: pprev %p,  pfree %p, next %d, size %d, want %d\n", pprev, pfree, pfree->next_free, pfree->size, size);

      if (pfree->size >= size) {
         // we will use this block
         pfound = pfree;
         break;
      }

      if (!pfree->next_free) {
         // no more free blocks
         return NULL;
      }

      if (!validate_free_data(pheader, pfree->next_free)) {
         // next_free is invalid
         //printf("malloc_data: pprev %p,  pfree %p, next %d, size %d, next is invalid\n", pprev, pfree, pfree->next_free, pfree->size);
         return NULL;
      }
      pprev = pfree;
      pfree = (FREE_DESCRIP *) ((char *) pheader + pfree->next_free);
   }

   //printf("malloc_data: pprev %p, pfound %p, size %d, want %d\n", pprev, pfound, pfound->size, size);

   assert(pfound != NULL);
   assert(size <= pfound->size);

   /* if found block is first in list, correct pheader */
   if (!pprev) {
      if (size < pfree->size) {
         /* free block is only used partially */
         pheader->first_free_data += size;
         pfree = (FREE_DESCRIP *) ((char *) pheader + pheader->first_free_data);

         pfree->size = pfound->size - size;
         pfree->next_free = pfound->next_free;
      } else {
         /* free block is used totally */
         pheader->first_free_data = pfree->next_free;
      }
   } else {
      /* check if free block is used totally */
      if (pfound->size - size < (int) sizeof(FREE_DESCRIP)) {
         /* delete this free block from the free blocks chain */
         pprev->next_free = pfound->next_free;
      } else {
         /* decrease free block */
         pfree = (FREE_DESCRIP *) ((char *) pfound + size);

         pfree->size = pfound->size - size;
         pfree->next_free = pfound->next_free;

         pprev->next_free = (POINTER_T) pfree - (POINTER_T) pheader;
      }
   }

   assert((void*)pfound != (void*)pheader);

   /* zero memeory */
   memset(pfound, 0, size);

   return pfound;
}

/*------------------------------------------------------------------*/
static int free_data(DATABASE_HEADER * pheader, void *address, INT size, const char* caller)
{
   if (size == 0)
      return DB_SUCCESS;

   assert(address != pheader);

   /* quadword alignment for alpha CPU */
   size = ALIGN8(size);

   /* smallest allocation size is 8 bytes to make sure we can always create a new FREE_DESCRIP in free_data() */
   assert(size >= (int)sizeof(FREE_DESCRIP));

   FREE_DESCRIP *pprev = NULL;
   FREE_DESCRIP *pfree = (FREE_DESCRIP *) address;
   int pfree_offset = (POINTER_T) address - (POINTER_T) pheader;

   /* clear current block */
   memset(address, 0, size);

   if (pheader->first_free_data == 0) {
      /* if free list is empty, create the first free block, adjust pheader */
      pfree->size = size;
      pfree->next_free = 0;
      pheader->first_free_data = pfree_offset;
      /* nothing else to do */
      return DB_SUCCESS;
   } else if ((POINTER_T) address - (POINTER_T) pheader < pheader->first_free_data) {
      /* if data comes before first free block, create new free block, adjust pheader */
      pfree->size = size;
      pfree->next_free = pheader->first_free_data;
      pheader->first_free_data = pfree_offset;
      /* maybe merge next free block into the new free block */
      //printf("free_data: created new first free block, maybe merge with old first free block\n");
   } else {
      /* find last free block before current block */
      pprev = (FREE_DESCRIP *) ((char *) pheader + pheader->first_free_data);

      while (pprev->next_free < pfree_offset) {
         if (pprev->next_free == 0) {
            /* add new free block at the end of the chain of free blocks */
            //printf("free_data: adding new free block at the very end\n");
            break;
         }
         if (!validate_free_data(pheader, pprev->next_free)) {
            cm_msg(MERROR, "free_data", "database is corrupted: pprev=%p, pprev->next_free=%d in free_data(%p,%p,%d) from %s", pprev, pprev->next_free, pheader, address, size, caller);
            return DB_CORRUPTED;
         }

         pprev = (FREE_DESCRIP *) ((char *) pheader + pprev->next_free);
      }

      pfree->size = size;
      pfree->next_free = pprev->next_free;

      pprev->next_free = pfree_offset;
   }

   /* try to melt adjacent free blocks after current block */
   FREE_DESCRIP *pnext = (FREE_DESCRIP *) ((char *) pheader + pfree->next_free);
   if ((POINTER_T) pnext == (POINTER_T) pfree + pfree->size) {
      //printf("free_data: merging first and second free block\n");
      pfree->size += pnext->size;
      pfree->next_free = pnext->next_free;

      memset(pnext, 0, pnext->size);
   }

   /* try to melt adjacent free blocks before current block */
   if (pprev && pprev->next_free == (POINTER_T) pprev - (POINTER_T) pheader + pprev->size) {
      //printf("free_data: merging pprev and pfree\n");
      pprev->size += pfree->size;
      pprev->next_free = pfree->next_free;

      memset(pfree, 0, pfree->size);
   }

   return DB_SUCCESS;
}

/*------------------------------------------------------------------*/
static void *realloc_data(DATABASE_HEADER * pheader, void *address, INT old_size, INT new_size, const char* caller)
{
   void *tmp = NULL;

   if (old_size) {
      int status;
      tmp = malloc(old_size);
      if (tmp == NULL) {
         cm_msg(MERROR, "realloc_data", "cannot malloc(%d), called from %s", old_size, caller);
         return NULL;
      }

      memcpy(tmp, address, old_size);

      status = free_data(pheader, address, old_size, caller);
      if (status != DB_SUCCESS) {
         free(tmp);
         cm_msg(MERROR, "realloc_data", "cannot free_data(%p, %d), called from %s", address, old_size, caller);
         return NULL;
      }
   }

   void *pnew = malloc_data(pheader, new_size);

   if (!pnew) {
      if (tmp)
         free(tmp);
      cm_msg(MERROR, "realloc_data", "cannot malloc_data(%d), called from %s", new_size, caller);
      return NULL;
   }

   if (old_size) {
      memcpy(pnew, tmp, old_size < new_size ? old_size : new_size);
      free(tmp);
   }

   return pnew;
}

#endif // LOCAL_ROUTINES

/*------------------------------------------------------------------*/
char *strcomb(const char **list)
/* convert list of strings into single string to be used by db_paste() */
{
   INT i, j;
   static char *str = NULL;

   /* counter number of chars */
   for (i = 0, j = 0; list[i]; i++)
      j += strlen(list[i]) + 1;
   j += 1;

   if (str == NULL)
      str = (char *) malloc(j);
   else
      str = (char *) realloc(str, j);

   str[0] = 0;
   for (i = 0; list[i]; i++) {
      strcat(str, list[i]);
      strcat(str, "\n");
   }

   return str;
}

/*------------------------------------------------------------------*/

std::string strcomb1(const char **list)
/* convert list of strings into single string to be used by db_paste() */
{
   std::string s;

   for (int i = 0; list[i]; i++) {
      s += list[i];
      s += "\n";
   }

   return s;
}

/*------------------------------------------------------------------*/

struct print_key_info_buf
{
   int alloc_size;
   int used;
   char* buf;
};

static void add_to_buf(struct print_key_info_buf* buf, const char* s)
{
   int len = strlen(s);
   if (buf->used + len + 10 > buf->alloc_size) {
      int new_size = 1024 + 2*buf->alloc_size + len;
      //printf("realloc %d->%d, used %d, adding %d\n", buf->alloc_size, new_size, buf->used, len);
      buf->buf = (char*)realloc(buf->buf, new_size);
      assert(buf->buf != NULL);
      buf->alloc_size = new_size;
   }

   memcpy(buf->buf + buf->used, s, len);
   buf->used += len;
   buf->buf[buf->used] = 0; // zero-terminate the string
}

#ifdef LOCAL_ROUTINES

static INT print_key_info(HNDLE hDB, HNDLE hKey, KEY * pkey, INT level, void *info)
{
   struct print_key_info_buf* buf = (struct print_key_info_buf*)info;
   int i;

   char str[256];

   sprintf(str, "%08X  %08X  %04X    ",
           (int) (hKey - sizeof(DATABASE_HEADER)),
           (int) (pkey->data - sizeof(DATABASE_HEADER)), (int) pkey->total_size);

   assert(strlen(str)+10 < sizeof(str));

   for (i = 0; i < level; i++)
      strcat(str, "  ");

   assert(strlen(str)+10 < sizeof(str));

   strcat(str, pkey->name);
   strcat(str, "\n");

   assert(strlen(str)+10 < sizeof(str));

   //printf("str [%s]\n", str);

   add_to_buf(buf, str);

   return SUCCESS;
}

static bool db_validate_data_offset(const DATABASE_HEADER * pheader, int offset);

INT db_show_mem(HNDLE hDB, char **result, BOOL verbose)
{
   INT total_size_key, total_size_data;

   struct print_key_info_buf buf;
   buf.buf = NULL;
   buf.used = 0;
   buf.alloc_size = 0;

   db_lock_database(hDB);

   DATABASE_HEADER *pheader = _database[hDB - 1].database_header;

   char str[256];

   sprintf(str, "Database header size is 0x%04X, all following values are offset by this!\n", (int)sizeof(DATABASE_HEADER));
   add_to_buf(&buf, str);
   sprintf(str, "Key area  0x00000000 - 0x%08X, size %d bytes\n",  pheader->key_size - 1, pheader->key_size);
   add_to_buf(&buf, str);
   sprintf(str, "Data area 0x%08X - 0x%08X, size %d bytes\n\n",    pheader->key_size, pheader->key_size + pheader->data_size, pheader->data_size);
   add_to_buf(&buf, str);

   add_to_buf(&buf, "Keylist:\n");
   add_to_buf(&buf, "--------\n");
   total_size_key = 0;

   if (!db_validate_key_offset(pheader, pheader->first_free_key)) {
      add_to_buf(&buf, "ODB is corrupted: pheader->first_free_key is invalid\n");
      db_unlock_database(hDB);
      if (result) {
         *result = buf.buf;
      } else {
         free(buf.buf);
      }
      return DB_CORRUPTED;
   }

   FREE_DESCRIP *pfree = (FREE_DESCRIP *) ((char *) pheader + pheader->first_free_key);

   while ((POINTER_T) pfree != (POINTER_T) pheader) {
      total_size_key += pfree->size;
      sprintf(str, "Free block at 0x%08X, size 0x%08X, next 0x%08X\n",
              (int) ((POINTER_T) pfree - (POINTER_T) pheader - sizeof(DATABASE_HEADER)),
              pfree->size, pfree->next_free ? (int) (pfree->next_free - sizeof(DATABASE_HEADER)) : 0);
      add_to_buf(&buf, str);
      if (!db_validate_key_offset(pheader, pfree->next_free)) {
         add_to_buf(&buf, "ODB is corrupted: next_free is invalid!");
         break;
      }
      pfree = (FREE_DESCRIP *) ((char *) pheader + pfree->next_free);
   }

   sprintf(str, "\nFree Key area: %d bytes out of %d bytes\n", total_size_key, pheader->key_size);
   add_to_buf(&buf, str);
   
   add_to_buf(&buf, "\nData:\n");
   add_to_buf(&buf, "-----\n");
   total_size_data = 0;

   if (!db_validate_data_offset(pheader, pheader->first_free_data)) {
      add_to_buf(&buf, "ODB is corrupted: pheader->first_free_data is invalid\n");
      db_unlock_database(hDB);
      if (result) {
         *result = buf.buf;
      } else {
         free(buf.buf);
      }
      return DB_CORRUPTED;
   }

   pfree = (FREE_DESCRIP *) ((char *) pheader + pheader->first_free_data);

   while ((POINTER_T) pfree != (POINTER_T) pheader) {
      total_size_data += pfree->size;
      sprintf(str, "Free block at 0x%08X, size 0x%08X, next 0x%08X\n",
              (int) ((POINTER_T) pfree - (POINTER_T) pheader - sizeof(DATABASE_HEADER)),
              pfree->size, pfree->next_free ? (int) (pfree->next_free - sizeof(DATABASE_HEADER)) : 0);
      add_to_buf(&buf, str);
      if (!db_validate_data_offset(pheader, pfree->next_free)) {
         add_to_buf(&buf, "ODB is corrupted: next_free is invalid!");
         break;
      }
      pfree = (FREE_DESCRIP *) ((char *) pheader + pfree->next_free);
   }

   sprintf(str, "\nFree Data area: %d bytes out of %d bytes\n", total_size_data, pheader->data_size);
   add_to_buf(&buf, str);

   sprintf(str, "\nFree: %1d (%1.1lf%%) keylist, %1d (%1.1lf%%) data\n",
           total_size_key,
           100 * (double) total_size_key / pheader->key_size,
           total_size_data, 100 * (double) total_size_data / pheader->data_size);
   add_to_buf(&buf, str);

   if (verbose) {
      add_to_buf(&buf, "\n\n");
      add_to_buf(&buf, "Key       Data      Size\n");
      add_to_buf(&buf, "------------------------\n");
      db_scan_tree(hDB, pheader->root_key, 0, print_key_info, &buf);
   }

   db_unlock_database(hDB);

   if (result) {
      *result = buf.buf;
   } else {
      free(buf.buf);
   }

   return DB_SUCCESS;
}

INT db_get_free_mem(HNDLE hDB, INT *key_size, INT *data_size)
{
   DATABASE_HEADER *pheader;
   FREE_DESCRIP *pfree;
   
   *data_size = 0;
   *key_size = 0;

   db_lock_database(hDB);
   
   pheader = _database[hDB - 1].database_header;
   
   pfree = (FREE_DESCRIP *) ((char *) pheader + pheader->first_free_key);
   
   while ((POINTER_T) pfree != (POINTER_T) pheader) {
      *key_size += pfree->size;
      pfree = (FREE_DESCRIP *) ((char *) pheader + pfree->next_free);
   }
   
   *data_size = 0;
   pfree = (FREE_DESCRIP *) ((char *) pheader + pheader->first_free_data);
   
   while ((POINTER_T) pfree != (POINTER_T) pheader) {
      *data_size += pfree->size;
      pfree = (FREE_DESCRIP *) ((char *) pheader + pfree->next_free);
   }

   db_unlock_database(hDB);
   return DB_SUCCESS;
}

#endif // LOCAL_ROUTINES

// Method to check if a given string is valid UTF-8.  Returns 1 if it is.
// This method was taken from stackoverflow user Christoph, specifically
// http://stackoverflow.com/questions/1031645/how-to-detect-utf-8-in-plain-c
static bool is_utf8(const char * string)
{
    if(!string)
        return false;

    const unsigned char * bytes = (const unsigned char *)string;
    while(*bytes)
    {
        if( (// ASCII
             // use bytes[0] <= 0x7F to allow ASCII control characters
                bytes[0] == 0x09 ||
                bytes[0] == 0x0A ||
                bytes[0] == 0x0D ||
                (0x20 <= bytes[0] && bytes[0] <= 0x7E)
            )
        ) {
            bytes += 1;
            continue;
        }

        if( (// non-overlong 2-byte
                (0xC2 <= bytes[0] && bytes[0] <= 0xDF) &&
                (0x80 <= bytes[1] && bytes[1] <= 0xBF)
            )
        ) {
            bytes += 2;
            continue;
        }

        if( (// excluding overlongs
                bytes[0] == 0xE0 &&
                (0xA0 <= bytes[1] && bytes[1] <= 0xBF) &&
                (0x80 <= bytes[2] && bytes[2] <= 0xBF)
            ) ||
            (// straight 3-byte
                ((0xE1 <= bytes[0] && bytes[0] <= 0xEC) ||
                    bytes[0] == 0xEE ||
                    bytes[0] == 0xEF) &&
                (0x80 <= bytes[1] && bytes[1] <= 0xBF) &&
                (0x80 <= bytes[2] && bytes[2] <= 0xBF)
            ) ||
            (// excluding surrogates
                bytes[0] == 0xED &&
                (0x80 <= bytes[1] && bytes[1] <= 0x9F) &&
                (0x80 <= bytes[2] && bytes[2] <= 0xBF)
            )
        ) {
            bytes += 3;
            continue;
        }

        if( (// planes 1-3
                bytes[0] == 0xF0 &&
                (0x90 <= bytes[1] && bytes[1] <= 0xBF) &&
                (0x80 <= bytes[2] && bytes[2] <= 0xBF) &&
                (0x80 <= bytes[3] && bytes[3] <= 0xBF)
            ) ||
            (// planes 4-15
                (0xF1 <= bytes[0] && bytes[0] <= 0xF3) &&
                (0x80 <= bytes[1] && bytes[1] <= 0xBF) &&
                (0x80 <= bytes[2] && bytes[2] <= 0xBF) &&
                (0x80 <= bytes[3] && bytes[3] <= 0xBF)
            ) ||
            (// plane 16
                bytes[0] == 0xF4 &&
                (0x80 <= bytes[1] && bytes[1] <= 0x8F) &&
                (0x80 <= bytes[2] && bytes[2] <= 0xBF) &&
                (0x80 <= bytes[3] && bytes[3] <= 0xBF)
            )
        ) {
            bytes += 4;
            continue;
        }
        
        //printf("is_utf8: string [%s], not utf8 at offset %d, byte %d, [%s]\n", string, (int)((char*)bytes-(char*)string), (int)(0xFF&bytes[0]), bytes);
        //abort();

        return false;
    }

    return true;
}

#ifdef LOCAL_ROUTINES

static BOOL utfCheckEnvVar = 0;
static BOOL checkUtfValidString = 0;

/*------------------------------------------------------------------*/
static int db_validate_name(const char* name, int maybe_path, const char* caller_name, db_err_msg** msg)
{
   //printf("db_validate_name [%s] length %d, maybe_path %d from %s\n", name, (int)strlen(name), maybe_path, caller_name);

   if (name == NULL) {
      db_msg(msg, MERROR, "db_validate_name", "Invalid name passed to %s: should not be NULL", caller_name);
      return DB_INVALID_NAME;
   }

   if (strlen(name) < 1) {
      db_msg(msg, MERROR, "db_validate_name", "Invalid name passed to %s: should not be an empty string", caller_name);
      return DB_INVALID_NAME;
   }

   if (strchr(name, '[')) {
      db_msg(msg, MERROR, "db_validate_name", "Invalid name \"%s\" passed to %s: should not contain \"[\"", name, caller_name);
      return DB_INVALID_NAME;
   }
   
   if (strchr(name, ']')) {
      db_msg(msg, MERROR, "db_validate_name", "Invalid name \"%s\" passed to %s: should not contain \"[\"", name, caller_name);
      return DB_INVALID_NAME;
   }
   
   // Disabled check for UTF-8 compatible names. 
   // Check can be disabled by having an environment variable called "MIDAS_INVALID_STRING_IS_OK"
   // Check the environment variable only first time
   if(!utfCheckEnvVar){
      if (getenv("MIDAS_INVALID_STRING_IS_OK")){
         checkUtfValidString = 0;
      }else{
         checkUtfValidString = 1;
      }
      utfCheckEnvVar = 1;
   }
   
   if (checkUtfValidString && !is_utf8(name)) {
      db_msg(msg, MERROR, "db_validate_name", "Invalid name \"%s\" passed to %s: invalid unicode UTF-8 encoding", name, caller_name);
      return DB_INVALID_NAME;
   }
   
   if (!maybe_path) {
      if (strchr(name, '/')) {
         db_msg(msg, MERROR, "db_validate_name", "Invalid name \"%s\" passed to %s: should not contain \"/\"", name, caller_name);
         return DB_INVALID_NAME;
      }

      if (strlen(name) >= NAME_LENGTH) {
         db_msg(msg, MERROR, "db_validate_name", "Invalid name \"%s\" passed to %s: length %d should be less than %d bytes", name, caller_name, (int)strlen(name), NAME_LENGTH);
         return DB_INVALID_NAME;
      }
   }

   //if (strcmp(name, "test")==0)
   //return DB_INVALID_NAME;

   return DB_SUCCESS;
}

/*------------------------------------------------------------------*/
static bool db_validate_key_offset(const DATABASE_HEADER * pheader, int offset)
/* check if key offset lies in valid range */
{
   if (offset != 0 && offset < (int) sizeof(DATABASE_HEADER))
      return false;

   if (offset > (int) sizeof(DATABASE_HEADER) + pheader->key_size)
      return false;

   return true;
}

static bool db_validate_data_offset(const DATABASE_HEADER * pheader, int offset)
/* check if data offset lies in valid range */
{
   if (offset != 0 && offset < (int) sizeof(DATABASE_HEADER))
      return false;

   if (offset > (int) sizeof(DATABASE_HEADER) + pheader->key_size + pheader->data_size)
      return false;

   return true;
}

static bool db_validate_hkey(const DATABASE_HEADER * pheader, HNDLE hKey)
{
   if (hKey == 0) {
      cm_msg(MERROR, "db_validate_hkey", "Error: invalid zero hkey %d", hKey);
      return false;
   }
   if (!db_validate_key_offset(pheader, hKey)) {
      cm_msg(MERROR, "db_validate_hkey", "Error: invalid hkey %d", hKey);
      return false;
   }
   return true;
}

static const KEY* db_get_pkey(const DATABASE_HEADER* pheader, HNDLE hKey, int* pstatus, const char* caller, db_err_msg **msg)
{
   BOOL hKey_is_root_key = FALSE;

   if (!hKey) {
      hKey_is_root_key = TRUE;
      hKey = pheader->root_key;
   }

   /* check if hKey argument is correct */
   if (hKey == 0) {
      if (pstatus)
         *pstatus = DB_INVALID_HANDLE;
      return NULL;
   }

   /* check if hKey argument is correct */
   if (!db_validate_key_offset(pheader, hKey)) {
      if (pstatus)
         *pstatus = DB_INVALID_HANDLE;
      return NULL;
   }

   const KEY* pkey = (const KEY *) ((char *) pheader + hKey);

   if (pkey->type < 1 || pkey->type >= TID_LAST) {
      DWORD tid = pkey->type;
      if (hKey_is_root_key) {
         db_msg(msg, MERROR, caller, "db_get_pkey: root_key hkey %d invalid key type %d, database root directory is corrupted", hKey, tid);
         if (pstatus)
            *pstatus = DB_CORRUPTED;
         return NULL;
      } else {
         std::string path = db_get_path_locked(pheader, hKey);
         db_msg(msg, MERROR, caller, "db_get_pkey: hkey %d path \"%s\" invalid key type %d", hKey, path.c_str(), tid);
      }
      if (pstatus)
         *pstatus = DB_NO_KEY;
      return NULL;
   }

   if (pkey->name[0] == 0) {
      std::string path = db_get_path_locked(pheader, hKey);
      db_msg(msg, MERROR, caller, "db_get_pkey: hkey %d path \"%s\" invalid name \"%s\" is empty", hKey, path.c_str(), pkey->name);
      if (pstatus)
         *pstatus = DB_NO_KEY;
      return NULL;
   }

   return pkey;
}

static const KEYLIST* db_get_pkeylist(const DATABASE_HEADER* pheader, HNDLE hKey, const KEY* pkey, const char* caller, db_err_msg **msg, bool kludge_repair = false)
{
   if (pkey->type != TID_KEY) {
      std::string path = db_get_path_locked(pheader, hKey);
      db_msg(msg, MERROR, caller, "db_get_pkeylist: hkey %d path \"%s\" unexpected call to db_get_pkeylist(), not a subdirectory, pkey->type %d", hKey, path.c_str(), pkey->type);
      return NULL;
   }

   if (!hKey) {
      hKey = pheader->root_key;
   }

   if (!db_validate_data_offset(pheader, pkey->data)) {
      std::string path = db_get_path_locked(pheader, hKey);
      db_msg(msg, MERROR, caller, "hkey %d path \"%s\" invalid pkey->data %d", hKey, path.c_str(), pkey->data);
      return NULL;
   }

   const KEYLIST *pkeylist = (const KEYLIST *) ((char *) pheader + pkey->data);

   if (pkeylist->parent != hKey) {
      std::string path = db_get_path_locked(pheader, hKey);
      db_msg(msg, MERROR, caller, "hkey %d path \"%s\" invalid pkeylist->parent %d should be hkey %d", hKey, path.c_str(), pkeylist->parent, hKey);
      return NULL;
   }

   if (pkeylist->first_key == 0 && pkeylist->num_keys != 0) {
      if (!kludge_repair) {
         std::string path = db_get_path_locked(pheader, hKey);
         db_msg(msg, MERROR, caller, "hkey %d path \"%s\" invalid pkeylist->first_key %d should be non zero for num_keys %d", hKey, path.c_str(), pkeylist->first_key, pkeylist->num_keys);
         return NULL;
      }

      // FIXME: this repair should be done in db_validate_and_repair_key()

      std::string path = db_get_path_locked(pheader, hKey);
      db_msg(msg, MERROR, caller, "hkey %d path \"%s\" repaired invalid num_keys %d when pkeylist->first_key is zero", hKey, path.c_str(), pkeylist->num_keys);
      ((KEYLIST*)pkeylist)->num_keys = 0;
   }

   return pkeylist;
}

static HNDLE db_pkey_to_hkey(const DATABASE_HEADER* pheader, const KEY* pkey)
{
   return (POINTER_T) pkey - (POINTER_T) pheader;
}

static const KEY* db_get_parent(const DATABASE_HEADER* pheader, const KEY* pkey, int* pstatus, const char* caller, db_err_msg **msg)
{
   if (pkey->parent_keylist == 0) {
      // they asked for the parent of "/", return "/"
      return db_get_pkey(pheader, pheader->root_key, pstatus, caller, msg);
   }

   if (!db_validate_data_offset(pheader, pkey->parent_keylist)) {
      db_msg(msg, MERROR, caller, "hkey %d path \"%s\" invalid pkey->parent %d", db_pkey_to_hkey(pheader, pkey), db_get_path_locked(pheader, pkey).c_str(), pkey->parent_keylist);
      if (pstatus)
         *pstatus = DB_CORRUPTED;
      return NULL;
   }

   const KEYLIST *pkeylist = (const KEYLIST *) ((char *) pheader + pkey->parent_keylist);

   if (pkeylist->first_key == 0 && pkeylist->num_keys != 0) {
      db_msg(msg, MERROR, caller, "hkey %d path \"%s\" invalid parent pkeylist->first_key %d should be non zero for num_keys %d", db_pkey_to_hkey(pheader, pkey), db_get_path_locked(pheader, pkey).c_str(), pkeylist->first_key, pkeylist->num_keys);
      if (pstatus)
         *pstatus = DB_CORRUPTED;
      return NULL;
   }

   return db_get_pkey(pheader, pkeylist->parent, pstatus, caller, msg);
}

static const KEY* db_enum_first_locked(const DATABASE_HEADER *pheader, const KEY* pkey, db_err_msg **msg)
{
   HNDLE hKey = db_pkey_to_hkey(pheader, pkey);

   if (pkey->type != TID_KEY) {
      std::string path = db_get_path_locked(pheader, hKey);
      db_msg(msg, MERROR, "db_enum_first_locked", "hkey %d path \"%s\" tid %d is not a directory", hKey, path.c_str(), pkey->type);
      return NULL;
   }
   
   const KEYLIST *pkeylist = db_get_pkeylist(pheader, hKey, pkey, "db_find_key", msg);

   if (!pkeylist) {
      // error
      return NULL;
   }

   if (pkeylist->num_keys == 0) {
      // empty directory
      return NULL;
   }

   if (pkeylist->first_key == 0) {
      // empty directory
      return NULL;
   }

   return db_get_pkey(pheader, pkeylist->first_key, NULL, "db_enum_first_locked", msg);
}

static const KEY* db_enum_next_locked(const DATABASE_HEADER *pheader, const KEY* pdir, const KEY* pkey, db_err_msg **msg)
{
   if (pkey->next_key == 0)
      return NULL;
   
   return db_get_pkey(pheader, pkey->next_key, NULL, "db_enum_next_locked", msg);
}

static const KEY* db_resolve_link_locked(const DATABASE_HEADER* pheader, const KEY* pkey, int* pstatus, db_err_msg** msg)
{
   if (pkey->type != TID_LINK)
      return pkey;

   // FIXME: need to validate pkey->data

   if (*((char *) pheader + pkey->data) == '/') {
      return db_find_pkey_locked(pheader, NULL, (char*)pheader + pkey->data, pstatus, msg);
   } else {
      return db_find_pkey_locked(pheader, pkey, (char*)pheader + pkey->data, pstatus, msg);
   }
}

static void db_print_pkey(const DATABASE_HEADER * pheader, const KEY* pkey, int recurse = 0, const char *path = NULL, HNDLE parenthkeylist = 0)
{
   HNDLE hkey = db_pkey_to_hkey(pheader, pkey);

   std::string xpath;
   if (path == NULL) {
      xpath = db_get_path_locked(pheader, hkey);
      path = xpath.c_str();
   }

   printf("path \"%s\", parenthkey %d, hkey %d, name \"%s\", type %d, parent %d, data %d, total_size %d", path, parenthkeylist, hkey, pkey->name, pkey->type, pkey->parent_keylist, pkey->data, pkey->total_size);

   if (pkey->type != TID_KEY) {
      printf("\n");
   } else {
      const KEYLIST *pkeylist = db_get_pkeylist(pheader, hkey, pkey, "db_validate_key", NULL);

      if (pkeylist) {
         printf(", pkeylist parent %d, num_keys %d, first_key %d", pkeylist->parent, pkeylist->num_keys, pkeylist->first_key);
         printf("\n");
      }
   }
}

static void db_print_hkey(const DATABASE_HEADER * pheader, HNDLE hkey, int recurse = 0, const char *path = NULL, HNDLE parenthkeylist = 0)
{
   const KEY *pkey = db_get_pkey(pheader, hkey, NULL, "db_print_key", NULL);

   if (!pkey) {
      return;
   }

   db_print_pkey(pheader, pkey, recurse, path, parenthkeylist);
}

static bool db_validate_and_repair_key_wlocked(DATABASE_HEADER * pheader, int recurse, const char *path, HNDLE parenthkeylist, HNDLE hkey, KEY * pkey, db_err_msg **msg)
{
   int status;
   static time_t t_min = 0, t_max;
   bool flag = true;

   //printf("path \"%s\", parenthkey %d, hkey %d, pkey->name \"%s\", type %d\n", path, parenthkeylist, hkey, pkey->name, pkey->type);

   //std::string xpath = db_get_path_locked(pheader, hkey);
   //if (xpath != path)
   //   printf("hkey %d, path \"%s\" vs \"%s\"\n", hkey, path, xpath.c_str());

   //db_print_key(pheader, 0, path, parenthkeylist, hkey);

   if (hkey==0 || !db_validate_key_offset(pheader, hkey)) {
      db_msg(msg, MERROR, "db_validate_key", "hkey %d, path \"%s\", invalid hkey", hkey, path);
      return false;
   }

   /* check key type */
   if (pkey->type <= 0 || pkey->type >= TID_LAST) {
      db_msg(msg, MERROR, "db_validate_key", "hkey %d, path \"%s\", name \"%s\", invalid key type %d", hkey, path, pkey->name, pkey->type);
      return false;
   }

   /* check key name */
   status = db_validate_name(pkey->name, FALSE, "db_validate_key", msg);
   if (status != DB_SUCCESS) {
      char newname[NAME_LENGTH];
      sprintf(newname, "%p", pkey);
      db_msg(msg, MERROR, "db_validate_key", "hkey %d, path \"%s\": invalid name \"%s\" replaced with \"%s\"", hkey, path, pkey->name, newname);
      strlcpy(pkey->name, newname, sizeof(pkey->name));
      flag = false;
      //return false;
   }

   /* check parent */
   if (pkey->parent_keylist != parenthkeylist) {
      db_msg(msg, MERROR, "db_validate_key", "hkey %d, path \"%s\", name \"%s\", invalid parent_keylist %d should be %d", hkey, path, pkey->name, pkey->parent_keylist, parenthkeylist);
      return false;
   }

   if (!db_validate_data_offset(pheader, pkey->data)) {
      db_msg(msg, MERROR, "db_validate_key", "hkey %d, path \"%s\", invalid data offset 0x%08X is invalid", hkey, path, pkey->data - (int)sizeof(DATABASE_HEADER));
      return false;
   }

   /* check key sizes */
   if ((pkey->total_size < 0) || (pkey->total_size > pheader->data_size)) {
      db_msg(msg, MERROR, "db_validate_key", "hkey %d, path \"%s\", invalid pkey->total_size %d", hkey, path, pkey->total_size);
      return false;
   }

   if ((pkey->item_size < 0) || (pkey->item_size > pheader->data_size)) {
      db_msg(msg, MERROR, "db_validate_key", "hkey %d, path \"%s\", invalid pkey->item_size: %d", hkey, path, pkey->item_size);
      return false;
   }

   if ((pkey->num_values < 0) || (pkey->num_values > pheader->data_size)) {
      db_msg(msg, MERROR, "db_validate_key", "hkey %d, path \"%s\", invalid pkey->num_values: %d", hkey, path, pkey->num_values);
      return false;
   }

   /* check and correct key size */
   if (pkey->total_size != pkey->item_size * pkey->num_values) {
      db_msg(msg, MERROR, "db_validate_key", "hkey %d, path \"%s\", corrected pkey->total_size from %d to %d*%d=%d", hkey, path, pkey->total_size, pkey->item_size, pkey->num_values, pkey->item_size * pkey->num_values);
      pkey->total_size = pkey->item_size * pkey->num_values;
      flag = false;
   }

   /* check and correct key size */
   if (pkey->data == 0 && pkey->total_size != 0) {
      db_msg(msg, MERROR, "db_validate_key", "hkey %d, path \"%s\", pkey->data is zero, corrected pkey->num_values %d and pkey->total_size %d to be zero, should be zero", hkey, path, pkey->num_values, pkey->total_size);
      pkey->num_values = 0;
      pkey->total_size = 0;
      flag = false;
   }

   if (pkey->type == TID_STRING || pkey->type == TID_LINK) {
      const char* s = (char*)pheader + pkey->data;
      if (!is_utf8(s)) {
         db_msg(msg, MERROR, "db_validate_key", "hkey %d, path \"%s\", string value is not valid UTF-8", hkey, path);
         //flag = false;
      }
   }

   /* check for empty link */
   if (pkey->type == TID_LINK) {
      // minimum symlink length is 3 bytes:
      // one byte "/"
      // one byte odb entry name
      // one byte "\0"
      if (pkey->total_size <= 2) {
         db_msg(msg, MERROR, "db_validate_key", "hkey %d, path \"%s\", TID_LINK is an empty link", hkey, path);
         flag = false;
         //return false;
      }
   }

   /* check for too long link */
   if (pkey->type == TID_LINK) {
      if (pkey->total_size >= MAX_ODB_PATH) {
         db_msg(msg, MERROR, "db_validate_key", "hkey %d, path \"%s\", TID_LINK length %d exceeds MAX_ODB_PATH %d", hkey, path, pkey->total_size, MAX_ODB_PATH);
         flag = false;
         //return false;
      }
   }

   /* check for link loop */
   if (pkey->type == TID_LINK) {
      const char* link = (char*)pheader + pkey->data;
      int link_len = strlen(link);
      int path_len = strlen(path);
      if (link_len == path_len) {
         // check for link to itself
         if (equal_ustring(link, path)) {
            db_msg(msg, MERROR, "db_validate_key", "hkey %d, path \"%s\", TID_LINK to \"%s\" is a link to itself", hkey, path, link);
            flag = false;
            //return false;
         }
      } else if (link_len < path_len) {
         // check for link to the "path" subdirectory
         char tmp[MAX_ODB_PATH];
         memcpy(tmp, path, link_len);
         tmp[link_len] = 0;
         if (equal_ustring(link, tmp) && path[link_len] == DIR_SEPARATOR) {
            db_msg(msg, MERROR, "db_validate_key", "hkey %d, path \"%s\", TID_LINK to \"%s\" is a loop", hkey, path, link);
            flag = false;
            //return false;
         }
      }
   }

   /* check access mode */
   if ((pkey->access_mode & ~(MODE_READ | MODE_WRITE | MODE_DELETE | MODE_EXCLUSIVE | MODE_ALLOC))) {
      db_msg(msg, MERROR, "db_validate_key", "hkey %d, path \"%s\", invalid pkey->access_mode %d", hkey, path, pkey->access_mode);
      flag = false;
      //return false;
   }

   /* check access time, consider valid if within +- 10 years */
   if (t_min == 0) {
      t_min = ss_time() - 3600 * 24 * 365 * 10;
      t_max = ss_time() + 3600 * 24 * 365 * 10;
   }

   if (pkey->last_written > 0 && (pkey->last_written < t_min || pkey->last_written > t_max)) {
      db_msg(msg, MERROR, "db_validate_key", "hkey %d, path \"%s\", invalid pkey->last_written time %d", hkey, path, pkey->last_written);
      flag = false;
      //return false;
   }

   if (pkey->type == TID_KEY) {
      bool pkeylist_ok = true;
<<<<<<< HEAD
      const KEYLIST *pkeylist = db_get_pkeylist(pheader, hkey, pkey, "db_validate_key", msg);
=======
      db_err_msg* msg = NULL;
      // FIXME: notice the kludged repair of pkeylist! K.O.
      const KEYLIST *pkeylist = db_get_pkeylist(pheader, hkey, pkey, "db_validate_key", &msg, true);
>>>>>>> f4858d81

      if (!pkeylist) {
         db_msg(msg, MERROR, "db_validate_key", "hkey %d, path \"%s\", invalid pkey->data %d", hkey, path, pkey->data);
         flag = false;
      } else {
         if (pkeylist->parent != hkey) {
            db_msg(msg, MERROR, "db_validate_key", "hkey %d, path \"%s\", TID_KEY invalid pkeylist->parent %d is not hkey %d", hkey, path, pkeylist->parent, hkey);
            flag = false;
            pkeylist_ok = false;
         }

         if (pkeylist->num_keys < 0 || pkeylist->num_keys > pheader->key_size) {
            db_msg(msg, MERROR, "db_validate_key", "hkey %d, path \"%s\", TID_KEY invalid pkeylist->num_keys %d", hkey, path, pkeylist->num_keys);
            flag = false;
            pkeylist_ok = false;
         }
         
         if (pkeylist->num_keys == 0 && pkeylist->first_key == 0) {
            // empty key
         } else if (pkeylist->first_key == 0 || !db_validate_key_offset(pheader, pkeylist->first_key)) {
            db_msg(msg, MERROR, "db_validate_key", "hkey %d, path \"%s\", TID_KEY invalid pkeylist->first_key %d", hkey, path, pkeylist->first_key);
            flag = false;
            pkeylist_ok = false;
         }
         
         if (pkeylist_ok) {
            //printf("hkey %d, path \"%s\", pkey->data %d, pkeylist parent %d, num_keys %d, first_key %d: ", hkey, path, pkey->data, pkeylist->parent, pkeylist->num_keys, pkeylist->first_key);
            
            HNDLE subhkey = pkeylist->first_key;

            int count = 0;
            while (subhkey != 0) {
               KEY* subpkey = (KEY*)db_get_pkey(pheader, subhkey, NULL, "db_validate_key", msg);
               if (!subpkey) {
                  db_msg(msg, MERROR, "db_validate_key", "hkey %d, path \"%s\", TID_KEY invalid subhkey %d", hkey, path, subhkey);
                  pkeylist_ok = false;
                  flag = false;
                  break;
               }

               std::string buf;
               buf += path;
               buf += "/";
               buf += subpkey->name;
               
               //printf("pkey %p, next %d, name [%s], path %s\n", subpkey, subpkey->next_key, subpkey->name, buf.c_str());
               
               if (recurse) {
                  flag &= db_validate_and_repair_key_wlocked(pheader, recurse + 1, buf.c_str(), pkey->data, subhkey, subpkey, msg);
               }

               count++;
               subhkey = subpkey->next_key;
            }

            if (count != pkeylist->num_keys) {
<<<<<<< HEAD
               db_msg(msg, MERROR, "db_validate_key", "hkey %d, path \"%s\", TID_KEY mismatch of pkeylist->num_keys %d against key chain length %d", hkey, path, pkeylist->num_keys, count);
=======
               cm_msg(MERROR, "db_validate_key", "hkey %d, path \"%s\", repaired TID_KEY mismatch of pkeylist->num_keys %d against key chain length %d", hkey, path, pkeylist->num_keys, count);
               ((KEYLIST*)pkeylist)->num_keys = count;
>>>>>>> f4858d81
               flag = false;
               pkeylist_ok = false;
            }
         }
      }
   }

   return flag;
}

/*------------------------------------------------------------------*/
static void db_validate_sizes()
{
   /* validate size of data structures (miscompiled, 32/64 bit mismatch, etc */

   if (0) {
#define S(x) printf("assert(sizeof(%-20s) == %6d);\n", #x, (int)sizeof(x))
      // basic data types
      S(char *);
      S(char);
      S(int);
      S(long int);
      S(float);
      S(double);
      S(BOOL);
      S(WORD);
      S(DWORD);
      S(INT);
      S(POINTER_T);
      S(midas_thread_t);
      // data buffers
      S(EVENT_REQUEST);
      S(BUFFER_CLIENT);
      S(BUFFER_HEADER);
      // history files
      S(HIST_RECORD);
      S(DEF_RECORD);
      S(INDEX_RECORD);
      S(TAG);
      // ODB shared memory structures
      S(KEY);
      S(KEYLIST);
      S(OPEN_RECORD);
      S(DATABASE_CLIENT);
      S(DATABASE_HEADER);
      // misc structures
      S(EVENT_HEADER);
      S(RUNINFO);
      S(EQUIPMENT_INFO);
      S(EQUIPMENT_STATS);
      S(BANK_HEADER);
      S(BANK);
      S(BANK32);
      S(ANA_OUTPUT_INFO);
      S(PROGRAM_INFO);
      S(ALARM_CLASS);
      S(ALARM);
      //S(CHN_SETTINGS);
      //S(CHN_STATISTICS);
#undef S
   }

#if 0
   EQUIPMENT_INFO eq;
   printf("EQUIPMENT_INFO offset of event_id: %d\n", (int)((char*)&eq.event_id - (char*)&eq));
   printf("EQUIPMENT_INFO offset of eq_type: %d\n", (int)((char*)&eq.eq_type - (char*)&eq));
   printf("EQUIPMENT_INFO offset of event_limit: %d\n", (int)((char*)&eq.event_limit - (char*)&eq));
   printf("EQUIPMENT_INFO offset of num_subevents: %d\n", (int)((char*)&eq.num_subevents - (char*)&eq));
   printf("EQUIPMENT_INFO offset of status: %d\n", (int)((char*)&eq.status - (char*)&eq));
   printf("EQUIPMENT_INFO offset of hidden: %d\n", (int)((char*)&eq.hidden - (char*)&eq));
#endif
   
#ifdef OS_LINUX
   assert(sizeof(EVENT_REQUEST) == 16); // ODB v3
   assert(sizeof(BUFFER_CLIENT) == 256);
   assert(sizeof(BUFFER_HEADER) == 16444);
   assert(sizeof(HIST_RECORD) == 20);
   assert(sizeof(DEF_RECORD) == 40);
   assert(sizeof(INDEX_RECORD) == 12);
   assert(sizeof(TAG) == 40);
   assert(sizeof(KEY) == 68);
   assert(sizeof(KEYLIST) == 12);
   assert(sizeof(OPEN_RECORD) == 8);
   assert(sizeof(DATABASE_CLIENT) == 2112);
   assert(sizeof(DATABASE_HEADER) == 135232);
   assert(sizeof(EVENT_HEADER) == 16);
   //assert(sizeof(EQUIPMENT_INFO) == 696); has been moved to dynamic checking inside mhttpd.c
   assert(sizeof(EQUIPMENT_STATS) == 24);
   assert(sizeof(BANK_HEADER) == 8);
   assert(sizeof(BANK) == 8);
   assert(sizeof(BANK32) == 12);
   assert(sizeof(ANA_OUTPUT_INFO) == 792);
   assert(sizeof(PROGRAM_INFO) == 316);
   assert(sizeof(ALARM_CLASS) == 348);
   assert(sizeof(ALARM) == 452);
   //assert(sizeof(CHN_SETTINGS) == 648); // ODB v3
   //assert(sizeof(CHN_STATISTICS) == 56);        // ODB v3
#endif
}

typedef struct {
   DATABASE_HEADER * pheader;
   int max_keys;
   int num_keys;
   HNDLE* hkeys;
   int* counts;
   int* modes;
   int num_modified;
} UPDATE_OPEN_RECORDS;

static int db_update_open_record_wlocked(const DATABASE_HEADER* xpheader, const KEY* xpkey, int level, void* voidp, db_err_msg **msg)
{
   int found = 0;
   int count = 0;
   int status;
   int k;
   UPDATE_OPEN_RECORDS *uorp = (UPDATE_OPEN_RECORDS *)voidp;

   KEY* pkey = (KEY*)xpkey; // drop "const": we already have "allow_write"

   HNDLE hKey = db_pkey_to_hkey(uorp->pheader, pkey);

   for (k=0; k<uorp->num_keys; k++)
      if (uorp->hkeys[k] == hKey) {
         found = 1;
         count = uorp->counts[k];
         break;
      }

   if (pkey->notify_count == 0 && !found)
      return DB_SUCCESS; // no open record here

   std::string path = db_get_path_locked(uorp->pheader, hKey);
   if (path == "") {
      db_msg(msg, MINFO, "db_update_open_record", "Invalid hKey %d", hKey);
      return DB_SUCCESS;
   }

   //if (!db_validate_hkey(uorp->pheader, hKey)) {
   //   cm_msg(MINFO, "db_update_open_record", "Invalid hKey %d", hKey);
   //   return DB_SUCCESS;
   //}
   //
   //KEY* pkey = (KEY *) ((char *) uorp->pheader + hKey);

   //printf("path [%s], type %d, notify_count %d\n", path, pkey->type, pkey->notify_count);

   // extra check: are we looking at the same key?
   //assert(xkey->notify_count == pkey->notify_count);

#if 0
   printf("%s, notify_count %d, found %d, our count %d\n", path, pkey->notify_count, found, count);
#endif
   
   if (pkey->notify_count==0 && found) {
      db_msg(msg, MINFO, "db_update_open_record", "Added missing open record flag to \"%s\"", path.c_str());
      pkey->notify_count = count;
      uorp->num_modified++;
      return DB_SUCCESS;
   }

   if (pkey->notify_count!=0 && !found) {
      db_msg(msg, MINFO, "db_update_open_record", "Removed open record flag from \"%s\"", path.c_str());
      pkey->notify_count = 0;
      uorp->num_modified++;

      if (pkey->access_mode | MODE_EXCLUSIVE) {
         status = db_set_mode_wlocked(uorp->pheader, pkey, (WORD) (pkey->access_mode & ~MODE_EXCLUSIVE), 1, msg);
         if (status != DB_SUCCESS) {
            db_msg(msg, MERROR, "db_update_open_record", "Cannot remove exclusive access mode from \"%s\", db_set_mode() status %d", path.c_str(), status);
            return DB_SUCCESS;
         }
         db_msg(msg, MINFO, "db_update_open_record", "Removed exclusive access mode from \"%s\"", path.c_str());
      }
      return DB_SUCCESS;
   }

   if (pkey->notify_count != uorp->counts[k]) {
      db_msg(msg, MINFO, "db_update_open_record", "Updated notify_count of \"%s\" from %d to %d", path.c_str(), pkey->notify_count, count);
      pkey->notify_count = count;
      uorp->num_modified++;
      return DB_SUCCESS;
   }

   return DB_SUCCESS;
}

static int db_validate_open_records_wlocked(DATABASE_HEADER* pheader, db_err_msg** msg)
{
   int status = DB_SUCCESS;
   UPDATE_OPEN_RECORDS uor;
   int i, j, k;

   uor.max_keys = MAX_CLIENTS*MAX_OPEN_RECORDS;
   uor.num_keys = 0;
   uor.hkeys = (HNDLE*)calloc(uor.max_keys, sizeof(HNDLE));
   uor.counts = (int*)calloc(uor.max_keys, sizeof(int));
   uor.modes = (int*)calloc(uor.max_keys, sizeof(int));
   uor.num_modified = 0;

   assert(uor.hkeys != NULL);
   assert(uor.counts != NULL);
   assert(uor.modes != NULL);

   uor.pheader = pheader;

   for (i = 0; i < pheader->max_client_index; i++) {
      DATABASE_CLIENT* pclient = &pheader->client[i];
      for (j = 0; j < pclient->max_index; j++)
         if (pclient->open_record[j].handle) {
            int found = 0;
            for (k=0; k<uor.num_keys; k++) {
               if (uor.hkeys[k] == pclient->open_record[j].handle) {
                  uor.counts[k]++;
                  found = 1;
                  break;
               }
            }
            if (!found) {
               uor.hkeys[uor.num_keys] = pclient->open_record[j].handle;
               uor.counts[uor.num_keys] = 1;
               uor.modes[uor.num_keys] = pclient->open_record[j].access_mode;
               uor.num_keys++;
            }
         }
   }

#if 0
   for (i=0; i<uor.num_keys; i++)
      printf("index %d, handle %d, count %d, access mode %d\n", i, uor.hkeys[i], uor.counts[i], uor.modes[i]);
#endif

   const KEY* proot = db_get_pkey(pheader, 0, &status, "db_validate_open_record", msg);

   if (proot) {
      db_scan_tree_locked(pheader, proot, 0, db_update_open_record_wlocked, &uor, msg);
   }

   if (uor.num_modified) {
      db_msg(msg, MINFO, "db_validate_open_records", "Corrected %d ODB entries", uor.num_modified);
   }

   free(uor.hkeys);
   free(uor.counts);
   free(uor.modes);

   return status;
}

/*------------------------------------------------------------------*/
static bool db_validate_and_repair_db_wlocked(DATABASE_HEADER * pheader, db_err_msg **msg)
{
   int total_size_key = 0;
   int total_size_data = 0;
   double ratio;
   FREE_DESCRIP *pfree;
   bool flag = true;

   /* validate size of data structures (miscompiled, 32/64 bit mismatch, etc */

   db_validate_sizes();

   /* validate the key free list */

   if (!db_validate_key_offset(pheader, pheader->first_free_key)) {
      db_msg(msg, MERROR, "db_validate_db", "Error: database corruption, invalid pheader->first_free_key 0x%08X", pheader->first_free_key - (int)sizeof(DATABASE_HEADER));
      return false;
   }

   pfree = (FREE_DESCRIP *) ((char *) pheader + pheader->first_free_key);

   while ((POINTER_T) pfree != (POINTER_T) pheader) {

      if (pfree->next_free != 0 && !db_validate_key_offset(pheader, pfree->next_free)) {
         db_msg(msg, MERROR, "db_validate_db", "Warning: database corruption, invalid key area next_free 0x%08X", pfree->next_free - (int)sizeof(DATABASE_HEADER));
         flag = false;
         break;
      }

      total_size_key += pfree->size;
      FREE_DESCRIP *nextpfree = (FREE_DESCRIP *) ((char *) pheader + pfree->next_free);

      if (pfree->next_free != 0 && nextpfree == pfree) {
         db_msg(msg, MERROR, "db_validate_db", "Warning: database corruption, key area next_free 0x%08X is same as current free %p, truncating the free list", pfree->next_free, pfree - (int)sizeof(DATABASE_HEADER));
         pfree->next_free = 0;
         flag = false;
         break;
         //return false;
      }

      pfree = nextpfree;
   }

   ratio = ((double) (pheader->key_size - total_size_key)) / ((double) pheader->key_size);
   if (ratio > 0.9)
      db_msg(msg, MERROR, "db_validate_db", "Warning: database key area is %.0f%% full", ratio * 100.0);

   if (total_size_key > pheader->key_size) {
      db_msg(msg, MERROR, "db_validate_db", "Error: database corruption, total_key_size 0x%08X bigger than pheader->key_size 0x%08X", total_size_key, pheader->key_size);
      flag = false;
   }

   /* validate the data free list */

   if (!db_validate_data_offset(pheader, pheader->first_free_data)) {
      db_msg(msg, MERROR, "db_validate_db", "Error: database corruption, invalid pheader->first_free_data 0x%08X", pheader->first_free_data - (int)sizeof(DATABASE_HEADER));
      return false;
   }

   //printf("pheader %p, first_free_data %d, key size %d, data size %d\n", pheader, pheader->first_free_data, pheader->key_size, pheader->data_size);

   pfree = (FREE_DESCRIP *) ((char *) pheader + pheader->first_free_data);

   while ((POINTER_T) pfree != (POINTER_T) pheader) {

      if (pfree->next_free != 0 && !db_validate_data_offset(pheader, pfree->next_free)) {
         db_msg(msg, MERROR, "db_validate_db", "Warning: database corruption, invalid data area next_free 0x%08X", pfree->next_free - (int)sizeof(DATABASE_HEADER));
         flag = false;
         break;
         //return false;
      }

      total_size_data += pfree->size;
      FREE_DESCRIP *nextpfree = (FREE_DESCRIP *) ((char *) pheader + pfree->next_free);

      if (pfree->next_free != 0 && nextpfree == pfree) {
         db_msg(msg, MERROR, "db_validate_db", "Warning: database corruption, data area next_free 0x%08X is same as current free %p, truncating the free list", pfree->next_free, pfree - (int)sizeof(DATABASE_HEADER));
         pfree->next_free = 0;
         flag = false;
         break;
         //return false;
      }

      pfree = nextpfree;
   }

   ratio = ((double) (pheader->data_size - total_size_data)) / ((double) pheader->data_size);
   if (ratio > 0.9)
      db_msg(msg, MERROR, "db_validate_db", "Warning: database data area is %.0f%% full", ratio * 100.0);

   if (total_size_data > pheader->data_size) {
      db_msg(msg, MERROR, "db_validate_db", "Error: database corruption, total_size_data 0x%08X bigger than pheader->data_size 0x%08X", total_size_key, pheader->data_size);
      flag = false;
      //return false;
   }

   /* validate the tree of keys, starting from the root key */

   if (!db_validate_key_offset(pheader, pheader->root_key)) {
      db_msg(msg, MERROR, "db_validate_db", "Error: database corruption, pheader->root_key 0x%08X is invalid", pheader->root_key - (int)sizeof(DATABASE_HEADER));
      return false;
   }

   flag &= db_validate_and_repair_key_wlocked(pheader, 1, "", 0, pheader->root_key, (KEY *) ((char *) pheader + pheader->root_key), msg);

   if (!flag) {
      db_msg(msg, MERROR, "db_validate_db", "Error: ODB corruption detected, see previous messages");
   }

   return flag;
}

#endif // LOCAL_ROUTINES

/**dox***************************************************************/
#endif                          /* DOXYGEN_SHOULD_SKIP_THIS */

/********************************************************************/
/**
Open an online database
@param database_name     Database name.
@param database_size     Initial size of database if not existing
@param client_name       Name of this application
@param hDB          ODB handle obtained via cm_get_experiment_database().
@return DB_SUCCESS, DB_CREATED, DB_INVALID_NAME, DB_NO_MEMORY,
        DB_MEMSIZE_MISMATCH, DB_NO_SEMAPHORE, DB_INVALID_PARAM,
        RPC_NET_ERROR
*/
INT db_open_database(const char *xdatabase_name, INT database_size, HNDLE * hDB, const char *client_name)
{
   if (rpc_is_remote())
      return rpc_call(RPC_DB_OPEN_DATABASE, xdatabase_name, database_size, hDB, client_name);

#ifdef LOCAL_ROUTINES
   {
   INT i, status;
   HNDLE handle;
   DATABASE_CLIENT *pclient;
   BOOL shm_created;
   DATABASE_HEADER *pheader;
   KEY *pkey;
   KEYLIST *pkeylist;
   FREE_DESCRIP *pfree;
   BOOL call_watchdog;
   DWORD timeout;
   char database_name[NAME_LENGTH];

   /* restrict name length */
   strlcpy(database_name, xdatabase_name, NAME_LENGTH);

   if (database_size < 0 || database_size > 10E7) {
      cm_msg(MERROR, "db_open_database", "invalid database size");
      return DB_INVALID_PARAM;
   }

   if (strlen(client_name) >= NAME_LENGTH) {
      cm_msg(MERROR, "db_open_database", "client name \'%s\' is longer than %d characters", client_name, NAME_LENGTH-1);
      return DB_INVALID_PARAM;
   }

   if (strchr(client_name, '/') != NULL) {
      cm_msg(MERROR, "db_open_database", "client name \'%s\' should not contain the slash \'/\' character", client_name);
      return DB_INVALID_PARAM;
   }

   /* allocate new space for the new database descriptor */
   if (_database_entries == 0) {
      _database = (DATABASE *) malloc(sizeof(DATABASE));
      memset(_database, 0, sizeof(DATABASE));
      if (_database == NULL) {
         *hDB = 0;
         return DB_NO_MEMORY;
      }

      _database_entries = 1;
      i = 0;
   } else {
      /* check if database already open */
      for (i = 0; i < _database_entries; i++)
         if (_database[i].attached && equal_ustring(_database[i].name, database_name)) {
            /* check if database belongs to this thread */
            *hDB = i + 1;
            return DB_SUCCESS;
         }

      /* check for a deleted entry */
      for (i = 0; i < _database_entries; i++)
         if (!_database[i].attached)
            break;

      /* if not found, create new one */
      if (i == _database_entries) {
         _database = (DATABASE *) realloc(_database, sizeof(DATABASE) * (_database_entries + 1));
         memset(&_database[_database_entries], 0, sizeof(DATABASE));

         _database_entries++;
         if (_database == NULL) {
            _database_entries--;
            *hDB = 0;
            return DB_NO_MEMORY;
         }
      }
   }

   handle = (HNDLE) i;

   /* open shared memory region */
   void* shm_adr = NULL;
   size_t shm_size = 0;
   HNDLE shm_handle;
   
   status = ss_shm_open(database_name, sizeof(DATABASE_HEADER) + 2 * ALIGN8(database_size / 2), &shm_adr, &shm_size, &shm_handle, TRUE);

   if (status == SS_NO_MEMORY || status == SS_FILE_ERROR) {
      *hDB = 0;
      return DB_INVALID_NAME;
   }

   _database[handle].shm_adr  = shm_adr;
   _database[handle].shm_size = shm_size;
   _database[handle].shm_handle = shm_handle;

   _database[handle].database_header = (DATABASE_HEADER *) shm_adr;

   /* shortcut to header */
   pheader = _database[handle].database_header;

   /* save name */
   strcpy(_database[handle].name, database_name);

   shm_created = (status == SS_CREATED);

   /* clear memeory for debugging */
   /* memset(pheader, 0, sizeof(DATABASE_HEADER) + 2*ALIGN8(database_size/2)); */

   if (shm_created && pheader->name[0] == 0) {
      /* setup header info if database was created */
      memset(pheader, 0, sizeof(DATABASE_HEADER) + 2 * ALIGN8(database_size / 2));

      strcpy(pheader->name, database_name);
      pheader->version = DATABASE_VERSION;
      pheader->key_size = ALIGN8(database_size / 2);
      pheader->data_size = ALIGN8(database_size / 2);
      pheader->root_key = sizeof(DATABASE_HEADER);
      pheader->first_free_key = sizeof(DATABASE_HEADER);
      pheader->first_free_data = sizeof(DATABASE_HEADER) + pheader->key_size;

      /* set up free list */
      pfree = (FREE_DESCRIP *) ((char *) pheader + pheader->first_free_key);
      pfree->size = pheader->key_size;
      pfree->next_free = 0;

      pfree = (FREE_DESCRIP *) ((char *) pheader + pheader->first_free_data);
      pfree->size = pheader->data_size;
      pfree->next_free = 0;

      /* create root key */
      pkey = (KEY *) malloc_key(pheader, sizeof(KEY), "db_open_database_A");
      assert(pkey);

      /* set key properties */
      pkey->type = TID_KEY;
      pkey->num_values = 1;
      pkey->access_mode = MODE_READ | MODE_WRITE | MODE_DELETE;
      strcpy(pkey->name, "root");
      pkey->parent_keylist = 0;

      /* create keylist */
      pkeylist = (KEYLIST *) malloc_key(pheader, sizeof(KEYLIST), "db_open_database_B");
      assert(pkeylist);

      /* store keylist in data field */
      pkey->data = (POINTER_T) pkeylist - (POINTER_T) pheader;
      pkey->item_size = sizeof(KEYLIST);
      pkey->total_size = sizeof(KEYLIST);

      pkeylist->parent = (POINTER_T) pkey - (POINTER_T) pheader;
      pkeylist->num_keys = 0;
      pkeylist->first_key = 0;
   }

   /* check database version */
   if (pheader->version != DATABASE_VERSION) {
      cm_msg(MERROR, "db_open_database",
             "Different database format: Shared memory is %d, program is %d", pheader->version, DATABASE_VERSION);
      return DB_VERSION_MISMATCH;
   }

   /* check database size vs shared memory size */
   if (_database[handle].shm_size < (int)sizeof(DATABASE_HEADER) + pheader->key_size + pheader->data_size) {
      cm_msg(MERROR, "db_open_database", "Invalid database, shared memory size %d is smaller than database size %d (header: %d, key area: %d, data area: %d). Delete this shared memory (odbedit -R), create a new odb (odbinit) and reload it from the last odb save file.", _database[handle].shm_size, (int)sizeof(DATABASE_HEADER) + pheader->key_size + pheader->data_size, (int)sizeof(DATABASE_HEADER), pheader->key_size, pheader->data_size);
      return DB_VERSION_MISMATCH;
   }

   /* check root key */
   if (!db_validate_key_offset(pheader, pheader->root_key)) {
      cm_msg(MERROR, "db_open_database", "Invalid, incompatible or corrupted database: root key offset %d is invalid", pheader->root_key);
      return DB_VERSION_MISMATCH;
   } else {
      pkey = (KEY*)((char*)pheader + pheader->root_key);

      if (pkey->type != TID_KEY) {
         cm_msg(MERROR, "db_open_database", "Invalid, incompatible or corrupted database: root key type %d is not TID_KEY", pkey->type);
         return DB_VERSION_MISMATCH;
      }

      if (strcmp(pkey->name, "root") != 0) {
         cm_msg(MERROR, "db_open_database", "Invalid, incompatible or corrupted database: root key name \"%s\" is not \"root\"", pkey->name);
         return DB_VERSION_MISMATCH;
      }

      // what if we are connecting to an incompatible ODB?
      // A call to db_validate_and_repair_key() maybe will
      // corrupt it here. But we have no choice,
      // if we skip it here and continue,
      // db_validate_and_repair_db() will call it later anyway... K.O.

      db_err_msg* msg = NULL;
      bool ok = db_validate_and_repair_key_wlocked(pheader, 0, "", 0, pheader->root_key, pkey, &msg);
      if (msg)
         db_flush_msg(&msg);
      if (!ok) {
         cm_msg(MERROR, "db_open_database", "Invalid, incompatible or corrupted database: root key is invalid");
         return DB_VERSION_MISMATCH;
      }
   }

   /* set default mutex and semaphore timeout */
   _database[handle].timeout = 10000;

   /* create mutexes for the database */
   status = ss_mutex_create(&_database[handle].mutex, TRUE);
   if (status != SS_SUCCESS && status != SS_CREATED) {
      *hDB = 0;
      return DB_NO_SEMAPHORE;
   }

   /* create semaphore for the database */
   status = ss_semaphore_create(database_name, &(_database[handle].semaphore));
   if (status != SS_SUCCESS && status != SS_CREATED) {
      *hDB = 0;
      return DB_NO_SEMAPHORE;
   }
   _database[handle].lock_cnt = 0;

   _database[handle].protect = FALSE;
   _database[handle].protect_read = FALSE;
   _database[handle].protect_write = FALSE;

   /* first lock database */
   status = db_lock_database(handle + 1);
   if (status != DB_SUCCESS)
      return status;

   /* we have the database locked, without write protection */

   /*
    Now we have a DATABASE_HEADER, so let's setup a CLIENT
    structure in that database. The information there can also
    be seen by other processes.
    */

   /*
    update the client count
    */
   pheader->num_clients = 0;
   pheader->max_client_index = 0;
   for (i = 0; i < MAX_CLIENTS; i++) {
      if (pheader->client[i].pid == 0)
         continue;
      pheader->num_clients++;
      pheader->max_client_index = i + 1;
   }

   /*fprintf(stderr,"num_clients: %d, max_client: %d\n",pheader->num_clients,pheader->max_client_index); */

   /* remove dead clients */
   for (i = 0; i < MAX_CLIENTS; i++) {
      if (pheader->client[i].pid == 0)
         continue;
      if (!ss_pid_exists(pheader->client[i].pid)) {
         char client_name_tmp[NAME_LENGTH];
         int client_pid;

         strlcpy(client_name_tmp, pheader->client[i].name, sizeof(client_name_tmp));
         client_pid = pheader->client[i].pid;

         // removed: /* decrement notify_count for open records and clear exclusive mode */
         // open records are corrected later, by db_validate_open_records()

         /* clear entry from client structure in database header */
         memset(&(pheader->client[i]), 0, sizeof(DATABASE_CLIENT));

         cm_msg(MERROR, "db_open_database", "Removed ODB client \'%s\', index %d because process pid %d does not exists", client_name_tmp, i, client_pid);
      }
   }

   /*
    Look for empty client slot
    */
   for (i = 0; i < MAX_CLIENTS; i++)
      if (pheader->client[i].pid == 0)
         break;

   if (i == MAX_CLIENTS) {
      db_unlock_database(handle + 1);
      *hDB = 0;
      cm_msg(MERROR, "db_open_database", "maximum number of clients exceeded");
      return DB_NO_SLOT;
   }

   /* store slot index in _database structure */
   _database[handle].client_index = i;

   /*
    Save the index of the last client of that database so that later only
    the clients 0..max_client_index-1 have to be searched through.
    */
   pheader->num_clients++;
   if (i + 1 > pheader->max_client_index)
      pheader->max_client_index = i + 1;

   /* setup database header and client structure */
   pclient = &pheader->client[i];

   memset(pclient, 0, sizeof(DATABASE_CLIENT));
   /* use client name previously set by bm_set_name */
   strlcpy(pclient->name, client_name, sizeof(pclient->name));
   pclient->pid = ss_getpid();
   pclient->num_open_records = 0;

   ss_suspend_get_odb_port(&pclient->port);

   pclient->last_activity = ss_millitime();

   cm_get_watchdog_params(&call_watchdog, &timeout);
   pclient->watchdog_timeout = timeout;

   /* check ODB for corruption */
   db_err_msg* msg = NULL;
   bool ok = db_validate_and_repair_db_wlocked(pheader, &msg);
   if (msg)
      db_flush_msg(&msg);
   if (!ok) {
      /* do not treat corrupted odb as a fatal error- allow the user
       to preceed at own risk- the database is already corrupted,
       so no further harm can possibly be made. */
      /*
       db_unlock_database(handle + 1);
       *hDB = 0;
       return DB_CORRUPTED;
       */
   }

   /* setup _database entry */
   _database[handle].database_data = _database[handle].database_header + 1;
   _database[handle].attached = TRUE;
   _database[handle].protect = FALSE;
   _database[handle].protect_read = FALSE;
   _database[handle].protect_write = FALSE;

   *hDB = (handle + 1);

   status = db_validate_open_records_wlocked(pheader, &msg);
   if (status != DB_SUCCESS) {
      db_unlock_database(handle + 1);
      if (msg)
         db_flush_msg(&msg);
      cm_msg(MERROR, "db_open_database", "Error: db_validate_open_records() status %d", status);
      return status;
   }

   db_unlock_database(handle + 1);

   if (msg)
      db_flush_msg(&msg);

   if (shm_created)
      return DB_CREATED;
   }
#endif                          /* LOCAL_ROUTINES */

   return DB_SUCCESS;
}

/********************************************************************/
/**
Close a database
@param   hDB          ODB handle obtained via cm_get_experiment_database().
@return DB_SUCCESS, DB_INVALID_HANDLE, RPC_NET_ERROR
*/
INT db_close_database(HNDLE hDB)
{
   if (rpc_is_remote())
      return rpc_call(RPC_DB_CLOSE_DATABASE, hDB);

#ifdef LOCAL_ROUTINES
   else {
      DATABASE_HEADER *pheader;
      DATABASE_CLIENT *pclient;
      INT idx, destroy_flag, i, j;
      char xname[256];

      if (hDB > _database_entries || hDB <= 0) {
         cm_msg(MERROR, "db_close_database", "invalid database handle");
         return DB_INVALID_HANDLE;
      }

      /*
         Check if database was opened by current thread. This is necessary
         in the server process where one thread may not close the database
         of other threads.
       */

      /* first lock database */
      db_lock_database(hDB);

      idx = _database[hDB - 1].client_index;
      pheader = _database[hDB - 1].database_header;
      pclient = &pheader->client[idx];

      if (!_database[hDB - 1].attached) {
         db_unlock_database(hDB);
         cm_msg(MERROR, "db_close_database", "invalid database handle");
         return DB_INVALID_HANDLE;
      }

      db_allow_write_locked(&_database[hDB-1], "db_close_database");

      /* close all open records */
      for (i = 0; i < pclient->max_index; i++)
         if (pclient->open_record[i].handle)
            db_remove_open_record(hDB, pclient->open_record[i].handle, FALSE);

      /* mark entry in _database as empty */
      _database[hDB - 1].attached = FALSE;

      /* clear entry from client structure in database header */
      memset(&(pheader->client[idx]), 0, sizeof(DATABASE_CLIENT));

      /* calculate new max_client_index entry */
      for (i = MAX_CLIENTS - 1; i >= 0; i--)
         if (pheader->client[i].pid != 0)
            break;
      pheader->max_client_index = i + 1;

      /* count new number of clients */
      for (i = MAX_CLIENTS - 1, j = 0; i >= 0; i--)
         if (pheader->client[i].pid != 0)
            j++;
      pheader->num_clients = j;

      destroy_flag = (pheader->num_clients == 0);

      /* flush shared memory to disk */
      ss_shm_flush(pheader->name, _database[hDB - 1].shm_adr, _database[hDB - 1].shm_size, _database[hDB - 1].shm_handle);

      strlcpy(xname, pheader->name, sizeof(xname));

      /* unmap shared memory, delete it if we are the last */
      ss_shm_close(xname, _database[hDB - 1].shm_adr, _database[hDB - 1].shm_size, _database[hDB - 1].shm_handle, destroy_flag);

      pheader = NULL; // after ss_shm_close(), pheader points nowhere
      _database[hDB - 1].database_header = NULL; // ditto

      /* unlock database */
      db_unlock_database(hDB);

      /* delete semaphore */
      ss_semaphore_delete(_database[hDB - 1].semaphore, destroy_flag);

      /* update _database_entries */
      if (hDB == _database_entries)
         _database_entries--;

      if (_database_entries > 0)
         _database = (DATABASE *) realloc(_database, sizeof(DATABASE) * (_database_entries));
      else {
         free(_database);
         _database = NULL;
      }

      /* if we are the last one, also delete other semaphores */
      if (destroy_flag) {
         extern INT _semaphore_elog, _semaphore_alarm, _semaphore_history, _semaphore_msg;

         if (_semaphore_elog)
            ss_semaphore_delete(_semaphore_elog, TRUE);
         if (_semaphore_alarm)
            ss_semaphore_delete(_semaphore_alarm, TRUE);
         if (_semaphore_history)
            ss_semaphore_delete(_semaphore_history, TRUE);
         if (_semaphore_msg)
            ss_semaphore_delete(_semaphore_msg, TRUE);
      }

   }
#endif                          /* LOCAL_ROUTINES */

   return DB_SUCCESS;
}

/**dox***************************************************************/
#ifndef DOXYGEN_SHOULD_SKIP_THIS

/*------------------------------------------------------------------*/
INT db_flush_database(HNDLE hDB)
/********************************************************************\

  Routine: db_flush_database

  Purpose: Flushes the shared memory of a database to its disk file.

  Input:
    HNDLE  hDB              Handle to the database, which is used as
                            an index to the _database array.

  Output:
    none

  Function value:
    DB_SUCCESS              Successful completion
    DB_INVALID_HANDLE       Database handle is invalid
    RPC_NET_ERROR           Network error

\********************************************************************/
{
   if (rpc_is_remote())
      return rpc_call(RPC_DB_FLUSH_DATABASE, hDB);

#ifdef LOCAL_ROUTINES
   else {
      DATABASE_HEADER *pheader;

      if (hDB > _database_entries || hDB <= 0) {
         cm_msg(MERROR, "db_close_database", "invalid database handle");
         return DB_INVALID_HANDLE;
      }

      /*
         Check if database was opened by current thread. This is necessary
         in the server process where one thread may not close the database
         of other threads.
       */

      db_lock_database(hDB);
      pheader = _database[hDB - 1].database_header;

      if (!_database[hDB - 1].attached) {
         db_unlock_database(hDB);
         cm_msg(MERROR, "db_close_database", "invalid database handle");
         return DB_INVALID_HANDLE;
      }

      /* flush shared memory to disk */
      ss_shm_flush(pheader->name, _database[hDB - 1].shm_adr, _database[hDB - 1].shm_size, _database[hDB - 1].shm_handle);
      db_unlock_database(hDB);

   }
#endif                          /* LOCAL_ROUTINES */

   return DB_SUCCESS;
}

/*------------------------------------------------------------------*/
INT db_close_all_databases(void)
/********************************************************************\

  Routine: db_close_all_databases

  Purpose: Close all open databases and open records

  Input:
    none

  Output:
    none

  Function value:
    DB_SUCCESS              Successful completion

\********************************************************************/
{
   INT status;

   if (rpc_is_remote()) {
      status = rpc_call(RPC_DB_CLOSE_ALL_DATABASES);
      if (status != DB_SUCCESS)
         return status;
   }

   db_close_all_records();
   db_unwatch_all();

#ifdef LOCAL_ROUTINES
   {
      INT i;

      for (i = _database_entries; i > 0; i--)
         db_close_database(i);
   }
#endif                          /* LOCAL_ROUTINES */
   
   return DB_SUCCESS;
}

/*------------------------------------------------------------------*/
INT db_set_client_name(HNDLE hDB, const char *client_name)
/********************************************************************\

  Routine: db_set_client_name

  Purpose: Set client name for a database. Used by cm_connect_experiment
           if a client name is duplicate and changed.

  Input:
    INT  hDB                Handle to database
    char *client_name       Name of this application

  Output:

  Function value:
    DB_SUCCESS              Successful completion
    RPC_NET_ERROR           Network error

\********************************************************************/
{
   if (rpc_is_remote())
      return rpc_call(RPC_DB_SET_CLIENT_NAME, hDB, client_name);

#ifdef LOCAL_ROUTINES
   {
      DATABASE_HEADER *pheader;
      DATABASE_CLIENT *pclient;
      INT idx;

      idx = _database[hDB - 1].client_index;
      pheader = _database[hDB - 1].database_header;
      pclient = &pheader->client[idx];

      strcpy(pclient->name, client_name);
   }
#endif                          /* LOCAL_ROUTINES */

   return DB_SUCCESS;
}

/**dox***************************************************************/
#endif                          /* DOXYGEN_SHOULD_SKIP_THIS */

/********************************************************************/
/**
Lock a database for exclusive access via system semaphore calls.
@param hDB   Handle to the database to lock
@return DB_SUCCESS, DB_INVALID_HANDLE, DB_TIMEOUT
*/

INT db_lock_database(HNDLE hDB)
{
#ifdef LOCAL_ROUTINES
   int status;

   if (hDB > _database_entries || hDB <= 0) {
      cm_msg(MERROR, "db_lock_database", "invalid database handle %d, aborting...", hDB);
      abort();
      return DB_INVALID_HANDLE;
   }

   /* obtain access mutex in multi-thread applications */
   status = ss_mutex_wait_for(_database[hDB - 1].mutex, _database[hDB - 1].timeout);
   if (status != SS_SUCCESS) {
      cm_msg(MERROR, "db_lock_database", "internal error: cannot obtain access mutex, aborting...");
      abort();
   }

   /* protect this function against recursive call from signal handlers */
   if (_database[hDB - 1].inside_lock_unlock) {
      fprintf(stderr, "db_lock_database: Detected recursive call to db_{lock,unlock}_database() while already inside db_{lock,unlock}_database(). Maybe this is a call from a signal handler. Cannot continue, aborting...\n");
      abort();
   }

   _database[hDB - 1].inside_lock_unlock = 1;

   //static int x = 0;
   //x++;
   //if (x > 5000) {
   //   printf("inside db_lock_database(), press Ctrl-C now!\n");
   //   sleep(5);
   //}

   // test recursive locking
   // static int out=0;
   // out++;
   // printf("HERE %d!\n", out);
   // if (out>10) abort();
   // db_lock_database(hDB);
   // printf("OUT %d!\n", out);

   if (_database[hDB - 1].lock_cnt == 0) {
      _database[hDB - 1].lock_cnt = 1;
      /* wait max. 5 minutes for semaphore (required if locking process is being debugged) */
      status = ss_semaphore_wait_for(_database[hDB - 1].semaphore, _database[hDB - 1].timeout);
      if (status == SS_TIMEOUT) {
         cm_msg(MERROR, "db_lock_database", "timeout obtaining lock for database, exiting...");
         abort();
      }
      if (status != SS_SUCCESS) {
         cm_msg(MERROR, "db_lock_database", "cannot lock database, ss_semaphore_wait_for() status %d, aborting...", status);
         abort();
      }
   } else {
      _database[hDB - 1].lock_cnt++; // we have already the lock (recursive call), so just increase counter
   }

#ifdef CHECK_LOCK_COUNT
   {
      char str[256];

      sprintf(str, "db_lock_database, lock_cnt=%d", _database[hDB - 1].lock_cnt);
      ss_stack_history_entry(str);
   }
#endif

   if (_database[hDB - 1].protect) {
      if (_database[hDB - 1].database_header == NULL) {
         int status;
         assert(!_database[hDB - 1].protect_read);
         assert(!_database[hDB - 1].protect_write);
         status = ss_shm_unprotect(_database[hDB - 1].shm_handle, &_database[hDB - 1].shm_adr, _database[hDB - 1].shm_size, TRUE, FALSE, "db_lock_database");
         if (status != SS_SUCCESS) {
            cm_msg(MERROR, "db_lock_database", "ss_shm_unprotect(TRUE,FALSE) failed with status %d, aborting...", status);
            cm_msg_flush_buffer();
            abort();
         }
         _database[hDB - 1].database_header = (DATABASE_HEADER *) _database[hDB - 1].shm_adr;
         _database[hDB - 1].protect_read = TRUE;
         _database[hDB - 1].protect_write = FALSE;
      }
   }

   _database[hDB - 1].inside_lock_unlock = 0;

#endif                          /* LOCAL_ROUTINES */
   
   return DB_SUCCESS;
}

#ifdef LOCAL_ROUTINES
INT db_allow_write_locked(DATABASE* p, const char* caller_name)
{
   assert(p);
   if (p->protect && !p->protect_write) {
      int status;
      assert(p->lock_cnt > 0);
      assert(p->database_header != NULL);
      assert(p->protect_read);
      status = ss_shm_unprotect(p->shm_handle, &p->shm_adr, p->shm_size, TRUE, TRUE, caller_name);
      if (status != SS_SUCCESS) {
         cm_msg(MERROR, "db_allow_write_locked", "ss_shm_unprotect(TRUE,TRUE) failed with status %d, aborting...", status);
         cm_msg_flush_buffer();
         abort();
      }
      p->database_header = (DATABASE_HEADER *) p->shm_adr;
      p->protect_read = TRUE;
      p->protect_write = TRUE;
   }
   return DB_SUCCESS;
}
#endif                          /* LOCAL_ROUTINES */

/********************************************************************/
/**
Unlock a database via system semaphore calls.
@param hDB   Handle to the database to unlock
@return DB_SUCCESS, DB_INVALID_HANDLE
*/
INT db_unlock_database(HNDLE hDB)
{
#ifdef LOCAL_ROUTINES

   if (hDB > _database_entries || hDB <= 0) {
      cm_msg(MERROR, "db_unlock_database", "invalid database handle %d", hDB);
      return DB_INVALID_HANDLE;
   }
#ifdef CHECK_LOCK_COUNT
   {
      char str[256];

      sprintf(str, "db_unlock_database, lock_cnt=%d", _database[hDB - 1].lock_cnt);
      ss_stack_history_entry(str);
   }
#endif

   /* protect this function against recursive call from signal handlers */
   if (_database[hDB - 1].inside_lock_unlock) {
      fprintf(stderr, "db_unlock_database: Detected recursive call to db_{lock,unlock}_database() while already inside db_{lock,unlock}_database(). Maybe this is a call from a signal handler. Cannot continue, aborting...\n");
      abort();
   }

   _database[hDB - 1].inside_lock_unlock = 1;

   //static int x = 0;
   //x++;
   //if (x > 5000) {
   //   printf("inside db_unlock_database(), press Ctrl-C now!\n");
   //   sleep(5);
   //}

   if (_database[hDB - 1].lock_cnt == 1) {
      ss_semaphore_release(_database[hDB - 1].semaphore);

      if (_database[hDB - 1].protect && _database[hDB - 1].database_header) {
         int status;
         assert(_database[hDB - 1].protect_read);
         assert(_database[hDB - 1].database_header);
         _database[hDB - 1].database_header = NULL;
         status = ss_shm_protect(_database[hDB - 1].shm_handle, _database[hDB - 1].shm_adr, _database[hDB - 1].shm_size);
         if (status != SS_SUCCESS) {
            cm_msg(MERROR, "db_unlock_database", "ss_shm_protect() failed with status %d, aborting...", status);
            cm_msg_flush_buffer();
            abort();
         }
         _database[hDB - 1].protect_read = FALSE;
         _database[hDB - 1].protect_write = FALSE;
      }
   }

   assert(_database[hDB - 1].lock_cnt > 0);
   _database[hDB - 1].lock_cnt--;

   _database[hDB - 1].inside_lock_unlock = 0;

   /* release mutex for multi-thread applications */
   ss_mutex_release(_database[hDB - 1].mutex);

#endif                          /* LOCAL_ROUTINES */
   return DB_SUCCESS;
}

/********************************************************************/
#if 0
INT db_get_lock_cnt(HNDLE hDB)
{
#ifdef LOCAL_ROUTINES

   /* return zero if no ODB is open or we run remotely */
   if (_database_entries == 0)
      return 0;

   if (hDB > _database_entries || hDB <= 0) {
      cm_msg(MERROR, "db_get_lock_cnt", "invalid database handle %d, aborting...", hDB);
      fprintf(stderr, "db_get_lock_cnt: invalid database handle %d, aborting...\n", hDB);
      abort();
      return DB_INVALID_HANDLE;
   }

   return _database[hDB - 1].lock_cnt;
#else
   return 0;
#endif
}
#endif

INT db_set_lock_timeout(HNDLE hDB, int timeout_millisec)
{
#ifdef LOCAL_ROUTINES

   /* return zero if no ODB is open or we run remotely */
   if (_database_entries == 0)
      return 0;

   if (hDB > _database_entries || hDB <= 0) {
      cm_msg(MERROR, "db_set_lock_timeout", "invalid database handle %d, aborting...", hDB);
      fprintf(stderr, "db_set_lock_timeout: invalid database handle %d, aborting...\n", hDB);
      abort();
      return DB_INVALID_HANDLE;
   }

   if (timeout_millisec > 0) {
      _database[hDB - 1].timeout = timeout_millisec;
   }

   return _database[hDB - 1].timeout;
#else
   return 0;
#endif
}

#ifdef LOCAL_ROUTINES

/**
Update last activity time
*/
INT db_update_last_activity(DWORD millitime)
{
   int pid = ss_getpid();
   int i;
   for (i = 0; i < _database_entries; i++) {
      if (_database[i].attached) {
         int must_unlock = 0;
         if (_database[i].protect) {
            must_unlock = 1;
            db_lock_database(i + 1);
            db_allow_write_locked(&_database[i], "db_update_last_activity");
         }
         assert(_database[i].database_header);
         /* update the last_activity entry to show that we are alive */
         int j;
         for (j=0; j<_database[i].database_header->max_client_index; j++) {
            DATABASE_CLIENT* pdbclient = _database[i].database_header->client + j;
            //printf("client %d pid %d vs our pid %d\n", j, pdbclient->pid, pid);
            if (pdbclient->pid == pid) {
               pdbclient->last_activity = millitime;
            }
         }
         if (must_unlock) {
            db_unlock_database(i + 1);
         }
      }
   }
   return DB_SUCCESS;
}

#endif // LOCAL_ROUTINES

void db_cleanup(const char *who, DWORD actual_time, BOOL wrong_interval)
{
#ifdef LOCAL_ROUTINES
   int status;
   int i;
   /* check online databases */
   for (i = 0; i < _database_entries; i++) {
      if (_database[i].attached) {
         int must_unlock = 0;
         if (_database[i].protect) {
            must_unlock = 1;
            db_lock_database(i + 1);
            db_allow_write_locked(&_database[i], "db_cleanup");
         }
         assert(_database[i].database_header);
         /* update the last_activity entry to show that we are alive */
         DATABASE_HEADER* pdbheader = _database[i].database_header;
         DATABASE_CLIENT* pdbclient = pdbheader->client;
         pdbclient[_database[i].client_index].last_activity = actual_time;

         /* don't check other clients if interval is stange */
         if (wrong_interval) {
            if (must_unlock) {
               db_unlock_database(i + 1);
            }
            continue;
         }

         /* now check other clients */
         int j;
         for (j = 0; j < pdbheader->max_client_index; j++, pdbclient++) {
            int client_pid = pdbclient->pid;
            if (client_pid == 0)
               continue;
            BOOL dead = !ss_pid_exists(client_pid);
            /* If client process has no activity, clear its buffer entry. */
            if (dead ||
                (pdbclient->watchdog_timeout > 0 &&
                 actual_time - pdbclient->last_activity > pdbclient->watchdog_timeout)
                ) {
               
               db_lock_database(i + 1);

               /* now make again the check with the buffer locked */
               actual_time = ss_millitime();
               if (dead ||
                   (pdbclient->watchdog_timeout &&
                    actual_time > pdbclient->last_activity &&
                    actual_time - pdbclient->last_activity > pdbclient->watchdog_timeout)
                   ) {

                  db_allow_write_locked(&_database[i], "db_cleanup");
                  
                  if (dead) {
                     cm_msg(MINFO, "db_cleanup", "Client \'%s\' on database \'%s\' removed by db_cleanup called by %s because pid %d does not exist", pdbclient->name, pdbheader->name, who, client_pid);
                  } else {
                     cm_msg(MINFO, "db_cleanup", "Client \'%s\' (PID %d) on database \'%s\' removed by db_cleanup called by %s (idle %1.1lfs,TO %1.0lfs)",
                            pdbclient->name, client_pid, pdbheader->name,
                            who,
                            (actual_time - pdbclient->last_activity) / 1000.0,
                            pdbclient->watchdog_timeout / 1000.0);
                  }

                  /* decrement notify_count for open records and clear exclusive mode */
                  int k;
                  for (k = 0; k < pdbclient->max_index; k++)
                     if (pdbclient->open_record[k].handle) {
                        KEY* pkey = (KEY *) ((char *) pdbheader + pdbclient->open_record[k].handle);
                        if (pkey->notify_count > 0)
                           pkey->notify_count--;

                        if (pdbclient->open_record[k].access_mode & MODE_WRITE)
                           db_set_mode(i + 1, pdbclient->open_record[k].handle, (WORD) (pkey->access_mode & ~MODE_EXCLUSIVE), 2);
                     }

                  status = cm_delete_client_info(i + 1, client_pid);
                  if (status != CM_SUCCESS)
                     cm_msg(MERROR, "db_cleanup", "Cannot delete client info for client \'%s\', pid %d from database \'%s\', cm_delete_client_info() status %d", pdbclient->name, client_pid, pdbheader->name, status);

                  /* clear entry from client structure in buffer header */
                  memset(&(pdbheader->client[j]), 0, sizeof(DATABASE_CLIENT));

                  /* calculate new max_client_index entry */
                  for (k = MAX_CLIENTS - 1; k >= 0; k--)
                     if (pdbheader->client[k].pid != 0)
                        break;
                  pdbheader->max_client_index = k + 1;

                  /* count new number of clients */
                  int nc;
                  for (k = MAX_CLIENTS - 1, nc = 0; k >= 0; k--)
                     if (pdbheader->client[k].pid != 0)
                        nc++;
                  pdbheader->num_clients = nc;
               }

               db_unlock_database(i + 1);
            }
         }
         if (must_unlock) {
            db_unlock_database(i + 1);
         }
      }
   }
#endif
}

#ifdef LOCAL_ROUTINES

void db_cleanup2(const char* client_name, int ignore_timeout, DWORD actual_time,  const char *who)
{
   /* check online databases */
   int i;
   for (i = 0; i < _database_entries; i++) {
      if (_database[i].attached) {
         /* update the last_activity entry to show that we are alive */
         
         db_lock_database(i + 1);
         
         db_allow_write_locked(&_database[i], "db_cleanup2");
         
         DATABASE_HEADER* pdbheader = _database[i].database_header;
         DATABASE_CLIENT* pdbclient = pdbheader->client;
         pdbclient[_database[i].client_index].last_activity = ss_millitime();
         
         /* now check other clients */
         int j;
         for (j = 0; j < pdbheader->max_client_index; j++, pdbclient++)
            if (j != _database[i].client_index && pdbclient->pid &&
                (client_name == NULL || client_name[0] == 0
                 || strncmp(pdbclient->name, client_name, strlen(client_name)) == 0)) {
               int client_pid = pdbclient->pid;
               BOOL dead = !ss_pid_exists(client_pid);
               DWORD interval;
               if (ignore_timeout)
                  interval = 2 * WATCHDOG_INTERVAL;
               else
                  interval = pdbclient->watchdog_timeout;
               
               /* If client process has no activity, clear its buffer entry. */
               
               if (dead || (interval > 0 && ss_millitime() - pdbclient->last_activity > interval)) {
                  int bDeleted = FALSE;
                  
                  /* now make again the check with the buffer locked */
                  if (dead || (interval > 0 && ss_millitime() - pdbclient->last_activity > interval)) {
                     if (dead) {
                        cm_msg(MINFO, "db_cleanup2", "Client \'%s\' on \'%s\' removed by db_cleanup2 called by %s because pid %d does not exist",
                               pdbclient->name, pdbheader->name,
                               who,
                               client_pid);
                     } else {
                        cm_msg(MINFO, "db_cleanup2", "Client \'%s\' on \'%s\' removed by db_cleanup2 called by %s (idle %1.1lfs,TO %1.0lfs)",
                               pdbclient->name, pdbheader->name,
                               who,
                               (ss_millitime() - pdbclient->last_activity) / 1000.0, interval / 1000.0);
                     }
                     
                     /* decrement notify_count for open records and clear exclusive mode */
                     int k;
                     for (k = 0; k < pdbclient->max_index; k++)
                        if (pdbclient->open_record[k].handle) {
                          KEY* pkey = (KEY *) ((char *) pdbheader + pdbclient->open_record[k].handle);
                           if (pkey->notify_count > 0)
                              pkey->notify_count--;
                           
                           if (pdbclient->open_record[k].access_mode & MODE_WRITE)
                              db_set_mode(i + 1, pdbclient->open_record[k].handle, (WORD) (pkey->access_mode & ~MODE_EXCLUSIVE), 2);
                        }
                     
                     /* clear entry from client structure in buffer header */
                     memset(&(pdbheader->client[j]), 0, sizeof(DATABASE_CLIENT));
                     
                     /* calculate new max_client_index entry */
                     for (k = MAX_CLIENTS - 1; k >= 0; k--)
                        if (pdbheader->client[k].pid != 0)
                           break;
                     pdbheader->max_client_index = k + 1;
                     
                     /* count new number of clients */
                     int nc;
                     for (k = MAX_CLIENTS - 1, nc = 0; k >= 0; k--)
                        if (pdbheader->client[k].pid != 0)
                           nc++;
                     pdbheader->num_clients = nc;
                     
                     bDeleted = TRUE;
                  }
                  
                  
                  /* delete client entry after unlocking db */
                  if (bDeleted) {
                     int status;
                     status = cm_delete_client_info(i + 1, client_pid);
                     if (status != CM_SUCCESS)
                        cm_msg(MERROR, "db_cleanup2", "cannot delete client info, cm_delete_client_into() status %d", status);
                     
                     pdbheader = _database[i].database_header;
                     pdbclient = pdbheader->client;
                     
                     /* go again though whole list */
                     j = 0;
                  }
               }
            }
         
         db_unlock_database(i + 1);
      }
   }
}

void db_set_watchdog_params(DWORD timeout)
{
   /* set watchdog flag of all open databases */
   int i;
   for (i = _database_entries; i > 0; i--) {
      DATABASE_HEADER *pheader;
      DATABASE_CLIENT *pclient;
      INT idx;
      
      db_lock_database(i);
      
      idx = _database[i - 1].client_index;
      pheader = _database[i - 1].database_header;
      pclient = &pheader->client[idx];
      
      if (!_database[i - 1].attached) {
         db_unlock_database(i);
         continue;
      }
      
      db_allow_write_locked(&_database[i-1], "db_set_watchdog_params");
      
      /* clear entry from client structure in buffer header */
      pclient->watchdog_timeout = timeout;
      
      /* show activity */
      pclient->last_activity = ss_millitime();
      
      db_unlock_database(i);
   }
}

/********************************************************************/
/**
Return watchdog information about specific client
@param    hDB              ODB handle
@param    client_name     ODB client name
@param    timeout         Timeout for this application in seconds
@param    last            Last time watchdog was called in msec
@return   CM_SUCCESS, CM_NO_CLIENT, DB_INVALID_HANDLE
*/

INT db_get_watchdog_info(HNDLE hDB, const char *client_name, DWORD * timeout, DWORD * last)
{
   DATABASE_HEADER *pheader;
   DATABASE_CLIENT *pclient;
   INT i;
   
   if (hDB > _database_entries || hDB <= 0) {
      cm_msg(MERROR, "db_get_watchdog_info", "invalid database handle");
      return DB_INVALID_HANDLE;
   }
   
   if (!_database[hDB - 1].attached) {
      cm_msg(MERROR, "db_get_watchdog_info", "invalid database handle");
      return DB_INVALID_HANDLE;
   }
   
   /* lock database */
   db_lock_database(hDB);
   
   pheader = _database[hDB - 1].database_header;
   pclient = pheader->client;
   
   /* find client */
   for (i = 0; i < pheader->max_client_index; i++, pclient++)
      if (pclient->pid && equal_ustring(pclient->name, client_name)) {
         *timeout = pclient->watchdog_timeout;
         *last = ss_millitime() - pclient->last_activity;
         db_unlock_database(hDB);
         return DB_SUCCESS;
      }
   
   *timeout = *last = 0;

   db_unlock_database(hDB);

   return CM_NO_CLIENT;
}

/********************************************************************/
/**
Check if a client with a /system/client/xxx entry has
a valid entry in the ODB client table. If not, remove
that client from the /system/client tree.
@param   hDB               Handle to online database
@param   hKeyClient        Handle to client key
@return  CM_SUCCESS, CM_NO_CLIENT
*/
INT db_check_client(HNDLE hDB, HNDLE hKeyClient)
{
   KEY key;
   DATABASE_HEADER *pheader;
   DATABASE_CLIENT *pclient;
   INT i, client_pid, status, dead = 0, found = 0;
   char name[NAME_LENGTH];
   
   db_lock_database(hDB);
   
   status = db_get_key(hDB, hKeyClient, &key);
   if (status != DB_SUCCESS)
      return CM_NO_CLIENT;
   
   client_pid = atoi(key.name);
   
   name[0] = 0;
   i = sizeof(name);
   status = db_get_value(hDB, hKeyClient, "Name", name, &i, TID_STRING, FALSE);
   
   //fprintf(stderr, "db_check_client: hkey %d, status %d, pid %d, name \'%s\', my name %s\n", hKeyClient, status, client_pid, name, _client_name);
   
   if (status != DB_SUCCESS) {
      db_unlock_database(hDB);
      return CM_NO_CLIENT;
   }
   
   if (_database[hDB - 1].attached) {
      pheader = _database[hDB - 1].database_header;
      pclient = pheader->client;
      
      /* loop through clients */
      for (i = 0; i < pheader->max_client_index; i++, pclient++)
         if (pclient->pid == client_pid) {
            found = 1;
            break;
         }
      
      if (found) {
         /* check that the client is still running: PID still exists */
         if (!ss_pid_exists(client_pid)) {
            dead = 1;
         }
      }
      
      if (!found || dead) {
         /* client not found : delete ODB stucture */
         
         status = cm_delete_client_info(hDB, client_pid);
         
         if (status != CM_SUCCESS)
            cm_msg(MERROR, "db_check_client", "Cannot delete client info for client \'%s\', pid %d, cm_delete_client_info() status %d", name, client_pid, status);
         else if (!found)
            cm_msg(MINFO, "db_check_client", "Deleted entry \'/System/Clients/%d\' for client \'%s\' because it is not connected to ODB", client_pid, name);
         else if (dead)
            cm_msg(MINFO, "db_check_client", "Deleted entry \'/System/Clients/%d\' for client \'%s\' because process pid %d does not exists", client_pid, name, client_pid);
         
         db_unlock_database(hDB);
         
         return CM_NO_CLIENT;
      }
   }
   
   db_unlock_database(hDB);

   return DB_SUCCESS;
}

#endif // LOCAL_ROUTINES

/********************************************************************/
/**
Protect a database for read/write access outside of the \b db_xxx functions
@param hDB          ODB handle obtained via cm_get_experiment_database().
@return DB_SUCCESS, DB_INVALID_HANDLE
*/
INT db_protect_database(HNDLE hDB)
{
   if (rpc_is_remote())
      return DB_SUCCESS;

#ifdef LOCAL_ROUTINES
   if (hDB > _database_entries || hDB <= 0) {
      cm_msg(MERROR, "db_protect_database", "invalid database handle %d", hDB);
      return DB_INVALID_HANDLE;
   }

   _database[hDB - 1].protect = TRUE;
   ss_shm_protect(_database[hDB - 1].shm_handle, _database[hDB - 1].database_header, _database[hDB - 1].shm_size);
   _database[hDB - 1].database_header = NULL;
#endif                          /* LOCAL_ROUTINES */
   return DB_SUCCESS;
}

/*---- helper routines ---------------------------------------------*/

const char *extract_key(const char *key_list, char *key_name, int key_name_length)
{
   int i = 0;

   if (*key_list == '/')
      key_list++;

   while (*key_list && *key_list != '/' && ++i < key_name_length)
      *key_name++ = *key_list++;
   *key_name = 0;

   return key_list;
}

BOOL equal_ustring(const char *str1, const char *str2)
{
   if (str1 == NULL && str2 != NULL)
      return FALSE;
   if (str1 != NULL && str2 == NULL)
      return FALSE;
   if (str1 == NULL && str2 == NULL)
      return TRUE;
   if (strlen(str1) != strlen(str2))
      return FALSE;

   while (*str1)
      if (toupper(*str1++) != toupper(*str2++))
         return FALSE;

   if (*str2)
      return FALSE;

   return TRUE;
}

BOOL ends_with_ustring(const char *str, const char *suffix)
{
   int len_str = strlen(str);
   int len_suffix = strlen(suffix);

   // suffix is longer than the string
   if (len_suffix > len_str)
      return FALSE;

   return equal_ustring(str + len_str - len_suffix, suffix);
}

//utility function to match string against wildcard pattern
BOOL strmatch(char* pattern, char* str){
   switch(*pattern){
      case 0:
         if(*str == 0){
            //end of pattern
            return true;
         }else
            return false;
      case '*':
         {
            int i=0;
            // check for end of the string
            if(pattern[1] == 0) return true;
            // loop on all possible matches
            while(str[i] != 0) if(strmatch(pattern + 1, str+(i++))) return true;
            return false;
         }
      case '?':
         if(*str == 0){
            //end of string
            return false;
         } else {
            return strmatch(pattern+1, str+1);
         }
      default:
         if(*str == 0){
            //end of string
            return false;
         } else if(toupper(*str) == toupper(*pattern)){
            //recursion
            return strmatch(pattern+1, str+1);
         } else {
            return false;
         }
   }
}

//utility function to extract array indexes
void strarrayindex(char* odbpath, int* index1, int* index2){
   char* pc;

   *index1 = *index2 = 0;
   if (odbpath[strlen(odbpath) - 1] == ']') {
      if (strchr(odbpath, '[')) {
         if (*(strchr(odbpath, '[') + 1) == '*')
            *index1 = -1;
         else if (strchr((strchr(odbpath, '[') + 1), '.') ||
                  strchr((strchr(odbpath, '[') + 1), '-')) {
            *index1 = atoi(strchr(odbpath, '[') + 1);
            pc = strchr(odbpath, '[') + 1;
            while (*pc != '.' && *pc != '-')
               pc++;
            while (*pc == '.' || *pc == '-')
               pc++;
            *index2 = atoi(pc);
         } else
            *index1 = atoi(strchr(odbpath, '[') + 1);
      }

      //remove everything after bracket
      *strchr(odbpath, '[') = 0;
   }
}

/********************************************************************/
/**
Create a new key in a database
@param hDB          ODB handle obtained via cm_get_experiment_database().
@param hKey  Key handle to start with, 0 for root
@param key_name    Name of key in the form "/key/key/key"
@param type        Type of key, one of TID_xxx (see @ref Midas_Data_Types)
@return DB_SUCCESS, DB_INVALID_HANDLE, DB_INVALID_PARAM, DB_FULL, DB_KEY_EXIST, DB_NO_ACCESS
*/
INT db_create_key(HNDLE hDB, HNDLE hKey, const char *key_name, DWORD type)
{

   if (rpc_is_remote())
      return rpc_call(RPC_DB_CREATE_KEY, hDB, hKey, key_name, type);

#ifdef LOCAL_ROUTINES
   {
      int status;

      if (hDB > _database_entries || hDB <= 0) {
         cm_msg(MERROR, "db_create_key", "invalid database handle");
         return DB_INVALID_HANDLE;
      }

      if (!_database[hDB - 1].attached) {
         cm_msg(MERROR, "db_create_key", "invalid database handle");
         return DB_INVALID_HANDLE;
      }

      /* lock database */
      db_lock_database(hDB);

      DATABASE_HEADER* pheader = _database[hDB - 1].database_header;

      db_err_msg *msg = NULL;
      
      KEY* pkey = (KEY*)db_get_pkey(pheader, hKey, &status, "db_create_key", &msg);

      if (!pkey) {
         db_unlock_database(hDB);
         if (msg)
            db_flush_msg(&msg);
         return DB_INVALID_HANDLE;
      }

      db_allow_write_locked(&_database[hDB-1], "db_create_key");

      KEY* newpkey = NULL;

      status = db_create_key_wlocked(pheader, pkey, key_name, type, &newpkey, &msg);

      db_unlock_database(hDB);

      if (msg)
         db_flush_msg(&msg);

      return status;
   }
#endif                          /* LOCAL_ROUTINES */

   return DB_SUCCESS;
}

#ifdef LOCAL_ROUTINES

int db_create_key_wlocked(DATABASE_HEADER* pheader, KEY* parentKey, const char *key_name, DWORD type, KEY** pnewkey, db_err_msg** msg)
{
   int status;

   if (pnewkey)
      *pnewkey = NULL;

   if (parentKey== NULL) {
      parentKey = (KEY*) db_get_pkey(pheader, pheader->root_key, &status, "db_create_key_wlocked", msg);
      if (!parentKey) {
         return status;
      }
   }
   
   status = db_validate_name(key_name, TRUE, "db_create_key_wlocked", msg);
   if (status != DB_SUCCESS) {
      return status;
   }
   
   /* check type */
   if (type <= 0 || type >= TID_LAST) {
      db_msg(msg, MERROR, "db_create_key", "invalid key type %d to create \'%s\' in \'%s\'", type, key_name, db_get_path_locked(pheader, parentKey).c_str());
      return DB_INVALID_PARAM;
   }
   
   const KEY* pdir = parentKey;
   
   if (pdir->type != TID_KEY) {
      db_msg(msg, MERROR, "db_create_key", "cannot create \'%s\' in \'%s\' tid is %d, not a directory", key_name, db_get_path_locked(pheader, pdir).c_str(), pdir->type);
      return DB_NO_KEY;
   }

   KEY* pcreated = NULL;

   const char* pkey_name = key_name;
   do {
      // key name is limited to NAME_LENGTH, but buffer has to be slightly longer
      // to prevent truncation before db_validate_name checks for correct length. K.O.
      char name[NAME_LENGTH+100];
      
      /* extract single key from key_name */
      pkey_name = extract_key(pkey_name, name, sizeof(name));

      status = db_validate_name(name, FALSE, "db_create_key", msg);
      if (status != DB_SUCCESS) {
         return status;
      }
      
      /* do not allow empty names, like '/dir/dir//dir/' */
      if (name[0] == 0) {
         return DB_INVALID_PARAM;
      }
      
      /* check if parent or current directory */
      if (strcmp(name, "..") == 0) {
         pdir = db_get_parent(pheader, pdir, &status, "db_create_key", msg);
         if (!pdir) {
            return status;
         }
         continue;
      }
      if (strcmp(name, ".") == 0)
         continue;

      KEY* pprev = NULL;
      const KEY* pitem = db_enum_first_locked(pheader, pdir, msg);

<<<<<<< HEAD
      while (pitem) {
         if (equal_ustring(name, pitem->name)) {
            break;
         }
         pprev = (KEY*)pitem;
         pitem = db_enum_next_locked(pheader, pdir, pitem, msg);
      }
      
      if (!pitem) {
         /* not found: create new key */
=======
               if (pkey == NULL) {
                  if (pkeylist->num_keys > 0)
                     pkeylist->num_keys--;
                  db_unlock_database(hDB);
                  char str[MAX_ODB_PATH];
                  db_get_path(hDB, hKey, str, sizeof(str));
                  cm_msg(MERROR, "db_create_key", "online database full while creating \'%s\'", str);
                  return DB_FULL;
               }
>>>>>>> f4858d81

         /* check parent for write access */
         const KEY* pkeyparent = db_get_parent(pheader, pdir, &status, "db_create_key", msg);
         if (!pkeyparent) {
            return status;
         }

         if (!(pkeyparent->access_mode & MODE_WRITE) || (pkeyparent->access_mode & MODE_EXCLUSIVE)) {
            return DB_NO_ACCESS;
         }
         
         KEYLIST* pkeylist = (KEYLIST*)db_get_pkeylist(pheader, db_pkey_to_hkey(pheader, pdir), pdir, "db_create_key_wlocked", msg);
         
         if (!pkeylist) {
            return DB_CORRUPTED;
         }
         
         pkeylist->num_keys++;
         
         if (*pkey_name == '/' || type == TID_KEY) {
            /* create new key with keylist */
            KEY* pkey = (KEY *) malloc_key(pheader, sizeof(KEY), "db_create_key_subdir");
            
            if (pkey == NULL) {
               db_msg(msg, MERROR, "db_create_key", "online database full while creating \'%s\' in \'%s\'", key_name, db_get_path_locked(pheader, parentKey).c_str());
               return DB_FULL;
            }

            /* append key to key list */
            if (pprev)
               pprev->next_key = (POINTER_T) pkey - (POINTER_T) pheader;
            else
               pkeylist->first_key = (POINTER_T) pkey - (POINTER_T) pheader;
            
            /* set key properties */
            pkey->type = TID_KEY;
            pkey->num_values = 1;
            pkey->access_mode = MODE_READ | MODE_WRITE | MODE_DELETE;
            strlcpy(pkey->name, name, sizeof(pkey->name));
            pkey->parent_keylist = (POINTER_T) pkeylist - (POINTER_T) pheader;
            
            /* find space for new keylist */
            pkeylist = (KEYLIST *) malloc_key(pheader, sizeof(KEYLIST), "db_create_key_B");
            
            if (pkeylist == NULL) {
               db_msg(msg, MERROR, "db_create_key", "online database full while creating \'%s\' in \'%s'", key_name, db_get_path_locked(pheader, parentKey).c_str());
               return DB_FULL;
            }
            
            /* store keylist in data field */
            pkey->data = (POINTER_T) pkeylist - (POINTER_T) pheader;
            pkey->item_size = sizeof(KEYLIST);
            pkey->total_size = sizeof(KEYLIST);
            
            pkeylist->parent = (POINTER_T) pkey - (POINTER_T) pheader;
            pkeylist->num_keys = 0;
            pkeylist->first_key = 0;

            pcreated = pkey;
            pdir = pkey; // descend into newly created subdirectory
         } else {
            /* create new key with data */
            KEY* pkey = (KEY *) malloc_key(pheader, sizeof(KEY), "db_create_key_data");
            
            if (pkey == NULL) {
               db_msg(msg, MERROR, "db_create_key", "online database full while creating \'%s\' in \'%s\'", key_name, db_get_path_locked(pheader, parentKey).c_str());
               return DB_FULL;
            }
            
            /* append key to key list */
            if (pprev)
               pprev->next_key = (POINTER_T) pkey - (POINTER_T) pheader;
            else
               pkeylist->first_key = (POINTER_T) pkey - (POINTER_T) pheader;
            
            pkey->type = type;
            pkey->num_values = 1;
            pkey->access_mode = MODE_READ | MODE_WRITE | MODE_DELETE;
            strlcpy(pkey->name, name, sizeof(pkey->name));
            pkey->parent_keylist = (POINTER_T) pkeylist - (POINTER_T) pheader;
            
            /* zero data */
            if (type != TID_STRING && type != TID_LINK) {
               pkey->item_size = rpc_tid_size(type);
               void* data = malloc_data(pheader, pkey->item_size);
               if (data == NULL) {
                  pkey->total_size = 0;
                  db_msg(msg, MERROR, "db_create_key", "online database full while creating \'%s\' in \'%s\'", key_name, db_get_path_locked(pheader, parentKey).c_str());
                  return DB_FULL;
               }
               
               pkey->total_size = pkey->item_size;
               pkey->data = (POINTER_T)data - (POINTER_T)pheader;
            } else {
               /* first data is empty */
               pkey->item_size = 0;
               pkey->total_size = 0;
               pkey->data = 0;
            }
            pcreated = pkey;
         }
      } else {
         /* key found: descend */
         
         /* resolve links */
         if (pitem->type == TID_LINK && pkey_name[0]) {
            pdir = db_resolve_link_locked(pheader, pitem, &status, msg);
            if (!pdir) {
               return status;
            }
            continue;
         }
         
         if (!(*pkey_name == '/')) {
            if (pitem->type != type) {
               db_msg(msg, MERROR, "db_create_key", "object of type %d already exists at \"%s\" while creating \'%s\' of type %d in \'%s\'", pitem->type, db_get_path_locked(pheader, pitem).c_str(), key_name, type, db_get_path_locked(pheader, parentKey).c_str());
               return DB_TYPE_MISMATCH;
            }
            printf("here: [%s]: ", pkey_name);
            db_print_pkey(pheader, pitem);

            if (pnewkey)
               *pnewkey = (KEY*)pitem;

            return DB_KEY_EXIST;
         }
         
         if (pitem->type != TID_KEY) {
            db_msg(msg, MERROR, "db_create_key", "path element \"%s\" in \"%s\" is not a subdirectory at \"%s\" while creating \'%s\' in \'%s\'", name, key_name, db_get_path_locked(pheader, pitem).c_str(), key_name, db_get_path_locked(pheader, parentKey).c_str());
            return DB_TYPE_MISMATCH;
         }
         
         pdir = pitem;
      }
   } while (*pkey_name == '/');

   assert(pcreated != NULL);
   
   if (pnewkey)
      *pnewkey = pcreated;

   return DB_SUCCESS;
}

#endif /* LOCAL_ROUTINES */

/********************************************************************/
/**
Create a link to a key or set the destination of and existing link.
@param hDB           ODB handle obtained via cm_get_experiment_database().
@param hKey          Key handle to start with, 0 for root
@param link_name     Name of key in the form "/key/key/key"
@param destination   Destination of link in the form "/key/key/key"
@return DB_SUCCESS, DB_INVALID_HANDLE, DB_FULL, DB_KEY_EXIST, DB_NO_ACCESS, DB_INVALID_NAME
*/
INT db_create_link(HNDLE hDB, HNDLE hKey, const char *link_name, const char *destination)
{
   HNDLE hkey;
   int status;

   if (rpc_is_remote())
      return rpc_call(RPC_DB_CREATE_LINK, hDB, hKey, link_name, destination);

   if (destination == NULL) {
      cm_msg(MERROR, "db_create_link", "link destination name is NULL");
      return DB_INVALID_NAME;
   }

   if (destination[0] != '/') {
      cm_msg(MERROR, "db_create_link", "link destination name \'%s\' should start with \'/\', relative links are forbidden", destination);
      return DB_INVALID_NAME;
   }

   if (strlen(destination) < 1) {
      cm_msg(MERROR, "db_create_link", "link destination name \'%s\' is too short", destination);
      return DB_INVALID_NAME;
   }

   if ((destination[0] == '/') && (destination[1] == 0)) {
      cm_msg(MERROR, "db_create_link", "links to \"/\" are forbidden");
      return DB_INVALID_NAME;
   }

   /* check if destination exists */
   status = db_find_key(hDB, hKey, destination, &hkey);
   if (status != DB_SUCCESS) {
      cm_msg(MERROR, "db_create_link", "Link destination \"%s\" does not exist", destination);
      return DB_NO_KEY;
   }

   //printf("db_create_link: [%s] hkey %d\n", destination, hkey);

   return db_set_value(hDB, hKey, link_name, destination, strlen(destination) + 1, 1, TID_LINK);
}

/********************************************************************/
/**
Delete a subtree, using level information (only called internally by db_delete_key())
@internal
@param hDB          ODB handle obtained via cm_get_experiment_database().
@param hKey  Key handle to start with, 0 for root
@param level            Recursion level, must be zero when
@param follow_links     Follow links when TRUE called from a user routine
@return DB_SUCCESS, DB_INVALID_HANDLE, DB_OPEN_RECORD
*/
INT db_delete_key1(HNDLE hDB, HNDLE hKey, INT level, BOOL follow_links)
{
#ifdef LOCAL_ROUTINES
   {
      DATABASE_HEADER *pheader;
      KEYLIST *pkeylist;
      KEY *pkey, *pnext_key, *pkey_tmp;
      HNDLE hKeyLink;
      BOOL deny_delete;
      INT status;
      BOOL locked = FALSE;

      if (hDB > _database_entries || hDB <= 0) {
         cm_msg(MERROR, "db_delete_key1", "invalid database handle");
         return DB_INVALID_HANDLE;
      }

      if (!_database[hDB - 1].attached) {
         cm_msg(MERROR, "db_delete_key1", "invalid database handle");
         return DB_INVALID_HANDLE;
      }

      if (hKey < (int) sizeof(DATABASE_HEADER)) {
         cm_msg(MERROR, "db_delete_key1", "invalid key handle");
         return DB_INVALID_HANDLE;
      }

      /* lock database at the top level */
      if (level == 0) {
         db_lock_database(hDB);
         locked = TRUE;
      }

      pheader = _database[hDB - 1].database_header;

      /* check if hKey argument is correct */
      if (!db_validate_hkey(pheader, hKey)) {
         if (locked)
            db_unlock_database(hDB);
         return DB_INVALID_HANDLE;
      }

      pkey = (KEY *) ((char *) pheader + hKey);

      /* check if someone has opened key or parent */
      if (level == 0)
         do {
#ifdef CHECK_OPEN_RECORD
            if (pkey->notify_count) {
               if (locked)
                  db_unlock_database(hDB);
               return DB_OPEN_RECORD;
            }
#endif
            if (pkey->parent_keylist == 0)
               break;

            pkeylist = (KEYLIST *) ((char *) pheader + pkey->parent_keylist);
            // FIXME: validate pkeylist->parent
            pkey = (KEY *) ((char *) pheader + pkeylist->parent);
         } while (TRUE);

      pkey = (KEY *) ((char *) pheader + hKey);
      pkeylist = (KEYLIST *) ((char *) pheader + pkey->data);

      deny_delete = FALSE;

      /* first recures subtree for keys */
      if (pkey->type == TID_KEY && pkeylist->first_key) {
         pkey = (KEY *) ((char *) pheader + pkeylist->first_key);

         do {
            pnext_key = (KEY *) (POINTER_T) pkey->next_key; // FIXME: what is this casting of hKey to pointer?

            status = db_delete_key1(hDB, (POINTER_T) pkey - (POINTER_T) pheader, level + 1, follow_links);

            if (status == DB_NO_ACCESS)
               deny_delete = TRUE;

            if (pnext_key) {
               // FIXME: validate pnext_key
               pkey = (KEY *) ((char *) pheader + (POINTER_T) pnext_key);
            }
         } while (pnext_key);
      }

      /* follow links if requested */
      if (pkey->type == TID_LINK && follow_links) {
         status = db_find_key1(hDB, 0, (char *) pheader + pkey->data, &hKeyLink);
         if (status == DB_SUCCESS && follow_links < 100)
            db_delete_key1(hDB, hKeyLink, level + 1, follow_links + 1);

         if (follow_links == 100)
            cm_msg(MERROR, "db_delete_key1", "try to delete cyclic link");
      }

      /* check if hKey argument is correct */
      if (!db_validate_hkey(pheader, hKey)) {
         if (locked)
            db_unlock_database(hDB);
         return DB_INVALID_HANDLE;
      }

      pkey = (KEY *) ((char *) pheader + hKey);

      /* return if key was already deleted by cyclic link */
      if (pkey->parent_keylist == 0) {
         if (locked)
            db_unlock_database(hDB);
         return DB_SUCCESS;
      }

      /* now delete key */
      if (hKey != pheader->root_key) {
         if (!(pkey->access_mode & MODE_DELETE) || deny_delete) {
            if (locked)
               db_unlock_database(hDB);
            return DB_NO_ACCESS;
         }
#ifdef CHECK_OPEN_RECORD
         if (pkey->notify_count) {
            if (locked)
               db_unlock_database(hDB);
            return DB_OPEN_RECORD;
         }
#endif
         db_allow_write_locked(&_database[hDB - 1], "db_delete_key1");

         /* delete key data */
         if (pkey->type == TID_KEY)
            free_key(pheader, (char *) pheader + pkey->data, pkey->total_size);
         else
            free_data(pheader, (char *) pheader + pkey->data, pkey->total_size, "db_delete_key1");

         /* unlink key from list */
         pnext_key = (KEY *) (POINTER_T) pkey->next_key;
         pkeylist = (KEYLIST *) ((char *) pheader + pkey->parent_keylist);

         if ((KEY *) ((char *) pheader + pkeylist->first_key) == pkey) {
            /* key is first in list */
            pkeylist->first_key = (POINTER_T) pnext_key;
         } else {
            /* find predecessor */
            pkey_tmp = (KEY *) ((char *) pheader + pkeylist->first_key);
            while ((KEY *) ((char *) pheader + pkey_tmp->next_key) != pkey)
               pkey_tmp = (KEY *) ((char *) pheader + pkey_tmp->next_key);
            pkey_tmp->next_key = (POINTER_T) pnext_key;
         }

         /* delete key */
         free_key(pheader, pkey, sizeof(KEY));
         pkeylist->num_keys--;
      }

      if (locked)
         db_unlock_database(hDB);
   }
#endif                          /* LOCAL_ROUTINES */

   return DB_SUCCESS;
}

/********************************************************************/
/**
Delete a subtree in a database starting from a key (including this key).
\code
...
    status = db_find_link(hDB, 0, str, &hkey);
    if (status != DB_SUCCESS)
    {
      cm_msg(MINFO,"my_delete"," "Cannot find key %s", str);
      return;
    }

    status = db_delete_key(hDB, hkey, FALSE);
    if (status != DB_SUCCESS)
    {
      cm_msg(MERROR,"my_delete"," "Cannot delete key %s", str);
      return;
    }
  ...
\endcode
@param hDB          ODB handle obtained via cm_get_experiment_database().
@param hKey         for key where search starts, zero for root.
@param follow_links Follow links when TRUE.
@return DB_SUCCESS, DB_INVALID_HANDLE, DB_NO_ACCESS, DB_OPEN_RECORD
*/
INT db_delete_key(HNDLE hDB, HNDLE hKey, BOOL follow_links)
{
   if (rpc_is_remote())
      return rpc_call(RPC_DB_DELETE_KEY, hDB, hKey, follow_links);

   return db_delete_key1(hDB, hKey, 0, follow_links);
}

#ifdef LOCAL_ROUTINES
static const KEY* db_find_pkey_locked(const DATABASE_HEADER *pheader, const KEY* pkey, const char *key_name, int *pstatus, db_err_msg **msg)
{
   if (pkey == NULL) {
      pkey = db_get_pkey(pheader, pheader->root_key, pstatus, "db_find_key", msg);
      if (!pkey) {
         return NULL;
      }
   }

   HNDLE hKey = db_pkey_to_hkey(pheader, pkey);

   if (pkey->type != TID_KEY) {
      DWORD tid = pkey->type;
      std::string path = db_get_path_locked(pheader, hKey);
      db_msg(msg, MERROR, "db_find_key", "hkey %d path \"%s\" tid %d is not a directory, looking for \"%s\"", hKey, path.c_str(), tid, key_name);
      if (pstatus)
         *pstatus = DB_NO_KEY;
      return NULL;
   }
   
   if (key_name[0] == 0 || strcmp(key_name, "/") == 0) {
      if (!(pkey->access_mode & MODE_READ)) {
         if (pstatus)
            *pstatus = DB_NO_ACCESS;
         return NULL;
      }
      return pkey;
   }

   const KEYLIST *pkeylist = db_get_pkeylist(pheader, hKey, pkey, "db_find_key", msg);
   if (!pkeylist) {
      if (pstatus)
         *pstatus = DB_CORRUPTED;
      return NULL;
   }

   HNDLE last_good_hkey = hKey;

   const char *pkey_name = key_name;
   do {
      assert(pkeylist!=NULL); // should never happen!

      char str[MAX_ODB_PATH];
         
      /* extract single subkey from key_name */
      pkey_name = extract_key(pkey_name, str, sizeof(str));

      /* strip trailing '[n]' */
      if (strchr(str, '[') && str[strlen(str) - 1] == ']')
         *strchr(str, '[') = 0;

      /* check if parent or current directory */
      if (strcmp(str, "..") == 0) {
         if (pkey->parent_keylist) {
            pkeylist = (KEYLIST *) ((char *) pheader + pkey->parent_keylist);
            // FIXME: validate pkeylist->parent
            pkey = (KEY *) ((char *) pheader + pkeylist->parent);
         }
         continue;
      }
      if (strcmp(str, ".") == 0)
         continue;

      last_good_hkey = hKey;

      hKey = pkeylist->first_key;

      if (hKey == 0) {
         // empty subdirectory
         if (pstatus)
            *pstatus = DB_NO_KEY;
         return NULL;
      }

      int i;
      for (i = 0; i < pkeylist->num_keys; i++) {
         pkey = db_get_pkey(pheader, hKey, pstatus, "db_find_key", msg);
         
         if (!pkey) {
            std::string path = db_get_path_locked(pheader, last_good_hkey);
            db_msg(msg, MERROR, "db_find_key", "hkey %d path \"%s\" invalid subdirectory entry hkey %d, looking for \"%s\"", last_good_hkey, path.c_str(), hKey, key_name);
            return NULL;
         }

         if (!db_validate_key_offset(pheader, pkey->next_key)) {
            std::string path = db_get_path_locked(pheader, hKey);
            db_msg(msg, MERROR, "db_find_key", "hkey %d path \"%s\" invalid next_key %d, looking for \"%s\"", hKey, path.c_str(), pkey->next_key, key_name);
            if (pstatus)
               *pstatus = DB_CORRUPTED;
            return NULL;
         }

         if (equal_ustring(str, pkey->name))
            break;

         if (pkey->next_key == 0) {
            if (pstatus)
               *pstatus = DB_NO_KEY;
            return NULL;
         }

         hKey = pkey->next_key;
      }

      if (i == pkeylist->num_keys) {
         if (pstatus)
            *pstatus = DB_NO_KEY;
         return NULL;
      }

      /* resolve links */
      if (pkey->type == TID_LINK) {
         /* copy destination, strip '/' */
         strlcpy(str, (char *) pheader + pkey->data, sizeof(str));
         if (str[strlen(str) - 1] == '/')
            str[strlen(str) - 1] = 0;

         /* if link is pointer to array index, return link instead of destination */
         if (str[strlen(str) - 1] == ']')
            break;

         /* append rest of key name if existing */
         if (pkey_name[0]) {
            strlcat(str, pkey_name, sizeof(str));
            return db_find_pkey_locked(pheader, NULL, str, pstatus, msg);
         } else {
            /* if last key in chain is a link, return its destination */
            int status = 0;
            const KEY *plink = db_find_pkey_locked(pheader, NULL, str, &status, msg);
            if (pstatus) {
               if (status == DB_NO_KEY)
                  *pstatus = DB_INVALID_LINK;
               else
                  *pstatus = status;
            }
            return plink;
         }
      }

      /* key found: check if last in chain */
      if (*pkey_name == '/') {
         if (pkey->type != TID_KEY) {
            if (pstatus)
               *pstatus = DB_NO_KEY;
            return NULL;
         }
      }

      if (pkey->type == TID_KEY) {
         /* descend one level */
         pkeylist = db_get_pkeylist(pheader, hKey, pkey, "db_find_key", msg);
         
         if (!pkeylist) {
            if (pstatus)
               *pstatus = DB_CORRUPTED;
            return NULL;
         }
      } else {
         pkeylist = NULL;
      }

   } while (*pkey_name == '/' && *(pkey_name + 1));

   return pkey;
}

static int db_find_key_locked(const DATABASE_HEADER *pheader, HNDLE hKey, const char *key_name, HNDLE *subhKey, db_err_msg **msg)
{
   int status;
   const KEY* pkey = db_get_pkey(pheader, hKey, &status, "db_find_key", msg);
   if (!pkey) {
      if (subhKey)
         *subhKey = 0;
      return status;
   }

   const KEY* plink = db_find_pkey_locked(pheader, pkey, key_name, &status, msg);

   if (!plink) {
      *subhKey = 0;
      return status;
   }

   *subhKey = db_pkey_to_hkey(pheader, plink);

   return DB_SUCCESS;
}
#endif /* LOCAL_ROUTINES */

/********************************************************************/
/**
Returns key handle for a key with a specific name.

Keys can be accessed by their name including the directory
or by a handle. A key handle is an internal offset to the shared memory
where the ODB lives and allows a much faster access to a key than via its
name.

The function db_find_key() must be used to convert a key name to a handle.
Most other database functions use this key handle in various operations.
\code
HNDLE hkey, hsubkey;
// use full name, start from root
db_find_key(hDB, 0, "/Runinfo/Run number", &hkey);
// start from subdirectory
db_find_key(hDB, 0, "/Runinfo", &hkey);
db_find_key(hdb, hkey, "Run number", &hsubkey);
\endcode
@param hDB          ODB handle obtained via cm_get_experiment_database().
@param hKey Handle for key where search starts, zero for root.
@param key_name Name of key to search, can contain directories.
@param subhKey Returned handle of key, zero if key cannot be found.
@return DB_SUCCESS, DB_INVALID_HANDLE, DB_NO_ACCESS, DB_NO_KEY
*/
INT db_find_key(HNDLE hDB, HNDLE hKey, const char *key_name, HNDLE * subhKey)
{
   if (rpc_is_remote())
      return rpc_call(RPC_DB_FIND_KEY, hDB, hKey, key_name, subhKey);

#ifdef LOCAL_ROUTINES
   {
      DATABASE_HEADER *pheader;
      INT status;

      *subhKey = 0;

      if (hDB > _database_entries || hDB <= 0) {
         cm_msg(MERROR, "db_find_key", "invalid database handle");
         return DB_INVALID_HANDLE;
      }

      if (!_database[hDB - 1].attached) {
         cm_msg(MERROR, "db_find_key", "invalid database handle");
         return DB_INVALID_HANDLE;
      }

      db_err_msg *msg = NULL;

      db_lock_database(hDB);

      pheader = _database[hDB - 1].database_header;
      
      status = db_find_key_locked(pheader, hKey, key_name, subhKey, &msg);
   
      db_unlock_database(hDB);

      if (msg)
         db_flush_msg(&msg);

      return status;
   }
#endif /* LOCAL_ROUTINES */

   return DB_SUCCESS;
}

/**dox***************************************************************/
#ifndef DOXYGEN_SHOULD_SKIP_THIS

/*------------------------------------------------------------------*/
INT db_find_key1(HNDLE hDB, HNDLE hKey, const char *key_name, HNDLE * subhKey)
/********************************************************************\

  Routine: db_find_key1

  Purpose: Same as db_find_key, but without DB locking

  Input:
    HNDLE  bufer_handle     Handle to the database
    HNDLE  hKey             Key handle to start the search
    char   *key_name        Name of key in the form "/key/key/key"

  Output:
    INT    *handle          Key handle

  Function value:
    DB_SUCCESS              Successful completion
    DB_INVALID_HANDLE       Database handle is invalid
    DB_NO_KEY               Key doesn't exist
    DB_NO_ACCESS            No access to read key

\********************************************************************/
{
   if (rpc_is_remote())
      return rpc_call(RPC_DB_FIND_KEY, hDB, hKey, key_name, subhKey);

#ifdef LOCAL_ROUTINES
   {
      DATABASE_HEADER *pheader;
      KEYLIST *pkeylist;
      KEY *pkey;
      const char *pkey_name;
      INT i;

      *subhKey = 0;

      if (hDB > _database_entries || hDB <= 0) {
         cm_msg(MERROR, "db_find_key", "invalid database handle");
         return DB_INVALID_HANDLE;
      }

      if (!_database[hDB - 1].attached) {
         cm_msg(MERROR, "db_find_key", "invalid database handle");
         return DB_INVALID_HANDLE;
      }

      pheader = _database[hDB - 1].database_header;
      if (!hKey)
         hKey = pheader->root_key;

      /* check if hKey argument is correct */
      if (!db_validate_hkey(pheader, hKey)) {
         return DB_INVALID_HANDLE;
      }

      pkey = (KEY *) ((char *) pheader + hKey);

      if (pkey->type != TID_KEY) {
         cm_msg(MERROR, "db_find_key", "key has no subkeys");
         *subhKey = 0;
         return DB_NO_KEY;
      }
      pkeylist = (KEYLIST *) ((char *) pheader + pkey->data);

      if (key_name[0] == 0 || strcmp(key_name, "/") == 0) {
         if (!(pkey->access_mode & MODE_READ)) {
            *subhKey = 0;
            return DB_NO_ACCESS;
         }

         *subhKey = (POINTER_T) pkey - (POINTER_T) pheader;

         return DB_SUCCESS;
      }

      pkey_name = key_name;
      do {
         char str[MAX_ODB_PATH];

         /* extract single subkey from key_name */
         pkey_name = extract_key(pkey_name, str, sizeof(str));

         /* check if parent or current directory */
         if (strcmp(str, "..") == 0) {
            if (pkey->parent_keylist) {
               pkeylist = (KEYLIST *) ((char *) pheader + pkey->parent_keylist);
               // FIXME: validate pkeylist->parent
               pkey = (KEY *) ((char *) pheader + pkeylist->parent);
            }
            continue;
         }
         if (strcmp(str, ".") == 0)
            continue;

         /* check if key is in keylist */
         // FIXME: validate pkeylist->first_key
         pkey = (KEY *) ((char *) pheader + pkeylist->first_key);

         for (i = 0; i < pkeylist->num_keys; i++) {
            if (equal_ustring(str, pkey->name))
               break;

            // FIXME: validate pkey->next_key
            pkey = (KEY *) ((char *) pheader + pkey->next_key);
         }

         if (i == pkeylist->num_keys) {
            *subhKey = 0;
            return DB_NO_KEY;
         }

         /* resolve links */
         if (pkey->type == TID_LINK) {
            /* copy destination, strip '/' */
            strcpy(str, (char *) pheader + pkey->data);
            if (str[strlen(str) - 1] == '/')
               str[strlen(str) - 1] = 0;

            /* append rest of key name if existing */
            if (pkey_name[0]) {
               strcat(str, pkey_name);
               return db_find_key1(hDB, 0, str, subhKey);
            } else {
               /* if last key in chain is a link, return its destination */
               return db_find_link1(hDB, 0, str, subhKey);
            }
         }

         /* key found: check if last in chain */
         if (*pkey_name == '/') {
            if (pkey->type != TID_KEY) {
               *subhKey = 0;
               return DB_NO_KEY;
            }
         }

         /* descend one level */
         pkeylist = (KEYLIST *) ((char *) pheader + pkey->data);

      } while (*pkey_name == '/' && *(pkey_name + 1));

      *subhKey = (POINTER_T) pkey - (POINTER_T) pheader;
   }
#endif                          /* LOCAL_ROUTINES */

   return DB_SUCCESS;
}

/*------------------------------------------------------------------*/
INT db_find_link(HNDLE hDB, HNDLE hKey, const char *key_name, HNDLE * subhKey)
/********************************************************************\

  Routine: db_find_link

  Purpose: Find a key or link by name and return its handle
           (internal address). The only difference of this routine
           compared with db_find_key is that if the LAST key in
           the chain is a link, it is NOT evaluated. Links not being
           the last in the chain are evaluated.

  Input:
    HNDLE  bufer_handle     Handle to the database
    HNDLE  hKey       Key handle to start the search
    char   *key_name        Name of key in the form "/key/key/key"

  Output:
    INT    *handle          Key handle

  Function value:
    DB_SUCCESS              Successful completion
    DB_INVALID_HANDLE       Database handle is invalid
    DB_NO_KEY               Key doesn't exist
    DB_NO_ACCESS            No access to read key

\********************************************************************/
{
   if (rpc_is_remote())
      return rpc_call(RPC_DB_FIND_LINK, hDB, hKey, key_name, subhKey);

#ifdef LOCAL_ROUTINES
   {
      DATABASE_HEADER *pheader;
      KEYLIST *pkeylist;
      KEY *pkey;
      const char *pkey_name;
      INT i;

      *subhKey = 0;

      if (hDB > _database_entries || hDB <= 0) {
         cm_msg(MERROR, "db_find_link", "Invalid database handle");
         return DB_INVALID_HANDLE;
      }

      if (!_database[hDB - 1].attached) {
         cm_msg(MERROR, "db_find_link", "invalid database handle");
         return DB_INVALID_HANDLE;
      }

      db_lock_database(hDB);

      pheader = _database[hDB - 1].database_header;
      if (!hKey)
         hKey = pheader->root_key;

      /* check if hKey argument is correct */
      if (!db_validate_hkey(pheader, hKey)) {
         db_unlock_database(hDB);
         return DB_INVALID_HANDLE;
      }

      pkey = (KEY *) ((char *) pheader + hKey);

      if (pkey->type != TID_KEY) {
         db_unlock_database(hDB);
         cm_msg(MERROR, "db_find_link", "key has no subkeys");
         return DB_NO_KEY;
      }
      pkeylist = (KEYLIST *) ((char *) pheader + pkey->data);

      if (key_name[0] == 0 || strcmp(key_name, "/") == 0) {
         if (!(pkey->access_mode & MODE_READ)) {
            *subhKey = 0;
            db_unlock_database(hDB);
            return DB_NO_ACCESS;
         }

         *subhKey = (POINTER_T) pkey - (POINTER_T) pheader;

         db_unlock_database(hDB);
         return DB_SUCCESS;
      }

      pkey_name = key_name;
      do {
         char str[MAX_ODB_PATH];

         /* extract single subkey from key_name */
         pkey_name = extract_key(pkey_name, str, sizeof(str));

         /* check if parent or current directory */
         if (strcmp(str, "..") == 0) {
            if (pkey->parent_keylist) {
               pkeylist = (KEYLIST *) ((char *) pheader + pkey->parent_keylist);
               // FIXME: validate pkeylist->parent
               pkey = (KEY *) ((char *) pheader + pkeylist->parent);
            }
            continue;
         }
         if (strcmp(str, ".") == 0)
            continue;

         /* check if key is in keylist */
         // FIXME: validate pkeylist->first_key
         pkey = (KEY *) ((char *) pheader + pkeylist->first_key);

         for (i = 0; i < pkeylist->num_keys; i++) {
            if (!db_validate_key_offset(pheader, pkey->next_key)) {
               int pkey_next_key = pkey->next_key;
               db_unlock_database(hDB);
               cm_msg(MERROR, "db_find_link", "Warning: database corruption, key \"%s\", next_key 0x%08X is invalid", key_name, pkey_next_key - (int)sizeof(DATABASE_HEADER));
               *subhKey = 0;
               return DB_CORRUPTED;
            }

            if (equal_ustring(str, pkey->name))
               break;

            pkey = (KEY *) ((char *) pheader + pkey->next_key); // FIXME: pkey->next_key could be zero
         }

         if (i == pkeylist->num_keys) {
            *subhKey = 0;
            db_unlock_database(hDB);
            return DB_NO_KEY;
         }

         /* resolve links if not last in chain */
         if (pkey->type == TID_LINK && *pkey_name == '/') {
            /* copy destination, strip '/' */
            strcpy(str, (char *) pheader + pkey->data);
            if (str[strlen(str) - 1] == '/')
               str[strlen(str) - 1] = 0;

            /* append rest of key name */
            strcat(str, pkey_name);
            db_unlock_database(hDB);
            return db_find_link(hDB, 0, str, subhKey);
         }

         /* key found: check if last in chain */
         if ((*pkey_name == '/')) {
            if (pkey->type != TID_KEY) {
               *subhKey = 0;
               db_unlock_database(hDB);
               return DB_NO_KEY;
            }
         }

         /* descend one level */
         pkeylist = (KEYLIST *) ((char *) pheader + pkey->data);

      } while (*pkey_name == '/' && *(pkey_name + 1));

      *subhKey = (POINTER_T) pkey - (POINTER_T) pheader;

      db_unlock_database(hDB);
   }
#endif                          /* LOCAL_ROUTINES */

   return DB_SUCCESS;
}

/*------------------------------------------------------------------*/
INT db_find_link1(HNDLE hDB, HNDLE hKey, const char *key_name, HNDLE * subhKey)
/********************************************************************\

  Routine: db_find_link1

  Purpose: Same ad db_find_link, but without DB locking

  Input:
    HNDLE  bufer_handle     Handle to the database
    HNDLE  hKey       Key handle to start the search
    char   *key_name        Name of key in the form "/key/key/key"

  Output:
    INT    *handle          Key handle

  Function value:
    DB_SUCCESS              Successful completion
    DB_INVALID_HANDLE       Database handle is invalid
    DB_NO_KEY               Key doesn't exist
    DB_NO_ACCESS            No access to read key

\********************************************************************/
{
   if (rpc_is_remote())
      return rpc_call(RPC_DB_FIND_LINK, hDB, hKey, key_name, subhKey);

#ifdef LOCAL_ROUTINES
   {
      DATABASE_HEADER *pheader;
      KEYLIST *pkeylist;
      KEY *pkey;
      const char *pkey_name;
      INT i;

      *subhKey = 0;

      if (hDB > _database_entries || hDB <= 0) {
         cm_msg(MERROR, "db_find_link", "Invalid database handle");
         return DB_INVALID_HANDLE;
      }

      if (!_database[hDB - 1].attached) {
         cm_msg(MERROR, "db_find_link", "invalid database handle");
         return DB_INVALID_HANDLE;
      }

      pheader = _database[hDB - 1].database_header;
      if (!hKey)
         hKey = pheader->root_key;

      /* check if hKey argument is correct */
      if (!db_validate_hkey(pheader, hKey)) {
         return DB_INVALID_HANDLE;
      }

      pkey = (KEY *) ((char *) pheader + hKey);

      if (pkey->type != TID_KEY) {
         cm_msg(MERROR, "db_find_link", "key has no subkeys");
         return DB_NO_KEY;
      }
      pkeylist = (KEYLIST *) ((char *) pheader + pkey->data);

      if (key_name[0] == 0 || strcmp(key_name, "/") == 0) {
         if (!(pkey->access_mode & MODE_READ)) {
            *subhKey = 0;
            return DB_NO_ACCESS;
         }

         *subhKey = (POINTER_T) pkey - (POINTER_T) pheader;

         return DB_SUCCESS;
      }

      pkey_name = key_name;
      do {
         char str[MAX_ODB_PATH];
         /* extract single subkey from key_name */
         pkey_name = extract_key(pkey_name, str, sizeof(str));

         /* check if parent or current directory */
         if (strcmp(str, "..") == 0) {
            if (pkey->parent_keylist) {
               pkeylist = (KEYLIST *) ((char *) pheader + pkey->parent_keylist);
               // FIXME: validate pkeylist->parent
               pkey = (KEY *) ((char *) pheader + pkeylist->parent);
            }
            continue;
         }
         if (strcmp(str, ".") == 0)
            continue;

         /* check if key is in keylist */
         // FIXME: validate pkeylist->first_key
         pkey = (KEY *) ((char *) pheader + pkeylist->first_key);

         for (i = 0; i < pkeylist->num_keys; i++) {
            if (!db_validate_key_offset(pheader, pkey->next_key)) {
               cm_msg(MERROR, "db_find_link1", "Warning: database corruption, key \"%s\", next_key 0x%08X is invalid", key_name, pkey->next_key - (int)sizeof(DATABASE_HEADER));
               *subhKey = 0;
               return DB_CORRUPTED;
            }

            if (equal_ustring(str, pkey->name))
               break;

            pkey = (KEY *) ((char *) pheader + pkey->next_key); // FIXME: pkey->next_key could be zero
         }

         if (i == pkeylist->num_keys) {
            *subhKey = 0;
            return DB_NO_KEY;
         }

         /* resolve links if not last in chain */
         if (pkey->type == TID_LINK && *pkey_name == '/') {
            /* copy destination, strip '/' */
            strcpy(str, (char *) pheader + pkey->data);
            if (str[strlen(str) - 1] == '/')
               str[strlen(str) - 1] = 0;

            /* append rest of key name */
            strcat(str, pkey_name);
            return db_find_link1(hDB, 0, str, subhKey);
         }

         /* key found: check if last in chain */
         if ((*pkey_name == '/')) {
            if (pkey->type != TID_KEY) {
               *subhKey = 0;
               return DB_NO_KEY;
            }
         }

         /* descend one level */
         pkeylist = (KEYLIST *) ((char *) pheader + pkey->data);

      } while (*pkey_name == '/' && *(pkey_name + 1));

      *subhKey = (POINTER_T) pkey - (POINTER_T) pheader;
   }
#endif                          /* LOCAL_ROUTINES */

   return DB_SUCCESS;
}

/*------------------------------------------------------------------*/
INT db_find_keys(HNDLE hDB, HNDLE hKeyRoot, char* odbpath, std::vector<HNDLE> &hKeyVector)
/********************************************************************\

  Routine: db_find_keys

  Purpose: finds all ODB keys matching an odb path
           '*' and '?' wildcard expansion available

  Input:
    HNDLE               hDB              Handle to the database
    HNDLE               hKeyRoot         Key handle to start the search
    char                *odbpath         Pattern of keys in the form "/key/key/key", can include '*' and '?'

  Output:
    std::vector<HNDLE>  &hKeyVector      Key handle

  Function value:
    DB_SUCCESS              Successful completion
    DB_INVALID_HANDLE       Database handle is invalid
    DB_NO_KEY               No access to any key
    DB_NO_ACCESS            No access to a read key

\********************************************************************/
{
      HNDLE hKey, hSubKey=0;
      KEY key;
      INT status;
      char *pattern = NULL;
      char *subkeypath = NULL;
      char *parentkeypath = NULL;
      char localpath[256];

      //make work on a local copy od odbpath to allow recursion
      strcpy(localpath, odbpath);
      parentkeypath = localpath;

      char *wildcard = strpbrk(localpath, "*?");
      if(wildcard){
         //wildcard found
         subkeypath = strchr(wildcard, '/');
         if(subkeypath){
            //truncate the string at slash
            *subkeypath = 0;
            subkeypath++;
         }
         parentkeypath = strrchr(localpath, '/');
         if(parentkeypath){
            //truncate there too
            *parentkeypath = 0;
            pattern = parentkeypath+1;
            if((parentkeypath-1) == localpath){
               //path starts with '/', no parent path
               parentkeypath = NULL;
            } else {
               parentkeypath = localpath;
            }
         } else {
            //wildcard at top level, start with pattern
            pattern = localpath;
            parentkeypath = NULL;
         }
      }

      //if available search for parent key path
      if(parentkeypath){
         status = db_find_key(hDB, hKeyRoot, parentkeypath, &hKey);
         if (status != DB_SUCCESS)
            return status;
      } else {
         hKey = hKeyRoot;
      }

      //if a pattern is found
      if(pattern){
         //try match all subkeys
         status = DB_NO_KEY;
         for (int i=0 ; ; i++)
         {
            db_enum_key(hDB, hKey, i, &hSubKey);
            if (!hSubKey)
               break; // end of list reached
            db_get_key(hDB, hSubKey, &key);

            if(strmatch(pattern, key.name)){
               //match
               if(!subkeypath){
                  //found
                  hKeyVector.push_back(hSubKey);

               } else if (key.type == TID_KEY){
                  //recurse with hSubKey as root key and subkeypath as path
                  int subkeystatus = db_find_keys(hDB, hSubKey, subkeypath, hKeyVector);
                  if (subkeystatus != DB_NO_KEY)
                     status = subkeystatus;

                  if (status != DB_SUCCESS && status != DB_NO_KEY)
                     break;
               }
            }
         }

         return status;
      } else {
         //no pattern: hKey matches!
         db_get_key(hDB, hKey, &key);
         hKeyVector.push_back(hKey);

         return DB_SUCCESS;
      }

}

/*------------------------------------------------------------------*/
INT db_get_parent(HNDLE hDB, HNDLE hKey, HNDLE * parenthKey)
/********************************************************************\

  Routine: db_get_parent

  Purpose: return an handle to the parent key

  Input:
    HNDLE  bufer_handle     Handle to the database
    HNDLE  hKey       Key handle of the key

  Output:
    INT    *handle          Parent key handle

  Function value:
    DB_SUCCESS              Successful completion

\********************************************************************/
{
   if (rpc_is_remote())
      return rpc_call(RPC_DB_GET_PARENT, hDB, hKey, parenthKey);

#ifdef LOCAL_ROUTINES
   {

      DATABASE_HEADER *pheader;
      const KEY *pkey;

      if (hDB > _database_entries || hDB <= 0) {
         cm_msg(MERROR, "db_get_parent", "invalid database handle");
         return DB_INVALID_HANDLE;
      }

      if (!_database[hDB - 1].attached) {
         cm_msg(MERROR, "db_get_parent", "invalid database handle");
         return DB_INVALID_HANDLE;
      }

      if (hKey < (int) sizeof(DATABASE_HEADER)) {
         cm_msg(MERROR, "db_get_parent", "invalid key handle");
         return DB_INVALID_HANDLE;
      }

      db_lock_database(hDB);

      pheader = _database[hDB - 1].database_header;
      pkey = (const KEY *) ((char *) pheader + hKey);

      /* find parent key */
      const KEYLIST *pkeylist = (const KEYLIST *) ((char *) pheader + pkey->parent_keylist);

      if (!db_validate_hkey(pheader, pkeylist->parent)) {
         db_unlock_database(hDB);
         return DB_INVALID_HANDLE;
      }

      pkey = (const KEY *) ((char *) pheader + pkeylist->parent);

      *parenthKey = (POINTER_T) pkey - (POINTER_T) pheader;

      db_unlock_database(hDB);
   }
#endif

   return DB_SUCCESS;
}

/*------------------------------------------------------------------*/
INT db_scan_tree(HNDLE hDB, HNDLE hKey, INT level, INT(*callback) (HNDLE, HNDLE, KEY *, INT, void *), void *info)
/********************************************************************\

  Routine: db_scan_tree

  Purpose: Scan a subtree recursively and call 'callback' for each key

  Input:
    HNDLE  hDB              Handle to the database
    HNDLE  hKeyRoot         Key to start scan from, 0 for root
    INT    level            Recursion level
    void   *callback        Callback routine called with params:
                              hDB   Copy of hDB
                              hKey  Copy of hKey
                              key   Key associated with hKey
                              INT   Recursion level
                              info  Copy of *info
    void   *info            Optional data copied to callback routine

  Output:
    implicit via callback

  Function value:
    DB_SUCCESS              Successful completion
    <all error codes of db_get_key>

\********************************************************************/
{
   HNDLE hSubkey;
   KEY key;
   INT i, status;

   status = db_get_link(hDB, hKey, &key);
   if (status != DB_SUCCESS)
      return status;

   status = callback(hDB, hKey, &key, level, info);
   if (status == 0)
      return status;

   if (key.type == TID_KEY) {
      for (i = 0;; i++) {
         db_enum_link(hDB, hKey, i, &hSubkey);

         if (!hSubkey)
            break;

         db_scan_tree(hDB, hSubkey, level + 1, callback, info);
      }
   }

   return DB_SUCCESS;
}

#ifdef LOCAL_ROUTINES

int db_scan_tree_locked(const DATABASE_HEADER* pheader, const KEY* pkey, int level, int(*callback) (const DATABASE_HEADER* pheader, const KEY *, int, void *, db_err_msg** msg), void *info, db_err_msg** msg)
{
   assert(pkey != NULL);
   assert(level < MAX_ODB_PATH);

   int status = callback(pheader, pkey, level, info, msg);
   if (status == 0)
      return status;

   if (pkey->type == TID_KEY) {
      const KEY* subkey = db_enum_first_locked(pheader, pkey, msg);
      while (subkey != NULL) {
         db_scan_tree_locked(pheader, subkey, level + 1, callback, info, msg);
         subkey = db_enum_next_locked(pheader, pkey, subkey, msg);
      }
   }

   return DB_SUCCESS;
}

#endif // LOCAL_ROUTINES

/*------------------------------------------------------------------*/
INT db_scan_tree_link(HNDLE hDB, HNDLE hKey, INT level, void (*callback) (HNDLE, HNDLE, KEY *, INT, void *), void *info)
/********************************************************************\

  Routine: db_scan_tree_link

  Purpose: Scan a subtree recursively and call 'callback' for each key.
           Similar to db_scan_tree but without following links.

  Input:
    HNDLE  hDB              Handle to the database
    HNDLE  hKeyRoot         Key to start scan from, 0 for root
    INT    level            Recursion level
    void   *callback        Callback routine called with params:
                              hDB   Copy of hDB
                              hKey  Copy of hKey
                              key   Key associated with hKey
                              INT   Recursion level
                              info  Copy of *info
    void   *info            Optional data copied to callback routine

  Output:
    implicit via callback

  Function value:
    DB_SUCCESS              Successful completion
    <all error codes of db_get_key>

\********************************************************************/
{
   HNDLE hSubkey;
   KEY key;
   INT i, status;

   status = db_get_key(hDB, hKey, &key);
   if (status != DB_SUCCESS)
      return status;

   callback(hDB, hKey, &key, level, info);

   if (key.type == TID_KEY) {
      for (i = 0;; i++) {
         db_enum_link(hDB, hKey, i, &hSubkey);

         if (!hSubkey)
            break;

         db_scan_tree_link(hDB, hSubkey, level + 1, callback, info);
      }
   }

   return DB_SUCCESS;
}

#ifdef LOCAL_ROUTINES
/*------------------------------------------------------------------*/
static std::string db_get_path_locked(const DATABASE_HEADER* pheader, const KEY* pkey)
{
   std::string path = "";
   while (1) {
      //printf("db_get_path_locked: hkey %d, pkey name \"%s\", type %d, parent %d, path \"%s\"\n", hKey, pkey->name, pkey->type, pkey->parent_keylist, path.c_str());

      /* check key type */
      if (pkey->type <= 0 || pkey->type >= TID_LAST) {
         char buf[256];
         sprintf(buf, "(INVALID_KEY_TYPE_%d)", pkey->type);
         std::string xpath;
         xpath += buf;
         if (path.length() > 0) {
            xpath += "/";
            xpath += path;
         }
         return xpath;
      }

      /* add key name in front of path */
      std::string str = path;
      path = "";
      if (pkey->name[0] == 0) {
         path += "(EMPTY_NAME)";
      } else {
         path += pkey->name;
      }
      if (str.length() > 0)
         path += "/";
      path += str;

      if (!pkey->parent_keylist) {
         return path;
      }
      
      if (!db_validate_data_offset(pheader, pkey->parent_keylist)) {
         return "(INVALID_PARENT_KEYLIST)/" + path;
      }

      /* find parent key */
      const KEYLIST* pkeylist = (const KEYLIST *) ((char *) pheader + pkey->parent_keylist);

      if (pkeylist->parent == pheader->root_key) {
         return "/" + path;
      }

      if (pkeylist->parent == 0) {
         return "(NULL_PARENT)/" + path;
      }

      if (!db_validate_key_offset(pheader, pkeylist->parent)) {
         return "(INVALID_PARENT)/" + path;
      }

      pkey = (const KEY *) ((char *) pheader + pkeylist->parent);
   };

   /* NOT REACHED */
}

/*------------------------------------------------------------------*/
static std::string db_get_path_locked(const DATABASE_HEADER* pheader, HNDLE hKey)
{
   //printf("db_get_path_locked: hkey %d\n", hKey);

   if (!hKey)
      hKey = pheader->root_key;

   if (hKey == pheader->root_key) {
      return "/";
   }

   /* check if hKey argument is correct */
   if (hKey == 0) {
      return "(ZERO_HKEY)";
   }

   /* check if hKey argument is correct */
   if (!db_validate_key_offset(pheader, hKey)) {
      return "(INVALID_HKEY)";
   }

   const KEY* pkey = (const KEY *) ((char *) pheader + hKey);

   return db_get_path_locked(pheader, pkey);
}
#endif /* LOCAL_ROUTINES */

/*------------------------------------------------------------------*/
INT db_get_path(HNDLE hDB, HNDLE hKey, char *path, INT buf_size)
/********************************************************************\

  Routine: db_get_path

  Purpose: Get full path of a key

  Input:
    HNDLE  hDB              Handle to the database
    HNDLE  hKey             Key handle
    INT    buf_size         Maximum size of path buffer (including
                            trailing zero)

  Output:
    char   path[buf_size]   Path string

  Function value:
    DB_SUCCESS              Successful completion
    DB_INVALID_HANDLE       Database handle is invalid
    DB_NO_MEMORY            path buffer is to small to contain full
                            string

\********************************************************************/
{
   if (rpc_is_remote())
      return rpc_call(RPC_DB_GET_PATH, hDB, hKey, path, buf_size);

#ifdef LOCAL_ROUTINES
   {
      DATABASE_HEADER *pheader;

      if (hDB > _database_entries || hDB <= 0) {
         cm_msg(MERROR, "db_get_path", "invalid database handle");
         return DB_INVALID_HANDLE;
      }

      if (!_database[hDB - 1].attached) {
         cm_msg(MERROR, "db_get_path", "invalid database handle");
         return DB_INVALID_HANDLE;
      }

      db_lock_database(hDB);

      pheader = _database[hDB - 1].database_header;

      std::string xpath = db_get_path_locked(pheader, hKey);

      db_unlock_database(hDB);

      strlcpy(path, xpath.c_str(), buf_size);

      return DB_SUCCESS;
   }
#endif /* LOCAL_ROUTINES */

   return DB_SUCCESS;
}

/*------------------------------------------------------------------*/
std::string db_get_path(HNDLE hDB, HNDLE hKey)
/********************************************************************\

  Routine: db_get_path

  Purpose: Get full path of a key

  Input:
    HNDLE  hDB              Handle to the database
    HNDLE  hKey             Key handle

  Function value:           Path string

\********************************************************************/
{
   if (rpc_is_remote()) {
      char path[MAX_ODB_PATH];
      int status = rpc_call(RPC_DB_GET_PATH, hDB, hKey, path, sizeof(path));
      if (status != DB_SUCCESS) {
         sprintf(path, "(RPC_DB_GET_PATH status %d)", status);
      }
      return path;
   }

#ifdef LOCAL_ROUTINES
   {
      DATABASE_HEADER *pheader;

      if (hDB > _database_entries || hDB <= 0) {
         cm_msg(MERROR, "db_get_path", "invalid database handle");
         return "(DB_INVALID_HANDLE)";
      }

      if (!_database[hDB - 1].attached) {
         cm_msg(MERROR, "db_get_path", "invalid database handle");
         return "(DB_INVALID_HANDLE)";
      }

      db_lock_database(hDB);

      pheader = _database[hDB - 1].database_header;

      std::string xpath = db_get_path_locked(pheader, hKey);

      db_unlock_database(hDB);

      return xpath;
   }
#endif /* LOCAL_ROUTINES */

   return "(no LOCAL_ROUTINES)";
}

/*------------------------------------------------------------------*/
int db_find_open_records(HNDLE hDB, HNDLE hKey, KEY * key, INT level, void *result)
{
#ifdef LOCAL_ROUTINES
   /* check if this key has notify count set */
   if (key->notify_count) {
      char line[256], path[80];
      DATABASE_HEADER *pheader;
      int i, j;
      int count = 0;

      db_get_path(hDB, hKey, path, sizeof(path));
      sprintf(line, "%s open %d times by ", path, key->notify_count);

      //printf("path [%s] key.name [%s]\n", path, key->name);

      db_lock_database(hDB);
      pheader = _database[hDB - 1].database_header;

      for (i = 0; i < pheader->max_client_index; i++) {
         DATABASE_CLIENT *pclient = &pheader->client[i];
         for (j = 0; j < pclient->max_index; j++)
            if (pclient->open_record[j].handle == hKey) {
               count++;
               sprintf(line + strlen(line), "\"%s\" ", pclient->name);
               //sprintf(line + strlen(line), ", handle %d, mode %d ", pclient->open_record[j].handle, pclient->open_record[j].access_mode);
            }
      }

      if (count < 1) {
         sprintf(line + strlen(line), "a deleted client");
      }

      strcat(line, "\n");
      strcat((char *) result, line);

      db_unlock_database(hDB);
   }
#endif                          /* LOCAL_ROUTINES */
   return DB_SUCCESS;
}

int db_fix_open_records(HNDLE hDB, HNDLE hKey, KEY * key, INT level, void *result)
{
#ifdef LOCAL_ROUTINES
   DATABASE_HEADER *pheader;
   DATABASE_CLIENT *pclient;
   INT i, j;
   char str[256];
   KEY *pkey;

   /* avoid compiler warning */
   i = level;

   /* check if this key has notify count set */
   if (key->notify_count) {
      db_lock_database(hDB);
      pheader = _database[hDB - 1].database_header;
      db_allow_write_locked(&_database[hDB - 1], "db_fix_open_records");

      for (i = 0; i < pheader->max_client_index; i++) {
         pclient = &pheader->client[i];
         for (j = 0; j < pclient->max_index; j++)
            if (pclient->open_record[j].handle == hKey)
               break;
         if (j < pclient->max_index)
            break;
      }
      if (i == pheader->max_client_index) {
         /* check if hKey argument is correct */
         if (!db_validate_hkey(pheader, hKey)) {
            db_unlock_database(hDB);
            return DB_SUCCESS;
         }

         /* reset notify count */
         pkey = (KEY *) ((char *) pheader + hKey);
         pkey->notify_count = 0;

         db_get_path(hDB, hKey, str, sizeof(str));
         strcat(str, " fixed\n");
         strcat((char *) result, str);
      }

      db_unlock_database(hDB);
   }
#endif                          /* LOCAL_ROUTINES */
   return DB_SUCCESS;
}

INT db_get_open_records(HNDLE hDB, HNDLE hKey, char *str, INT buf_size, BOOL fix)
/********************************************************************\

  Routine: db_get_open_records

  Purpose: Return a string with all open records

  Input:
    HNDLE  hDB              Handle to the database
    HNDLE  hKey             Key to start search from, 0 for root
    INT    buf_size         Size of string
    INT    fix              If TRUE, fix records which are open
                            but have no client belonging to it.

  Output:
    char   *str             Result string. Individual records are
                            separated with new lines.

  Function value:
    DB_SUCCESS              Successful completion

\********************************************************************/
{
   str[0] = 0;

   if (rpc_is_remote())
      return rpc_call(RPC_DB_GET_OPEN_RECORDS, hDB, hKey, str, buf_size);

   if (fix)
      db_scan_tree(hDB, hKey, 0, db_fix_open_records, str);
   else
      db_scan_tree(hDB, hKey, 0, db_find_open_records, str);

   return DB_SUCCESS;
}

/**dox***************************************************************/
#endif                          /* DOXYGEN_SHOULD_SKIP_THIS */


/********************************************************************/
/**
Set value of a single key.

The function sets a single value or a whole array to a ODB key.
Since the data buffer is of type void, no type checking can be performed by the
compiler. Therefore the type has to be explicitly supplied, which is checked
against the type stored in the ODB. key_name can contain the full path of a key
(like: "/Equipment/Trigger/Settings/Level1") while hkey is zero which refers
to the root, or hkey can refer to a sub-directory (like /Equipment/Trigger)
and key_name is interpreted relative to that directory like "Settings/Level1".
\code
INT level1;
  db_set_value(hDB, 0, "/Equipment/Trigger/Settings/Level1",
                          &level1, sizeof(level1), 1, TID_INT32);
\endcode
@param hDB          ODB handle obtained via cm_get_experiment_database().
@param hKeyRoot Handle for key where search starts, zero for root.
@param key_name Name of key to search, can contain directories.
@param data Address of data.
@param data_size Size of data (in bytes).
@param num_values Number of data elements.
@param type Type of key, one of TID_xxx (see @ref Midas_Data_Types)
@return DB_SUCCESS, DB_INVALID_HANDLE, DB_NO_ACCESS, DB_TYPE_MISMATCH
*/
INT db_set_value(HNDLE hDB, HNDLE hKeyRoot, const char *key_name, const void *data,
                 INT data_size, INT num_values, DWORD type)
{
   if (rpc_is_remote())
      return rpc_call(RPC_DB_SET_VALUE, hDB, hKeyRoot, key_name, data, data_size, num_values, type);

#ifdef LOCAL_ROUTINES
   {
      DATABASE_HEADER *pheader;
      KEY *pkey;
      HNDLE hKey;
      INT status;

      if (num_values == 0)
         return DB_INVALID_PARAM;

      status = db_find_key(hDB, hKeyRoot, key_name, &hKey);
      if (status == DB_NO_KEY) {
         status = db_create_key(hDB, hKeyRoot, key_name, type);
         if (status != DB_SUCCESS && status != DB_CREATED)
            return status;
         status = db_find_link(hDB, hKeyRoot, key_name, &hKey);
      }

      if (status != DB_SUCCESS)
         return status;

      db_lock_database(hDB);
      pheader = _database[hDB - 1].database_header;

      /* get address from handle */
      pkey = (KEY *) ((char *) pheader + hKey); // NB: hKey comes from db_find_key(), assumed to be valid

      /* check for write access */
      if (!(pkey->access_mode & MODE_WRITE) || (pkey->access_mode & MODE_EXCLUSIVE)) {
         db_unlock_database(hDB);
         return DB_NO_ACCESS;
      }

      if (pkey->type != type) {
         int pkey_type = pkey->type;
         db_unlock_database(hDB);
         cm_msg(MERROR, "db_set_value", "\"%s\" is of type %s, not %s", key_name, rpc_tid_name(pkey_type), rpc_tid_name(type));
         return DB_TYPE_MISMATCH;
      }

      /* keys cannot contain data */
      if (pkey->type == TID_KEY) {
         db_unlock_database(hDB);
         cm_msg(MERROR, "db_set_value", "key cannot contain data");
         return DB_TYPE_MISMATCH;
      }

      if (data_size == 0) {
         db_unlock_database(hDB);
         cm_msg(MERROR, "db_set_value", "zero data size not allowed");
         return DB_TYPE_MISMATCH;
      }

      if (type != TID_STRING && type != TID_LINK && data_size != rpc_tid_size(type) * num_values) {
         db_unlock_database(hDB);
         cm_msg(MERROR, "db_set_value", "\"%s\" data_size %d does not match tid %d size %d times num_values %d", key_name, data_size, type, rpc_tid_size(type), num_values);
         return DB_TYPE_MISMATCH;
      }

      db_allow_write_locked(&_database[hDB-1], "db_set_value");

      /* resize data size if necessary */
      if (pkey->total_size != data_size) {
         pkey->data = (POINTER_T) realloc_data(pheader, (char *) pheader + pkey->data, pkey->total_size, data_size, "db_set_value");

         if (pkey->data == 0) {
            pkey->total_size = 0;
            db_unlock_database(hDB);
            cm_msg(MERROR, "db_set_value", "online database full");
            return DB_FULL;
         }

         pkey->data -= (POINTER_T) pheader;
         pkey->total_size = data_size;
      }

      /* set number of values */
      pkey->num_values = num_values;

      if (type == TID_STRING || type == TID_LINK)
         pkey->item_size = data_size / num_values;
      else
         pkey->item_size = rpc_tid_size(type);

      /* copy data */
      memcpy((char *) pheader + pkey->data, data, data_size);

      /* update time */
      pkey->last_written = ss_time();

      db_err_msg* msg = NULL;
      db_notify_clients_locked(pheader, hDB, hKey, -1, TRUE, &msg);
      db_unlock_database(hDB);
      if (msg)
         db_flush_msg(&msg);

   }
#endif                          /* LOCAL_ROUTINES */

   return DB_SUCCESS;
}

#ifdef LOCAL_ROUTINES
#if 0
static int db_set_value_wlocked(DATABASE_HEADER* pheader, const KEY* pkeyRoot, const char *key_name, const void *data, INT data_size, INT num_values, DWORD type, db_err_msg** msg)
{
   INT status;
   
   if (num_values == 0)
      return DB_INVALID_PARAM;
   
   KEY* pkey = (KEY*)db_find_pkey_locked(pheader, pkeyRoot, key_name, &status, msg);

   if (!pkey) {
      status = db_create_key(hDB, hKeyRoot, key_name, type);
      if (status != DB_SUCCESS && status != DB_CREATED)
         return status;
      status = db_find_link(hDB, hKeyRoot, key_name, &hKey);
   }
   
   if (status != DB_SUCCESS)
      return status;
   
   /* get address from handle */
   pkey = (KEY *) ((char *) pheader + hKey); // NB: hKey comes from db_find_key(), assumed to be valid
   
   /* check for write access */
   if (!(pkey->access_mode & MODE_WRITE) || (pkey->access_mode & MODE_EXCLUSIVE)) {
      return DB_NO_ACCESS;
   }
   
   if (pkey->type != type) {
      db_msg(msg, MERROR, "db_set_value", "\"%s\" is of type %s, not %s", key_name, rpc_tid_name(pkey->type), rpc_tid_name(pkey->type));
      return DB_TYPE_MISMATCH;
   }
   
   /* keys cannot contain data */
   if (pkey->type == TID_KEY) {
      db_msg(msg, MERROR, "db_set_value", "key cannot contain data");
      return DB_TYPE_MISMATCH;
   }
   
   if (data_size == 0) {
      db_msg(msg, MERROR, "db_set_value", "zero data size not allowed");
      return DB_TYPE_MISMATCH;
   }
   
   if (type != TID_STRING && type != TID_LINK && data_size != rpc_tid_size(type) * num_values) {
      db_msg(msg, MERROR, "db_set_value", "\"%s\" data_size %d does not match tid %d size %d times num_values %d", key_name, data_size, type, rpc_tid_size(type), num_values);
      return DB_TYPE_MISMATCH;
   }
   
   /* resize data size if necessary */
   if (pkey->total_size != data_size) {
      pkey->data = (POINTER_T) realloc_data(pheader, (char *) pheader + pkey->data, pkey->total_size, data_size, "db_set_value");
      
      if (pkey->data == 0) {
         pkey->total_size = 0;
         db_msg(msg, MERROR, "db_set_value", "online database full");
         return DB_FULL;
      }
      
      pkey->data -= (POINTER_T) pheader;
      pkey->total_size = data_size;
   }
   
   /* set number of values */
   pkey->num_values = num_values;
   
   if (type == TID_STRING || type == TID_LINK)
      pkey->item_size = data_size / num_values;
   else
      pkey->item_size = rpc_tid_size(type);
   
   /* copy data */
   memcpy((char *) pheader + pkey->data, data, data_size);
   
   /* update time */
   pkey->last_written = ss_time();
   
   db_notify_clients_locked(pheader, hDB, hKey, -1, TRUE, msg);
   
   return DB_SUCCESS;
}
#endif
#endif /* LOCAL_ROUTINES */

/********************************************************************/
/**
Set single value of an array.

The function sets a single value of an ODB key which is an array.
key_name can contain the full path of a key
(like: "/Equipment/Trigger/Settings/Level1") while hkey is zero which refers
to the root, or hkey can refer to a sub-directory (like /Equipment/Trigger)
and key_name is interpreted relative to that directory like "Settings/Level1".
\code
INT level1;
  db_set_value_index(hDB, 0, "/Equipment/Trigger/Settings/Level1",
                          &level1, sizeof(level1), 15, TID_INT32, FALSE);
\endcode
@param hDB          ODB handle obtained via cm_get_experiment_database().
@param hKeyRoot Handle for key where search starts, zero for root.
@param key_name Name of key to search, can contain directories.
@param data Address of data.
@param data_size Size of data (in bytes).
@param index Array index of value.
@param type Type of key, one of TID_xxx (see @ref Midas_Data_Types)
@param truncate Truncate array to current index if TRUE
@return \<same as db_set_data_index\>
*/
INT db_set_value_index(HNDLE hDB, HNDLE hKeyRoot, const char *key_name, const void *data,
                       INT data_size, INT idx, DWORD type, BOOL trunc)
{
   int status;
   HNDLE hkey;

   status = db_find_key(hDB, hKeyRoot, key_name, &hkey);
   if (!hkey) {
      status = db_create_key(hDB, hKeyRoot, key_name, type);
      status = db_find_key(hDB, hKeyRoot, key_name, &hkey);
      if (status != DB_SUCCESS)
         return status;
   } else
      if (trunc) {
         status = db_set_num_values(hDB, hkey, idx + 1);
         if (status != DB_SUCCESS)
            return status;
      }

   return db_set_data_index(hDB, hkey, data, data_size, idx, type);
}

/********************************************************************/
/**
Get value of a single key.

The function returns single values or whole arrays which are contained
in an ODB key. Since the data buffer is of type void, no type checking can be
performed by the compiler. Therefore the type has to be explicitly supplied,
which is checked against the type stored in the ODB. key_name can contain the
full path of a key (like: "/Equipment/Trigger/Settings/Level1") while hkey is
zero which refers to the root, or hkey can refer to a sub-directory
(like: /Equipment/Trigger) and key_name is interpreted relative to that directory
like "Settings/Level1".
\code
INT level1, size;
  size = sizeof(level1);
  db_get_value(hDB, 0, "/Equipment/Trigger/Settings/Level1",
                                   &level1, &size, TID_INT32, 0);
\endcode
@param hDB          ODB handle obtained via cm_get_experiment_database().
@param hKeyRoot Handle for key where search starts, zero for root.
@param key_name Name of key to search, can contain directories.
@param data Address of data.
@param buf_size Maximum buffer size on input, number of written bytes on return.
@param type Type of key, one of TID_xxx (see @ref Midas_Data_Types)
@param create If TRUE, create key if not existing
@return DB_SUCCESS, DB_INVALID_HANDLE, DB_NO_ACCESS, DB_TYPE_MISMATCH,
DB_TRUNCATED, DB_NO_KEY
*/
INT db_get_value(HNDLE hDB, HNDLE hKeyRoot, const char *key_name, void *data, INT * buf_size, DWORD type, BOOL create)
{
   if (rpc_is_remote())
      return rpc_call(RPC_DB_GET_VALUE, hDB, hKeyRoot, key_name, data, buf_size, type, create);

#ifdef LOCAL_ROUTINES
   {
      DATABASE_HEADER *pheader;
      HNDLE hkey;
      KEY *pkey;
      INT status, size, idx;
      char *p, path[256], keyname[256];

      if (hDB > _database_entries || hDB <= 0) {
         cm_msg(MERROR, "db_get_value", "invalid database handle %d", hDB);
         return DB_INVALID_HANDLE;
      }

      if (!_database[hDB - 1].attached) {
         cm_msg(MERROR, "db_get_value", "invalid database handle %d", hDB);
         return DB_INVALID_HANDLE;
      }

      /* check if key name contains index */
      strlcpy(keyname, key_name, sizeof(keyname));
      idx = -1;
      if (strchr(keyname, '[') && strchr(keyname, ']')) {
         for (p = strchr(keyname, '[') + 1; *p && *p != ']'; p++)
            if (!isdigit(*p))
               break;

         if (*p && *p == ']') {
            idx = atoi(strchr(keyname, '[') + 1);
            *strchr(keyname, '[') = 0;
         }
      }

      status = db_find_key(hDB, hKeyRoot, keyname, &hkey);
      if (status == DB_NO_KEY) {
         if (create) {
            db_create_key(hDB, hKeyRoot, keyname, type);
            status = db_find_key(hDB, hKeyRoot, keyname, &hkey);
            if (status != DB_SUCCESS)
               return status;

            /* get string size from data size */
            if (type == TID_STRING || type == TID_LINK)
               size = *buf_size;
            else
               size = rpc_tid_size(type);

            if (size == 0)
               return DB_TYPE_MISMATCH;

            /* set default value if key was created */
            status = db_set_value(hDB, hKeyRoot, keyname, data, *buf_size, *buf_size / size, type);
         } else
            return DB_NO_KEY;
      }

      if (status != DB_SUCCESS)
         return status;

      /* now lock database */
      db_lock_database(hDB);
      pheader = _database[hDB - 1].database_header;

      /* get address from handle */
      pkey = (KEY *) ((char *) pheader + hkey); // NB: hkey comes from db_find_key(), assumed to be valid

      /* check for correct type */
      if (pkey->type != (type)) {
         int pkey_type = pkey->type;
         db_unlock_database(hDB);
         cm_msg(MERROR, "db_get_value", "hkey %d entry \"%s\" is of type %s, not %s", hKeyRoot, keyname, rpc_tid_name(pkey_type), rpc_tid_name(type));
         return DB_TYPE_MISMATCH;
      }

      /* check for read access */
      if (!(pkey->access_mode & MODE_READ)) {
         db_unlock_database(hDB);
         cm_msg(MERROR, "db_get_value", "%s has no read access", keyname);
         return DB_NO_ACCESS;
      }

      /* check if buffer is too small */
      if ((idx == -1 && pkey->num_values * pkey->item_size > *buf_size) || (idx != -1 && pkey->item_size > *buf_size)) {
         int pkey_num_values = pkey->num_values;
         int pkey_item_size = pkey->item_size;
         memcpy(data, (char *) pheader + pkey->data, *buf_size);
         db_unlock_database(hDB);
         char path[MAX_ODB_PATH];
         db_get_path(hDB, hkey, path, sizeof(path));
         cm_msg(MERROR, "db_get_value", "buffer size %d too small, data size %dx%d, truncated for key \"%s\"", *buf_size, pkey_num_values, pkey_item_size, path);
         return DB_TRUNCATED;
      }

      /* check if index in boundaries */
      if (idx != -1 && idx >= pkey->num_values) {
         db_unlock_database(hDB);
         db_get_path(hDB, hkey, path, sizeof(path));
         cm_msg(MERROR, "db_get_value", "invalid index \"%d\" for key \"%s\"", idx, path);
         return DB_INVALID_PARAM;
      }

      /* copy key data */
      if (idx == -1) {
         memcpy(data, (char *) pheader + pkey->data, pkey->num_values * pkey->item_size);
         *buf_size = pkey->num_values * pkey->item_size;
      } else {
         memcpy(data, (char *) pheader + pkey->data + idx * pkey->item_size, pkey->item_size);
         *buf_size = pkey->item_size;
      }

      db_unlock_database(hDB);
   }
#endif                          /* LOCAL_ROUTINES */

   return DB_SUCCESS;
}

/********************************************************************/
/**
Enumerate subkeys from a key, follow links.

hkey must correspond to a valid ODB directory. The index is
usually incremented in a loop until the last key is reached. Information about the
sub-keys can be obtained with db_get_key(). If a returned key is of type
TID_KEY, it contains itself sub-keys. To scan a whole ODB sub-tree, the
function db_scan_tree() can be used.
\code
INT   i;
HNDLE hkey, hsubkey;
KEY   key;
  db_find_key(hdb, 0, "/Runinfo", &hkey);
  for (i=0 ; ; i++)
  {
   db_enum_key(hdb, hkey, i, &hsubkey);
   if (!hSubkey)
    break; // end of list reached
   // print key name
   db_get_key(hdb, hkey, &key);
   printf("%s\n", key.name);
  }
\endcode
@param hDB          ODB handle obtained via cm_get_experiment_database().
@param hKey          Handle for key where search starts, zero for root.
@param idx          Subkey index, sould be initially 0, then
                    incremented in each call until
                    *subhKey becomes zero and the function
                    returns DB_NO_MORE_SUBKEYS
@param subkey_handle Handle of subkey which can be used in
                    db_get_key() and db_get_data()
@return DB_SUCCESS, DB_INVALID_HANDLE, DB_NO_MORE_SUBKEYS
*/
INT db_enum_key(HNDLE hDB, HNDLE hKey, INT idx, HNDLE * subkey_handle)
{
   if (rpc_is_remote())
      return rpc_call(RPC_DB_ENUM_KEY, hDB, hKey, idx, subkey_handle);

#ifdef LOCAL_ROUTINES
   {
      DATABASE_HEADER *pheader;
      INT i;
      char str[256];
      HNDLE parent;

      if (hDB > _database_entries || hDB <= 0) {
         cm_msg(MERROR, "db_enum_key", "invalid database handle");
         return DB_INVALID_HANDLE;
      }

      if (!_database[hDB - 1].attached) {
         cm_msg(MERROR, "db_enum_key", "invalid database handle");
         return DB_INVALID_HANDLE;
      }

      *subkey_handle = 0;

      /* first lock database */
      db_lock_database(hDB);

      pheader = _database[hDB - 1].database_header;
      if (!hKey)
         hKey = pheader->root_key;

      /* check if hKey argument is correct */
      if (!db_validate_hkey(pheader, hKey)) {
         db_unlock_database(hDB);
         return DB_INVALID_HANDLE;
      }

      db_err_msg *msg = NULL;
      int status;

      const KEY* pkey = db_get_pkey(pheader, hKey, &status, "db_enum_key", &msg);

      if (!pkey) {
         db_unlock_database(hDB);
         db_flush_msg(&msg);
         return DB_NO_MORE_SUBKEYS;
      }

      if (pkey->type != TID_KEY) {
         db_unlock_database(hDB);
         return DB_NO_MORE_SUBKEYS;
      }

      const KEYLIST* pkeylist = db_get_pkeylist(pheader, hKey, pkey, "db_enum_key", &msg);

      if (!pkeylist) {
         db_unlock_database(hDB);
         db_flush_msg(&msg);
         return DB_NO_MORE_SUBKEYS;
      }

      if (idx >= pkeylist->num_keys) {
         db_unlock_database(hDB);
         return DB_NO_MORE_SUBKEYS;
      }

      pkey = db_get_pkey(pheader, pkeylist->first_key, &status, "db_enum_key", &msg);
      
      if (!pkey) {
         std::string path = db_get_path_locked(pheader, hKey);
         HNDLE xfirst_key = pkeylist->first_key;
         db_unlock_database(hDB);
         if (msg)
            db_flush_msg(&msg);
         cm_msg(MERROR, "db_enum_key", "hkey %d path \"%s\" invalid first_key %d", hKey, path.c_str(), xfirst_key);
         return DB_NO_MORE_SUBKEYS;
      }

      for (i = 0; i < idx; i++) {
         if (pkey->next_key == 0) {
            std::string path = db_get_path_locked(pheader, hKey);
            db_unlock_database(hDB);
            cm_msg(MERROR, "db_enum_key", "hkey %d path \"%s\" unexpected end of key list at index %d", hKey, path.c_str(), i);
            return DB_NO_MORE_SUBKEYS;
         }

         pkey = db_get_pkey(pheader, pkey->next_key, &status, "db_enum_key", &msg);

         if (!pkey) {
            std::string path = db_get_path_locked(pheader, hKey);
            db_unlock_database(hDB);
            db_flush_msg(&msg);
            cm_msg(MERROR, "db_enum_key", "hkey %d path \"%s\" invalid key list at index %d, next_key %d", hKey, path.c_str(), i, pkey->next_key);
            return DB_NO_MORE_SUBKEYS;
         }
      }

      /* resolve links */
      if (pkey->type == TID_LINK) {
         strcpy(str, (char *) pheader + pkey->data);

         /* no not resolve if link to array index */
         if (strlen(str) > 0 && str[strlen(str) - 1] == ']') {
            *subkey_handle = (POINTER_T) pkey - (POINTER_T) pheader;
            db_unlock_database(hDB);
            return DB_SUCCESS;
         }

         if (*str == '/') {
            /* absolute path */
            db_unlock_database(hDB);
            return db_find_key(hDB, 0, str, subkey_handle);
         } else {
            /* relative path */
            if (pkey->parent_keylist) {
               pkeylist = (KEYLIST *) ((char *) pheader + pkey->parent_keylist);
               parent = pkeylist->parent;
               db_unlock_database(hDB);
               return db_find_key(hDB, parent, str, subkey_handle);
            } else {
               db_unlock_database(hDB);
               return db_find_key(hDB, 0, str, subkey_handle);
            }
         }
      }

      *subkey_handle = (POINTER_T) pkey - (POINTER_T) pheader;
      db_unlock_database(hDB);
   }
#endif                          /* LOCAL_ROUTINES */

   return DB_SUCCESS;
}

/**dox***************************************************************/
#ifndef DOXYGEN_SHOULD_SKIP_THIS


/*------------------------------------------------------------------*/
INT db_enum_link(HNDLE hDB, HNDLE hKey, INT idx, HNDLE * subkey_handle)
/********************************************************************\

  Routine: db_enum_link

  Purpose: Enumerate subkeys from a key, don't follow links

  Input:
    HNDLE hDB               Handle to the database
    HNDLE hKey              Handle of key to enumerate, zero for the
                            root key
    INT   idx               Subkey index, sould be initially 0, then
                            incremented in each call until
                            *subhKey becomes zero and the function
                            returns DB_NO_MORE_SUBKEYS

  Output:
    HNDLE *subkey_handle    Handle of subkey which can be used in
                            db_get_key and db_get_data

  Function value:
    DB_SUCCESS              Successful completion
    DB_INVALID_HANDLE       Database handle is invalid
    DB_NO_MORE_SUBKEYS      Last subkey reached

\********************************************************************/
{
   if (rpc_is_remote())
      return rpc_call(RPC_DB_ENUM_LINK, hDB, hKey, idx, subkey_handle);

#ifdef LOCAL_ROUTINES
   {
      DATABASE_HEADER *pheader;
      KEYLIST *pkeylist;
      KEY *pkey;
      INT i;

      if (hDB > _database_entries || hDB <= 0) {
         cm_msg(MERROR, "db_enum_link", "invalid database handle");
         return DB_INVALID_HANDLE;
      }

      if (!_database[hDB - 1].attached) {
         cm_msg(MERROR, "db_enum_link", "invalid database handle");
         return DB_INVALID_HANDLE;
      }

      *subkey_handle = 0;

      /* first lock database */
      db_lock_database(hDB);

      pheader = _database[hDB - 1].database_header;
      if (!hKey)
         hKey = pheader->root_key;

      /* check if hKey argument is correct */
      if (!db_validate_hkey(pheader, hKey)) {
         db_unlock_database(hDB);
         return DB_INVALID_HANDLE;
      }

      pkey = (KEY *) ((char *) pheader + hKey);

      if (pkey->type != TID_KEY) {
         db_unlock_database(hDB);
         return DB_NO_MORE_SUBKEYS;
      }
      pkeylist = (KEYLIST *) ((char *) pheader + pkey->data);

      if (idx >= pkeylist->num_keys) {
         db_unlock_database(hDB);
         return DB_NO_MORE_SUBKEYS;
      }

      // FIXME: validate pkeylist->first_key
      pkey = (KEY *) ((char *) pheader + pkeylist->first_key);
      for (i = 0; i < idx; i++) {
         // FIXME: validate pkey->next_key
         pkey = (KEY *) ((char *) pheader + pkey->next_key);
      }

      *subkey_handle = (POINTER_T) pkey - (POINTER_T) pheader;
      db_unlock_database(hDB);
   }
#endif                          /* LOCAL_ROUTINES */

   return DB_SUCCESS;
}

/*------------------------------------------------------------------*/
INT db_get_next_link(HNDLE hDB, HNDLE hKey, HNDLE * subkey_handle)
/********************************************************************\

  Routine: db_get_next_link

  Purpose: Get next key in ODB after hKey

  Input:
    HNDLE hDB               Handle to the database
    HNDLE hKey              Handle of key to enumerate, zero for the
                            root key

  Output:
    HNDLE *subkey_handle    Handle of subkey which can be used in
                            db_get_key and db_get_data

  Function value:
    DB_SUCCESS              Successful completion
    DB_INVALID_HANDLE       Database handle is invalid
    DB_NO_MORE_SUBKEYS      Last subkey reached

\********************************************************************/
{
   if (rpc_is_remote())
      return rpc_call(RPC_DB_GET_NEXT_LINK, hDB, hKey, subkey_handle);

#ifdef LOCAL_ROUTINES
   {
      DATABASE_HEADER *pheader;
      KEYLIST *pkeylist;
      KEY *pkey;
      INT descent;

      if (hDB > _database_entries || hDB <= 0) {
         cm_msg(MERROR, "db_enum_link", "invalid database handle");
         return DB_INVALID_HANDLE;
      }

      if (!_database[hDB - 1].attached) {
         cm_msg(MERROR, "db_enum_link", "invalid database handle");
         return DB_INVALID_HANDLE;
      }

      *subkey_handle = 0;

      /* first lock database */
      db_lock_database(hDB);

      pheader = _database[hDB - 1].database_header;
      if (!hKey)
         hKey = pheader->root_key;

      /* check if hKey argument is correct */
      if (!db_validate_hkey(pheader, hKey)) {
         db_unlock_database(hDB);
         return DB_INVALID_HANDLE;
      }

      pkey = (KEY *) ((char *) pheader + hKey);

      descent = TRUE;
      do {
         if (pkey->type != TID_KEY || !descent) {
            if (pkey->next_key) {
               /* key has next key, return it */
               // FIXME: validate pkey->next_key
               pkey = (KEY *) ((char *) pheader + pkey->next_key);

               if (pkey->type != TID_KEY) {
                  *subkey_handle = (POINTER_T) pkey - (POINTER_T) pheader;
                  db_unlock_database(hDB);
                  return DB_SUCCESS;
               }

               /* key has subkeys, so descent on the next iteration */
               descent = TRUE;
            } else {
               if (pkey->parent_keylist == 0) {
                  /* return if we are back to the root key */
                  db_unlock_database(hDB);
                  return DB_NO_MORE_SUBKEYS;
               }

               /* key is last in list, traverse up */
               pkeylist = (KEYLIST *) ((char *) pheader + pkey->parent_keylist);

               // FIXME: validate pkeylist->parent
               pkey = (KEY *) ((char *) pheader + pkeylist->parent);
               descent = FALSE;
            }
         } else {
            if (descent) {
               /* find first subkey */
               pkeylist = (KEYLIST *) ((char *) pheader + pkey->data);

               if (pkeylist->num_keys == 0) {
                  /* if key has no subkeys, look for next key on this level */
                  descent = FALSE;
               } else {
                  /* get first subkey */
                  // FIXME: validate pkeylist->first_key
                  pkey = (KEY *) ((char *) pheader + pkeylist->first_key);

                  if (pkey->type != TID_KEY) {
                     *subkey_handle = (POINTER_T) pkey - (POINTER_T) pheader;
                     db_unlock_database(hDB);
                     return DB_SUCCESS;
                  }
               }
            }
         }

      } while (TRUE);
   }
#endif                          /* LOCAL_ROUTINES */

   return DB_SUCCESS;
}

/**dox***************************************************************/
#endif                          /* DOXYGEN_SHOULD_SKIP_THIS */

/********************************************************************/

#ifdef LOCAL_ROUTINES

static INT db_get_key_locked(const DATABASE_HEADER* pheader, HNDLE hKey, KEY * key, db_err_msg** msg)
{
   if (!hKey)
      hKey = pheader->root_key;

   /* check if hKey argument is correct */
   if (!db_validate_hkey(pheader, hKey)) {
      return DB_INVALID_HANDLE;
   }
   
   const KEY* pkey = (const KEY *) ((char *) pheader + hKey);
   
   if (pkey->type < 1 || pkey->type >= TID_LAST) {
      int pkey_type = pkey->type;
      db_msg(msg, MERROR, "db_get_key", "hkey %d invalid key type %d", hKey, pkey_type);
      return DB_INVALID_HANDLE;
   }
   
   /* check for link to array index */
   if (pkey->type == TID_LINK) {
      char link_name[MAX_ODB_PATH];
      strlcpy(link_name, (char *) pheader + pkey->data, sizeof(link_name));
      if (strlen(link_name) > 0 && link_name[strlen(link_name) - 1] == ']') {
         if (strchr(link_name, '[') == NULL)
            return DB_INVALID_LINK;

         HNDLE hkeylink;
         if (db_find_key_locked(pheader, 0, link_name, &hkeylink, msg) != DB_SUCCESS)
            return DB_INVALID_LINK;
         int status = db_get_key_locked(pheader, hkeylink, key, msg);
         key->num_values = 1;        // fake number of values
         return status;
      }
   }
   
   memcpy(key, pkey, sizeof(KEY));

   return DB_SUCCESS;
}
#endif /* LOCAL_ROUTINES */

/********************************************************************/
/**
Get key structure from a handle.

KEY structure has following format:
\code
typedef struct {
  DWORD         type;                 // TID_xxx type
  INT           num_values;           // number of values
  char          name[NAME_LENGTH];    // name of variable
  INT           data;                 // Address of variable (offset)
  INT           total_size;           // Total size of data block
  INT           item_size;            // Size of single data item
  WORD          access_mode;          // Access mode
  WORD          notify_count;         // Notify counter
  INT           next_key;             // Address of next key
  INT           parent_keylist;       // keylist to which this key belongs
  INT           last_written;         // Time of last write action
} KEY;
\endcode
Most of these values are used for internal purposes, the values which are of
public interest are type, name, num_values, item_size and total_size.
For keys which contain a single value, num_values equals to one and total_size equals to item_size. For keys which contain an array of strings (TID_STRING),
item_size equals to the length of one string.
\code
KEY   key;
HNDLE hkey;
db_find_key(hDB, 0, "/Runinfo/Run number", &hkey);
db_get_key(hDB, hkey, &key);
printf("The run number is of type %s\n", rpc_tid_name(key.type));
\endcode
@param hDB          ODB handle obtained via cm_get_experiment_database().
@param hKey Handle for key where search starts, zero for root. If Key is a link to an array element, this link is resolved. In this case function returns the key of the link destination and num_values is set to 1.
@param key Pointer to KEY stucture.
@return DB_SUCCESS, DB_INVALID_HANDLE
*/
INT db_get_key(HNDLE hDB, HNDLE hKey, KEY * key)
{
   if (rpc_is_remote())
      return rpc_call(RPC_DB_GET_KEY, hDB, hKey, key);

#ifdef LOCAL_ROUTINES
   {
      DATABASE_HEADER *pheader;
      int status;

      if (hDB > _database_entries || hDB <= 0) {
         cm_msg(MERROR, "db_get_key", "invalid database handle");
         return DB_INVALID_HANDLE;
      }

      if (!_database[hDB - 1].attached) {
         cm_msg(MERROR, "db_get_key", "invalid database handle");
         return DB_INVALID_HANDLE;
      }

      if (hKey < (int) sizeof(DATABASE_HEADER) && hKey != 0) {
         cm_msg(MERROR, "db_get_key", "invalid key handle");
         return DB_INVALID_HANDLE;
      }

      db_err_msg *msg = NULL;

      db_lock_database(hDB);

      pheader = _database[hDB - 1].database_header;

      status = db_get_key_locked(pheader, hKey, key, &msg);

      db_unlock_database(hDB);

      if (msg)
         db_flush_msg(&msg);

      return status;
   }
#endif                          /* LOCAL_ROUTINES */

   return DB_SUCCESS;
}

/********************************************************************/
/**
Same as db_get_key, but it does not follow links
@param hDB          ODB handle obtained via cm_get_experiment_database().
@param hKey Handle for key where search starts, zero for root.
@param key Pointer to KEY stucture.
@return DB_SUCCESS, DB_INVALID_HANDLE
*/
INT db_get_link(HNDLE hDB, HNDLE hKey, KEY * key)
{
   if (rpc_is_remote())
      return rpc_call(RPC_DB_GET_LINK, hDB, hKey, key);

#ifdef LOCAL_ROUTINES
   {
      DATABASE_HEADER *pheader;

      if (hDB > _database_entries || hDB <= 0) {
         cm_msg(MERROR, "db_get_link", "invalid database handle");
         return DB_INVALID_HANDLE;
      }

      if (!_database[hDB - 1].attached) {
         cm_msg(MERROR, "db_get_link", "invalid database handle");
         return DB_INVALID_HANDLE;
      }

      if (hKey < (int) sizeof(DATABASE_HEADER) && hKey != 0) {
         cm_msg(MERROR, "db_get_link", "invalid key handle");
         return DB_INVALID_HANDLE;
      }

      db_err_msg *msg = NULL;

      db_lock_database(hDB);

      pheader = _database[hDB - 1].database_header;

      int status = DB_SUCCESS;

      const KEY* pkey = db_get_pkey(pheader, hKey, &status, "db_get_link", &msg);
      if (pkey) {
         memcpy(key, pkey, sizeof(KEY));
      } else {
         memset(key, 0, sizeof(KEY));
         //abort();
      }

      db_unlock_database(hDB);

      if (msg)
         db_flush_msg(&msg);

      return status;
   }
#endif                          /* LOCAL_ROUTINES */

   return DB_SUCCESS;
}

/********************************************************************/
/**
Get time when key was last modified
@param hDB          ODB handle obtained via cm_get_experiment_database().
@param hKey              Handle of key to operate on
@param delta             Seconds since last update
@return DB_SUCCESS, DB_INVALID_HANDLE
*/
INT db_get_key_time(HNDLE hDB, HNDLE hKey, DWORD * delta)
{
   if (rpc_is_remote())
      return rpc_call(RPC_DB_GET_KEY_TIME, hDB, hKey, delta);

#ifdef LOCAL_ROUTINES
   {
      DATABASE_HEADER *pheader;
      KEY *pkey;

      if (hDB > _database_entries || hDB <= 0) {
         cm_msg(MERROR, "db_get_key", "invalid database handle");
         return DB_INVALID_HANDLE;
      }

      if (!_database[hDB - 1].attached) {
         cm_msg(MERROR, "db_get_key", "invalid database handle");
         return DB_INVALID_HANDLE;
      }

      if (hKey < (int) sizeof(DATABASE_HEADER)) {
         cm_msg(MERROR, "db_get_key", "invalid key handle");
         return DB_INVALID_HANDLE;
      }

      db_lock_database(hDB);

      pheader = _database[hDB - 1].database_header;

      /* check if hKey argument is correct */
      if (!db_validate_hkey(pheader, hKey)) {
         db_unlock_database(hDB);
         return DB_INVALID_HANDLE;
      }

      pkey = (KEY *) ((char *) pheader + hKey);

      *delta = ss_time() - pkey->last_written;

      db_unlock_database(hDB);

   }
#endif                          /* LOCAL_ROUTINES */

   return DB_SUCCESS;
}

/********************************************************************/
/**
Get key info (separate values instead of structure)
@param hDB          ODB handle obtained via cm_get_experiment_database().
@param hKey              Handle of key to operate on
@param name             Key name
@param name_size        Size of the give name (done with sizeof())
@param type             Key type (see @ref Midas_Data_Types).
@param num_values       Number of values in key.
@param item_size        Size of individual key value (used for strings)
@return DB_SUCCESS, DB_INVALID_HANDLE
*/
INT db_get_key_info(HNDLE hDB, HNDLE hKey, char *name, INT name_size, INT * type, INT * num_values, INT * item_size)
{
   if (rpc_is_remote())
      return rpc_call(RPC_DB_GET_KEY_INFO, hDB, hKey, name, name_size, type, num_values, item_size);

#ifdef LOCAL_ROUTINES
   {
      DATABASE_HEADER *pheader;
      KEY *pkey;
      KEYLIST *pkeylist;

      if (hDB > _database_entries || hDB <= 0) {
         cm_msg(MERROR, "db_get_key_info", "invalid database handle");
         return DB_INVALID_HANDLE;
      }

      if (!_database[hDB - 1].attached) {
         cm_msg(MERROR, "db_get_key_info", "invalid database handle");
         return DB_INVALID_HANDLE;
      }

      if (hKey < (int) sizeof(DATABASE_HEADER)) {
         cm_msg(MERROR, "db_get_key_info", "invalid key handle");
         return DB_INVALID_HANDLE;
      }

      db_lock_database(hDB);

      pheader = _database[hDB - 1].database_header;

      /* check if hKey argument is correct */
      if (!db_validate_hkey(pheader, hKey)) {
         db_unlock_database(hDB);
         return DB_INVALID_HANDLE;
      }

      pkey = (KEY *) ((char *) pheader + hKey);

      if ((INT) strlen(pkey->name) + 1 > name_size) {
         /* truncate name */
         memcpy(name, pkey->name, name_size - 1);
         name[name_size] = 0;
      } else
         strcpy(name, pkey->name);

      /* convert "root" to "/" */
      if (strcmp(name, "root") == 0)
         strcpy(name, "/");

      *type = pkey->type;
      *num_values = pkey->num_values;
      *item_size = pkey->item_size;

      if (pkey->type == TID_KEY) {
         pkeylist = (KEYLIST *) ((char *) pheader + pkey->data);
         *num_values = pkeylist->num_keys;
      }

      db_unlock_database(hDB);
   }
#endif                          /* LOCAL_ROUTINES */

   return DB_SUCCESS;
}

/**dox***************************************************************/
#ifndef DOXYGEN_SHOULD_SKIP_THIS


/*------------------------------------------------------------------*/
INT db_rename_key(HNDLE hDB, HNDLE hKey, const char *name)
/********************************************************************\

  Routine: db_get_key

  Purpose: Rename a key

  Input:
    HNDLE hDB               Handle to the database
    HNDLE hKey              Handle of key
    char  *name             New key name

  Output:
    <none>

  Function value:
    DB_SUCCESS              Successful completion
    DB_INVALID_HANDLE       Database handle is invalid
    DB_INVALID_NAME         Key name contains '/'

\********************************************************************/
{
   if (rpc_is_remote())
      return rpc_call(RPC_DB_RENAME_KEY, hDB, hKey, name);

#ifdef LOCAL_ROUTINES
   {
      DATABASE_HEADER *pheader;
      KEY *pkey;
      int status;

      if (hDB > _database_entries || hDB <= 0) {
         cm_msg(MERROR, "db_rename_key", "invalid database handle");
         return DB_INVALID_HANDLE;
      }

      if (!_database[hDB - 1].attached) {
         cm_msg(MERROR, "db_rename_key", "invalid database handle");
         return DB_INVALID_HANDLE;
      }

      if (hKey < (int) sizeof(DATABASE_HEADER)) {
         cm_msg(MERROR, "db_rename_key", "invalid key handle");
         return DB_INVALID_HANDLE;
      }

      db_err_msg* msg = NULL;
      status = db_validate_name(name, FALSE, "db_rename_key", &msg);
      if (msg)
         db_flush_msg(&msg);
      if (status != DB_SUCCESS)
         return status;

      if (name == NULL) {
         cm_msg(MERROR, "db_rename_key", "key name is NULL");
         return DB_INVALID_NAME;
      }

      if (strlen(name) < 1) {
         cm_msg(MERROR, "db_rename_key", "key name is too short");
         return DB_INVALID_NAME;
      }

      if (strchr(name, '/')) {
         cm_msg(MERROR, "db_rename_key", "key name may not contain \"/\"");
         return DB_INVALID_NAME;
      }

      db_lock_database(hDB);

      pheader = _database[hDB - 1].database_header;

      /* check if hKey argument is correct */
      if (!db_validate_hkey(pheader, hKey)) {
         db_unlock_database(hDB);
         return DB_INVALID_HANDLE;
      }

      pkey = (KEY *) ((char *) pheader + hKey);

      if (!pkey->type) {
         int pkey_type = pkey->type;
         db_unlock_database(hDB);
         cm_msg(MERROR, "db_rename_key", "hkey %d invalid key type %d", hKey, pkey_type);
         return DB_INVALID_HANDLE;
      }

      db_allow_write_locked(&_database[hDB - 1], "db_rename_key");

      strlcpy(pkey->name, name, NAME_LENGTH);

      db_unlock_database(hDB);

   }
#endif                          /* LOCAL_ROUTINES */

   return DB_SUCCESS;
}

/*------------------------------------------------------------------*/
INT db_reorder_key(HNDLE hDB, HNDLE hKey, INT idx)
/********************************************************************\

  Routine: db_reorder_key

  Purpose: Reorder key so that key hKey apprears at position 'index'
           in keylist (or at bottom if index<0)

  Input:
    HNDLE hDB               Handle to the database
    HNDLE hKey              Handle of key
    INT   idx               New positio of key in keylist

  Output:
    <none>

  Function value:
    DB_SUCCESS              Successful completion
    DB_INVALID_HANDLE       Database handle is invalid
    DB_NO_ACCESS            Key is locked for write
    DB_OPEN_RECORD          Key, subkey or parent key is open

\********************************************************************/
{
   if (rpc_is_remote())
      return rpc_call(RPC_DB_REORDER_KEY, hDB, hKey, idx);

#ifdef LOCAL_ROUTINES
   {
      DATABASE_HEADER *pheader;
      KEY *pkey, *pnext_key, *pkey_tmp;
      KEYLIST *pkeylist;
      INT i;

      if (hDB > _database_entries || hDB <= 0) {
         cm_msg(MERROR, "db_rename_key", "invalid database handle");
         return DB_INVALID_HANDLE;
      }

      if (!_database[hDB - 1].attached) {
         cm_msg(MERROR, "db_rename_key", "invalid database handle");
         return DB_INVALID_HANDLE;
      }

      if (hKey < (int) sizeof(DATABASE_HEADER)) {
         cm_msg(MERROR, "db_rename_key", "invalid key handle");
         return DB_INVALID_HANDLE;
      }

      db_lock_database(hDB);

      pheader = _database[hDB - 1].database_header;

      /* check if hKey argument is correct */
      if (!db_validate_hkey(pheader, hKey)) {
         db_unlock_database(hDB);
         return DB_INVALID_HANDLE;
      }

      pkey = (KEY *) ((char *) pheader + hKey);

      if (!pkey->type) {
         int pkey_type = pkey->type;
         db_unlock_database(hDB);
         cm_msg(MERROR, "db_reorder_key", "hkey %d invalid key type %d", hKey, pkey_type);
         return DB_INVALID_HANDLE;
      }

      if (!(pkey->access_mode & MODE_WRITE)) {
         db_unlock_database(hDB);
         return DB_NO_ACCESS;
      }

      /* check if someone has opened key or parent */
      do {
#ifdef CHECK_OPEN_RECORD
         if (pkey->notify_count) {
            db_unlock_database(hDB);
            return DB_OPEN_RECORD;
         }
#endif
         if (pkey->parent_keylist == 0)
            break;

         pkeylist = (KEYLIST *) ((char *) pheader + pkey->parent_keylist);
         // FIXME: validate pkeylist->parent
         pkey = (KEY *) ((char *) pheader + pkeylist->parent);
      } while (TRUE);
      
      db_allow_write_locked(&_database[hDB - 1], "db_reorder_key");
      
      pkey = (KEY *) ((char *) pheader + hKey); // NB: hKey is already validated
      pkeylist = (KEYLIST *) ((char *) pheader + pkey->parent_keylist);

      /* first remove key from list */
      pnext_key = (KEY *) (POINTER_T) pkey->next_key; // FIXME: what is this pointer cast?

      if ((KEY *) ((char *) pheader + pkeylist->first_key) == pkey) {
         /* key is first in list */
         pkeylist->first_key = (POINTER_T) pnext_key;
      } else {
         /* find predecessor */
         // FIXME: validate pkeylist->first_key
         pkey_tmp = (KEY *) ((char *) pheader + pkeylist->first_key);
         while ((KEY *) ((char *) pheader + pkey_tmp->next_key) != pkey) {
            // FIXME: validate pkey_tmp->next_key
            pkey_tmp = (KEY *) ((char *) pheader + pkey_tmp->next_key);
         }
         pkey_tmp->next_key = (POINTER_T) pnext_key;
      }

      /* add key to list at proper index */
      // FIXME: validate pkeylist->first_key
      pkey_tmp = (KEY *) ((char *) pheader + pkeylist->first_key);
      if (idx < 0 || idx >= pkeylist->num_keys - 1) {
         /* add at bottom */

         /* find last key */
         for (i = 0; i < pkeylist->num_keys - 2; i++) {
            // FIXME: validate pkey_tmp->next_key
            pkey_tmp = (KEY *) ((char *) pheader + pkey_tmp->next_key);
         }

         pkey_tmp->next_key = (POINTER_T) pkey - (POINTER_T) pheader;
         pkey->next_key = 0;
      } else {
         if (idx == 0) {
            /* add at top */
            pkey->next_key = pkeylist->first_key;
            pkeylist->first_key = (POINTER_T) pkey - (POINTER_T) pheader;
         } else {
            /* add at position index */
            for (i = 0; i < idx - 1; i++) {
               // FIXME: validate pkey_tmp->next_key
               pkey_tmp = (KEY *) ((char *) pheader + pkey_tmp->next_key);
            }

            pkey->next_key = pkey_tmp->next_key;
            pkey_tmp->next_key = (POINTER_T) pkey - (POINTER_T) pheader;
         }
      }

      db_unlock_database(hDB);

   }
#endif                          /* LOCAL_ROUTINES */

   return DB_SUCCESS;
}

/**dox***************************************************************/
#endif                          /* DOXYGEN_SHOULD_SKIP_THIS */


/********************************************************************/
/**
Get key data from a handle

The function returns single values or whole arrays which are contained
in an ODB key. Since the data buffer is of type void, no type checking can be
performed by the compiler. Therefore the type has to be explicitly supplied,
which is checked against the type stored in the ODB.
\code
  HNLDE hkey;
  INT   run_number, size;
  // get key handle for run number
  db_find_key(hDB, 0, "/Runinfo/Run number", &hkey);
  // return run number
  size = sizeof(run_number);
  db_get_data(hDB, hkey, &run_number, &size,TID_INT32);
\endcode
@param hDB          ODB handle obtained via cm_get_experiment_database().
@param hKey         Handle for key where search starts, zero for root.
@param data         Pointer to the return data.
@param buf_size     Size of data buffer.
@param type         Type of key, one of TID_xxx (see @ref Midas_Data_Types).
@return DB_SUCCESS, DB_INVALID_HANDLE, DB_TRUNCATED, DB_TYPE_MISMATCH
*/
INT db_get_data(HNDLE hDB, HNDLE hKey, void *data, INT * buf_size, DWORD type)
{
   if (rpc_is_remote())
      return rpc_call(RPC_DB_GET_DATA, hDB, hKey, data, buf_size, type);

#ifdef LOCAL_ROUTINES
   {
      DATABASE_HEADER *pheader;
      KEY *pkey;
      char str[256];

      if (hDB > _database_entries || hDB <= 0) {
         cm_msg(MERROR, "db_get_data", "Invalid database handle");
         return DB_INVALID_HANDLE;
      }

      if (!_database[hDB - 1].attached) {
         cm_msg(MERROR, "db_get_data", "invalid database handle");
         return DB_INVALID_HANDLE;
      }

      if (hKey < (int) sizeof(DATABASE_HEADER)) {
         cm_msg(MERROR, "db_get_data", "invalid key handle");
         return DB_INVALID_HANDLE;
      }

      db_lock_database(hDB);

      pheader = _database[hDB - 1].database_header;

      /* check if hKey argument is correct */
      if (!db_validate_hkey(pheader, hKey)) {
         db_unlock_database(hDB);
         return DB_INVALID_HANDLE;
      }

      pkey = (KEY *) ((char *) pheader + hKey);

      /* check for read access */
      if (!(pkey->access_mode & MODE_READ)) {
         db_unlock_database(hDB);
         return DB_NO_ACCESS;
      }

      if (!pkey->type) {
         int pkey_type = pkey->type;
         db_unlock_database(hDB);
         cm_msg(MERROR, "db_get_data", "hkey %d invalid key type %d", hKey, pkey_type);
         return DB_INVALID_HANDLE;
      }

      /* follow links to array index */
      if (pkey->type == TID_LINK) {
         char link_name[256];
         int i;
         HNDLE hkey;
         KEY key;

         strlcpy(link_name, (char *) pheader + pkey->data, sizeof(link_name));
         if (strlen(link_name) > 0 && link_name[strlen(link_name) - 1] == ']') {
            db_unlock_database(hDB);
            if (strchr(link_name, '[') == NULL)
               return DB_INVALID_LINK;
            i = atoi(strchr(link_name, '[') + 1);
            *strchr(link_name, '[') = 0;
            if (db_find_key(hDB, 0, link_name, &hkey) != DB_SUCCESS)
               return DB_INVALID_LINK;
            db_get_key(hDB, hkey, &key);
            return db_get_data_index(hDB, hkey, data, buf_size, i, key.type);
         }
      }

      if (pkey->type != type) {
         int pkey_type = pkey->type;
         db_unlock_database(hDB);
         db_get_path(hDB, hKey, str, sizeof(str));
         cm_msg(MERROR, "db_get_data", "\"%s\" is of type %s, not %s", str, rpc_tid_name(pkey_type), rpc_tid_name(type));
         return DB_TYPE_MISMATCH;
      }

      /* keys cannot contain data */
      if (pkey->type == TID_KEY) {
         db_unlock_database(hDB);
         db_get_path(hDB, hKey, str, sizeof(str));
         cm_msg(MERROR, "db_get_data", "Key \"%s\" cannot contain data", str);
         return DB_TYPE_MISMATCH;
      }

      /* check if key has data */
      if (pkey->data == 0) {
         memset(data, 0, *buf_size);
         *buf_size = 0;
         db_unlock_database(hDB);
         return DB_SUCCESS;
      }

      /* check if buffer is too small */
      if (pkey->num_values * pkey->item_size > *buf_size) {
         int pkey_size = pkey->num_values * pkey->item_size;
         memcpy(data, (char *) pheader + pkey->data, *buf_size);
         db_unlock_database(hDB);
         char str[MAX_ODB_PATH];
         db_get_path(hDB, hKey, str, sizeof(str));
         cm_msg(MERROR, "db_get_data", "data for key \"%s\" truncated from %d to %d bytes", str, pkey_size, *buf_size);
         return DB_TRUNCATED;
      }

      /* copy key data */
      memcpy(data, (char *) pheader + pkey->data, pkey->num_values * pkey->item_size);
      *buf_size = pkey->num_values * pkey->item_size;

      db_unlock_database(hDB);

   }
#endif                          /* LOCAL_ROUTINES */

   return DB_SUCCESS;
}

/********************************************************************/
/**
Same as db_get_data, but do not follow a link to an array index

@param hDB          ODB handle obtained via cm_get_experiment_database().
@param hKey         Handle for key where search starts, zero for root.
@param data         Pointer to the return data.
@param buf_size     Size of data buffer.
@param type         Type of key, one of TID_xxx (see @ref Midas_Data_Types).
@return DB_SUCCESS, DB_INVALID_HANDLE, DB_TRUNCATED, DB_TYPE_MISMATCH
*/
INT db_get_link_data(HNDLE hDB, HNDLE hKey, void *data, INT * buf_size, DWORD type)
{
   if (rpc_is_remote())
      return rpc_call(RPC_DB_GET_LINK_DATA, hDB, hKey, data, buf_size, type);

#ifdef LOCAL_ROUTINES
   {
      DATABASE_HEADER *pheader;
      KEY *pkey;

      if (hDB > _database_entries || hDB <= 0) {
         cm_msg(MERROR, "db_get_data", "Invalid database handle");
         return DB_INVALID_HANDLE;
      }

      if (!_database[hDB - 1].attached) {
         cm_msg(MERROR, "db_get_data", "invalid database handle");
         return DB_INVALID_HANDLE;
      }

      if (hKey < (int) sizeof(DATABASE_HEADER)) {
         cm_msg(MERROR, "db_get_data", "invalid key handle");
         return DB_INVALID_HANDLE;
      }

      db_lock_database(hDB);

      pheader = _database[hDB - 1].database_header;

      /* check if hKey argument is correct */
      if (!db_validate_hkey(pheader, hKey)) {
         db_unlock_database(hDB);
         return DB_INVALID_HANDLE;
      }

      pkey = (KEY *) ((char *) pheader + hKey);

      /* check for read access */
      if (!(pkey->access_mode & MODE_READ)) {
         db_unlock_database(hDB);
         return DB_NO_ACCESS;
      }

      if (!pkey->type) {
         int pkey_type = pkey->type;
         db_unlock_database(hDB);
         cm_msg(MERROR, "db_get_data", "hkey %d invalid key type %d", hKey, pkey_type);
         return DB_INVALID_HANDLE;
      }

      if (pkey->type != type) {
         int pkey_type = pkey->type;
         char pkey_name[NAME_LENGTH];
         strlcpy(pkey_name, pkey->name, sizeof(pkey_name));
         db_unlock_database(hDB);
         cm_msg(MERROR, "db_get_data", "\"%s\" is of type %s, not %s", pkey_name, rpc_tid_name(pkey_type), rpc_tid_name(type));
         return DB_TYPE_MISMATCH;
      }

      /* keys cannot contain data */
      if (pkey->type == TID_KEY) {
         db_unlock_database(hDB);
         cm_msg(MERROR, "db_get_data", "Key cannot contain data");
         return DB_TYPE_MISMATCH;
      }

      /* check if key has data */
      if (pkey->data == 0) {
         memset(data, 0, *buf_size);
         *buf_size = 0;
         db_unlock_database(hDB);
         return DB_SUCCESS;
      }

      /* check if buffer is too small */
      if (pkey->num_values * pkey->item_size > *buf_size) {
         int pkey_size = pkey->num_values * pkey->item_size;
         memcpy(data, (char *) pheader + pkey->data, *buf_size);
         db_unlock_database(hDB);
         char str[MAX_ODB_PATH];
         db_get_path(hDB, hKey, str, sizeof(str));
         cm_msg(MERROR, "db_get_data", "data for key \"%s\" truncated from %d to %d bytes", str, pkey_size, *buf_size);
         return DB_TRUNCATED;
      }

      /* copy key data */
      memcpy(data, (char *) pheader + pkey->data, pkey->num_values * pkey->item_size);
      *buf_size = pkey->num_values * pkey->item_size;

      db_unlock_database(hDB);

   }
#endif                          /* LOCAL_ROUTINES */

   return DB_SUCCESS;
}

/**dox***************************************************************/
#ifndef DOXYGEN_SHOULD_SKIP_THIS

/*------------------------------------------------------------------*/
INT db_get_data1(HNDLE hDB, HNDLE hKey, void *data, INT * buf_size, DWORD type, INT * num_values)
/********************************************************************\

  Routine: db_get_data1

  Purpose: Get key data from a handle, return number of values

  Input:
    HNDLE  hDB              Handle to the database
    HNDLE  hKey             Handle of key
    INT    *buf_size        Size of data buffer
    DWORD  type             Type of data

  Output:
    void   *data            Key data
    INT    *buf_size        Size of key data
    INT    *num_values      Number of values

  Function value:
    DB_SUCCESS              Successful completion
    DB_INVALID_HANDLE       Database handle is invalid
    DB_TRUNCATED            Return buffer is smaller than key data
    DB_TYPE_MISMATCH        Type mismatch

\********************************************************************/
{
   if (rpc_is_remote())
      return rpc_call(RPC_DB_GET_DATA1, hDB, hKey, data, buf_size, type, num_values);

#ifdef LOCAL_ROUTINES
   {
      DATABASE_HEADER *pheader;
      KEY *pkey;

      if (hDB > _database_entries || hDB <= 0) {
         cm_msg(MERROR, "db_get_data", "Invalid database handle");
         return DB_INVALID_HANDLE;
      }

      if (!_database[hDB - 1].attached) {
         cm_msg(MERROR, "db_get_data", "invalid database handle");
         return DB_INVALID_HANDLE;
      }

      if (hKey < (int) sizeof(DATABASE_HEADER)) {
         cm_msg(MERROR, "db_get_data", "invalid key handle");
         return DB_INVALID_HANDLE;
      }

      db_lock_database(hDB);

      pheader = _database[hDB - 1].database_header;

      /* check if hKey argument is correct */
      if (!db_validate_hkey(pheader, hKey)) {
         db_unlock_database(hDB);
         return DB_INVALID_HANDLE;
      }

      pkey = (KEY *) ((char *) pheader + hKey);

      /* check for read access */
      if (!(pkey->access_mode & MODE_READ)) {
         db_unlock_database(hDB);
         return DB_NO_ACCESS;
      }

      if (!pkey->type) {
         int pkey_type = pkey->type;
         db_unlock_database(hDB);
         cm_msg(MERROR, "db_get_data", "hkey %d invalid key type %d", hKey, pkey_type);
         return DB_INVALID_HANDLE;
      }

      if (pkey->type != type) {
         int pkey_type = pkey->type;
         char pkey_name[NAME_LENGTH];
         strlcpy(pkey_name, pkey->name, sizeof(pkey_name));
         db_unlock_database(hDB);
         cm_msg(MERROR, "db_get_data", "\"%s\" is of type %s, not %s", pkey_name, rpc_tid_name(pkey_type), rpc_tid_name(type));
         return DB_TYPE_MISMATCH;
      }

      /* keys cannot contain data */
      if (pkey->type == TID_KEY) {
         db_unlock_database(hDB);
         cm_msg(MERROR, "db_get_data", "Key cannot contain data");
         return DB_TYPE_MISMATCH;
      }

      /* check if key has data */
      if (pkey->data == 0) {
         memset(data, 0, *buf_size);
         *buf_size = 0;
         db_unlock_database(hDB);
         return DB_SUCCESS;
      }

      /* check if buffer is too small */
      if (pkey->num_values * pkey->item_size > *buf_size) {
         int pkey_size = pkey->num_values * pkey->item_size;
         memcpy(data, (char *) pheader + pkey->data, *buf_size);
         db_unlock_database(hDB);
         char str[MAX_ODB_PATH];
         db_get_path(hDB, hKey, str, sizeof(str));
         cm_msg(MERROR, "db_get_data", "data for key \"%s\" truncated from %d to %d bytes", str, pkey_size, *buf_size);
         return DB_TRUNCATED;
      }

      /* copy key data */
      memcpy(data, (char *) pheader + pkey->data, pkey->num_values * pkey->item_size);
      *buf_size = pkey->num_values * pkey->item_size;
      *num_values = pkey->num_values;

      db_unlock_database(hDB);

   }
#endif                          /* LOCAL_ROUTINES */

   return DB_SUCCESS;
}

/**dox***************************************************************/
#endif                          /* DOXYGEN_SHOULD_SKIP_THIS */

/********************************************************************/
/**
returns a single value of keys containing arrays of values.

The function returns a single value of keys containing arrays of values.
@param hDB          ODB handle obtained via cm_get_experiment_database().
@param hKey         Handle for key where search starts, zero for root.
@param data         Size of data buffer.
@param buf_size     Return size of the record.
@param idx          Index of array [0..n-1].
@param type         Type of key, one of TID_xxx (see @ref Midas_Data_Types).
@return DB_SUCCESS, DB_INVALID_HANDLE, DB_TRUNCATED, DB_OUT_OF_RANGE
*/
INT db_get_data_index(HNDLE hDB, HNDLE hKey, void *data, INT * buf_size, INT idx, DWORD type)
{
   if (rpc_is_remote())
      return rpc_call(RPC_DB_GET_DATA_INDEX, hDB, hKey, data, buf_size, idx, type);

#ifdef LOCAL_ROUTINES
   {
      DATABASE_HEADER *pheader;
      KEY *pkey;
      char str[256];

      if (hDB > _database_entries || hDB <= 0) {
         cm_msg(MERROR, "db_get_data", "Invalid database handle");
         return DB_INVALID_HANDLE;
      }

      if (!_database[hDB - 1].attached) {
         cm_msg(MERROR, "db_get_data", "invalid database handle");
         return DB_INVALID_HANDLE;
      }

      if (hKey < (int) sizeof(DATABASE_HEADER)) {
         cm_msg(MERROR, "db_get_data", "invalid key handle");
         return DB_INVALID_HANDLE;
      }

      db_lock_database(hDB);

      pheader = _database[hDB - 1].database_header;

      /* check if hKey argument is correct */
      if (!db_validate_hkey(pheader, hKey)) {
         db_unlock_database(hDB);
         return DB_INVALID_HANDLE;
      }

      pkey = (KEY *) ((char *) pheader + hKey);

      /* check for read access */
      if (!(pkey->access_mode & MODE_READ)) {
         db_unlock_database(hDB);
         return DB_NO_ACCESS;
      }

      if (!pkey->type) {
         int pkey_type = pkey->type;
         db_unlock_database(hDB);
         cm_msg(MERROR, "db_get_data_index", "hkey %d invalid key type %d", hKey, pkey_type);
         return DB_INVALID_HANDLE;
      }

      if (pkey->type != type) {
         int pkey_type = pkey->type;
         char pkey_name[NAME_LENGTH];
         strlcpy(pkey_name, pkey->name, sizeof(pkey_name));
         db_unlock_database(hDB);
         cm_msg(MERROR, "db_get_data_index", "\"%s\" is of type %s, not %s", pkey_name, rpc_tid_name(pkey_type), rpc_tid_name(type));
         return DB_TYPE_MISMATCH;
      }

      /* keys cannot contain data */
      if (pkey->type == TID_KEY) {
         db_unlock_database(hDB);
         cm_msg(MERROR, "db_get_data_index", "Key cannot contain data");
         return DB_TYPE_MISMATCH;
      }

      /* check if key has data */
      if (pkey->data == 0) {
         memset(data, 0, *buf_size);
         *buf_size = 0;
         db_unlock_database(hDB);
         return DB_SUCCESS;
      }

      /* check if index in range */
      if (idx < 0 || idx >= pkey->num_values) {
         int pkey_num_values = pkey->num_values;
         memset(data, 0, *buf_size);
         db_unlock_database(hDB);

         db_get_path(hDB, hKey, str, sizeof(str));
         cm_msg(MERROR, "db_get_data_index", "index (%d) exceeds array length (%d) for key \"%s\"", idx, pkey_num_values, str);
         return DB_OUT_OF_RANGE;
      }

      /* check if buffer is too small */
      if (pkey->item_size > *buf_size) {
         int pkey_size = pkey->item_size;
         /* copy data */
         memcpy(data, (char *) pheader + pkey->data + idx * pkey->item_size, *buf_size);
         db_unlock_database(hDB);
         char str[MAX_ODB_PATH];
         db_get_path(hDB, hKey, str, sizeof(str));
         cm_msg(MERROR, "db_get_data_index", "data for key \"%s\" truncated from %d to %d bytes", str, pkey_size, *buf_size);
         return DB_TRUNCATED;
      }

      /* copy key data */
      memcpy(data, (char *) pheader + pkey->data + idx * pkey->item_size, pkey->item_size);
      *buf_size = pkey->item_size;

      db_unlock_database(hDB);

   }
#endif                          /* LOCAL_ROUTINES */

   return DB_SUCCESS;
}

/********************************************************************/
/**
Set key data from a handle. Adjust number of values if
previous data has different size.
\code
HNLDE hkey;
 INT   run_number;
 // get key handle for run number
 db_find_key(hDB, 0, "/Runinfo/Run number", &hkey);
 // set run number
 db_set_data(hDB, hkey, &run_number, sizeof(run_number),TID_INT32);
\endcode
@param hDB          ODB handle obtained via cm_get_experiment_database().
@param hKey Handle for key where search starts, zero for root.
@param data Buffer from which data gets copied to.
@param buf_size Size of data buffer.
@param num_values Number of data values (for arrays).
@param type Type of key, one of TID_xxx (see @ref Midas_Data_Types).
@return DB_SUCCESS, DB_INVALID_HANDLE, DB_TRUNCATED
*/
INT db_set_data(HNDLE hDB, HNDLE hKey, const void *data, INT buf_size, INT num_values, DWORD type)
{
   if (rpc_is_remote())
      return rpc_call(RPC_DB_SET_DATA, hDB, hKey, data, buf_size, num_values, type);

#ifdef LOCAL_ROUTINES
   {
      DATABASE_HEADER *pheader;
      KEY *pkey;
      HNDLE hkeylink;
      int link_idx;
      char link_name[256];

      if (hDB > _database_entries || hDB <= 0) {
         cm_msg(MERROR, "db_set_data", "invalid database handle");
         return DB_INVALID_HANDLE;
      }

      if (!_database[hDB - 1].attached) {
         cm_msg(MERROR, "db_set_data", "invalid database handle");
         return DB_INVALID_HANDLE;
      }

      if (hKey < (int) sizeof(DATABASE_HEADER)) {
         cm_msg(MERROR, "db_set_data", "invalid key handle");
         return DB_INVALID_HANDLE;
      }

      if (num_values == 0)
         return DB_INVALID_PARAM;

      db_lock_database(hDB);

      pheader = _database[hDB - 1].database_header;

      /* check if hKey argument is correct */
      if (!db_validate_hkey(pheader, hKey)) {
         db_unlock_database(hDB);
         return DB_INVALID_HANDLE;
      }

      pkey = (KEY *) ((char *) pheader + hKey);

      /* check for write access */
      if (!(pkey->access_mode & MODE_WRITE) || (pkey->access_mode & MODE_EXCLUSIVE)) {
         db_unlock_database(hDB);
         return DB_NO_ACCESS;
      }

      /* check for link to array index */
      if (pkey->type == TID_LINK) {
         strlcpy(link_name, (char *) pheader + pkey->data, sizeof(link_name));
         if (strlen(link_name) > 0 && link_name[strlen(link_name) - 1] == ']') {
            db_unlock_database(hDB);
            if (strchr(link_name, '[') == NULL)
               return DB_INVALID_LINK;
            link_idx = atoi(strchr(link_name, '[') + 1);
            *strchr(link_name, '[') = 0;
            if (db_find_key(hDB, 0, link_name, &hkeylink) != DB_SUCCESS)
               return DB_INVALID_LINK;
            return db_set_data_index(hDB, hkeylink, data, buf_size, link_idx, type);
         }
      }

      if (pkey->type != type) {
         int pkey_type = pkey->type;
         char pkey_name[NAME_LENGTH];
         strlcpy(pkey_name, pkey->name, sizeof(pkey_name));
         db_unlock_database(hDB);
         cm_msg(MERROR, "db_set_data", "\"%s\" is of type %s, not %s", pkey_name, rpc_tid_name(pkey_type), rpc_tid_name(type));
         return DB_TYPE_MISMATCH;
      }

      /* keys cannot contain data */
      if (pkey->type == TID_KEY) {
         db_unlock_database(hDB);
         cm_msg(MERROR, "db_set_data", "Key cannot contain data");
         return DB_TYPE_MISMATCH;
      }

      db_allow_write_locked(&_database[hDB-1], "db_set_data");

      /* if no buf_size given (Java!), calculate it */
      if (buf_size == 0)
         buf_size = pkey->item_size * num_values;

      /* resize data size if necessary */
      if (pkey->total_size != buf_size) {
         pkey->data = (POINTER_T) realloc_data(pheader, (char *) pheader + pkey->data, pkey->total_size, buf_size, "db_set_data");

         if (pkey->data == 0) {
            pkey->total_size = 0;
            db_unlock_database(hDB);
            cm_msg(MERROR, "db_set_data", "online database full");
            return DB_FULL;
         }

         pkey->data -= (POINTER_T) pheader;
         pkey->total_size = buf_size;
      }

      /* set number of values */
      pkey->num_values = num_values;
      if (num_values)
         pkey->item_size = buf_size / num_values;

      /* copy data */
      memcpy((char *) pheader + pkey->data, data, buf_size);

      /* update time */
      pkey->last_written = ss_time();

      db_err_msg* msg = NULL;
      db_notify_clients_locked(pheader, hDB, hKey, -1, TRUE, &msg);
      db_unlock_database(hDB);
      if (msg)
         db_flush_msg(&msg);


   }
#endif                          /* LOCAL_ROUTINES */

   return DB_SUCCESS;
}

INT db_set_data1(HNDLE hDB, HNDLE hKey, const void *data, INT buf_size, INT num_values, DWORD type)
/*
 
 Same as db_set_data(), but do not notify hot-linked clients
 
 */
{
   if (rpc_is_remote())
      return rpc_call(RPC_DB_SET_DATA1, hDB, hKey, data, buf_size, num_values, type);
   
#ifdef LOCAL_ROUTINES
   {
   DATABASE_HEADER *pheader;
   KEY *pkey;
   HNDLE hkeylink;
   int link_idx;
   char link_name[256];
   
   if (hDB > _database_entries || hDB <= 0) {
      cm_msg(MERROR, "db_set_data1", "invalid database handle");
      return DB_INVALID_HANDLE;
   }
   
   if (!_database[hDB - 1].attached) {
      cm_msg(MERROR, "db_set_data1", "invalid database handle");
      return DB_INVALID_HANDLE;
   }
   
   if (hKey < (int) sizeof(DATABASE_HEADER)) {
      cm_msg(MERROR, "db_set_data1", "invalid key handle");
      return DB_INVALID_HANDLE;
   }
   
   if (num_values == 0)
      return DB_INVALID_PARAM;
   
   db_lock_database(hDB);
   
   pheader = _database[hDB - 1].database_header;
   
   /* check if hKey argument is correct */
   if (!db_validate_hkey(pheader, hKey)) {
      db_unlock_database(hDB);
      return DB_INVALID_HANDLE;
   }
   
   pkey = (KEY *) ((char *) pheader + hKey);

   /* check for write access */
   if (!(pkey->access_mode & MODE_WRITE) || (pkey->access_mode & MODE_EXCLUSIVE)) {
      db_unlock_database(hDB);
      return DB_NO_ACCESS;
   }
   
   /* check for link to array index */
   if (pkey->type == TID_LINK) {
      strlcpy(link_name, (char *) pheader + pkey->data, sizeof(link_name));
      if (strlen(link_name) > 0 && link_name[strlen(link_name) - 1] == ']') {
         db_unlock_database(hDB);
         if (strchr(link_name, '[') == NULL)
            return DB_INVALID_LINK;
         link_idx = atoi(strchr(link_name, '[') + 1);
         *strchr(link_name, '[') = 0;
         if (db_find_key(hDB, 0, link_name, &hkeylink) != DB_SUCCESS)
            return DB_INVALID_LINK;
         return db_set_data_index1(hDB, hkeylink, data, buf_size, link_idx, type, FALSE);
      }
   }
   
   if (pkey->type != type) {
      int pkey_type = pkey->type;
      char pkey_name[NAME_LENGTH];
      strlcpy(pkey_name, pkey->name, sizeof(pkey_name));
      db_unlock_database(hDB);
      cm_msg(MERROR, "db_set_data1", "\"%s\" is of type %s, not %s", pkey_name, rpc_tid_name(pkey_type), rpc_tid_name(type));
      return DB_TYPE_MISMATCH;
   }
   
   /* keys cannot contain data */
   if (pkey->type == TID_KEY) {
      db_unlock_database(hDB);
      cm_msg(MERROR, "db_set_data1", "Key cannot contain data");
      return DB_TYPE_MISMATCH;
   }
   
   db_allow_write_locked(&_database[hDB - 1], "db_set_data1");

   /* if no buf_size given (Java!), calculate it */
   if (buf_size == 0)
      buf_size = pkey->item_size * num_values;
   
   /* resize data size if necessary */
   if (pkey->total_size != buf_size) {
      pkey->data = (POINTER_T) realloc_data(pheader, (char *) pheader + pkey->data, pkey->total_size, buf_size, "db_set_data1");
      
      if (pkey->data == 0) {
         pkey->total_size = 0;
         db_unlock_database(hDB);
         cm_msg(MERROR, "db_set_data1", "online database full");
         return DB_FULL;
      }
      
      pkey->data -= (POINTER_T) pheader;
      pkey->total_size = buf_size;
   }
   
   /* set number of values */
   pkey->num_values = num_values;
   if (num_values)
      pkey->item_size = buf_size / num_values;
   
   /* copy data */
   memcpy((char *) pheader + pkey->data, data, buf_size);
   
   /* update time */
   pkey->last_written = ss_time();
   
   db_unlock_database(hDB);
   
   }
#endif                          /* LOCAL_ROUTINES */
   
   return DB_SUCCESS;
}

/********************************************************************/
/**
Same as db_set_data, but it does not follow a link to an array index
@param hDB          ODB handle obtained via cm_get_experiment_database().
@param hKey Handle for key where search starts, zero for root.
@param data Buffer from which data gets copied to.
@param buf_size Size of data buffer.
@param num_values Number of data values (for arrays).
@param type Type of key, one of TID_xxx (see @ref Midas_Data_Types).
@return DB_SUCCESS, DB_INVALID_HANDLE, DB_TRUNCATED
*/
INT db_set_link_data(HNDLE hDB, HNDLE hKey, const void *data, INT buf_size, INT num_values, DWORD type)
{
   if (rpc_is_remote())
      return rpc_call(RPC_DB_SET_LINK_DATA, hDB, hKey, data, buf_size, num_values, type);

#ifdef LOCAL_ROUTINES
   {
      DATABASE_HEADER *pheader;
      KEY *pkey;

      if (hDB > _database_entries || hDB <= 0) {
         cm_msg(MERROR, "db_set_data", "invalid database handle");
         return DB_INVALID_HANDLE;
      }

      if (!_database[hDB - 1].attached) {
         cm_msg(MERROR, "db_set_data", "invalid database handle");
         return DB_INVALID_HANDLE;
      }

      if (hKey < (int) sizeof(DATABASE_HEADER)) {
         cm_msg(MERROR, "db_set_data", "invalid key handle");
         return DB_INVALID_HANDLE;
      }

      if (num_values == 0)
         return DB_INVALID_PARAM;

      db_lock_database(hDB);

      pheader = _database[hDB - 1].database_header;

      /* check if hKey argument is correct */
      if (!db_validate_hkey(pheader, hKey)) {
         db_unlock_database(hDB);
         return DB_INVALID_HANDLE;
      }

      pkey = (KEY *) ((char *) pheader + hKey);

      /* check for write access */
      if (!(pkey->access_mode & MODE_WRITE) || (pkey->access_mode & MODE_EXCLUSIVE)) {
         db_unlock_database(hDB);
         return DB_NO_ACCESS;
      }

      if (pkey->type != type) {
         int pkey_type = pkey->type;
         char pkey_name[NAME_LENGTH];
         strlcpy(pkey_name, pkey->name, sizeof(pkey_name));
         db_unlock_database(hDB);
         cm_msg(MERROR, "db_set_link_data", "\"%s\" is of type %s, not %s", pkey_name, rpc_tid_name(pkey_type), rpc_tid_name(type));
         return DB_TYPE_MISMATCH;
      }

      /* keys cannot contain data */
      if (pkey->type == TID_KEY) {
         db_unlock_database(hDB);
         cm_msg(MERROR, "db_set_link_data", "Key cannot contain data");
         return DB_TYPE_MISMATCH;
      }

      /* if no buf_size given (Java!), calculate it */
      if (buf_size == 0)
         buf_size = pkey->item_size * num_values;

      db_allow_write_locked(&_database[hDB - 1], "db_set_link_data");

      /* resize data size if necessary */
      if (pkey->total_size != buf_size) {
         pkey->data = (POINTER_T) realloc_data(pheader, (char *) pheader + pkey->data, pkey->total_size, buf_size, "db_set_link_data");

         if (pkey->data == 0) {
            pkey->total_size = 0;
            db_unlock_database(hDB);
            cm_msg(MERROR, "db_set_link_data", "online database full");
            return DB_FULL;
         }

         pkey->data -= (POINTER_T) pheader;
         pkey->total_size = buf_size;
      }

      /* set number of values */
      pkey->num_values = num_values;
      if (num_values)
         pkey->item_size = buf_size / num_values;

      /* copy data */
      memcpy((char *) pheader + pkey->data, data, buf_size);

      /* update time */
      pkey->last_written = ss_time();

      db_err_msg* msg = NULL;
      db_notify_clients_locked(pheader, hDB, hKey, -1, TRUE, &msg);
      db_unlock_database(hDB);
      if (msg)
         db_flush_msg(&msg);

   }
#endif                          /* LOCAL_ROUTINES */

   return DB_SUCCESS;
}

/**dox***************************************************************/
#ifndef DOXYGEN_SHOULD_SKIP_THIS

/*------------------------------------------------------------------*/
INT db_set_num_values(HNDLE hDB, HNDLE hKey, INT num_values)
/********************************************************************\

  Routine: db_set_num_values

  Purpose: Set numbe of values in a key. Extend with zeros or truncate.

  Input:
    HNDLE  hDB              Handle to the database
    HNDLE  hKey             Handle of key
    INT    num_values       Number of data values

  Output:
    none

  Function value:
    DB_SUCCESS              Successful completion
    DB_INVALID_HANDLE       Database handle is invalid

\********************************************************************/
{
   if (rpc_is_remote())
      return rpc_call(RPC_DB_SET_NUM_VALUES, hDB, hKey, num_values);

#ifdef LOCAL_ROUTINES
   {
      DATABASE_HEADER *pheader;
      KEY *pkey;
      INT new_size;

      if (hDB > _database_entries || hDB <= 0) {
         cm_msg(MERROR, "db_set_num_values", "invalid database handle");
         return DB_INVALID_HANDLE;
      }

      if (!_database[hDB - 1].attached) {
         cm_msg(MERROR, "db_set_num_values", "invalid database handle");
         return DB_INVALID_HANDLE;
      }

      if (hKey < (int) sizeof(DATABASE_HEADER)) {
         cm_msg(MERROR, "db_set_num_values", "invalid key handle");
         return DB_INVALID_HANDLE;
      }

      if (num_values <= 0) {
         cm_msg(MERROR, "db_set_num_values", "invalid num_values %d", num_values);
         return DB_INVALID_PARAM;
      }

      if (num_values == 0)
         return DB_INVALID_PARAM;

      db_lock_database(hDB);

      pheader = _database[hDB - 1].database_header;

      /* check if hKey argument is correct */
      if (!db_validate_hkey(pheader, hKey)) {
         db_unlock_database(hDB);
         return DB_INVALID_HANDLE;
      }

      pkey = (KEY *) ((char *) pheader + hKey);

      /* check for write access */
      if (!(pkey->access_mode & MODE_WRITE) || (pkey->access_mode & MODE_EXCLUSIVE)) {
         db_unlock_database(hDB);
         return DB_NO_ACCESS;
      }

      /* keys cannot contain data */
      if (pkey->type == TID_KEY) {
         db_unlock_database(hDB);
         cm_msg(MERROR, "db_set_num_values", "Key cannot contain data");
         return DB_TYPE_MISMATCH;
      }

      if (pkey->total_size != pkey->item_size * pkey->num_values) {
         db_unlock_database(hDB);
         cm_msg(MERROR, "db_set_num_values", "Corrupted key");
         return DB_CORRUPTED;
      }

      if (pkey->item_size == 0) {
         db_unlock_database(hDB);
         cm_msg(MERROR, "db_set_num_values", "Cannot resize array with item_size equal to zero");
         return DB_INVALID_PARAM;
      }

      db_allow_write_locked(&_database[hDB - 1], "db_set_num_values");

      /* resize data size if necessary */
      if (pkey->num_values != num_values) {
         new_size = pkey->item_size * num_values;

         pkey->data = (POINTER_T) realloc_data(pheader, (char *) pheader + pkey->data, pkey->total_size, new_size, "db_set_num_values");

         if (pkey->data == 0) {
            pkey->total_size = 0;
            pkey->num_values = 0;
            db_unlock_database(hDB);
            cm_msg(MERROR, "db_set_num_values", "hkey %d, num_values %d, new_size %d, online database full", hKey, num_values, new_size);
            return DB_FULL;
         }

         pkey->data -= (POINTER_T) pheader;
         pkey->total_size = new_size;
         pkey->num_values = num_values;
      }

      /* update time */
      pkey->last_written = ss_time();

      db_err_msg* msg = NULL;
      db_notify_clients_locked(pheader, hDB, hKey, -1, TRUE, &msg);
      db_unlock_database(hDB);
      if (msg)
         db_flush_msg(&msg);

   }
#endif                          /* LOCAL_ROUTINES */

   return DB_SUCCESS;
}

/**dox***************************************************************/
#endif                          /* DOXYGEN_SHOULD_SKIP_THIS */

/********************************************************************/
/**
Set key data for a key which contains an array of values.

This function sets individual values of a key containing an array.
If the index is larger than the array size, the array is extended and the intermediate
values are set to zero.
@param hDB          ODB handle obtained via cm_get_experiment_database().
@param hKey Handle for key where search starts, zero for root.
@param data Pointer to single value of data.
@param data_size
@param idx Size of single data element.
@param type Type of key, one of TID_xxx (see @ref Midas_Data_Types).
@return DB_SUCCESS, DB_INVALID_HANDLE, DB_NO_ACCESS, DB_TYPE_MISMATCH
*/
INT db_set_data_index(HNDLE hDB, HNDLE hKey, const void *data, INT data_size, INT idx, DWORD type)
{
   if (rpc_is_remote())
      return rpc_call(RPC_DB_SET_DATA_INDEX, hDB, hKey, data, data_size, idx, type);

#ifdef LOCAL_ROUTINES
   {
      DATABASE_HEADER *pheader;
      KEY *pkey;
      char link_name[256], str[256];
      int link_idx;
      HNDLE hkeylink;

      if (hDB > _database_entries || hDB <= 0) {
         cm_msg(MERROR, "db_set_data_index", "invalid database handle");
         return DB_INVALID_HANDLE;
      }

      if (!_database[hDB - 1].attached) {
         cm_msg(MERROR, "db_set_data_index", "invalid database handle");
         return DB_INVALID_HANDLE;
      }

      if (hKey < (int) sizeof(DATABASE_HEADER)) {
         cm_msg(MERROR, "db_set_data_index", "invalid key handle");
         return DB_INVALID_HANDLE;
      }

      db_lock_database(hDB);

      pheader = _database[hDB - 1].database_header;

      /* check if hKey argument is correct */
      if (!db_validate_hkey(pheader, hKey)) {
         db_unlock_database(hDB);
         return DB_INVALID_HANDLE;
      }

      pkey = (KEY *) ((char *) pheader + hKey);

      /* check for write access */
      if (!(pkey->access_mode & MODE_WRITE) || (pkey->access_mode & MODE_EXCLUSIVE)) {
         db_unlock_database(hDB);
         return DB_NO_ACCESS;
      }

      /* check for link to array index */
      if (pkey->type == TID_LINK) {
         strlcpy(link_name, (char *) pheader + pkey->data, sizeof(link_name));
         if (strlen(link_name) > 0 && link_name[strlen(link_name) - 1] == ']') {
            db_unlock_database(hDB);
            if (strchr(link_name, '[') == NULL)
               return DB_INVALID_LINK;
            link_idx = atoi(strchr(link_name, '[') + 1);
            *strchr(link_name, '[') = 0;
            if (db_find_key(hDB, 0, link_name, &hkeylink) != DB_SUCCESS)
               return DB_INVALID_LINK;
            return db_set_data_index(hDB, hkeylink, data, data_size, link_idx, type);
         }
      }

      if (pkey->type != type) {
         int pkey_type = pkey->type;
         db_unlock_database(hDB);
         db_get_path(hDB, hKey, str, sizeof(str));
         cm_msg(MERROR, "db_set_data_index", "\"%s\" is of type %s, not %s", str, rpc_tid_name(pkey_type), rpc_tid_name(type));
         return DB_TYPE_MISMATCH;
      }

      /* keys cannot contain data */
      if (pkey->type == TID_KEY) {
         db_unlock_database(hDB);
         cm_msg(MERROR, "db_set_data_index", "key cannot contain data");
         return DB_TYPE_MISMATCH;
      }

      /* check for valid idx */
      if (idx < 0) {
         db_unlock_database(hDB);
         cm_msg(MERROR, "db_set_data_index", "invalid index %d", idx);
         return DB_FULL;
      }

      /* check for valid array element size: if new element size
         is different from existing size, ODB becomes corrupted */
      if (pkey->item_size != 0 && data_size != pkey->item_size) {
         int pkey_item_size = pkey->item_size;
         db_unlock_database(hDB);
         cm_msg(MERROR, "db_set_data_index", "invalid element data size %d, expected %d", data_size, pkey_item_size);
         return DB_TYPE_MISMATCH;
      }

      db_allow_write_locked(&_database[hDB-1], "db_set_data_index");

      /* increase data size if necessary */
      if (idx >= pkey->num_values || pkey->item_size == 0) {
         pkey->data = (POINTER_T) realloc_data(pheader, (char *) pheader + pkey->data, pkey->total_size, data_size * (idx + 1), "db_set_data_index_A");

         if (pkey->data == 0) {
            pkey->total_size = 0;
            pkey->num_values = 0;
            db_unlock_database(hDB);
            cm_msg(MERROR, "db_set_data_index", "online database full");
            return DB_FULL;
         }

         pkey->data -= (POINTER_T) pheader;
         if (!pkey->item_size)
            pkey->item_size = data_size;
         pkey->total_size = data_size * (idx + 1);
         pkey->num_values = idx + 1;
      }

      /* cut strings which are too long */
      if ((type == TID_STRING || type == TID_LINK) && (int) strlen((char *) data) + 1 > pkey->item_size)
         *((char *) data + pkey->item_size - 1) = 0;

      /* copy data */
      memcpy((char *) pheader + pkey->data + idx * pkey->item_size, data, pkey->item_size);

#if 0
      /* ensure strings are NUL terminated */
      if ((type == TID_STRING || type == TID_LINK)) {
         int len = strlen(data);
         int end_of_string = idx * pkey->item_size + pkey->item_size - 1;
         printf("db_set_data_index: len %d, item_size %d, idx %d, end_of_string %d, char %d\n", len, pkey->item_size, idx, end_of_string, ((char*) pheader + pkey->data)[end_of_string]);
         ((char*) pheader + pkey->data)[end_of_string] = 0;
      }
#endif

      /* update time */
      pkey->last_written = ss_time();

      db_err_msg* msg = NULL;
      db_notify_clients_locked(pheader, hDB, hKey, idx, TRUE, &msg);
      db_unlock_database(hDB);
      if (msg)
         db_flush_msg(&msg);

   }
#endif                          /* LOCAL_ROUTINES */

   return DB_SUCCESS;
}

/********************************************************************/
/**
Same as db_set_data_index, but does not follow links.

@param hDB          ODB handle obtained via cm_get_experiment_database().
@param hKey Handle for key where search starts, zero for root.
@param data Pointer to single value of data.
@param data_size
@param idx Size of single data element.
@param type Type of key, one of TID_xxx (see @ref Midas_Data_Types).
@return DB_SUCCESS, DB_INVALID_HANDLE, DB_NO_ACCESS, DB_TYPE_MISMATCH
*/
INT db_set_link_data_index(HNDLE hDB, HNDLE hKey, const void *data, INT data_size, INT idx, DWORD type)
{
   if (rpc_is_remote())
      return rpc_call(RPC_DB_SET_LINK_DATA_INDEX, hDB, hKey, data, data_size, idx, type);

#ifdef LOCAL_ROUTINES
   {
      DATABASE_HEADER *pheader;
      KEY *pkey;
      char str[256];

      if (hDB > _database_entries || hDB <= 0) {
         cm_msg(MERROR, "db_set_link_data_index", "invalid database handle");
         return DB_INVALID_HANDLE;
      }

      if (!_database[hDB - 1].attached) {
         cm_msg(MERROR, "db_set_link_data_index", "invalid database handle");
         return DB_INVALID_HANDLE;
      }

      if (hKey < (int) sizeof(DATABASE_HEADER)) {
         cm_msg(MERROR, "db_set_link_data_index", "invalid key handle");
         return DB_INVALID_HANDLE;
      }

      db_lock_database(hDB);

      pheader = _database[hDB - 1].database_header;

      /* check if hKey argument is correct */
      if (!db_validate_hkey(pheader, hKey)) {
         db_unlock_database(hDB);
         return DB_INVALID_HANDLE;
      }

      pkey = (KEY *) ((char *) pheader + hKey);

      /* check for write access */
      if (!(pkey->access_mode & MODE_WRITE) || (pkey->access_mode & MODE_EXCLUSIVE)) {
         db_unlock_database(hDB);
         return DB_NO_ACCESS;
      }

      if (pkey->type != type) {
         int pkey_type = pkey->type;
         db_unlock_database(hDB);
         db_get_path(hDB, hKey, str, sizeof(str));
         cm_msg(MERROR, "db_set_link_data_index", "\"%s\" is of type %s, not %s", str, rpc_tid_name(pkey_type), rpc_tid_name(type));
         return DB_TYPE_MISMATCH;
      }

      /* keys cannot contain data */
      if (pkey->type == TID_KEY) {
         db_unlock_database(hDB);
         cm_msg(MERROR, "db_set_link_data_index", "key cannot contain data");
         return DB_TYPE_MISMATCH;
      }

      /* check for valid array element size: if new element size
         is different from existing size, ODB becomes corrupted */
      if (pkey->item_size != 0 && data_size != pkey->item_size) {
         int pkey_item_size = pkey->item_size;
         db_unlock_database(hDB);
         cm_msg(MERROR, "db_set_link_data_index", "invalid element data size %d, expected %d", data_size, pkey_item_size);
         return DB_TYPE_MISMATCH;
      }

      db_allow_write_locked(&_database[hDB - 1], "db_set_link_data_index");

      /* increase data size if necessary */
      if (idx >= pkey->num_values || pkey->item_size == 0) {
         pkey->data = (POINTER_T) realloc_data(pheader, (char *) pheader + pkey->data, pkey->total_size, data_size * (idx + 1), "db_set_data_index_B");

         if (pkey->data == 0) {
            pkey->total_size = 0;
            pkey->num_values = 0;
            db_unlock_database(hDB);
            cm_msg(MERROR, "db_set_link_data_index", "online database full");
            return DB_FULL;
         }

         pkey->data -= (POINTER_T) pheader;
         if (!pkey->item_size)
            pkey->item_size = data_size;
         pkey->total_size = data_size * (idx + 1);
         pkey->num_values = idx + 1;
      }

      /* cut strings which are too long */
      if ((type == TID_STRING || type == TID_LINK) && (int) strlen((char *) data) + 1 > pkey->item_size)
         *((char *) data + pkey->item_size - 1) = 0;

      /* copy data */
      memcpy((char *) pheader + pkey->data + idx * pkey->item_size, data, pkey->item_size);

      /* update time */
      pkey->last_written = ss_time();

      db_err_msg* msg = NULL;
      db_notify_clients_locked(pheader, hDB, hKey, idx, TRUE, &msg);
      db_unlock_database(hDB);
      if (msg)
         db_flush_msg(&msg);

   }
#endif                          /* LOCAL_ROUTINES */

   return DB_SUCCESS;
}

/**dox***************************************************************/
#ifndef DOXYGEN_SHOULD_SKIP_THIS

/*------------------------------------------------------------------*/
INT db_set_data_index1(HNDLE hDB, HNDLE hKey, const void *data, INT data_size, INT idx, DWORD type, BOOL bNotify)
/********************************************************************\

  Routine: db_set_data_index1

  Purpose: Set key data for a key which contains an array of values.
           Optionally notify clients which have key open.

  Input:
    HNDLE  hDB              Handle to the database
    HNDLE  hKey             Handle of key to enumerate
    void   *data            Pointer to single value of data
    INT    data_size        Size of single data element
    INT    idx              Index of array to change [0..n-1]
    DWORD  type             Type of data
    BOOL   bNotify          If TRUE, notify clients

  Output:
    none

  Function value:
    DB_SUCCESS              Successful completion
    DB_INVALID_HANDLE       Database handle is invalid
    DB_TYPE_MISMATCH        Key was created with different type
    DB_NO_ACCESS            No write access

\********************************************************************/
{
   if (rpc_is_remote())
      return rpc_call(RPC_DB_SET_DATA_INDEX1, hDB, hKey, data, data_size, idx, type, bNotify);

#ifdef LOCAL_ROUTINES
   {
      DATABASE_HEADER *pheader;
      KEY *pkey;

      if (hDB > _database_entries || hDB <= 0) {
         cm_msg(MERROR, "db_set_data_index1", "invalid database handle");
         return DB_INVALID_HANDLE;
      }

      if (!_database[hDB - 1].attached) {
         cm_msg(MERROR, "db_set_data_index1", "invalid database handle");
         return DB_INVALID_HANDLE;
      }

      if (hKey < (int) sizeof(DATABASE_HEADER)) {
         cm_msg(MERROR, "db_set_data_index1", "invalid key handle");
         return DB_INVALID_HANDLE;
      }

      db_lock_database(hDB);

      pheader = _database[hDB - 1].database_header;

      /* check if hKey argument is correct */
      if (!db_validate_hkey(pheader, hKey)) {
         db_unlock_database(hDB);
         return DB_INVALID_HANDLE;
      }

      pkey = (KEY *) ((char *) pheader + hKey);

      /* check for write access */
      if (!(pkey->access_mode & MODE_WRITE) || (pkey->access_mode & MODE_EXCLUSIVE)) {
         db_unlock_database(hDB);
         return DB_NO_ACCESS;
      }

      if (pkey->type != type) {
         int pkey_type = pkey->type;
         char pkey_name[NAME_LENGTH];
         strlcpy(pkey_name, pkey->name, sizeof(pkey_name));
         db_unlock_database(hDB);
         cm_msg(MERROR, "db_set_data_index1", "\"%s\" is of type %s, not %s", pkey_name, rpc_tid_name(pkey_type), rpc_tid_name(type));
         return DB_TYPE_MISMATCH;
      }

      /* keys cannot contain data */
      if (pkey->type == TID_KEY) {
         db_unlock_database(hDB);
         cm_msg(MERROR, "db_set_data_index1", "key cannot contain data");
         return DB_TYPE_MISMATCH;
      }

      /* check for valid index */
      if (idx < 0) {
         db_unlock_database(hDB);
         cm_msg(MERROR, "db_set_data_index1", "invalid index");
         return DB_FULL;
      }

      db_allow_write_locked(&_database[hDB - 1], "db_set_data_index1");

      /* increase key size if necessary */
      if (idx >= pkey->num_values) {
         pkey->data = (POINTER_T) realloc_data(pheader, (char *) pheader + pkey->data, pkey->total_size, data_size * (idx + 1), "db_set_data_index1");

         if (pkey->data == 0) {
            pkey->total_size = 0;
            pkey->num_values = 0;
            db_unlock_database(hDB);
            cm_msg(MERROR, "db_set_data_index1", "online database full");
            return DB_FULL;
         }

         pkey->data -= (POINTER_T) pheader;
         if (!pkey->item_size)
            pkey->item_size = data_size;
         pkey->total_size = data_size * (idx + 1);
         pkey->num_values = idx + 1;
      }

      /* cut strings which are too long */
      if ((type == TID_STRING || type == TID_LINK) && (int) strlen((char *) data) + 1 > pkey->item_size)
         *((char *) data + pkey->item_size - 1) = 0;

      /* copy data */
      memcpy((char *) pheader + pkey->data + idx * pkey->item_size, data, pkey->item_size);

      /* update time */
      pkey->last_written = ss_time();

      db_err_msg* msg = NULL;
      if (bNotify)
         db_notify_clients_locked(pheader, hDB, hKey, idx, TRUE, &msg);
      
      db_unlock_database(hDB);
      if (msg)
         db_flush_msg(&msg);

   }
#endif                          /* LOCAL_ROUTINES */

   return DB_SUCCESS;
}

/*----------------------------------------------------------------------------*/

INT db_merge_data(HNDLE hDB, HNDLE hKeyRoot, const char *name, void *data, INT data_size, INT num_values, INT type)
/********************************************************************\

  Routine: db_merge_data

  Purpose: Merge an array with an ODB array. If the ODB array doesn't
           exist, create it and fill it with the array. If it exists,
           load it in the array. Adjust ODB array size if necessary.

  Input:
    HNDLE  hDB              Handle to the database
    HNDLE  hKeyRoot         Key handle to start with, 0 for root
    cha    *name            Key name relative to hKeyRoot
    void   *data            Pointer to data array
    INT    data_size        Size of data array
    INT    num_values       Number of values in array
    DWORD  type             Type of data

  Output:
    none

  Function value:
    <same as db_set_data>

\********************************************************************/
{
   HNDLE hKey;
   INT status, old_size;

   if (num_values == 0)
      return DB_INVALID_PARAM;

   status = db_find_key(hDB, hKeyRoot, name, &hKey);
   if (status != DB_SUCCESS) {
      db_create_key(hDB, hKeyRoot, name, type);
      status = db_find_key(hDB, hKeyRoot, name, &hKey);
      if (status != DB_SUCCESS)
         return status;
      status = db_set_data(hDB, hKey, data, data_size, num_values, type);
   } else {
      old_size = data_size;
      db_get_data(hDB, hKey, data, &old_size, type);
      status = db_set_data(hDB, hKey, data, data_size, num_values, type);
   }

   return status;
}

#ifdef LOCAL_ROUTINES

/*------------------------------------------------------------------*/
static int db_set_mode_wlocked(DATABASE_HEADER *pheader, KEY *pkey, WORD mode, int recurse, db_err_msg** msg)
/********************************************************************\

  Routine: db_set_mode_wlocked()

  Purpose: Set access mode of key

  Input:
    pheader                 Database
    pkey                    Key
    DWORD  mode             Access mode, any or'ed combination of
                            MODE_READ, MODE_WRITE, MODE_EXCLUSIVE
                            and MODE_DELETE
    recurse                 Value of 0: do not recurse subtree,
                            value of 1: recurse subtree, becomes recurse level

  Function value:
    DB_SUCCESS              Successful completion

\********************************************************************/
{
   /* resolve links */
   if (pkey->type == TID_LINK) {
      int status;
      pkey = (KEY*)db_resolve_link_locked(pheader, pkey, &status, msg);
      if (!pkey) {
         return status;
      }
   }

   if (pkey->type == TID_KEY && recurse) {
      // drop "const" from KEY* we are permitted to write to ODB!
      KEY* psubkey = (KEY*)db_enum_first_locked(pheader, pkey, msg);
      while (psubkey) {
         db_set_mode_wlocked(pheader, psubkey, mode, recurse+1, msg);
         psubkey = (KEY*)db_enum_next_locked(pheader, pkey, psubkey, msg);
      }
   }

   /* now set mode */
   pkey->access_mode = mode;

   return DB_SUCCESS;
}

#endif

/*------------------------------------------------------------------*/
INT db_set_mode(HNDLE hDB, HNDLE hKey, WORD mode, BOOL recurse)
/********************************************************************\

  Routine: db_set_mode

  Purpose: Set access mode of key

  Input:
    HNDLE  hDB              Handle to the database
    HNDLE  hKey             Key handle
    DWORD  mode             Access mode, any or'ed combination of
                            MODE_READ, MODE_WRITE, MODE_EXCLUSIVE
                            and MODE_DELETE
    BOOL   recurse          Value of 0 (FALSE): do not recurse subtree,
                            value of 1 (TRUE): recurse subtree,
                            value of 2: recurse subtree, assume database is locked by caller.

  Output:
    none

  Function value:
    DB_SUCCESS              Successful completion
    DB_INVALID_HANDLE       Database handle is invalid

\********************************************************************/
{
   if (rpc_is_remote())
      return rpc_call(RPC_DB_SET_MODE, hDB, hKey, mode, recurse);

#ifdef LOCAL_ROUTINES
   {
      DATABASE_HEADER *pheader;
      BOOL locked = FALSE;

      if (hDB > _database_entries || hDB <= 0) {
         cm_msg(MERROR, "db_set_mode", "invalid database handle");
         return DB_INVALID_HANDLE;
      }

      if (!_database[hDB - 1].attached) {
         cm_msg(MERROR, "db_set_mode", "invalid database handle");
         return DB_INVALID_HANDLE;
      }

      if (recurse < 2) {
         db_lock_database(hDB);
         locked = TRUE;
      }

      pheader = _database[hDB - 1].database_header;

      db_err_msg* msg = NULL;
      int status = 0;

      KEY *pkey = (KEY*)db_get_pkey(pheader, hKey, &status, "db_set_mode", &msg);

      if (!pkey) {
         if (locked) {
            db_unlock_database(hDB);
            if (msg)
               db_flush_msg(&msg);
            return status;
         }
      }

      db_allow_write_locked(&_database[hDB-1], "db_set_mode");

      status = db_set_mode_wlocked(pheader, pkey, mode, recurse, &msg);

      if (locked) {
         db_unlock_database(hDB);
         if (msg)
            db_flush_msg(&msg);
      }

      return status;
   }
#endif                          /* LOCAL_ROUTINES */

   return DB_SUCCESS;
}

/**dox***************************************************************/
#endif                          /* DOXYGEN_SHOULD_SKIP_THIS */

/********************************************************************/
/**
Load a branch of a database from an .ODB file.

This function is used by the ODBEdit command load. For a
description of the ASCII format, see db_copy(). Data can be loaded relative to
the root of the ODB (hkey equal zero) or relative to a certain key.
@param hDB          ODB handle obtained via cm_get_experiment_database().
@param hKeyRoot Handle for key where search starts, zero for root.
@param filename Filename of .ODB file.
@param bRemote If TRUE, the file is loaded by the server process on the
back-end, if FALSE, it is loaded from the current process
@return DB_SUCCESS, DB_INVALID_HANDLE, DB_FILE_ERROR
*/
INT db_load(HNDLE hDB, HNDLE hKeyRoot, const char *filename, BOOL bRemote)
{
   struct stat stat_buf;
   INT hfile, size, n, i, status;
   char *buffer;

   if (rpc_is_remote() && bRemote)
      return rpc_call(RPC_DB_LOAD, hDB, hKeyRoot, filename);

   /* open file */
   hfile = open(filename, O_RDONLY | O_TEXT, 0644);
   if (hfile == -1) {
      cm_msg(MERROR, "db_load", "file \"%s\" not found", filename);
      return DB_FILE_ERROR;
   }

   /* allocate buffer with file size */
   fstat(hfile, &stat_buf);
   size = stat_buf.st_size;
   buffer = (char *) malloc(size + 1);

   if (buffer == NULL) {
      cm_msg(MERROR, "db_load", "cannot allocate ODB load buffer");
      close(hfile);
      return DB_NO_MEMORY;
   }

   n = 0;

   do {
      i = read(hfile, buffer + n, size - n);
      if (i <= 0)
         break;
      n += i;
   } while (TRUE);

   buffer[n] = 0;

   if (strncmp(buffer, "<?xml version=\"1.0\"", 19) == 0) {
      status = db_paste_xml(hDB, hKeyRoot, buffer);
      if (status != DB_SUCCESS)
         printf("Error in file \"%s\"\n", filename);
   } else
      status = db_paste(hDB, hKeyRoot, buffer);

   close(hfile);
   free(buffer);

   return status;
}

/********************************************************************/
/**
Copy an ODB subtree in ASCII format to a buffer

This function converts the binary ODB contents to an ASCII.
The function db_paste() can be used to convert the ASCII representation back
to binary ODB contents. The functions db_load() and db_save() internally
use db_copy() and db_paste(). This function converts the binary ODB
contents to an ASCII representation of the form:
- For single value:
\code
[ODB path]
 key name = type : value
\endcode
- For strings:
\code
key name = STRING : [size] string contents
\endcode
- For arrayes (type can be BYTE, SBYTE, CHAR, WORD, SHORT, DWORD,
INT, BOOL, FLOAT, DOUBLE, STRING or LINK):
\code
key name = type[size] :
 [0] value0
 [1] value1
 [2] value2
 ...
\endcode
@param hDB          ODB handle obtained via cm_get_experiment_database().
@param hKey Handle for key where search starts, zero for root.
@param buffer ASCII buffer which receives ODB contents.
@param buffer_size Size of buffer, returns remaining space in buffer.
@param path Internal use only, must be empty ("").
@return DB_SUCCESS, DB_TRUNCATED, DB_NO_MEMORY
*/
INT db_copy(HNDLE hDB, HNDLE hKey, char *buffer, INT * buffer_size, const char *path)
{
   INT i, j, size, status;
   KEY key;
   HNDLE hSubkey;
   char full_path[MAX_ODB_PATH];
   char *data;
   char line[MAX_STRING_LENGTH * 2];
   BOOL bWritten;

   strlcpy(full_path, path, sizeof(full_path));

   bWritten = FALSE;

   /* first enumerate this level */
   for (i = 0;; i++) {
      db_enum_link(hDB, hKey, i, &hSubkey);

      if (i == 0 && !hSubkey) {
         /* If key has no subkeys, just write this key */
         status = db_get_link(hDB, hKey, &key);
         if (status != DB_SUCCESS)
            continue;
         size = key.total_size;
         data = (char *) malloc(size);
         if (data == NULL) {
            cm_msg(MERROR, "db_copy", "cannot allocate data buffer");
            return DB_NO_MEMORY;
         }
         line[0] = 0;

         if (key.type != TID_KEY) {
            status = db_get_link_data(hDB, hKey, data, &size, key.type);
            if (status != DB_SUCCESS)
               continue;
            if (key.num_values == 1) {
               sprintf(line, "%s = %s : ", key.name, rpc_tid_name(key.type));

               if (key.type == TID_STRING && strchr(data, '\n') != NULL) {
                  /* multiline string */
                  sprintf(line + strlen(line), "[====#$@$#====]\n");

                  /* copy line to buffer */
                  if ((INT) (strlen(line) + 1) > *buffer_size) {
                     free(data);
                     return DB_TRUNCATED;
                  }

                  strcpy(buffer, line);
                  buffer += strlen(line);
                  *buffer_size -= strlen(line);

                  /* copy multiple lines to buffer */
                  if (key.item_size > *buffer_size) {
                     free(data);
                     return DB_TRUNCATED;
                  }

                  strcpy(buffer, data);
                  buffer += strlen(data);
                  *buffer_size -= strlen(data);

                  strcpy(line, "\n====#$@$#====\n");
               } else {
                  char str[MAX_STRING_LENGTH]; // buffer for db_sprintf()
                  db_sprintf(str, data, key.item_size, 0, key.type);

                  if (key.type == TID_STRING || key.type == TID_LINK)
                     sprintf(line + strlen(line), "[%d] ", key.item_size);

                  sprintf(line + strlen(line), "%s\n", str);
               }
            } else {
               char str[MAX_STRING_LENGTH]; // buffer for db_sprintf()
               sprintf(line, "%s = %s[%d] :\n", key.name, rpc_tid_name(key.type), key.num_values);

               for (j = 0; j < key.num_values; j++) {
                  if (key.type == TID_STRING || key.type == TID_LINK)
                     sprintf(line + strlen(line), "[%d] ", key.item_size);
                  else
                     sprintf(line + strlen(line), "[%d] ", j);

                  db_sprintf(str, data, key.item_size, j, key.type);
                  sprintf(line + strlen(line), "%s\n", str);

                  /* copy line to buffer */
                  if ((INT) (strlen(line) + 1) > *buffer_size) {
                     free(data);
                     return DB_TRUNCATED;
                  }

                  strcpy(buffer, line);
                  buffer += strlen(line);
                  *buffer_size -= strlen(line);
                  line[0] = 0;
               }
            }
         }

         /* copy line to buffer */
         if ((INT) (strlen(line) + 1) > *buffer_size) {
            free(data);
            return DB_TRUNCATED;
         }

         strcpy(buffer, line);
         buffer += strlen(line);
         *buffer_size -= strlen(line);

         free(data);
         data = NULL;
      }

      if (!hSubkey)
         break;

      status = db_get_link(hDB, hSubkey, &key);
      if (status != DB_SUCCESS)
         continue;

      if (strcmp(key.name, "arr2") == 0)
         printf("\narr2\n");
      size = key.total_size;
      data = (char *) malloc(size);
      if (data == NULL) {
         cm_msg(MERROR, "db_copy", "cannot allocate data buffer");
         return DB_NO_MEMORY;
      }

      line[0] = 0;

      if (key.type == TID_KEY) {
         char str[MAX_ODB_PATH];

         /* new line */
         if (bWritten) {
            if (*buffer_size < 2) {
               free(data);
               return DB_TRUNCATED;
            }

            strcpy(buffer, "\n");
            buffer += 1;
            *buffer_size -= 1;
         }

         strcpy(str, full_path);
         if (str[0] && str[strlen(str) - 1] != '/')
            strcat(str, "/");
         strcat(str, key.name);

         /* recurse */
         status = db_copy(hDB, hSubkey, buffer, buffer_size, str);
         if (status != DB_SUCCESS) {
            free(data);
            return status;
         }

         buffer += strlen(buffer);
         bWritten = FALSE;
      } else {
         status = db_get_link_data(hDB, hSubkey, data, &size, key.type);
         if (status != DB_SUCCESS)
            continue;

         if (!bWritten) {
            if (path[0] == 0)
               sprintf(line, "[.]\n");
            else
               sprintf(line, "[%s]\n", path);
            bWritten = TRUE;
         }

         if (key.num_values == 1) {
            sprintf(line + strlen(line), "%s = %s : ", key.name, rpc_tid_name(key.type));

            if (key.type == TID_STRING && strchr(data, '\n') != NULL) {
               /* multiline string */
               sprintf(line + strlen(line), "[====#$@$#====]\n");

               /* ensure string limiter */
               data[size - 1] = 0;

               /* copy line to buffer */
               if ((INT) (strlen(line) + 1) > *buffer_size) {
                  free(data);
                  return DB_TRUNCATED;
               }

               strcpy(buffer, line);
               buffer += strlen(line);
               *buffer_size -= strlen(line);

               /* copy multiple lines to buffer */
               if (key.item_size > *buffer_size) {
                  free(data);
                  return DB_TRUNCATED;
               }

               strcpy(buffer, data);
               buffer += strlen(data);
               *buffer_size -= strlen(data);

               strcpy(line, "\n====#$@$#====\n");
            } else {
               char str[MAX_STRING_LENGTH]; // buffer for db_sprintf()
               
               db_sprintf(str, data, key.item_size, 0, key.type);

               if (key.type == TID_STRING || key.type == TID_LINK)
                  sprintf(line + strlen(line), "[%d] ", key.item_size);

               sprintf(line + strlen(line), "%s\n", str);
            }
         } else {
            sprintf(line + strlen(line), "%s = %s[%d] :\n", key.name, rpc_tid_name(key.type), key.num_values);

            for (j = 0; j < key.num_values; j++) {
               char str[MAX_STRING_LENGTH]; // buffer for db_sprintf()

               if (key.type == TID_STRING || key.type == TID_LINK)
                  sprintf(line + strlen(line), "[%d] ", key.item_size);
               else
                  sprintf(line + strlen(line), "[%d] ", j);

               db_sprintf(str, data, key.item_size, j, key.type);
               sprintf(line + strlen(line), "%s\n", str);

               /* copy line to buffer */
               if ((INT) (strlen(line) + 1) > *buffer_size) {
                  free(data);
                  return DB_TRUNCATED;
               }

               strcpy(buffer, line);
               buffer += strlen(line);
               *buffer_size -= strlen(line);
               line[0] = 0;
            }
         }

         /* copy line to buffer */
         if ((INT) (strlen(line) + 1) > *buffer_size) {
            free(data);
            return DB_TRUNCATED;
         }

         strcpy(buffer, line);
         buffer += strlen(line);
         *buffer_size -= strlen(line);
      }

      free(data);
      data = NULL;
   }

   if (bWritten) {
      if (*buffer_size < 2)
         return DB_TRUNCATED;

      strcpy(buffer, "\n");
      buffer += 1;
      *buffer_size -= 1;
   }

   return DB_SUCCESS;
}

/********************************************************************/
/**
Copy an ODB subtree in ASCII format from a buffer
@param hDB          ODB handle obtained via cm_get_experiment_database().
@param hKeyRoot Handle for key where search starts, zero for root.
@param buffer NULL-terminated buffer
@return DB_SUCCESS, DB_TRUNCATED, DB_NO_MEMORY
*/
INT db_paste(HNDLE hDB, HNDLE hKeyRoot, const char *buffer)
{
   char title[MAX_STRING_LENGTH]; // FIXME: no overflow, not sure if it should be MAX_ODB_PATH or longer. K.O.
   char *data;
   const char *pold;
   INT data_size, index;
   INT tid, i, j, n_data, string_length, status, size;
   HNDLE hKey;
   KEY root_key;

   title[0] = 0;

   if (hKeyRoot == 0)
      db_find_key(hDB, hKeyRoot, "", &hKeyRoot);

   db_get_key(hDB, hKeyRoot, &root_key);

   /* initial data size */
   data_size = 1000;
   data = (char *) malloc(data_size);
   if (data == NULL) {
      cm_msg(MERROR, "db_paste", "cannot allocate data buffer");
      return DB_NO_MEMORY;
   }

   do {
      char line[10*MAX_STRING_LENGTH];

      if (*buffer == 0)
         break;

      for (i = 0; *buffer != '\n' && *buffer && i < 10*MAX_STRING_LENGTH; i++)
         line[i] = *buffer++;

      if (i == 10*MAX_STRING_LENGTH) {
         line[10*MAX_STRING_LENGTH-1] = 0;
         cm_msg(MERROR, "db_paste", "line too long: %s...", line);
         free(data);
         return DB_TRUNCATED;
      }

      line[i] = 0;
      if (*buffer == '\n')
         buffer++;

      /* check if it is a section title */
      if (line[0] == '[') {
         /* extract title and append '/' */
         strlcpy(title, line + 1, sizeof(title));
         if (strchr(title, ']'))
            *strchr(title, ']') = 0;
         if (title[0] && title[strlen(title) - 1] != '/')
            strlcat(title, "/", sizeof(title));
      } else {
         /* valid data line if it includes '=' and no ';' */
         if (strchr(line, '=') && line[0] != ';') {
            char key_name[MAX_ODB_PATH];
            char test_str[MAX_ODB_PATH];
            char data_str[MAX_STRING_LENGTH + 50]; // FIXME: not sure if this should be max line length. K.O.

            /* copy type info and data */
            char* pline = strrchr(line, '=') + 1;
            while (strstr(line, ": [") != NULL && strstr(line, ": [") < pline) {
               pline -= 2;
               while (*pline != '=' && pline > line)
                  pline--;
               pline++;
            }
            while (*pline == ' ')
               pline++;
            strlcpy(data_str, pline, sizeof(data_str));

            /* extract key name */
            *strrchr(line, '=') = 0;
            while (strstr(line, ": [") && strchr(line, '='))
               *strrchr(line, '=') = 0;

            pline = &line[strlen(line) - 1];
            while (*pline == ' ')
               *pline-- = 0;

            key_name[0] = 0;
            if (title[0] != '.')
               strlcpy(key_name, title, sizeof(key_name));

            strlcat(key_name, line, sizeof(key_name));

            /* evaluate type info */
            strlcpy(line, data_str, sizeof(line));
            if (strchr(line, ' '))
               *strchr(line, ' ') = 0;

            n_data = 1;
            if (strchr(line, '[')) {
               n_data = atol(strchr(line, '[') + 1);
               *strchr(line, '[') = 0;
            }

            for (tid = 0; tid < TID_LAST; tid++)
               if (strcmp(rpc_tid_name(tid), line) == 0)
                  break;
            if (tid == TID_LAST) {
               for (tid = 0; tid < TID_LAST; tid++)
                  if (strcmp(rpc_tid_name_old(tid), line) == 0)
                     break;
            }

            string_length = 0;

            if (tid == TID_LAST)
               cm_msg(MERROR, "db_paste", "found unknown data type \"%s\" in ODB file", line);
            else {
               /* skip type info */
               char* pc = data_str;
               while (*pc != ' ' && *pc)
                  pc++;
               while ((*pc == ' ' || *pc == ':') && *pc)
                  pc++;

               //strlcpy(data_str, pc, sizeof(data_str)); // MacOS 10.9 does not permit strlcpy() of overlapping strings
               assert(strlen(pc) < sizeof(data_str)); // "pc" points at a substring inside "data_str"
               memmove(data_str, pc, strlen(pc)+1);

               if (n_data > 1) {
                  data_str[0] = 0;
                  if (!*buffer)
                     break;

                  for (j = 0; *buffer != '\n' && *buffer; j++)
                     data_str[j] = *buffer++;
                  data_str[j] = 0;
                  if (*buffer == '\n')
                     buffer++;
               }

               for (i = 0; i < n_data; i++) {
                  /* strip trailing \n */
                  char* pc = &data_str[strlen(data_str) - 1];
                  while (*pc == '\n' || *pc == '\r')
                     *pc-- = 0;

                  if (tid == TID_STRING || tid == TID_LINK) {
                     if (!string_length) {
                        if (data_str[1] == '=')
                           string_length = -1;
                        else
                           string_length = atoi(data_str + 1);
                        if (string_length > MAX_STRING_LENGTH) {
                           string_length = MAX_STRING_LENGTH;
                           cm_msg(MERROR, "db_paste", "found string exceeding MAX_STRING_LENGTH, odb path \"%s\"", key_name);
                        }
                        if (string_length == 0) {
                           string_length = 32;
                           cm_msg(MERROR, "db_paste", "found string length of zero, set to 32, odb path \"%s\"", key_name);
                        }
                     }

                     if (string_length == -1) {
                        /* multi-line string */
                        if (strstr(buffer, "\n====#$@$#====\n") != NULL) {
                           string_length = (POINTER_T) strstr(buffer, "\n====#$@$#====\n") - (POINTER_T) buffer + 1;

                           if (string_length >= data_size) {
                              data_size += string_length + 100;
                              data = (char *) realloc(data, data_size);
                              if (data == NULL) {
                                 cm_msg(MERROR, "db_paste", "cannot allocate data buffer");
                                 return DB_NO_MEMORY;
                              }
                           }

                           memset(data, 0, data_size);
                           strncpy(data, buffer, string_length);
                           data[string_length - 1] = 0;
                           buffer = strstr(buffer, "\n====#$@$#====\n") + strlen("\n====#$@$#====\n");
                        } else
                           cm_msg(MERROR, "db_paste", "found multi-line string without termination sequence");
                     } else {
                        char* pc = data_str + 2;
                        while (*pc && *pc != ' ')
                           pc++;
                        while (*pc && *pc == ' ')
                           pc++;

                        /* limit string size */
                        *(pc + string_length - 1) = 0;

                        /* increase data buffer if necessary */
                        if (string_length * (i + 1) >= data_size) {
                           data_size += 1000;
                           data = (char *) realloc(data, data_size);
                           if (data == NULL) {
                              cm_msg(MERROR, "db_paste", "cannot allocate data buffer");
                              return DB_NO_MEMORY;
                           }
                        }

                        strlcpy(data + string_length * i, pc, string_length);
                     }
                  } else {
                     char* pc = data_str;

                     if (n_data > 1 && data_str[0] == '[') {
                        index = atoi(data_str+1);
                        pc = strchr(data_str, ']') + 1;
                        while (*pc && *pc == ' ')
                           pc++;
                     } else
                        index = 0;

                     /* increase data buffer if necessary */
                     if (rpc_tid_size(tid) * (index + 1) >= data_size) {
                        data_size += 1000;
                        data = (char *) realloc(data, data_size);
                        if (data == NULL) {
                           cm_msg(MERROR, "db_paste", "cannot allocate data buffer");
                           return DB_NO_MEMORY;
                        }
                     }

                     db_sscanf(pc, data, &size, index, tid);
                  }

                  if (i < n_data - 1) {
                     data_str[0] = 0;
                     if (!*buffer)
                        break;

                     pold = buffer;

                     for (j = 0; *buffer != '\n' && *buffer; j++)
                        data_str[j] = *buffer++;
                     data_str[j] = 0;
                     if (*buffer == '\n')
                        buffer++;

                     /* test if valid data */
                     if (tid != TID_STRING && tid != TID_LINK) {
                        if (data_str[0] == 0 || (strchr(data_str, '=')
                                                 && strchr(data_str, ':')))
                           buffer = pold;
                     }
                  }
               }

               /* skip system client entries */
               strlcpy(test_str, key_name, sizeof(test_str));
               test_str[15] = 0;

               if (!equal_ustring(test_str, "/System/Clients")) {
                  if (root_key.type != TID_KEY) {
                     /* root key is destination key */
                     hKey = hKeyRoot;
                  } else {
                     /* create key and set value */
                     if (key_name[0] == '/') {
                        status = db_find_link(hDB, 0, key_name, &hKey);
                        if (status == DB_NO_KEY) {
                           db_create_key(hDB, 0, key_name, tid);
                           status = db_find_link(hDB, 0, key_name, &hKey);
                        }
                     } else {
                        status = db_find_link(hDB, hKeyRoot, key_name, &hKey);
                        if (status == DB_NO_KEY) {
                           db_create_key(hDB, hKeyRoot, key_name, tid);
                           status = db_find_link(hDB, hKeyRoot, key_name, &hKey);
                        }
                     }
                  }

                  /* set key data if created sucessfully */
                  if (hKey) {
                     if (tid == TID_STRING || tid == TID_LINK)
                        db_set_link_data(hDB, hKey, data, string_length * n_data, n_data, tid);
                     else
                        db_set_link_data(hDB, hKey, data, rpc_tid_size(tid) * n_data, n_data, tid);
                  }
               }
            }
         }
      }
   } while (TRUE);

   free(data);
   return DB_SUCCESS;
}

/********************************************************************/
/*
  Only internally used by db_paste_xml
*/
static int db_paste_node(HNDLE hDB, HNDLE hKeyRoot, PMXML_NODE node)
{
   int status;

   if (strcmp(mxml_get_name(node), "odb") == 0) {
      for (int i = 0; i < mxml_get_number_of_children(node); i++) {
         status = db_paste_node(hDB, hKeyRoot, mxml_subnode(node, i));
         if (status != DB_SUCCESS)
            return status;
      }
   } else if (strcmp(mxml_get_name(node), "dir") == 0) {
      const char* name = mxml_get_attribute(node, "name");

      if (name == NULL) {
         cm_msg(MERROR, "db_paste_node", "found key \"%s\" with no name in XML data", mxml_get_name(node));
         return DB_TYPE_MISMATCH;
      }

      HNDLE hKey;
      status = db_find_link(hDB, hKeyRoot, name, &hKey);

      if (status == DB_NO_KEY) {
         status = db_create_key(hDB, hKeyRoot, name, TID_KEY);
         if (status == DB_NO_ACCESS) {
            cm_msg(MINFO, "db_paste_node", "cannot load key \"%s\": write protected", name);
            return DB_SUCCESS;  /* key or tree is locked, just skip it */
         }

         if (status != DB_SUCCESS && status != DB_KEY_EXIST) {
            cm_msg(MERROR, "db_paste_node", "cannot create key \"%s\" in ODB, status = %d", name, status);
            return status;
         }
         status = db_find_link(hDB, hKeyRoot, name, &hKey);
         if (status != DB_SUCCESS) {
            cm_msg(MERROR, "db_paste_node", "cannot find key \"%s\" in ODB", name);
            return status;
         }
      }

      std::string path = db_get_path(hDB, hKey);
      if (!equal_ustring(path.c_str(), "/System/Clients")) {
         for (int i = 0; i < mxml_get_number_of_children(node); i++) {
            status = db_paste_node(hDB, hKey, mxml_subnode(node, i));
            if (status != DB_SUCCESS)
               return status;
         }
      }
   } else if (strcmp(mxml_get_name(node), "key") == 0 || strcmp(mxml_get_name(node), "keyarray") == 0) {

      const char* name = mxml_get_attribute(node, "name");

      if (name == NULL) {
         cm_msg(MERROR, "db_paste_node", "found key \"%s\" with no name in XML data", mxml_get_name(node));
         return DB_TYPE_MISMATCH;
      }

      int num_values;
      if (strcmp(mxml_get_name(node), "keyarray") == 0)
         num_values = atoi(mxml_get_attribute(node, "num_values"));
      else
         num_values = 0;

      const char* type = mxml_get_attribute(node, "type");

      if (type == NULL) {
         cm_msg(MERROR, "db_paste_node", "found key \"%s\" with no type in XML data", mxml_get_name(node));
         return DB_TYPE_MISMATCH;
      }

      int tid = rpc_name_tid(type);
      if (tid == 0) {
         cm_msg(MERROR, "db_paste_node", "found unknown data type \"%s\" in XML data", type);
         return DB_TYPE_MISMATCH;
      }

      HNDLE hKey;
      status = db_find_link(hDB, hKeyRoot, name, &hKey);
      if (status == DB_NO_KEY) {
         status = db_create_key(hDB, hKeyRoot, name, tid);
         if (status == DB_NO_ACCESS) {
            cm_msg(MINFO, "db_paste_node", "cannot load key \"%s\": write protected", name);
            return DB_SUCCESS;  /* key or tree is locked, just skip it */
         }

         if (status != DB_SUCCESS) {
            cm_msg(MERROR, "db_paste_node", "cannot create key \"%s\" in ODB, status = %d", name, status);
            return status;
         }
         status = db_find_link(hDB, hKeyRoot, name, &hKey);
         if (status != DB_SUCCESS) {
            cm_msg(MERROR, "db_paste_node", "cannot find key \"%s\" in ODB, status = %d", name, status);
            return status;
         }
      }

      int size = 0;
      char *buf = NULL;

      if (tid == TID_STRING || tid == TID_LINK) {
         size = atoi(mxml_get_attribute(node, "size"));
         buf = (char *)malloc(size);
         assert(buf);
         buf[0] = 0;
      }

      if (num_values) {
         /* evaluate array */
         for (int i = 0; i < mxml_get_number_of_children(node); i++) {
            PMXML_NODE child = mxml_subnode(node, i);
            int idx;
            if (mxml_get_attribute(child, "index"))
               idx = atoi(mxml_get_attribute(child, "index"));
            else
               idx = i;
            if (tid == TID_STRING || tid == TID_LINK) {
               if (mxml_get_value(child) == NULL) {
                  status = db_set_data_index(hDB, hKey, "", size, i, tid);
                  if (status == DB_NO_ACCESS) {
                     cm_msg(MINFO, "db_paste_node", "cannot load string or link \"%s\": write protected", mxml_get_attribute(node, "name"));
                     return DB_SUCCESS;  /* key or tree is locked, just skip it */
                  } else if (status != DB_SUCCESS) {
                     cm_msg(MERROR, "db_paste_node", "cannot load string or link \"%s\": db_set_data_index() status %d", mxml_get_attribute(node, "name"), status);
                     return status;
                  }
               } else {
                  strlcpy(buf, mxml_get_value(child), size);
                  status = db_set_data_index(hDB, hKey, buf, size, idx, tid);
                  if (status == DB_NO_ACCESS) {
                     cm_msg(MINFO, "db_paste_node", "cannot load array element \"%s\": write protected", mxml_get_attribute(node, "name"));
                     return DB_SUCCESS;  /* key or tree is locked, just skip it */
                  } else if (status != DB_SUCCESS) {
                     cm_msg(MERROR, "db_paste_node", "cannot load array element \"%s\": db_set_data_index() status %d", mxml_get_attribute(node, "name"), status);
                     return status;
                  }
               }
            } else {
               char data[256];
               db_sscanf(mxml_get_value(child), data, &size, 0, tid);
               status = db_set_data_index(hDB, hKey, data, rpc_tid_size(tid), idx, tid);
               if (status == DB_NO_ACCESS) {
                  cm_msg(MINFO, "db_paste_node", "cannot load array element \"%s\": write protected", mxml_get_attribute(node, "name"));
                  return DB_SUCCESS;  /* key or tree is locked, just skip it */
               } else if (status != DB_SUCCESS) {
                  cm_msg(MERROR, "db_paste_node", "cannot load array element \"%s\": db_set_data_index() status %d", mxml_get_attribute(node, "name"), status);
                  return status;
               }
            }
         }

      } else {                  /* single value */
         if (tid == TID_STRING || tid == TID_LINK) {
            size = atoi(mxml_get_attribute(node, "size"));
            if (mxml_get_value(node) == NULL) {
               status = db_set_data(hDB, hKey, "", size, 1, tid);
               if (status == DB_NO_ACCESS) {
                  cm_msg(MINFO, "db_paste_node", "cannot load string or link \"%s\": write protected", mxml_get_attribute(node, "name"));
                  return DB_SUCCESS;  /* key or tree is locked, just skip it */
               } else if (status != DB_SUCCESS) {
                  cm_msg(MERROR, "db_paste_node", "cannot load string or link \"%s\": db_set_data() status %d", mxml_get_attribute(node, "name"), status);
                  return status;
               }
            } else {
               strlcpy(buf, mxml_get_value(node), size);
               status = db_set_data(hDB, hKey, buf, size, 1, tid);
               if (status == DB_NO_ACCESS) {
                  cm_msg(MINFO, "db_paste_node", "cannot load value \"%s\": write protected", mxml_get_attribute(node, "name"));
                  return DB_SUCCESS;  /* key or tree is locked, just skip it */
               } else if (status != DB_SUCCESS) {
                  cm_msg(MERROR, "db_paste_node", "cannot load value \"%s\": db_set_data() status %d", mxml_get_attribute(node, "name"), status);
                  return status;
               }
            }
         } else {
            char data[256];
            db_sscanf(mxml_get_value(node), data, &size, 0, tid);
            status = db_set_data(hDB, hKey, data, rpc_tid_size(tid), 1, tid);
            if (status == DB_NO_ACCESS) {
               cm_msg(MINFO, "db_paste_node", "cannot load value \"%s\": write protected", mxml_get_attribute(node, "name"));
               return DB_SUCCESS;  /* key or tree is locked, just skip it */
            } else if (status != DB_SUCCESS) {
               cm_msg(MERROR, "db_paste_node", "cannot load value \"%s\": db_set_data() status %d", mxml_get_attribute(node, "name"), status);
               return status;
            }
         }
      }

      if (buf) {
         free(buf);
         buf = NULL;
      }
   }

   return DB_SUCCESS;
}

/********************************************************************/
/**
Paste an ODB subtree in XML format from a buffer
@param hDB          ODB handle obtained via cm_get_experiment_database().
@param hKeyRoot Handle for key where search starts, zero for root.
@param buffer NULL-terminated buffer
@return DB_SUCCESS, DB_INVALID_PARAM, DB_NO_MEMORY, DB_TYPE_MISMATCH
*/
INT db_paste_xml(HNDLE hDB, HNDLE hKeyRoot, const char *buffer)
{
   char error[256];
   INT status;
   PMXML_NODE tree, node;

   if (hKeyRoot == 0)
      db_find_key(hDB, hKeyRoot, "", &hKeyRoot);

   /* parse XML buffer */
   tree = mxml_parse_buffer(buffer, error, sizeof(error), NULL);
   if (tree == NULL) {
      puts(error);
      return DB_TYPE_MISMATCH;
   }

   node = mxml_find_node(tree, "odb");
   if (node == NULL) {
      puts("Cannot find element \"odb\" in XML data");
      return DB_TYPE_MISMATCH;
   }

   status = db_paste_node(hDB, hKeyRoot, node);

   mxml_free_tree(tree);

   return status;
}

/********************************************************************/
/**
Copy an ODB subtree in XML format to a buffer

@param hDB          ODB handle obtained via cm_get_experiment_database().
@param hKey Handle for key where search starts, zero for root.
@param buffer ASCII buffer which receives ODB contents.
@param buffer_size Size of buffer, returns remaining space in buffer.
@return DB_SUCCESS, DB_TRUNCATED, DB_NO_MEMORY
*/
INT db_copy_xml(HNDLE hDB, HNDLE hKey, char *buffer, INT * buffer_size)
{
#ifdef LOCAL_ROUTINES
   {
      INT len;
      char *p, str[256];
      MXML_WRITER *writer;

      /* open file */
      writer = mxml_open_buffer();
      if (writer == NULL) {
         cm_msg(MERROR, "db_copy_xml", "Cannot allocate buffer");
         return DB_NO_MEMORY;
      }

      db_get_path(hDB, hKey, str, sizeof(str));

      /* write XML header */
      mxml_start_element(writer, "odb");
      mxml_write_attribute(writer, "root", str);
      mxml_write_attribute(writer, "xmlns:xsi", "http://www.w3.org/2001/XMLSchema-instance");
      mxml_write_attribute(writer, "xsi:noNamespaceSchemaLocation", "http://midas.psi.ch/odb.xsd");

      db_save_xml_key(hDB, hKey, 0, writer);

      mxml_end_element(writer); // "odb"
      p = mxml_close_buffer(writer);

      strlcpy(buffer, p, *buffer_size);
      len = strlen(p);
      free(p);
      p = NULL;
      if (len > *buffer_size) {
         *buffer_size = 0;
         return DB_TRUNCATED;
      }

      *buffer_size -= len;
   }
#endif                          /* LOCAL_ROUTINES */

   return DB_SUCCESS;
}

/**dox***************************************************************/
#ifndef DOXYGEN_SHOULD_SKIP_THIS

/*------------------------------------------------------------------*/
void name2c(char *str)
/********************************************************************\

  Routine: name2c

  Purpose: Convert key name to C name. Internal use only.

\********************************************************************/
{
   if (*str >= '0' && *str <= '9')
      *str = '_';

   while (*str) {
      if (!(*str >= 'a' && *str <= 'z') && !(*str >= 'A' && *str <= 'Z') && !(*str >= '0' && *str <= '9'))
         *str = '_';
      *str = (char) tolower(*str);
      str++;
   }
}

/*------------------------------------------------------------------*/
static void db_save_tree_struct(HNDLE hDB, HNDLE hKey, int hfile, INT level)
/********************************************************************\

  Routine: db_save_tree_struct

  Purpose: Save database tree as a C structure. Gets called by
           db_save_struct(). Internal use only.

\********************************************************************/
{
   INT i, idx;
   KEY key;
   HNDLE hSubkey;
   int wr;

   /* first enumerate this level */
   for (idx = 0;; idx++) {
      char name[MAX_ODB_PATH];

      db_enum_link(hDB, hKey, idx, &hSubkey);
      if (!hSubkey)
         break;

      /* first get the name of the link, than the type of the link target */
      db_get_key(hDB, hSubkey, &key);
      strlcpy(name, key.name, sizeof(name));
      db_enum_key(hDB, hKey, idx, &hSubkey);

      db_get_key(hDB, hSubkey, &key);

      if (key.type != TID_KEY) {
         char line[MAX_ODB_PATH];
         char str[MAX_ODB_PATH];

         for (i = 0; i <= level; i++) {
            wr = write(hfile, "  ", 2);
            assert(wr == 2);
         }

         switch (key.type) {
         case TID_INT8:
         case TID_CHAR:
            strcpy(line, "char");
            break;
         case TID_INT16:
            strcpy(line, "short");
            break;
         case TID_FLOAT:
            strcpy(line, "float");
            break;
         case TID_DOUBLE:
            strcpy(line, "double");
            break;
         case TID_BITFIELD:
            strcpy(line, "unsigned char");
            break;
         case TID_STRING:
            strcpy(line, "char");
            break;
         case TID_LINK:
            strcpy(line, "char");
            break;
         default:
            strcpy(line, rpc_tid_name(key.type));
            break;
         }

         strlcat(line, "                    ", sizeof(line));
         strlcpy(str, name, sizeof(str));
         name2c(str);

         if (key.num_values > 1)
            sprintf(str + strlen(str), "[%d]", key.num_values);
         if (key.type == TID_STRING || key.type == TID_LINK)
            sprintf(str + strlen(str), "[%d]", key.item_size);

         strlcpy(line + 10, str, sizeof(line) - 10);
         strlcat(line, ";\n", sizeof(line));

         wr = write(hfile, line, strlen(line));
         assert(wr > 0);
      } else {
         char line[10+MAX_ODB_PATH];
         char str[MAX_ODB_PATH];

         /* recurse subtree */
         for (i = 0; i <= level; i++) {
            wr = write(hfile, "  ", 2);
            assert(wr == 2);
         }

         sprintf(line, "struct {\n");
         wr = write(hfile, line, strlen(line));
         assert(wr > 0);
         db_save_tree_struct(hDB, hSubkey, hfile, level + 1);

         for (i = 0; i <= level; i++) {
            wr = write(hfile, "  ", 2);
            assert(wr == 2);
         }

         strcpy(str, name);
         name2c(str);

         sprintf(line, "} %s;\n", str);
         wr = write(hfile, line, strlen(line));
         assert(wr > 0);
      }
   }
}

/**dox***************************************************************/
#endif                          /* DOXYGEN_SHOULD_SKIP_THIS */

/********************************************************************/
/**
Save a branch of a database to an .ODB file

This function is used by the ODBEdit command save. For a
description of the ASCII format, see db_copy(). Data of the whole ODB can
be saved (hkey equal zero) or only a sub-tree.
@param hDB          ODB handle obtained via cm_get_experiment_database().
@param hKey Handle for key where search starts, zero for root.
@param filename Filename of .ODB file.
@param bRemote Flag for saving database on remote server.
@return DB_SUCCESS, DB_FILE_ERROR
*/
INT db_save(HNDLE hDB, HNDLE hKey, const char *filename, BOOL bRemote)
{
   if (rpc_is_remote() && bRemote)
      return rpc_call(RPC_DB_SAVE, hDB, hKey, filename, bRemote);

#ifdef LOCAL_ROUTINES
   {
      INT hfile, size, buffer_size, n, status;
      char *buffer, path[256];

      /* open file */
      hfile = open(filename, O_WRONLY | O_CREAT | O_TRUNC | O_TEXT, 0644);
      if (hfile == -1) {
         cm_msg(MERROR, "db_save", "Cannot open file \"%s\"", filename);
         return DB_FILE_ERROR;
      }

      db_get_path(hDB, hKey, path, sizeof(path));

      buffer_size = 10000;
      do {
         buffer = (char *) malloc(buffer_size);
         if (buffer == NULL) {
            cm_msg(MERROR, "db_save", "cannot allocate ODB dump buffer");
            break;
         }

         size = buffer_size;
         status = db_copy(hDB, hKey, buffer, &size, path);
         if (status != DB_TRUNCATED) {
            n = write(hfile, buffer, buffer_size - size);
            free(buffer);
            buffer = NULL;

            if (n != buffer_size - size) {
               cm_msg(MERROR, "db_save", "cannot save .ODB file");
               close(hfile);
               return DB_FILE_ERROR;
            }
            break;
         }

         /* increase buffer size if truncated */
         free(buffer);
         buffer = NULL;
         buffer_size *= 2;
      } while (1);

      close(hfile);

   }
#endif                          /* LOCAL_ROUTINES */

   return DB_SUCCESS;
}

/*------------------------------------------------------------------*/

void xml_encode(char *src, int size)
{
   int i;
   char *dst, *p;

   dst = (char *) malloc(size);
   if (dst == NULL)
      return;

   *dst = 0;
   for (i = 0; i < (int) strlen(src); i++) {
      switch (src[i]) {
      case '<':
         strlcat(dst, "&lt;", size);
         break;
      case '>':
         strlcat(dst, "&gt;", size);
         break;
      case '&':
         strlcat(dst, "&amp;", size);
         break;
      case '\"':
         strlcat(dst, "&quot;", size);
         break;
      case '\'':
         strlcat(dst, "&apos;", size);
         break;
      default:
         if ((int) strlen(dst) >= size) {
            free(dst);
            return;
         }
         p = dst + strlen(dst);
         *p = src[i];
         *(p + 1) = 0;
      }
   }

   strlcpy(src, dst, size);
}

/*------------------------------------------------------------------*/

INT db_save_xml_key(HNDLE hDB, HNDLE hKey, INT level, MXML_WRITER * writer)
{
   INT i, idx, size, status;
   char *data;
   HNDLE hSubkey;
   KEY key;

   status = db_get_link(hDB, hKey, &key);
   if (status != DB_SUCCESS)
      return status;

   if (key.type == TID_KEY) {

      /* save opening tag for subtree */

      if (level > 0) {
         mxml_start_element(writer, "dir");
         mxml_write_attribute(writer, "name", key.name);
      }

      for (idx = 0;; idx++) {
         db_enum_link(hDB, hKey, idx, &hSubkey);

         if (!hSubkey)
            break;

         /* save subtree */
         status = db_save_xml_key(hDB, hSubkey, level + 1, writer);
         if (status != DB_SUCCESS)
            return status;
      }

      /* save closing tag for subtree */
      if (level > 0)
         mxml_end_element(writer);

   } else {
      /* save key value */

      if (key.num_values > 1)
         mxml_start_element(writer, "keyarray");
      else
         mxml_start_element(writer, "key");
      mxml_write_attribute(writer, "name", key.name);
      mxml_write_attribute(writer, "type", rpc_tid_name(key.type));

      if (key.type == TID_STRING || key.type == TID_LINK) {
         char str[256];
         sprintf(str, "%d", key.item_size);
         mxml_write_attribute(writer, "size", str);
      }

      if (key.num_values > 1) {
         char str[256];
         sprintf(str, "%d", key.num_values);
         mxml_write_attribute(writer, "num_values", str);
      }

      size = key.total_size;
      data = (char *) malloc(size+1); // an extra byte to zero-terminate strings
      if (data == NULL) {
         cm_msg(MERROR, "db_save_xml_key", "cannot allocate data buffer");
         return DB_NO_MEMORY;
      }

      db_get_link_data(hDB, hKey, data, &size, key.type);

      if (key.num_values == 1) {
         if (key.type == TID_STRING) {
            data[size] = 0; // make sure strings are NUL-terminated
            mxml_write_value(writer, data);
         } else {
            char str[MAX_STRING_LENGTH];
            db_sprintf(str, data, key.item_size, 0, key.type);
            if (key.type == TID_STRING && strlen(data) >= MAX_STRING_LENGTH) {
               char path[MAX_ODB_PATH];
               db_get_path(hDB, hKey, path, sizeof(path));
               cm_msg(MERROR, "db_save_xml_key", "Long odb string probably truncated, odb path \"%s\", string length %d truncated to %d", path, (int)strlen(data), (int)strlen(str));
            }
            mxml_write_value(writer, str);
         }
         mxml_end_element(writer);

      } else {                  /* array of values */

         for (i = 0; i < key.num_values; i++) {

            mxml_start_element(writer, "value");

            {
               char str[256];
               sprintf(str, "%d", i);
               mxml_write_attribute(writer, "index", str);
            }

            if (key.type == TID_STRING) {
               char* p = data + i * key.item_size;
               p[key.item_size - 1] = 0; // make sure string is NUL-terminated
               //cm_msg(MINFO, "db_save_xml_key", "odb string array item_size %d, index %d length %d", key.item_size, i, (int)strlen(p));
               mxml_write_value(writer, p);
            } else {
               char str[MAX_STRING_LENGTH];
               db_sprintf(str, data, key.item_size, i, key.type);
               if (key.type == TID_STRING && strlen(str) >= MAX_STRING_LENGTH-1) {
                  char path[MAX_ODB_PATH];
                  db_get_path(hDB, hKey, path, sizeof(path));
                  cm_msg(MERROR, "db_save_xml_key", "Long odb string array probably truncated, odb path \"%s\"[%d]", path, i);
               }
               mxml_write_value(writer, str);
            }

            mxml_end_element(writer);
         }

         mxml_end_element(writer);      /* keyarray */
      }

      free(data);
      data = NULL;
   }

   return DB_SUCCESS;
}

/********************************************************************/
/**
Save a branch of a database to an .xml file

This function is used by the ODBEdit command save to write the contents
of the ODB into a XML file. Data of the whole ODB can
be saved (hkey equal zero) or only a sub-tree.
@param hDB          ODB handle obtained via cm_get_experiment_database().
@param hKey Handle for key where search starts, zero for root.
@param filename Filename of .XML file.
@return DB_SUCCESS, DB_FILE_ERROR
*/
INT db_save_xml(HNDLE hDB, HNDLE hKey, const char *filename)
{
#ifdef LOCAL_ROUTINES
   {
      INT status;
      char str[256];
      MXML_WRITER *writer;

      /* open file */
      writer = mxml_open_file(filename);
      if (writer == NULL) {
         cm_msg(MERROR, "db_save_xml", "Cannot open file \"%s\"", filename);
         return DB_FILE_ERROR;
      }

      db_get_path(hDB, hKey, str, sizeof(str));

      /* write XML header */
      mxml_start_element(writer, "odb");
      mxml_write_attribute(writer, "root", str);
      mxml_write_attribute(writer, "filename", filename);
      mxml_write_attribute(writer, "xmlns:xsi", "http://www.w3.org/2001/XMLSchema-instance");

      if (getenv("MIDASSYS"))
         strcpy(str, getenv("MIDASSYS"));
      else
         strcpy(str, "");
      strcat(str, DIR_SEPARATOR_STR);
      strcat(str, "odb.xsd");
      mxml_write_attribute(writer, "xsi:noNamespaceSchemaLocation", str);

      status = db_save_xml_key(hDB, hKey, 0, writer);

      mxml_end_element(writer); // "odb"
      mxml_close_file(writer);

      return status;
   }
#endif                          /* LOCAL_ROUTINES */

   return DB_SUCCESS;
}

/*------------------------------------------------------------------*/

static void json_write(char **buffer, int* buffer_size, int* buffer_end, int level, const char* s, int quoted)
{
   int len, remain, xlevel;

   len = strlen(s);
   remain = *buffer_size - *buffer_end;
   assert(remain >= 0);

   xlevel = 2*level;

   while (10 + xlevel + 3*len > remain) {
      // reallocate the buffer
      int new_buffer_size = 2*(*buffer_size);
      if (new_buffer_size < 4*1024)
         new_buffer_size = 4*1024;
      //printf("reallocate: len %d, size %d, remain %d, allocate %d\n", len, *buffer_size, remain, new_buffer_size);
      assert(new_buffer_size > *buffer_size);
      *buffer = (char *)realloc(*buffer, new_buffer_size);
      assert(*buffer);
      *buffer_size = new_buffer_size;
      remain = *buffer_size - *buffer_end;
      assert(remain >= 0);
   }

   if (xlevel) {
      int i;
      for (i=0; i<xlevel; i++)
         (*buffer)[(*buffer_end)++] = ' ';
   }

   if (!quoted) {
      memcpy(*buffer + *buffer_end, s, len);
      *buffer_end += len;
      (*buffer)[*buffer_end] = 0; // NUL-terminate the buffer
      return;
   }

   char *bufptr = *buffer;
   int bufend = *buffer_end;
   
   bufptr[bufend++] = '"';

   while (*s) {
      switch (*s) {
      case '\"':
         bufptr[bufend++] = '\\';
         bufptr[bufend++] = '\"';
         s++;
         break;
      case '\\':
         bufptr[bufend++] = '\\';
         bufptr[bufend++] = '\\';
         s++;
         break;
#if 0
      case '/':
         bufptr[bufend++] = '\\';
         bufptr[bufend++] = '/';
         s++;
         break;
#endif
      case '\b':
         bufptr[bufend++] = '\\';
         bufptr[bufend++] = 'b';
         s++;
         break;
      case '\f':
         bufptr[bufend++] = '\\';
         bufptr[bufend++] = 'f';
         s++;
         break;
      case '\n':
         bufptr[bufend++] = '\\';
         bufptr[bufend++] = 'n';
         s++;
         break;
      case '\r':
         bufptr[bufend++] = '\\';
         bufptr[bufend++] = 'r';
         s++;
         break;
      case '\t':
         bufptr[bufend++] = '\\';
         bufptr[bufend++] = 't';
         s++;
         break;
      default:
         bufptr[bufend++] = *s++;
      }
   }

   bufptr[bufend++] = '"';
   bufptr[bufend] = 0; // NUL-terminate the buffer

   *buffer_end = bufend;

   remain = *buffer_size - *buffer_end;
   assert(remain > 0);
}

static void json_write_data(char **buffer, int* buffer_size, int* buffer_end, int level, const KEY* key, const char* p)
{
   char str[256];
   switch (key->type) {
   case TID_UINT8:
      sprintf(str, "%u", *(unsigned char*)p);
      json_write(buffer, buffer_size, buffer_end, 0, str, 0);
      break;
   case TID_INT8:
      sprintf(str, "%d", *(char*)p);
      json_write(buffer, buffer_size, buffer_end, 0, str, 0);
      break;
   case TID_CHAR:
      sprintf(str, "%c", *(char*)p);
      json_write(buffer, buffer_size, buffer_end, 0, str, 1);
      break;
   case TID_UINT16:
      sprintf(str, "\"0x%04x\"", *(WORD*)p);
      json_write(buffer, buffer_size, buffer_end, 0, str, 0);
      break;
   case TID_INT16:
      sprintf(str, "%d", *(short*)p);
      json_write(buffer, buffer_size, buffer_end, 0, str, 0);
      break;
   case TID_UINT32:
      sprintf(str, "\"0x%08x\"", *(DWORD*)p);
      json_write(buffer, buffer_size, buffer_end, 0, str, 0);
      break;
   case TID_INT32:
      sprintf(str, "%d", *(int*)p);
      json_write(buffer, buffer_size, buffer_end, 0, str, 0);
      break;
   case TID_BOOL:
      if (*(int*)p)
         json_write(buffer, buffer_size, buffer_end, 0, "true", 0);
      else
         json_write(buffer, buffer_size, buffer_end, 0, "false", 0);
      break;
   case TID_FLOAT: {
      float flt = (*(float*)p);
      if (isnan(flt))
         json_write(buffer, buffer_size, buffer_end, 0, "\"NaN\"", 0);
      else if (isinf(flt)) {
         if (flt > 0)
            json_write(buffer, buffer_size, buffer_end, 0, "\"Infinity\"", 0);
         else
            json_write(buffer, buffer_size, buffer_end, 0, "\"-Infinity\"", 0);
      } else if (flt == 0)
         json_write(buffer, buffer_size, buffer_end, 0, "0", 0);
      else if (flt == (int)flt) {
         sprintf(str, "%.0f", flt);
         json_write(buffer, buffer_size, buffer_end, 0, str, 0);
      } else {
         sprintf(str, "%.7e", flt);
         json_write(buffer, buffer_size, buffer_end, 0, str, 0);
      }
      break;
   }
   case TID_DOUBLE: {
      double dbl = (*(double*)p);
      if (isnan(dbl))
         json_write(buffer, buffer_size, buffer_end, 0, "\"NaN\"", 0);
      else if (isinf(dbl)) {
         if (dbl > 0)
            json_write(buffer, buffer_size, buffer_end, 0, "\"Infinity\"", 0);
         else
            json_write(buffer, buffer_size, buffer_end, 0, "\"-Infinity\"", 0);
      } else if (dbl == 0)
         json_write(buffer, buffer_size, buffer_end, 0, "0", 0);
      else if (dbl == (int)dbl) {
         sprintf(str, "%.0f", dbl);
         json_write(buffer, buffer_size, buffer_end, 0, str, 0);
      } else {
         sprintf(str, "%.16e", dbl);
         json_write(buffer, buffer_size, buffer_end, 0, str, 0);
      }
      break;
   }
   case TID_BITFIELD:
      json_write(buffer, buffer_size, buffer_end, 0, "(TID_BITFIELD value)", 1);
      break;
   case TID_STRING:
      // data is already NUL terminated // p[key.item_size-1] = 0;  // make sure string is NUL terminated!
      json_write(buffer, buffer_size, buffer_end, 0, p, 1);
      break;
   case TID_ARRAY:
      json_write(buffer, buffer_size, buffer_end, 0, "(TID_ARRAY value)", 1);
      break;
   case TID_STRUCT:
      json_write(buffer, buffer_size, buffer_end, 0, "(TID_STRUCT value)", 1);
      break;
   case TID_KEY:
      json_write(buffer, buffer_size, buffer_end, 0, "{ }", 0);
      break;
   case TID_LINK:
      // data is already NUL terminated // p[key.item_size-1] = 0;  // make sure string is NUL terminated!
      json_write(buffer, buffer_size, buffer_end, 0, p, 1);
      break;
   default:
      json_write(buffer, buffer_size, buffer_end, 0, "(TID_UNKNOWN value)", 1);
   }
}

static void json_write_key(HNDLE hDB, HNDLE hKey, const KEY* key, const char* link_path, char **buffer, int* buffer_size, int* buffer_end)
{
   char str[256]; // not used to store anything long, only numeric values like: "item_size: 100"

   json_write(buffer, buffer_size, buffer_end, 0, "{ ", 0);

   sprintf(str, "\"type\" : %d", key->type);
   json_write(buffer, buffer_size, buffer_end, 0, str, 0);

   if (link_path) {
      json_write(buffer, buffer_size, buffer_end, 0, ", ", 0);
      json_write(buffer, buffer_size, buffer_end, 0, "link", 1);
      json_write(buffer, buffer_size, buffer_end, 0, ": ", 0);
      json_write(buffer, buffer_size, buffer_end, 0, link_path, 1);
   }

   if (key->num_values > 1) {
      json_write(buffer, buffer_size, buffer_end, 0, ", ", 0);

      sprintf(str, "\"num_values\" : %d", key->num_values);
      json_write(buffer, buffer_size, buffer_end, 0, str, 0);
   }

   if (key->type == TID_STRING) {
      json_write(buffer, buffer_size, buffer_end, 0, ", ", 0);

      sprintf(str, "\"item_size\" : %d", key->item_size);
      json_write(buffer, buffer_size, buffer_end, 0, str, 0);
   }

   if (key->notify_count > 0) {
      json_write(buffer, buffer_size, buffer_end, 0, ", ", 0);

      sprintf(str, "\"notify_count\" : %d", key->notify_count);
      json_write(buffer, buffer_size, buffer_end, 0, str, 0);
   }

   json_write(buffer, buffer_size, buffer_end, 0, ", ", 0);

   sprintf(str, "\"access_mode\" : %d", key->access_mode);
   json_write(buffer, buffer_size, buffer_end, 0, str, 0);

   json_write(buffer, buffer_size, buffer_end, 0, ", ", 0);

   sprintf(str, "\"last_written\" : %d", key->last_written);
   json_write(buffer, buffer_size, buffer_end, 0, str, 0);

   json_write(buffer, buffer_size, buffer_end, 0, " ", 0);

   json_write(buffer, buffer_size, buffer_end, 0, "}", 0);
}

static int db_save_json_key_obsolete(HNDLE hDB, HNDLE hKey, INT level, char **buffer, int* buffer_size, int* buffer_end, int save_keys, int follow_links, int recurse)
{
   INT i, size, status;
   char *data;
   KEY key;
   KEY link_key;
   char link_path[MAX_ODB_PATH];
   int omit_top_level_braces = 0;

   //printf("db_save_json_key: key %d, level %d, save_keys %d, follow_links %d, recurse %d\n", hKey, level, save_keys, follow_links, recurse);

   if (level < 0) {
      level = 0;
      omit_top_level_braces = 1;
   }

   status = db_get_link(hDB, hKey, &key);

   if (status != DB_SUCCESS)
      return status;

   link_key = key;

   if (key.type == TID_LINK) {
      size = sizeof(link_path);
      status = db_get_data(hDB, hKey, link_path, &size, TID_LINK);

      if (status != DB_SUCCESS)
         return status;

      if (follow_links) {
         status = db_find_key(hDB, 0, link_path, &hKey);

         if (status != DB_SUCCESS)
            return status;

         status = db_get_key(hDB, hKey, &key);

         if (status != DB_SUCCESS)
            return status;
      }
   }

   //printf("key [%s] link [%s], type %d, link %d\n", key.name, link_key.name, key.type, link_key.type);

   if (key.type == TID_KEY && (recurse || level<=0)) {
      int idx = 0;
      int do_close_curly_bracket = 0;

      if (level == 0 && !omit_top_level_braces) {
         json_write(buffer, buffer_size, buffer_end, 0, "{\n", 0);
         do_close_curly_bracket = 1;
      }
      else if (level > 0) {
         json_write(buffer, buffer_size, buffer_end, level, link_key.name, 1);
         json_write(buffer, buffer_size, buffer_end, 0, " : {\n", 0);
         do_close_curly_bracket = 1;
      }

      if (level > 100) {
         char path[MAX_ODB_PATH];
         status = db_get_path(hDB, hKey, path, sizeof(path));
         if (status != DB_SUCCESS)
            strlcpy(path, "(path unknown)", sizeof(path));

         json_write(buffer, buffer_size, buffer_end, 0, "/error", 1);
         json_write(buffer, buffer_size, buffer_end, 0, " : ", 0);
         json_write(buffer, buffer_size, buffer_end, 0, "max nesting level exceed", 1);

         cm_msg(MERROR, "db_save_json_key", "max nesting level exceeded at \"%s\", check for symlink loops in this subtree", path);

      } else {
         HNDLE hSubkey;

         for (;; idx++) {
            db_enum_link(hDB, hKey, idx, &hSubkey);

            if (!hSubkey)
               break;

            if (idx != 0) {
               json_write(buffer, buffer_size, buffer_end, 0, ",\n", 0);
            }

            /* save subtree */
            status = db_save_json_key_obsolete(hDB, hSubkey, level + 1, buffer, buffer_size, buffer_end, save_keys, follow_links, recurse);
            if (status != DB_SUCCESS)
               return status;
         }
      }

      if (do_close_curly_bracket) {
         if (idx > 0)
            json_write(buffer, buffer_size, buffer_end, 0, "\n", 0);
         json_write(buffer, buffer_size, buffer_end, level, "}", 0);
      }

   } else {

      if (save_keys && level == 0) {
         json_write(buffer, buffer_size, buffer_end, 0, "{\n", 0);
      }

      /* save key value */

      if (save_keys == 1) {
         char str[NAME_LENGTH+15];
         sprintf(str, "%s/key", link_key.name);

         json_write(buffer, buffer_size, buffer_end, level, str, 1);
         json_write(buffer, buffer_size, buffer_end, 0, " : { ", 0);

         sprintf(str, "\"type\" : %d", key.type);
         json_write(buffer, buffer_size, buffer_end, 0, str, 0);

         if (link_key.type == TID_LINK && follow_links) {
            json_write(buffer, buffer_size, buffer_end, 0, ", ", 0);
            json_write(buffer, buffer_size, buffer_end, 0, "link", 1);
            json_write(buffer, buffer_size, buffer_end, 0, ": ", 0);
            json_write(buffer, buffer_size, buffer_end, 0, link_path, 1);
         }

         if (key.num_values > 1) {
            json_write(buffer, buffer_size, buffer_end, 0, ", ", 0);

            sprintf(str, "\"num_values\" : %d", key.num_values);
            json_write(buffer, buffer_size, buffer_end, 0, str, 0);
         }

         if (key.type == TID_STRING || key.type == TID_LINK) {
            json_write(buffer, buffer_size, buffer_end, 0, ", ", 0);

            sprintf(str, "\"item_size\" : %d", key.item_size);
            json_write(buffer, buffer_size, buffer_end, 0, str, 0);
         }

         if (key.notify_count > 0) {
            json_write(buffer, buffer_size, buffer_end, 0, ", ", 0);

            sprintf(str, "\"notify_count\" : %d", key.notify_count);
            json_write(buffer, buffer_size, buffer_end, 0, str, 0);
         }

         json_write(buffer, buffer_size, buffer_end, 0, ", ", 0);

         sprintf(str, "\"access_mode\" : %d", key.access_mode);
         json_write(buffer, buffer_size, buffer_end, 0, str, 0);

         json_write(buffer, buffer_size, buffer_end, 0, ", ", 0);

         sprintf(str, "\"last_written\" : %d", key.last_written);
         json_write(buffer, buffer_size, buffer_end, 0, str, 0);

         json_write(buffer, buffer_size, buffer_end, 0, " ", 0);

         json_write(buffer, buffer_size, buffer_end, 0, "}", 0);

         json_write(buffer, buffer_size, buffer_end, 0, ",\n", 0);
      }

      if (save_keys == 2) {
         char str[NAME_LENGTH+15];
         sprintf(str, "%s/last_written", link_key.name);

         json_write(buffer, buffer_size, buffer_end, level, str, 1);

         sprintf(str, " : %d", key.last_written);
         json_write(buffer, buffer_size, buffer_end, 0, str, 0);

         json_write(buffer, buffer_size, buffer_end, 0, ",\n", 0);
      }

      if (save_keys) {
         json_write(buffer, buffer_size, buffer_end, level, link_key.name, 1);
         json_write(buffer, buffer_size, buffer_end, 0, " : ", 0);
      }

      if (key.num_values > 1) {
         json_write(buffer, buffer_size, buffer_end, 0, "[ ", 0);
      }

      size = key.total_size;
      data = (char *) malloc(size);
      if (data == NULL) {
         cm_msg(MERROR, "db_save_json_key", "cannot allocate data buffer for %d bytes", size);
         return DB_NO_MEMORY;
      }

      if (key.type != TID_KEY) {
         if (follow_links)
            status = db_get_data(hDB, hKey, data, &size, key.type);
         else
            status = db_get_link_data(hDB, hKey, data, &size, key.type);

         if (status != DB_SUCCESS)
            return status;
      }

      for (i = 0; i < key.num_values; i++) {
         char str[256];
         char *p = data + key.item_size*i;

         if (i != 0)
            json_write(buffer, buffer_size, buffer_end, 0, ", ", 0);

         switch (key.type) {
         case TID_UINT8:
            sprintf(str, "%u", *(unsigned char*)p);
            json_write(buffer, buffer_size, buffer_end, 0, str, 0);
            break;
         case TID_INT8:
            sprintf(str, "%d", *(char*)p);
            json_write(buffer, buffer_size, buffer_end, 0, str, 0);
            break;
         case TID_CHAR:
            sprintf(str, "%c", *(char*)p);
            json_write(buffer, buffer_size, buffer_end, 0, str, 1);
            break;
         case TID_UINT16:
            sprintf(str, "\"0x%04x\"", *(WORD*)p);
            json_write(buffer, buffer_size, buffer_end, 0, str, 0);
            break;
         case TID_INT16:
            sprintf(str, "%d", *(short*)p);
            json_write(buffer, buffer_size, buffer_end, 0, str, 0);
            break;
         case TID_UINT32:
            sprintf(str, "\"0x%08x\"", *(DWORD*)p);
            json_write(buffer, buffer_size, buffer_end, 0, str, 0);
            break;
         case TID_INT32:
            sprintf(str, "%d", *(int*)p);
            json_write(buffer, buffer_size, buffer_end, 0, str, 0);
            break;
         case TID_BOOL:
            if (*(int*)p)
               json_write(buffer, buffer_size, buffer_end, 0, "true", 0);
            else
               json_write(buffer, buffer_size, buffer_end, 0, "false", 0);
            break;
         case TID_FLOAT: {
            float flt = (*(float*)p);
            if (isnan(flt))
               json_write(buffer, buffer_size, buffer_end, 0, "\"NaN\"", 0);
            else if (isinf(flt)) {
               if (flt > 0)
                  json_write(buffer, buffer_size, buffer_end, 0, "\"Infinity\"", 0);
               else
                  json_write(buffer, buffer_size, buffer_end, 0, "\"-Infinity\"", 0);
            } else if (flt == 0)
               json_write(buffer, buffer_size, buffer_end, 0, "0", 0);
            else if (flt == (int)flt) {
               sprintf(str, "%.0f", flt);
               json_write(buffer, buffer_size, buffer_end, 0, str, 0);
            } else {
               sprintf(str, "%.7e", flt);
               json_write(buffer, buffer_size, buffer_end, 0, str, 0);
            }
            break;
         }
         case TID_DOUBLE: {
            double dbl = (*(double*)p);
            if (isnan(dbl))
               json_write(buffer, buffer_size, buffer_end, 0, "\"NaN\"", 0);
            else if (isinf(dbl)) {
               if (dbl > 0)
                  json_write(buffer, buffer_size, buffer_end, 0, "\"Infinity\"", 0);
               else
                  json_write(buffer, buffer_size, buffer_end, 0, "\"-Infinity\"", 0);
            } else if (dbl == 0)
               json_write(buffer, buffer_size, buffer_end, 0, "0", 0);
            else if (dbl == (int)dbl) {
               sprintf(str, "%.0f", dbl);
               json_write(buffer, buffer_size, buffer_end, 0, str, 0);
            } else {
               sprintf(str, "%.16e", dbl);
               json_write(buffer, buffer_size, buffer_end, 0, str, 0);
            }
            break;
         }
         case TID_BITFIELD:
            json_write(buffer, buffer_size, buffer_end, 0, "(TID_BITFIELD value)", 1);
            break;
         case TID_STRING:
            p[key.item_size-1] = 0;  // make sure string is NUL terminated!
            json_write(buffer, buffer_size, buffer_end, 0, p, 1);
            break;
         case TID_ARRAY:
            json_write(buffer, buffer_size, buffer_end, 0, "(TID_ARRAY value)", 1);
            break;
         case TID_STRUCT:
            json_write(buffer, buffer_size, buffer_end, 0, "(TID_STRUCT value)", 1);
            break;
         case TID_KEY:
            json_write(buffer, buffer_size, buffer_end, 0, "{ }", 0);
            break;
         case TID_LINK:
            p[key.item_size-1] = 0;  // make sure string is NUL terminated!
            json_write(buffer, buffer_size, buffer_end, 0, p, 1);
            break;
         default:
            json_write(buffer, buffer_size, buffer_end, 0, "(TID_UNKNOWN value)", 1);
         }

      }

      if (key.num_values > 1) {
         json_write(buffer, buffer_size, buffer_end, 0, " ]", 0);
      } else {
         json_write(buffer, buffer_size, buffer_end, 0, "", 0);
      }

      free(data);
      data = NULL;

      if (save_keys && level == 0) {
         json_write(buffer, buffer_size, buffer_end, 0, "\n}", 0);
      }
   }

   return DB_SUCCESS;
}

/********************************************************************/
/**
Copy an ODB array in JSON format to a buffer

@param hDB          ODB handle obtained via cm_get_experiment_database().
@param hKey Handle for key
@param buffer returns pointer to ASCII buffer with ODB contents
@param buffer_size returns size of ASCII buffer
@param buffer_end returns number of bytes contained in buffer
@return DB_SUCCESS, DB_NO_MEMORY
*/
INT db_copy_json_array(HNDLE hDB, HNDLE hKey, char **buffer, int* buffer_size, int* buffer_end)
{
   int size, asize;
   int status;
   char* data;
   int i;
   KEY key;

   status = db_get_key(hDB, hKey, &key);
   if (status != DB_SUCCESS)
      return status;

   assert(key.type != TID_KEY);

   if (key.num_values > 1) {
      json_write(buffer, buffer_size, buffer_end, 0, "[ ", 0);
   }

   size = key.total_size;

   asize = size;
   if (asize < 1024)
      asize = 1024;
   
   data = (char *) malloc(asize);
   if (data == NULL) {
      cm_msg(MERROR, "db_save_json_key_data", "cannot allocate data buffer for %d bytes", asize);
      return DB_NO_MEMORY;
   }

   data[0] = 0; // protect against TID_STRING that has key.total_size == 0.

   status = db_get_data(hDB, hKey, data, &size, key.type);
   if (status != DB_SUCCESS) {
      free(data);
      return status;
   }

   for (i = 0; i < key.num_values; i++) {
      char *p = data + key.item_size*i;

      if (i != 0)
         json_write(buffer, buffer_size, buffer_end, 0, ", ", 0);
      
      json_write_data(buffer, buffer_size, buffer_end, 0, &key, p);
   }
   
   if (key.num_values > 1) {
      json_write(buffer, buffer_size, buffer_end, 0, " ]", 0);
   }
   
   free(data);
   data = NULL;

   return DB_SUCCESS;
}

/********************************************************************/
/**
Copy an ODB array element in JSON format to a buffer

@param hDB          ODB handle obtained via cm_get_experiment_database().
@param hKey Handle for key
@param index Array index
@param buffer returns pointer to ASCII buffer with ODB contents
@param buffer_size returns size of ASCII buffer
@param buffer_end returns number of bytes contained in buffer
@return DB_SUCCESS, DB_NO_MEMORY
*/
INT db_copy_json_index(HNDLE hDB, HNDLE hKey, int index, char **buffer, int* buffer_size, int* buffer_end)
{
   int status;
   KEY key;

   status = db_get_key(hDB, hKey, &key);

   if (status != DB_SUCCESS)
      return status;

   int size = key.item_size;
   char* data = (char*)malloc(size + 1); // extra byte for string NUL termination
   assert(data != NULL);

   status = db_get_data_index(hDB, hKey, data, &size, index, key.type);

   if (status != DB_SUCCESS) {
      free(data);
      return status;
   }

   assert(size <= key.item_size);
   data[key.item_size] = 0; // make sure data is NUL terminated, in case of strings.

   json_write_data(buffer, buffer_size, buffer_end, 0, &key, data);

   free(data);

   return DB_SUCCESS;
}

#define JS_LEVEL_0        0
#define JS_LEVEL_1        1
#define JS_MUST_BE_SUBDIR 1
#define JSFLAG_SAVE_KEYS         (1<<1)
#define JSFLAG_FOLLOW_LINKS      (1<<2)
#define JSFLAG_RECURSE           (1<<3)
#define JSFLAG_LOWERCASE         (1<<4)
#define JSFLAG_OMIT_NAMES        (1<<5)
#define JSFLAG_OMIT_LAST_WRITTEN (1<<6)
#define JSFLAG_OMIT_OLD          (1<<7)

static int json_write_anything(HNDLE hDB, HNDLE hKey, char **buffer, int *buffer_size, int *buffer_end, int level, int must_be_subdir, int flags, time_t timestamp);

static int json_write_bare_subdir(HNDLE hDB, HNDLE hKey, char **buffer, int *buffer_size, int *buffer_end, int level, int flags, time_t timestamp)
{
   int status;
   int i;

   if (level > MAX_ODB_PATH/2) {
      // max nesting level is limited by max odb path, where each subdirectory takes
      // at least 2 bytes - 1 byte directory name and 1 byte for "/"
      cm_msg(MERROR, "json_write_bare_subdir", "Max ODB subdirectory nesting level exceeded %d", level);
      return DB_TRUNCATED;
   }

   for (i=0; ; i++) {
      HNDLE hLink, hLinkTarget;
      KEY link, link_target;
      char link_buf[MAX_ODB_PATH]; // link_path points to link_buf
      char* link_path = NULL;

      status = db_enum_link(hDB, hKey, i, &hLink);
      if (status != DB_SUCCESS && !hLink)
         break;

      status = db_get_link(hDB, hLink, &link);
      if (status != DB_SUCCESS)
         return status;

      hLinkTarget = hLink;

      if (link.type == TID_LINK) {
         int size = sizeof(link_buf);
         status = db_get_link_data(hDB, hLink, link_buf, &size, TID_LINK);
         if (status != DB_SUCCESS)
            return status;

         //printf("link size %d, len %d, data [%s]\n", size, (int)strlen(link_buf), link_buf);

         if ((size > 0) && (strlen(link_buf) > 0)) {
            link_path = link_buf;

            // resolve the link, unless it is a link to an array element
            if ((flags & JSFLAG_FOLLOW_LINKS) && strchr(link_path, '[') == NULL) {
               status = db_find_key(hDB, 0, link_path, &hLinkTarget);
               if (status != DB_SUCCESS) {
                  // dangling link to nowhere
                  hLinkTarget = hLink;
               }
            }
         }
      }

      status = db_get_key(hDB, hLinkTarget, &link_target);
      if (status != DB_SUCCESS)
         return status;

      if (flags & JSFLAG_OMIT_OLD) {
         if (link_target.last_written)
            if (link_target.last_written < timestamp)
               continue;
      }

      if (i != 0) {
         json_write(buffer, buffer_size, buffer_end, 0, ",\n", 0);
      } else {
         json_write(buffer, buffer_size, buffer_end, 0, "\n", 0);
      }

      char link_name[MAX_ODB_PATH];

      strlcpy(link_name, link.name, sizeof(link_name));

      if (flags & JSFLAG_LOWERCASE) {
         for (int i=0; (i<(int)sizeof(link.name)) && link.name[i]; i++)
            link_name[i] = tolower(link.name[i]);
      }

      if ((flags & JSFLAG_LOWERCASE) && !(flags & JSFLAG_OMIT_NAMES)) {
         char buf[MAX_ODB_PATH];
         strlcpy(buf, link_name, sizeof(buf));
         strlcat(buf, "/name", sizeof(buf));
         json_write(buffer, buffer_size, buffer_end, level, buf, 1);
         json_write(buffer, buffer_size, buffer_end, 0, " : " , 0);
         json_write(buffer, buffer_size, buffer_end, 0, link.name, 1);
         json_write(buffer, buffer_size, buffer_end, 0, ",\n", 0);
      }

      if (link.type != TID_KEY && (flags & JSFLAG_SAVE_KEYS)) {
         char buf[MAX_ODB_PATH];
         strlcpy(buf, link_name, sizeof(buf));
         strlcat(buf, "/key", sizeof(buf));
         json_write(buffer, buffer_size, buffer_end, level, buf, 1);
         json_write(buffer, buffer_size, buffer_end, 0, " : " , 0);
         json_write_key(hDB, hLink, &link_target, link_path, buffer, buffer_size, buffer_end);
         json_write(buffer, buffer_size, buffer_end, 0, ",\n", 0);
      } else if ((link_target.type != TID_KEY) && !(flags & JSFLAG_OMIT_LAST_WRITTEN)) {
         char buf[MAX_ODB_PATH];
         strlcpy(buf, link_name, sizeof(buf));
         strlcat(buf, "/last_written", sizeof(buf));
         json_write(buffer, buffer_size, buffer_end, level, buf, 1);
         json_write(buffer, buffer_size, buffer_end, 0, " : " , 0);
         sprintf(buf, "%d", link_target.last_written);
         json_write(buffer, buffer_size, buffer_end, 0, buf, 0);
         json_write(buffer, buffer_size, buffer_end, 0, ",\n", 0);
      }

      json_write(buffer, buffer_size, buffer_end, level, link_name, 1);
      json_write(buffer, buffer_size, buffer_end, 0, " : " , 0);

      if (link_target.type == TID_KEY && !(flags & JSFLAG_RECURSE)) {
         json_write(buffer, buffer_size, buffer_end, 0, "{ }" , 0);
      } else {
         status = json_write_anything(hDB, hLinkTarget, buffer, buffer_size, buffer_end, level, 0, flags, timestamp);
         if (status != DB_SUCCESS)
            return status;
      }
   }

   return DB_SUCCESS;
}

static int json_write_anything(HNDLE hDB, HNDLE hKey, char **buffer, int *buffer_size, int *buffer_end, int level, int must_be_subdir, int flags, time_t timestamp)
{
   int status;
   KEY key;

   status = db_get_key(hDB, hKey, &key);
   if (status != DB_SUCCESS)
      return status;

   if (key.type == TID_KEY) {

      json_write(buffer, buffer_size, buffer_end, 0, "{", 0);

      status = json_write_bare_subdir(hDB, hKey, buffer, buffer_size, buffer_end, level+1, flags, timestamp);
      if (status != DB_SUCCESS)
         return status;

      json_write(buffer, buffer_size, buffer_end, 0, "\n", 0);
      json_write(buffer, buffer_size, buffer_end, level, "}", 0);

   } else {
      if (must_be_subdir)
         return DB_TYPE_MISMATCH;

      status = db_copy_json_array(hDB, hKey, buffer, buffer_size, buffer_end);

      if (status != DB_SUCCESS)
         return status;
   }

   return DB_SUCCESS;
}

INT db_copy_json_ls(HNDLE hDB, HNDLE hKey, char **buffer, int* buffer_size, int* buffer_end)
{
   int status;
   status = db_lock_database(hDB);
   if (status != DB_SUCCESS) {
      return status;
   }
   status = json_write_anything(hDB, hKey, buffer, buffer_size, buffer_end, JS_LEVEL_0, JS_MUST_BE_SUBDIR, JSFLAG_SAVE_KEYS|JSFLAG_FOLLOW_LINKS, 0);
   db_unlock_database(hDB);
   return status;
}

INT db_copy_json_values(HNDLE hDB, HNDLE hKey, char **buffer, int* buffer_size, int* buffer_end, int omit_names, int omit_last_written, time_t omit_old_timestamp, int preserve_case)
{
   int status;
   int flags = JSFLAG_FOLLOW_LINKS|JSFLAG_RECURSE;
   if (omit_names)
      flags |= JSFLAG_OMIT_NAMES;
   if (omit_last_written)
      flags |= JSFLAG_OMIT_LAST_WRITTEN;
   if (omit_old_timestamp)
      flags |= JSFLAG_OMIT_OLD;
   if (!preserve_case)
      flags |= JSFLAG_LOWERCASE;
   status = db_lock_database(hDB);
   if (status != DB_SUCCESS) {
      return status;
   }
   status = json_write_anything(hDB, hKey, buffer, buffer_size, buffer_end, JS_LEVEL_0, 0, flags, omit_old_timestamp);
   db_unlock_database(hDB);
   return status;
}

INT db_copy_json_save(HNDLE hDB, HNDLE hKey, char **buffer, int* buffer_size, int* buffer_end)
{
   int status;
   status = db_lock_database(hDB);
   if (status != DB_SUCCESS) {
      return status;
   }
   status = json_write_anything(hDB, hKey, buffer, buffer_size, buffer_end, JS_LEVEL_0, JS_MUST_BE_SUBDIR, JSFLAG_SAVE_KEYS|JSFLAG_RECURSE, 0);
   db_unlock_database(hDB);
   return status;
}

/********************************************************************/
/**
Copy an ODB subtree in JSON format to a buffer

@param hDB          ODB handle obtained via cm_get_experiment_database().
@param hKey Handle for key where search starts, zero for root.
@param buffer returns pointer to ASCII buffer with ODB contents
@param buffer_size returns size of ASCII buffer
@param buffer_end returns number of bytes contained in buffer
@return DB_SUCCESS, DB_NO_MEMORY
*/
INT db_copy_json_obsolete(HNDLE hDB, HNDLE hKey, char **buffer, int* buffer_size, int* buffer_end, int save_keys, int follow_links, int recurse)
{
   db_save_json_key_obsolete(hDB, hKey, 0, buffer, buffer_size, buffer_end, save_keys, follow_links, recurse);
   json_write(buffer, buffer_size, buffer_end, 0, "\n", 0);
   return DB_SUCCESS;
}

/********************************************************************/
/**
Save a branch of a database to an .json file

This function is used by the ODBEdit command save to write the contents
of the ODB into a JSON file. Data of the whole ODB can
be saved (hkey equal zero) or only a sub-tree.
@param hDB          ODB handle obtained via cm_get_experiment_database().
@param hKey Handle for key where search starts, zero for root.
@param filename Filename of .json file.
@return DB_SUCCESS, DB_FILE_ERROR
*/
INT db_save_json(HNDLE hDB, HNDLE hKey, const char *filename)
{
#ifdef LOCAL_ROUTINES
   {
      INT status, buffer_size, buffer_end;
      char path[MAX_ODB_PATH];
      FILE *fp;
      char *buffer;

      /* open file */
      fp = fopen(filename, "w");
      if (fp == NULL) {
         cm_msg(MERROR, "db_save_json", "Cannot open file \"%s\", fopen() errno %d (%s)", filename, errno, strerror(errno));
         return DB_FILE_ERROR;
      }

      db_get_path(hDB, hKey, path, sizeof(path));

      buffer = NULL;
      buffer_size = 0;
      buffer_end = 0;

      json_write(&buffer, &buffer_size, &buffer_end, 0, "{\n", 0);

      json_write(&buffer, &buffer_size, &buffer_end, 1, "/MIDAS version", 1);
      json_write(&buffer, &buffer_size, &buffer_end, 0, " : ", 0);
      json_write(&buffer, &buffer_size, &buffer_end, 0, MIDAS_VERSION, 1);
      json_write(&buffer, &buffer_size, &buffer_end, 0, ",\n", 0);

      json_write(&buffer, &buffer_size, &buffer_end, 1, "/MIDAS git revision", 1);
      json_write(&buffer, &buffer_size, &buffer_end, 0, " : ", 0);
      json_write(&buffer, &buffer_size, &buffer_end, 0, GIT_REVISION, 1);
      json_write(&buffer, &buffer_size, &buffer_end, 0, ",\n", 0);

      json_write(&buffer, &buffer_size, &buffer_end, 1, "/filename", 1);
      json_write(&buffer, &buffer_size, &buffer_end, 0, " : ", 0);
      json_write(&buffer, &buffer_size, &buffer_end, 0, filename, 1);
      json_write(&buffer, &buffer_size, &buffer_end, 0, ",\n", 0);

      json_write(&buffer, &buffer_size, &buffer_end, 1, "/ODB path", 1);
      json_write(&buffer, &buffer_size, &buffer_end, 0, " : ", 0);
      json_write(&buffer, &buffer_size, &buffer_end, 0, path, 1);
      json_write(&buffer, &buffer_size, &buffer_end, 0, ",\n", 0);

      //status = db_save_json_key_obsolete(hDB, hKey, -1, &buffer, &buffer_size, &buffer_end, 1, 0, 1);
      status = json_write_bare_subdir(hDB, hKey, &buffer, &buffer_size, &buffer_end, JS_LEVEL_1, JSFLAG_SAVE_KEYS|JSFLAG_RECURSE, 0);

      json_write(&buffer, &buffer_size, &buffer_end, 0, "\n}\n", 0);

      if (status == DB_SUCCESS) {
         if (buffer) {
            size_t wr = fwrite(buffer, 1, buffer_end, fp);
            if (wr != (size_t)buffer_end) {
               cm_msg(MERROR, "db_save_json", "Cannot write to file \"%s\", fwrite() errno %d (%s)", filename, errno, strerror(errno));
               free(buffer);
               fclose(fp);
               return DB_FILE_ERROR;
            }
         }
      }

      if (buffer)
         free(buffer);

      fclose(fp);
   }
#endif                          /* LOCAL_ROUTINES */

   return DB_SUCCESS;
}

/********************************************************************/
/**
Save a branch of a database to a C structure .H file
@param hDB          ODB handle obtained via cm_get_experiment_database().
@param hKey Handle for key where search starts, zero for root.
@param file_name Filename of .ODB file.
@param struct_name Name of structure. If struct_name == NULL,
                   the name of the key is used.
@param append      If TRUE, append to end of existing file
@return DB_SUCCESS, DB_INVALID_HANDLE, DB_FILE_ERROR
*/
INT db_save_struct(HNDLE hDB, HNDLE hKey, const char *file_name, const char *struct_name, BOOL append)
{
   KEY key;
   char str[100], line[10+100];
   INT status, i, fh;
   int wr, size;

   /* open file */
   fh = open(file_name, O_WRONLY | O_CREAT | (append ? O_APPEND : O_TRUNC), 0644);

   if (fh == -1) {
      cm_msg(MERROR, "db_save_struct", "Cannot open file\"%s\"", file_name);
      return DB_FILE_ERROR;
   }

   status = db_get_key(hDB, hKey, &key);
   if (status != DB_SUCCESS) {
      cm_msg(MERROR, "db_save_struct", "cannot find key");
      return DB_INVALID_HANDLE;
   }

   sprintf(line, "typedef struct {\n");

   size = strlen(line);
   wr = write(fh, line, size);
   if (wr != size) {
      cm_msg(MERROR, "db_save_struct", "file \"%s\" write error: write(%d) returned %d, errno %d (%s)", file_name, size, wr, errno, strerror(errno));
      close(fh);
      return DB_FILE_ERROR;
   }

   db_save_tree_struct(hDB, hKey, fh, 0);

   if (struct_name && struct_name[0])
      strlcpy(str, struct_name, sizeof(str));
   else
      strlcpy(str, key.name, sizeof(str));

   name2c(str);
   for (i = 0; i < (int) strlen(str); i++)
      str[i] = (char) toupper(str[i]);

   sprintf(line, "} %s;\n\n", str);

   size = strlen(line);
   wr = write(fh, line, size);
   if (wr != size) {
      cm_msg(MERROR, "db_save_struct", "file \"%s\" write error: write(%d) returned %d, errno %d (%s)", file_name, size, wr, errno, strerror(errno));
      close(fh);
      return DB_FILE_ERROR;
   }

   close(fh);

   return DB_SUCCESS;
}

/**dox***************************************************************/
#ifndef DOXYGEN_SHOULD_SKIP_THIS

/*------------------------------------------------------------------*/
INT db_save_string(HNDLE hDB, HNDLE hKey, const char *file_name, const char *string_name, BOOL append)
/********************************************************************\

  Routine: db_save_string

  Purpose: Save a branch of a database as a string which can be used
           by db_create_record.

  Input:
    HNDLE hDB               Handle to the database
    HNDLE hKey              Handle of key to start, 0 for root
    int   fh                File handle to write to
    char  string_name       Name of string. If struct_name == NULL,
                            the name of the key is used.

  Output:
    none

  Function value:
    DB_SUCCESS              Successful completion
    DB_INVALID_HANDLE       Database handle is invalid

\********************************************************************/
{
   KEY key;
   char str[256], line[50+256];
   INT status, i, size, fh, buffer_size;
   char *buffer = NULL, *pc;
   int wr;


   /* open file */
   fh = open(file_name, O_WRONLY | O_CREAT | (append ? O_APPEND : O_TRUNC), 0644);

   if (fh == -1) {
      cm_msg(MERROR, "db_save_string", "Cannot open file\"%s\"", file_name);
      return DB_FILE_ERROR;
   }

   status = db_get_key(hDB, hKey, &key);
   if (status != DB_SUCCESS) {
      cm_msg(MERROR, "db_save_string", "cannot find key");
      return DB_INVALID_HANDLE;
   }

   if (string_name && string_name[0])
      strcpy(str, string_name);
   else
      strcpy(str, key.name);

   name2c(str);
   for (i = 0; i < (int) strlen(str); i++)
      str[i] = (char) toupper(str[i]);

   sprintf(line, "#define %s(_name) const char *_name[] = {\\\n", str);
   size = strlen(line);
   wr = write(fh, line, size);
   if (wr != size) {
      cm_msg(MERROR, "db_save", "file \"%s\" write error: write(%d) returned %d, errno %d (%s)", file_name, size, wr, errno, strerror(errno));
      close(fh);
      if (buffer)
         free(buffer);
      return DB_FILE_ERROR;
   }

   buffer_size = 10000;
   do {
      buffer = (char *) malloc(buffer_size);
      if (buffer == NULL) {
         cm_msg(MERROR, "db_save", "cannot allocate ODB dump buffer");
         break;
      }

      size = buffer_size;
      status = db_copy(hDB, hKey, buffer, &size, "");
      if (status != DB_TRUNCATED)
         break;

      /* increase buffer size if truncated */
      free(buffer);
      buffer = NULL;
      buffer_size *= 2;
   } while (1);


   pc = buffer;

   do {
      i = 0;
      line[i++] = '"';
      while (*pc != '\n' && *pc != 0) {
         if (*pc == '\"' || *pc == '\'')
            line[i++] = '\\';
         line[i++] = *pc++;
      }
      strcpy(&line[i], "\",\\\n");
      if (i > 0) {
         size = strlen(line);
         wr = write(fh, line, size);
         if (wr != size) {
            cm_msg(MERROR, "db_save", "file \"%s\" write error: write(%d) returned %d, errno %d (%s)", file_name, size, wr, errno, strerror(errno));
            close(fh);
            if (buffer)
               free(buffer);
            return DB_FILE_ERROR;
         }
      }

      if (*pc == '\n')
         pc++;

   } while (*pc);

   sprintf(line, "NULL }\n\n");
   size = strlen(line);
   wr = write(fh, line, size);
   if (wr != size) {
      cm_msg(MERROR, "db_save", "file \"%s\" write error: write(%d) returned %d, errno %d (%s)", file_name, size, wr, errno, strerror(errno));
      close(fh);
      if (buffer)
         free(buffer);
      return DB_FILE_ERROR;
   }

   close(fh);
   free(buffer);

   return DB_SUCCESS;
}

/**dox***************************************************************/
#endif                          /* DOXYGEN_SHOULD_SKIP_THIS */

/********************************************************************/
/**
Convert a database value to a string according to its type.

This function is a convenient way to convert a binary ODB value into a
string depending on its type if is not known at compile time. If it is known, the
normal sprintf() function can be used.
\code
...
  for (j=0 ; j<key.num_values ; j++)
  {
    db_sprintf(pbuf, pdata, key.item_size, j, key.type);
    strcat(pbuf, "\n");
  }
  ...
\endcode
@param string output ASCII string of data. must be at least MAX_STRING_LENGTH bytes long.
@param data Value data.
@param data_size Size of single data element.
@param idx Index for array data.
@param type Type of key, one of TID_xxx (see @ref Midas_Data_Types).
@return DB_SUCCESS
*/
INT db_sprintf(char *string, const void *data, INT data_size, INT idx, DWORD type)
{
   if (data_size == 0)
      sprintf(string, "<NULL>");
   else
      switch (type) {
      case TID_UINT8:
         sprintf(string, "%d", *(((BYTE *) data) + idx));
         break;
      case TID_INT8:
         sprintf(string, "%d", *(((char *) data) + idx));
         break;
      case TID_CHAR:
         sprintf(string, "%c", *(((char *) data) + idx));
         break;
      case TID_UINT16:
         sprintf(string, "%u", *(((WORD *) data) + idx));
         break;
      case TID_INT16:
         sprintf(string, "%d", *(((short *) data) + idx));
         break;
      case TID_UINT32:
         sprintf(string, "%u", *(((DWORD *) data) + idx));
         break;
      case TID_INT32:
         sprintf(string, "%d", *(((INT *) data) + idx));
         break;
      case TID_BOOL:
         sprintf(string, "%c", *(((BOOL *) data) + idx) ? 'y' : 'n');
         break;
      case TID_FLOAT:
         if (ss_isnan(*(((float *) data) + idx)))
            sprintf(string, "NAN");
         else
            sprintf(string, "%.7g", *(((float *) data) + idx));
         break;
      case TID_DOUBLE:
         if (ss_isnan(*(((double *) data) + idx)))
            sprintf(string, "NAN");
         else
            sprintf(string, "%.16lg", *(((double *) data) + idx));
         break;
      case TID_BITFIELD:
         /* TBD */
         break;
      case TID_STRING:
      case TID_LINK:
         strlcpy(string, ((char *) data) + data_size * idx, MAX_STRING_LENGTH);
         break;
      default:
         sprintf(string, "<unknown>");
         break;
      }

   return DB_SUCCESS;
}

/********************************************************************/
/**
Same as db_sprintf, but with additional format parameter

@param string output ASCII string of data.
@param format Format specifier passed to sprintf()
@param data Value data.
@param data_size Size of single data element.
@param idx Index for array data.
@param type Type of key, one of TID_xxx (see @ref Midas_Data_Types).
@return DB_SUCCESS
*/

INT db_sprintff(char *string, const char *format, const void *data, INT data_size, INT idx, DWORD type)
{
   if (data_size == 0)
      sprintf(string, "<NULL>");
   else
      switch (type) {
      case TID_UINT8:
         sprintf(string, format, *(((BYTE *) data) + idx));
         break;
      case TID_INT8:
         sprintf(string, format, *(((char *) data) + idx));
         break;
      case TID_CHAR:
         sprintf(string, format, *(((char *) data) + idx));
         break;
      case TID_UINT16:
         sprintf(string, format, *(((WORD *) data) + idx));
         break;
      case TID_INT16:
         sprintf(string, format, *(((short *) data) + idx));
         break;
      case TID_UINT32:
         sprintf(string, format, *(((DWORD *) data) + idx));
         break;
      case TID_INT32:
         sprintf(string, format, *(((INT *) data) + idx));
         break;
      case TID_BOOL:
         sprintf(string, format, *(((BOOL *) data) + idx) ? 'y' : 'n');
         break;
      case TID_FLOAT:
         if (ss_isnan(*(((float *) data) + idx)))
            sprintf(string, "NAN");
         else
            sprintf(string, format, *(((float *) data) + idx));
         break;
      case TID_DOUBLE:
         if (ss_isnan(*(((double *) data) + idx)))
            sprintf(string, "NAN");
         else
            sprintf(string, format, *(((double *) data) + idx));
         break;
      case TID_BITFIELD:
         /* TBD */
         break;
      case TID_STRING:
      case TID_LINK:
         strlcpy(string, ((char *) data) + data_size * idx, MAX_STRING_LENGTH);
         break;
      default:
         sprintf(string, "<unknown>");
         break;
      }

   return DB_SUCCESS;
}

/**dox***************************************************************/
#ifndef DOXYGEN_SHOULD_SKIP_THIS

/*------------------------------------------------------------------*/
INT db_sprintfh(char *string, const void *data, INT data_size, INT idx, DWORD type)
/********************************************************************\

  Routine: db_sprintfh

  Purpose: Convert a database value to a string according to its type
           in hex format

  Input:
    void  *data             Value data
    INT   idx               Index for array data
    INT   data_size         Size of single data element
    DWORD type              Valye type, one of TID_xxx

  Output:
    char  *string           ASCII string of data

  Function value:
    DB_SUCCESS              Successful completion

\********************************************************************/
{
   if (data_size == 0)
      sprintf(string, "<NULL>");
   else
      switch (type) {
      case TID_UINT8:
         sprintf(string, "0x%X", *(((BYTE *) data) + idx));
         break;
      case TID_INT8:
         sprintf(string, "0x%X", *(((char *) data) + idx));
         break;
      case TID_CHAR:
         sprintf(string, "%c", *(((char *) data) + idx));
         break;
      case TID_UINT16:
         sprintf(string, "0x%X", *(((WORD *) data) + idx));
         break;
      case TID_INT16:
         sprintf(string, "0x%hX", *(((short *) data) + idx));
         break;
      case TID_UINT32:
         sprintf(string, "0x%X", *(((DWORD *) data) + idx));
         break;
      case TID_INT32:
         sprintf(string, "0x%X", *(((INT *) data) + idx));
         break;
      case TID_BOOL:
         sprintf(string, "%c", *(((BOOL *) data) + idx) ? 'y' : 'n');
         break;
      case TID_FLOAT:
         if (ss_isnan(*(((float *) data) + idx)))
            sprintf(string, "NAN");
         else
            sprintf(string, "%.7g", *(((float *) data) + idx));
         break;
      case TID_DOUBLE:
         if (ss_isnan(*(((double *) data) + idx)))
            sprintf(string, "NAN");
         else
            sprintf(string, "%.16lg", *(((double *) data) + idx));
         break;
      case TID_BITFIELD:
         /* TBD */
         break;
      case TID_STRING:
      case TID_LINK:
         sprintf(string, "%s", ((char *) data) + data_size * idx);
         break;
      default:
         sprintf(string, "<unknown>");
         break;
      }

   return DB_SUCCESS;
}

/*------------------------------------------------------------------*/
INT db_sscanf(const char *data_str, void *data, INT * data_size, INT i, DWORD tid)
/********************************************************************\

  Routine: db_sscanf

  Purpose: Convert a string to a database value according to its type

  Input:
    char  *data_str         ASCII string of data
    INT   i                 Index for array data
    DWORD tid               Value type, one of TID_xxx

  Output:
    void  *data             Value data
    INT   *data_size        Size of single data element

  Function value:
    DB_SUCCESS              Successful completion

\********************************************************************/
{
   DWORD value = 0;
   BOOL hex = FALSE;

   if (data_str == NULL)
      return 0;

   *data_size = rpc_tid_size(tid);
   if (strncmp(data_str, "0x", 2) == 0) {
      hex = TRUE;
      sscanf(data_str + 2, "%x", &value);
   }

   switch (tid) {
   case TID_UINT8:
   case TID_INT8:
      if (hex)
         *((char *) data + i) = (char) value;
      else
         *((char *) data + i) = (char) atoi(data_str);
      break;
   case TID_CHAR:
      *((char *) data + i) = data_str[0];
      break;
   case TID_UINT16:
      if (hex)
         *((WORD *) data + i) = (WORD) value;
      else
         *((WORD *) data + i) = (WORD) atoi(data_str);
      break;
   case TID_INT16:
      if (hex)
         *((short int *) data + i) = (short int) value;
      else
         *((short int *) data + i) = (short int) atoi(data_str);
      break;
   case TID_UINT32:
      if (!hex)
         sscanf(data_str, "%u", &value);

      *((DWORD *) data + i) = value;
      break;
   case TID_INT32:
      if (hex)
         *((INT *) data + i) = value;
      else
         *((INT *) data + i) = atol(data_str);
      break;
   case TID_BOOL:
      if (data_str[0] == 'y' || data_str[0] == 'Y' ||
          data_str[0] == 't' || data_str[0] == 'T' || atoi(data_str) > 0)
         *((BOOL *) data + i) = 1;
      else
         *((BOOL *) data + i) = 0;
      break;
   case TID_FLOAT:
      if (data_str[0] == 'n' || data_str[0] == 'N')
         *((float *) data + i) = (float) ss_nan();
      else
         *((float *) data + i) = (float) atof(data_str);
      break;
   case TID_DOUBLE:
      if (data_str[0] == 'n' || data_str[0] == 'N')
         *((double *) data + i) = ss_nan();
      else
         *((double *) data + i) = atof(data_str);
      break;
   case TID_BITFIELD:
      /* TBD */
      break;
   case TID_STRING:
   case TID_LINK:
      strcpy((char *) data, data_str);
      *data_size = strlen(data_str) + 1;
      break;
   }

   return DB_SUCCESS;
}

/*------------------------------------------------------------------*/

#ifdef LOCAL_ROUTINES

static void db_recurse_record_tree_locked(HNDLE hDB, const DATABASE_HEADER* pheader, const KEY* pkey, void **data, INT * total_size, INT base_align, INT * max_align, BOOL bSet, INT convert_flags, db_err_msg** msg)
/********************************************************************\

  Routine: db_recurse_record_tree_locked

  Purpose: Recurse a database tree and calculate its size or copy
           data. Internal use only.

\********************************************************************/
{
   const KEY *pold;
   INT size, align, corr, total_size_tmp;

   KEYLIST *pkeylist = (KEYLIST *) ((char *) pheader + pkey->data);
   if (!pkeylist->first_key)
      return;
   // FIXME: validate pkeylist->first_key
   pkey = (const KEY *) ((char *) pheader + pkeylist->first_key);

   /* first browse through this level */
   do {
      pold = NULL;
      
      if (pkey->type == TID_LINK) {
         const KEY *plink = db_resolve_link_locked(pheader, pkey, NULL, msg);
         
         if (!plink)
            return;

         if (plink->type == TID_KEY) {
            db_recurse_record_tree_locked(hDB, pheader, plink, data, total_size, base_align, NULL, bSet, convert_flags, msg);
         } else {
            pold = pkey;
            pkey = plink;
         }
      }
      
      if (pkey->type != TID_KEY) {
         /* correct for alignment */
         align = 1;

         if (rpc_tid_size(pkey->type))
            align = rpc_tid_size(pkey->type) < base_align ? rpc_tid_size(pkey->type) : base_align;

         if (max_align && align > *max_align)
            *max_align = align;

         corr = VALIGN(*total_size, align) - *total_size;
         *total_size += corr;
         if (data)
            *data = (void *) ((char *) (*data) + corr);

         /* calculate data size */
         size = pkey->item_size * pkey->num_values;

         if (data) {
            if (bSet) {
               KEY* wpkey = (KEY*)pkey;
               /* copy data if there is write access */
               if (pkey->access_mode & MODE_WRITE) {
                  memcpy((char *) pheader + pkey->data, *data, pkey->item_size * pkey->num_values);

                  /* convert data */
                  if (convert_flags) {
                     if (pkey->num_values > 1)
                        rpc_convert_data((char *) pheader + pkey->data,
                                         pkey->type, RPC_FIXARRAY, pkey->item_size * pkey->num_values, convert_flags);
                     else
                        rpc_convert_single((char *) pheader + pkey->data, pkey->type, 0, convert_flags);
                  }

                  /* update time */
                  wpkey->last_written = ss_time();

                  /* notify clients which have key open */
                  db_notify_clients_locked(pheader, hDB, db_pkey_to_hkey(pheader, pkey), -1, TRUE, msg);
               }
            } else {
               /* copy key data if there is read access */
               if (pkey->access_mode & MODE_READ) {
                  memcpy(*data, (char *) pheader + pkey->data, pkey->item_size * pkey->num_values);

                  /* convert data */
                  if (convert_flags) {
                     if (pkey->num_values > 1)
                        rpc_convert_data(*data, pkey->type,
                                         RPC_FIXARRAY | RPC_OUTGOING,
                                         pkey->item_size * pkey->num_values, convert_flags);
                     else
                        rpc_convert_single(*data, pkey->type, RPC_OUTGOING, convert_flags);
                  }
               }
            }

            *data = (char *) (*data) + size;
         }

         *total_size += size;
      } else {
         /* align new substructure according to the maximum
            align value in this structure */
         align = 1;

         total_size_tmp = *total_size;
         db_recurse_record_tree_locked(hDB, pheader, pkey, NULL, &total_size_tmp, base_align, &align, bSet, convert_flags, msg);

         if (max_align && align > *max_align)
            *max_align = align;

         corr = VALIGN(*total_size, align) - *total_size;
         *total_size += corr;
         if (data)
            *data = (void *) ((char *) (*data) + corr);

         /* now recurse subtree */
         db_recurse_record_tree_locked(hDB, pheader, pkey, data, total_size, base_align, NULL, bSet, convert_flags, msg);

         corr = VALIGN(*total_size, align) - *total_size;
         *total_size += corr;
         if (data)
            *data = (void *) ((char *) (*data) + corr);
      }
         
      if (pold) {
         pkey = pold;
         pold = NULL;
      }

      if (!pkey->next_key)
         break;

      // FIXME: validate pkey->next_key
      pkey = (KEY *) ((char *) pheader + pkey->next_key);
   } while (TRUE);
}

static void db_recurse_record_tree_locked(HNDLE hDB, HNDLE hKey, void **data, INT * total_size, INT base_align, INT * max_align, BOOL bSet, INT convert_flags, db_err_msg** msg)
/********************************************************************\

  Routine: db_recurse_record_tree_locked

  Purpose: Recurse a database tree and calculate its size or copy
           data. Internal use only.

\********************************************************************/
{
   /* get first subkey of hKey */
   DATABASE_HEADER *pheader = _database[hDB - 1].database_header;

   const KEY* pkey = db_get_pkey(pheader, hKey, NULL, "db_recurse_record_tree", msg);

   if (!pkey) {
      return;
   }

   db_recurse_record_tree_locked(hDB, pheader, pkey, data, total_size, base_align, max_align, bSet, convert_flags, msg);
}   

#endif                          /* LOCAL_ROUTINES */

/**dox***************************************************************/
#endif                          /* DOXYGEN_SHOULD_SKIP_THIS */

/********************************************************************/
/**
Calculates the size of a record.
@param hDB          ODB handle obtained via cm_get_experiment_database().
@param hKey Handle for key where search starts, zero for root.
@param align Byte alignment calculated by the stub and
              passed to the rpc side to align data
              according to local machine. Must be zero
              when called from user level
@param buf_size Size of record structure
@return DB_SUCCESS, DB_INVALID_HANDLE, DB_TYPE_MISMATCH,
DB_STRUCT_SIZE_MISMATCH, DB_NO_KEY
*/
INT db_get_record_size(HNDLE hDB, HNDLE hKey, INT align, INT * buf_size)
{
   if (rpc_is_remote()) {
      align = ss_get_struct_align();
      return rpc_call(RPC_DB_GET_RECORD_SIZE, hDB, hKey, align, buf_size);
   }
#ifdef LOCAL_ROUTINES
   {
      KEY key;
      INT status, max_align;

      if (!align)
         align = ss_get_struct_align();

      /* check if key has subkeys */
      status = db_get_key(hDB, hKey, &key);
      if (status != DB_SUCCESS)
         return status;

      if (key.type != TID_KEY) {
         /* just a single key */
         *buf_size = key.item_size * key.num_values;
         return DB_SUCCESS;
      }

      db_err_msg* msg = NULL;
      db_lock_database(hDB);

      /* determine record size */
      *buf_size = max_align = 0;
      db_recurse_record_tree_locked(hDB, hKey, NULL, buf_size, align, &max_align, 0, 0, &msg);

      /* correct for byte padding */
      *buf_size = VALIGN(*buf_size, max_align);

      db_unlock_database(hDB);
      if (msg)
         db_flush_msg(&msg);
   }
#endif                          /* LOCAL_ROUTINES */

   return DB_SUCCESS;
}

/********************************************************************/
/**
Copy a set of keys to local memory.

An ODB sub-tree can be mapped to a C structure automatically via a
hot-link using the function db_open_record() or manually with this function.
Problems might occur if the ODB sub-tree contains values which don't match the
C structure. Although the structure size is checked against the sub-tree size, no
checking can be done if the type and order of the values in the structure are the
same than those in the ODB sub-tree. Therefore it is recommended to use the
function db_create_record() before db_get_record() is used which
ensures that both are equivalent.
\code
struct {
  INT level1;
  INT level2;
} trigger_settings;
char *trigger_settings_str =
"[Settings]\n\
level1 = INT : 0\n\
level2 = INT : 0";

main()
{
  HNDLE hDB, hkey;
  INT   size;
  ...
  cm_get_experiment_database(&hDB, NULL);
  db_create_record(hDB, 0, "/Equipment/Trigger", trigger_settings_str);
  db_find_key(hDB, 0, "/Equipment/Trigger/Settings", &hkey);
  size = sizeof(trigger_settings);
  db_get_record(hDB, hkey, &trigger_settings, &size, 0);
  ...
}
\endcode
@param hDB          ODB handle obtained via cm_get_experiment_database().
@param hKey         Handle for key where search starts, zero for root.
@param data         Pointer to the retrieved data.
@param buf_size     Size of data structure, must be obtained via sizeof(RECORD-NAME).
@param align        Byte alignment calculated by the stub and
                    passed to the rpc side to align data
                    according to local machine. Must be zero
                    when called from user level.
@return DB_SUCCESS, DB_INVALID_HANDLE, DB_STRUCT_SIZE_MISMATCH
*/
INT db_get_record(HNDLE hDB, HNDLE hKey, void *data, INT * buf_size, INT align)
{
   if (rpc_is_remote()) {
      align = ss_get_struct_align();
      return rpc_call(RPC_DB_GET_RECORD, hDB, hKey, data, buf_size, align);
   }
#ifdef LOCAL_ROUTINES
   {
      KEY key;
      INT convert_flags, status;
      INT total_size;
      void *pdata;
      char str[256];

      convert_flags = 0;

      if (!align)
         align = ss_get_struct_align();
      else {
         /* only convert data if called remotely, as indicated by align != 0 */
         if (rpc_is_mserver()) {
            convert_flags = rpc_get_server_option(RPC_CONVERT_FLAGS);
         }
      }

      /* check if key has subkeys */
      status = db_get_key(hDB, hKey, &key);
      if (status != DB_SUCCESS)
         return status;

      if (key.type != TID_KEY) {
         /* copy single key */
         if (key.item_size * key.num_values != *buf_size) {
            db_get_path(hDB, hKey, str, sizeof(str));
            cm_msg(MERROR, "db_get_record", "struct size mismatch for \"%s\" (expected size: %d, size in ODB: %d)", str, *buf_size, key.item_size * key.num_values);
            return DB_STRUCT_SIZE_MISMATCH;
         }

         db_get_data(hDB, hKey, data, buf_size, key.type);

         if (convert_flags) {
            if (key.num_values > 1)
               rpc_convert_data(data, key.type, RPC_OUTGOING | RPC_FIXARRAY, key.item_size * key.num_values, convert_flags);
            else
               rpc_convert_single(data, key.type, RPC_OUTGOING, convert_flags);
         }

         return DB_SUCCESS;
      }

      /* check record size */
      db_get_record_size(hDB, hKey, align, &total_size);
      if (total_size != *buf_size) {
         db_get_path(hDB, hKey, str, sizeof(str));
         cm_msg(MERROR, "db_get_record", "struct size mismatch for \"%s\" (expected size: %d, size in ODB: %d)", str, *buf_size, total_size);
         return DB_STRUCT_SIZE_MISMATCH;
      }

      /* get subkey data */
      pdata = data;
      total_size = 0;

      db_err_msg* msg = NULL;
      db_lock_database(hDB);
      db_recurse_record_tree_locked(hDB, hKey, &pdata, &total_size, align, NULL, FALSE, convert_flags, &msg);
      db_unlock_database(hDB);
      if (msg)
         db_flush_msg(&msg);
   }
#endif                          /* LOCAL_ROUTINES */

   return DB_SUCCESS;
}

/********************************************************************/
/**
Same as db_get_record() but if there is a record mismatch between ODB structure
and C record, it is automatically corrected by calling db_check_record()

@param hDB          ODB handle obtained via cm_get_experiment_database().
@param hKey         Handle for key where search starts, zero for root.
@param data         Pointer to the retrieved data.
@param buf_size     Size of data structure, must be obtained via sizeof(RECORD-NAME).
@param align        Byte alignment calculated by the stub and
                    passed to the rpc side to align data
                    according to local machine. Must be zero
                    when called from user level.
@param rec_str      ASCII representation of ODB record in the format
@return DB_SUCCESS, DB_INVALID_HANDLE, DB_STRUCT_SIZE_MISMATCH
*/
INT db_get_record1(HNDLE hDB, HNDLE hKey, void *data, INT * buf_size, INT align, const char *rec_str)
{
   int size = *buf_size;
   int odb_size = 0;
   int status;
   char path[MAX_ODB_PATH];

   /* check record size first */

   status = db_get_record_size(hDB, hKey, align, &odb_size);
   if (status != DB_SUCCESS)
      return status;

   /* if size mismatch, call repair function */

   if (odb_size != size) {
      db_get_path(hDB, hKey, path, sizeof(path));
      cm_msg(MINFO, "db_get_record1", "Fixing ODB \"%s\" struct size mismatch (expected %d, odb size %d)", path, size, odb_size);
      status = db_create_record(hDB, hKey, "", rec_str);
      if (status != DB_SUCCESS)
         return status;
   }

   /* run db_get_record(), if success, we are done */

   status = db_get_record(hDB, hKey, data, buf_size, align);
   if (status == DB_SUCCESS)
      return status;

   /* try repair with db_check_record() */

   status = db_check_record(hDB, hKey, "", rec_str, TRUE);
   if (status != DB_SUCCESS)
      return status;

   /* verify struct size again, because there can still be a mismatch if there
    * are extra odb entries at the end of the record as db_check_record()
    * seems to ignore all odb entries past the end of "rec_str". K.O.
    */

   status = db_get_record_size(hDB, hKey, align, &odb_size);
   if (status != DB_SUCCESS)
      return status;

   db_get_path(hDB, hKey, path, sizeof(path));

   if (odb_size != size) {
      cm_msg(MERROR, "db_get_record1", "after db_check_record() still struct size mismatch (expected %d, odb size %d) of \"%s\", calling db_create_record()", size, odb_size, path);
      status = db_create_record(hDB, hKey, "", rec_str);
      if (status != DB_SUCCESS)
         return status;
   }

   cm_msg(MERROR, "db_get_record1", "repaired struct size mismatch of \"%s\"", path);

   *buf_size = size;
   status = db_get_record(hDB, hKey, data, buf_size, align);

   return status;
}

static int db_parse_record(const char* rec_str, const char** out_rec_str, char* title, int title_size, char* key_name, int key_name_size, int* tid, int* n_data, int* string_length)
{
   title[0] = 0;
   key_name[0] = 0;
   *tid = 0;
   *n_data = 0;
   *string_length = 0;
   *out_rec_str = NULL;

   //
   // expected format of rec_str:
   //
   // title: "[.]",
   // numeric value: "example_int = INT : 3",
   // string value: "example_string = STRING : [20] /Runinfo/Run number",
   // array: "aaa = INT[10] : ...",
   // string array: "sarr = STRING[10] : [32] ",
   //

   //printf("parse_rec_str: [%s]\n", rec_str);

   while (*rec_str == '\n')
      rec_str++;
   
   /* check if it is a section title */
   if (rec_str[0] == '[') {
      rec_str++;

      title[0] = 0;
      
      /* extract title and append '/' */
      strlcpy(title, rec_str, title_size);
      char* p = strchr(title, ']');
      if (p)
         *p = 0;

      int len = strlen(title);
      if (len > 0) {
         if (title[len - 1] != '/')
            strlcat(title, "/", title_size);
      }

      // skip to the next end-of-line
      const char* pend = strchr(rec_str, '\n');
      if (pend)
         rec_str = pend;
      else
         rec_str = rec_str+strlen(rec_str);

      while (*rec_str == '\n')
         rec_str++;

      *out_rec_str = rec_str;
      return DB_SUCCESS;
   }

   if (rec_str[0] == ';') {
      // skip to the next end-of-line
      const char* pend = strchr(rec_str, '\n');
      if (pend)
         rec_str = pend;
      else
         rec_str = rec_str+strlen(rec_str);

      while (*rec_str == '\n')
         rec_str++;

      *out_rec_str = rec_str;
      return DB_SUCCESS;
   }

   const char* peq = strchr(rec_str, '=');
   if (!peq) {
      cm_msg(MERROR, "db_parse_record", "do not see \'=\'");
      return DB_INVALID_PARAM;
   }

   int key_name_len = peq - rec_str;

   // remove trailing equals sign and trailing spaces
   while (key_name_len > 1) {
      if (rec_str[key_name_len-1] == '=') {
         key_name_len--;
         continue;
      }
      if (rec_str[key_name_len-1] == ' ') {
         key_name_len--;
         continue;
      }
      break;
   }

   memcpy(key_name, rec_str, key_name_len);
   key_name[key_name_len] = 0;

   rec_str = peq + 1; // consume the "=" sign

   while (*rec_str == ' ') // consume spaces
      rec_str++;

   // extract type id
   char stid[256];
   int i;
   for (i=0; i<(int)sizeof(stid)-1; i++) {
      char s = *rec_str;
      if (s == 0)    break;
      if (s == ' ')  break;
      if (s == '\n') break;
      if (s == '[')  break;
      stid[i] = s;
      rec_str++;
   }
   stid[i] = 0;

   DWORD xtid = 0;
   for (xtid = 0; xtid < TID_LAST; xtid++) {
      if (strcmp(rpc_tid_name(xtid), stid) == 0) {
         *tid = xtid;
         break;
      }
   }

   //printf("tid [%s], tid %d\n", stid, *tid);

   if (xtid == TID_LAST) {
      cm_msg(MERROR, "db_parse_record", "do not see \':\'");
      return DB_INVALID_PARAM;
   }
      
   while (*rec_str == ' ') // consume spaces
      rec_str++;

   *n_data = 1;

   if (*rec_str == '[') {
      // decode array size
      rec_str++; // cosume the '['
      *n_data = atoi(rec_str);
      const char *pbr = strchr(rec_str, ']');
      if (!pbr) {
         cm_msg(MERROR, "db_parse_record", "do not see closing bracket \']\'");
         return DB_INVALID_PARAM;
      }
      rec_str = pbr + 1; // skip the closing bracket
   }
   
   while (*rec_str == ' ') // consume spaces
      rec_str++;

   const char* pcol = strchr(rec_str, ':');
   if (!pcol) {
      cm_msg(MERROR, "db_parse_record", "do not see \':\'");
      return DB_INVALID_PARAM;
   }

   rec_str = pcol + 1; // skip the ":"

   while (*rec_str == ' ') // consume spaces
      rec_str++;

   *string_length = 0;
   if (xtid == TID_LINK || xtid == TID_STRING) {
      // extract string length
      const char* pbr = strchr(rec_str, '[');
      if (pbr) {
         *string_length = atoi(pbr+1);
      }
   }

   // skip to the next end-of-line
   const char* pend = strchr(rec_str, '\n');
   if (pend)
      rec_str = pend;
   else
      rec_str = rec_str+strlen(rec_str);
   
   while (*rec_str == '\n')
      rec_str++;
   
   *out_rec_str = rec_str;
   return DB_SUCCESS;
}

static int db_get_record2_read_element(HNDLE hDB, HNDLE hKey, const char* key_name, int tid, int n_data, int string_length, char* buf_start, char** buf_ptr, int* buf_remain, BOOL correct)
{
   assert(tid > 0);
   assert(n_data > 0);
   int tsize = rpc_tid_size(tid);
   int offset = *buf_ptr - buf_start;
   int align = 0;
   if (tsize && (offset%tsize != 0)) {
      while (offset%tsize != 0) {
         align++;
         *(*buf_ptr) = 0xFF; // pad bytes for correct data alignement
         (*buf_ptr)++;
         (*buf_remain)--;
         offset++;
      }
   }
   printf("read element [%s] tid %d, n_data %d, string_length %d, tid_size %d, align %d, offset %d, buf_remain %d\n", key_name, tid, n_data, string_length, tsize, align, offset, *buf_remain);
   if (tsize > 0) {
      int xsize = tsize*n_data;
      if (xsize > *buf_remain) {
         cm_msg(MERROR, "db_get_record2", "buffer overrun at key \"%s\", size %d, buffer remaining %d", key_name, xsize, *buf_remain);
         return DB_INVALID_PARAM;
      }
      int ysize = xsize;
      int status = db_get_value(hDB, hKey, key_name, *buf_ptr, &ysize, tid, FALSE);
      //printf("status %d, xsize %d\n", status, xsize);
      if (status != DB_SUCCESS) {
         cm_msg(MERROR, "db_get_record2", "cannot read \"%s\", db_get_value() status %d", key_name, status);
         memset(*buf_ptr, 0, xsize);
         *buf_ptr += xsize;
         *buf_remain -= xsize;
         return status;
      }
      *buf_ptr += xsize;
      *buf_remain -= xsize;
   } else if (tid == TID_STRING) {
      int xstatus = 0;
      int i;
      for (i=0; i<n_data; i++) {
         int xsize = string_length;
         if (xsize > *buf_remain) {
            cm_msg(MERROR, "db_get_record2", "string buffer overrun at key \"%s\" index %d, size %d, buffer remaining %d", key_name, i, xsize, *buf_remain);
            return DB_INVALID_PARAM;
         }
         char xkey_name[MAX_ODB_PATH+100];
         sprintf(xkey_name, "%s[%d]", key_name, i);
         int status = db_get_value(hDB, hKey, xkey_name, *buf_ptr, &xsize, tid, FALSE);
         //printf("status %d, string length %d, xsize %d, actual len %d\n", status, string_length, xsize, (int)strlen(*buf_ptr));
         if (status == DB_TRUNCATED) {
            // make sure string is NUL terminated
            (*buf_ptr)[string_length-1] = 0;
            cm_msg(MERROR, "db_get_record2", "string key \"%s\" index %d, string value was truncated", key_name, i);
         } else if (status != DB_SUCCESS) {
            cm_msg(MERROR, "db_get_record2", "cannot read string \"%s\"[%d], db_get_value() status %d", key_name, i, status);
            memset(*buf_ptr, 0, string_length);
            xstatus = status;
         }
         *buf_ptr += string_length;
         *buf_remain -= string_length;
      }
      if (xstatus != 0) {
         return xstatus;
      }
   } else {
      cm_msg(MERROR, "db_get_record2", "cannot read key \"%s\" of unsupported type %d", key_name, tid);
      return DB_INVALID_PARAM;
   }
   return DB_SUCCESS;
}

/********************************************************************/
/**
Copy a set of keys to local memory.

An ODB sub-tree can be mapped to a C structure automatically via a
hot-link using the function db_open_record1() or manually with this function.
For correct operation, the description string *must* match the C data
structure. If the contents of ODB sub-tree does not exactly match
the description string, db_get_record2() will try to read as much as it can
and return DB_TRUNCATED to inform the user that there was a mismatch somewhere.
To ensure that the ODB sub-tree matches the desciption string, call db_create_record()
or db_check_record() before calling db_get_record2(). Unlike db_get_record()
and db_get_record1(), this function will not complain about data strucure mismatches.
It will ignore all extra entries in the ODB sub-tree and it will set to zero the C-structure
data fields that do not have corresponding ODB entries.
\code
struct {
  INT level1;
  INT level2;
} trigger_settings;
const char *trigger_settings_str =
"[Settings]\n\
level1 = INT : 0\n\
level2 = INT : 0";

main()
{
  HNDLE hDB, hkey;
  INT   size;
  ...
  cm_get_experiment_database(&hDB, NULL);
  db_create_record(hDB, 0, "/Equipment/Trigger", trigger_settings_str);
  db_find_key(hDB, 0, "/Equipment/Trigger/Settings", &hkey);
  size = sizeof(trigger_settings);
  db_get_record2(hDB, hkey, &trigger_settings, &size, 0, trigger_settings_str);
  ...
}
\endcode
@param hDB          ODB handle obtained via cm_get_experiment_database().
@param hKey         Handle for key where search starts, zero for root.
@param data         Pointer to the retrieved data.
@param buf_size     Size of data structure, must be obtained via sizeof(data).
@param align        Byte alignment calculated by the stub and
                    passed to the rpc side to align data
                    according to local machine. Must be zero
                    when called from user level.
@param rec_str      Description of the data structure, see db_create_record()
@param correct      Must be set to zero
@return DB_SUCCESS, DB_INVALID_HANDLE, DB_STRUCT_SIZE_MISMATCH
*/
INT db_get_record2(HNDLE hDB, HNDLE hKey, void *data, INT * xbuf_size, INT align, const char *rec_str, BOOL correct)
{
   int status = DB_SUCCESS;

   printf("db_get_record2!\n");

   assert(data != NULL);
   assert(xbuf_size != NULL);
   assert(*xbuf_size > 0);
   assert(correct == 0);

   int truncated = 0;
#if 1
   char* r1 = NULL;
   int rs = *xbuf_size;
   if (1) {
      r1 = (char*)malloc(rs);
      memset(data, 0xFF, *xbuf_size);
      memset(r1, 0xFF, rs);
      //status = db_get_record1(hDB, hKey, r1, &rs, 0, rec_str);
      status = db_get_record(hDB, hKey, r1, &rs, 0);
      printf("db_get_record status %d\n", status);
   }
#endif
      
   char* buf_start = (char*)data;
   int buf_size = *xbuf_size;

   char* buf_ptr = buf_start;
   int buf_remain = buf_size;

   while (rec_str && *rec_str != 0) {
      char title[256];
      char key_name[MAX_ODB_PATH];
      int tid = 0;
      int n_data = 0;
      int string_length = 0;
      const char* rec_str_next = NULL;
      
      status = db_parse_record(rec_str, &rec_str_next, title, sizeof(title), key_name, sizeof(key_name), &tid, &n_data, &string_length);

      //printf("parse [%s], status %d, title [%s], key_name [%s], tid %d, n_data %d, string_length %d, next [%s]\n", rec_str, status, title, key_name, tid, n_data, string_length, rec_str_next);

      rec_str = rec_str_next;

      if (status != DB_SUCCESS) {
         return status;
      }

      if (key_name[0] == 0) {
         // skip title strings, comments, etc
         continue;
      }
      
      status = db_get_record2_read_element(hDB, hKey, key_name, tid, n_data, string_length, buf_start, &buf_ptr, &buf_remain, correct);
      if (status == DB_INVALID_PARAM) {
         cm_msg(MERROR, "db_get_record2", "error: cannot continue reading odb record because of previous fatal error, status %d", status);
         return DB_INVALID_PARAM;
      } if (status != DB_SUCCESS) {
         truncated = 1;
      }

      rec_str = rec_str_next;
   }

   if (r1) {
      int ok = -1;
      int i;
      for (i=0; i<rs; i++) {
         if (r1[i] != buf_start[i]) {
            ok = i;
            break;
         }
      }
      if (ok>=0 || buf_remain>0) {
         printf("db_get_record2: miscompare at %d out of %d, buf_remain %d\n", ok, rs, buf_remain);
      } else {
         printf("db_get_record2: check ok\n");
      }
   }
   
   if (buf_remain > 0) {
      // FIXME: we finished processing the data definition string, but unused space remains in the buffer
      return DB_TRUNCATED;
   }

   if (truncated)
      return DB_TRUNCATED;
   else
      return DB_SUCCESS;
}

/********************************************************************/
/**
Copy a set of keys from local memory to the database.

An ODB sub-tree can be mapped to a C structure automatically via a
hot-link using the function db_open_record() or manually with this function.
Problems might occur if the ODB sub-tree contains values which don't match the
C structure. Although the structure size is checked against the sub-tree size, no
checking can be done if the type and order of the values in the structure are the
same than those in the ODB sub-tree. Therefore it is recommended to use the
function db_create_record() before using this function.
\code
...
  memset(&lazyst,0,size);
  if (db_find_key(hDB, pLch->hKey, "Statistics",&hKeyst) == DB_SUCCESS)
    status = db_set_record(hDB, hKeyst, &lazyst, size, 0);
  else
    cm_msg(MERROR,"task","record %s/statistics not found", pLch->name)
...
\endcode
@param hDB          ODB handle obtained via cm_get_experiment_database().
@param hKey Handle for key where search starts, zero for root.
@param data Pointer where data is stored.
@param buf_size Size of data structure, must be obtained via sizeof(RECORD-NAME).
@param align  Byte alignment calculated by the stub and
              passed to the rpc side to align data
              according to local machine. Must be zero
              when called from user level.
@return DB_SUCCESS, DB_INVALID_HANDLE, DB_TYPE_MISMATCH, DB_STRUCT_SIZE_MISMATCH
*/
INT db_set_record(HNDLE hDB, HNDLE hKey, void *data, INT buf_size, INT align)
{
   if (rpc_is_remote()) {
      align = ss_get_struct_align();
      return rpc_call(RPC_DB_SET_RECORD, hDB, hKey, data, buf_size, align);
   }
#ifdef LOCAL_ROUTINES
   {
      KEY key;
      INT convert_flags;
      INT total_size;
      void *pdata;

      convert_flags = 0;

      if (!align)
         align = ss_get_struct_align();
      else {
         /* only convert data if called remotely, as indicated by align != 0 */
         if (rpc_is_mserver()) {
            convert_flags = rpc_get_server_option(RPC_CONVERT_FLAGS);
         }
      }

      /* check if key has subkeys */
      db_get_key(hDB, hKey, &key);
      if (key.type != TID_KEY) {
         /* copy single key */
         if (key.item_size * key.num_values != buf_size) {
            cm_msg(MERROR, "db_set_record", "struct size mismatch for \"%s\"", key.name);
            return DB_STRUCT_SIZE_MISMATCH;
         }

         if (convert_flags) {
            if (key.num_values > 1)
               rpc_convert_data(data, key.type, RPC_FIXARRAY, key.item_size * key.num_values, convert_flags);
            else
               rpc_convert_single(data, key.type, 0, convert_flags);
         }

         db_set_data(hDB, hKey, data, key.total_size, key.num_values, key.type);
         return DB_SUCCESS;
      }

      /* check record size */
      db_get_record_size(hDB, hKey, align, &total_size);
      if (total_size != buf_size) {
         cm_msg(MERROR, "db_set_record", "struct size mismatch for \"%s\"", key.name);
         return DB_STRUCT_SIZE_MISMATCH;
      }

      /* set subkey data */
      pdata = data;
      total_size = 0;

      db_lock_database(hDB);
      db_err_msg* msg = NULL;
      db_allow_write_locked(&_database[hDB-1], "db_set_record");
      db_recurse_record_tree_locked(hDB, hKey, &pdata, &total_size, align, NULL, TRUE, convert_flags, &msg);
      db_unlock_database(hDB);
      if (msg)
         db_flush_msg(&msg);
   }
#endif                          /* LOCAL_ROUTINES */

   return DB_SUCCESS;
}

/**dox***************************************************************/
#ifndef DOXYGEN_SHOULD_SKIP_THIS

/*------------------------------------------------------------------*/
INT db_add_open_record(HNDLE hDB, HNDLE hKey, WORD access_mode)
/********************************************************************\

  Routine: db_add_open_record

  Purpose: Server part of db_open_record. Internal use only.

\********************************************************************/
{
   if (rpc_is_remote())
      return rpc_call(RPC_DB_ADD_OPEN_RECORD, hDB, hKey, access_mode);

#ifdef LOCAL_ROUTINES
   {
      DATABASE_HEADER *pheader;
      DATABASE_CLIENT *pclient;
      INT i;
      int status;

      if (hDB > _database_entries || hDB <= 0) {
         cm_msg(MERROR, "db_add_open_record", "invalid database handle");
         return DB_INVALID_HANDLE;
      }

      db_err_msg* msg = NULL;

      /* lock database */
      db_lock_database(hDB);

      pheader = _database[hDB - 1].database_header;
      pclient = &pheader->client[_database[hDB - 1].client_index];

      /* check if key is already open */
      for (i = 0; i < pclient->max_index; i++)
         if (pclient->open_record[i].handle == hKey)
            break;

      if (i < pclient->max_index) {
         db_unlock_database(hDB);
         return DB_SUCCESS;
      }

      /* not found, search free entry */
      for (i = 0; i < pclient->max_index; i++)
         if (pclient->open_record[i].handle == 0)
            break;

      /* check if maximum number reached */
      if (i == MAX_OPEN_RECORDS) {
         db_unlock_database(hDB);
         return DB_NO_MEMORY;
      }

      db_allow_write_locked(&_database[hDB-1], "db_add_open_record");

      KEY *pkey = (KEY*)db_get_pkey(pheader, hKey, &status, "db_add_open_record", &msg);

      if (!pkey) {
         db_unlock_database(hDB);
         if (msg)
            db_flush_msg(&msg);
         return status;
      }

      if (i == pclient->max_index)
         pclient->max_index++;

      pclient->open_record[i].handle = hKey;
      pclient->open_record[i].access_mode = access_mode;

      /* increment notify_count */
      pkey->notify_count++;

      pclient->num_open_records++;

      /* set exclusive bit if requested */
      if (access_mode & MODE_WRITE)
         db_set_mode(hDB, hKey, (WORD) (pkey->access_mode | MODE_EXCLUSIVE), 2);

      db_unlock_database(hDB);
   }
#endif                          /* LOCAL_ROUTINES */

   return DB_SUCCESS;
}

/*------------------------------------------------------------------*/

INT db_remove_open_record(HNDLE hDB, HNDLE hKey, BOOL lock)
/********************************************************************\

  Routine: db_remove_open_record

  Purpose: Gets called by db_close_record. Internal use only.

\********************************************************************/
{
   if (rpc_is_remote())
      return rpc_call(RPC_DB_REMOVE_OPEN_RECORD, hDB, hKey, lock);

#ifdef LOCAL_ROUTINES
   {
      DATABASE_HEADER *pheader;
      DATABASE_CLIENT *pclient;
      KEY *pkey;
      INT i, idx;

      if (hDB > _database_entries || hDB <= 0) {
         cm_msg(MERROR, "db_remove_open_record", "invalid database handle %d", hDB);
         return DB_INVALID_HANDLE;
      }

      if (lock)
         db_lock_database(hDB);

      pheader = _database[hDB - 1].database_header;
      pclient = &pheader->client[_database[hDB - 1].client_index];

      /* search key */
      for (idx = 0; idx < pclient->max_index; idx++)
         if (pclient->open_record[idx].handle == hKey)
            break;

      if (idx == pclient->max_index) {
         if (lock)
            db_unlock_database(hDB);
         return DB_INVALID_HANDLE;
      }

      /* check if hKey argument is correct */
      if (!db_validate_hkey(pheader, hKey)) {
         if (lock)
            db_unlock_database(hDB);
         return DB_INVALID_HANDLE;
      }

      /* decrement notify_count */
      pkey = (KEY *) ((char *) pheader + hKey);

      db_allow_write_locked(&_database[hDB-1], "db_remove_open_record");

      if (pkey->notify_count > 0)
         pkey->notify_count--;

      pclient->num_open_records--;

      /* remove exclusive flag */
      if (pclient->open_record[idx].access_mode & MODE_WRITE)
         db_set_mode(hDB, hKey, (WORD) (pkey->access_mode & ~MODE_EXCLUSIVE), 2);

      memset(&pclient->open_record[idx], 0, sizeof(OPEN_RECORD));

      /* calculate new max_index entry */
      for (i = pclient->max_index - 1; i >= 0; i--)
         if (pclient->open_record[i].handle != 0)
            break;
      pclient->max_index = i + 1;

      if (lock)
         db_unlock_database(hDB);
   }
#endif                          /* LOCAL_ROUTINES */

   return DB_SUCCESS;
}

/*------------------------------------------------------------------*/

#ifdef LOCAL_ROUTINES

static INT db_notify_clients_locked(const DATABASE_HEADER* pheader, HNDLE hDB, HNDLE hKeyMod, int index, BOOL bWalk, db_err_msg** msg)
/********************************************************************\

  Routine: db_notify_clients

  Purpose: Gets called by db_set_xxx functions. Internal use only.

\********************************************************************/
{
   HNDLE hKey;
   KEYLIST *pkeylist;
   INT i, j;
   char str[80];
   int status;

   hKey = hKeyMod;

   const KEY* pkey = db_get_pkey(pheader, hKey, &status, "db_notify_clients", msg);
   
   if (!pkey) {
      return status;
   }
   
   do {

      /* check which client has record open */
      if (pkey->notify_count)
         for (i = 0; i < pheader->max_client_index; i++) {
            const DATABASE_CLIENT* pclient = &pheader->client[i];
            for (j = 0; j < pclient->max_index; j++)
               if (pclient->open_record[j].handle == hKey) {
                  /* send notification to remote process */
                  sprintf(str, "O %d %d %d %d", hDB, hKey, hKeyMod, index);
                  ss_resume(pclient->port, str);
               }
         }

      if (pkey->parent_keylist == 0 || !bWalk)
         return DB_SUCCESS;

      // FIXME: validate pkey->parent_keylist
      pkeylist = (KEYLIST *) ((char *) pheader + pkey->parent_keylist);
      pkey = db_get_pkey(pheader, pkeylist->parent, &status, "db_notify_clients", msg);
      if (!pkey) {
         return status;
      }
      hKey = db_pkey_to_hkey(pheader, pkey);
   } while (TRUE);

}

#endif                          /* LOCAL_ROUTINES */
/*------------------------------------------------------------------*/


INT db_notify_clients(HNDLE hDB, HNDLE hKeyMod, int index, BOOL bWalk)
/********************************************************************\

  Routine: db_notify_clients

  Purpose: Gets called by db_set_xxx functions. Internal use only.
 \********************************************************************/
{
   if (rpc_is_remote()) {
      cm_msg(MERROR, "db_notify_clients", "db_notify_clients() does not work in remotely connected MIDAS clients");
      return DB_INVALID_HANDLE;
   }
   
#ifdef LOCAL_ROUTINES
   {
      db_err_msg* msg = NULL;
      int status = db_lock_database(hDB);
      if (status != DB_SUCCESS)
         return status;
      DATABASE_HEADER* pheader = _database[hDB - 1].database_header;
      db_notify_clients_locked(pheader, hDB, hKeyMod, index, bWalk, &msg);
      db_unlock_database(hDB);
      if (msg)
         db_flush_msg(&msg);
   }
#endif
   return DB_SUCCESS;
}

INT db_notify_clients_array(HNDLE hDB, HNDLE hKeys[], INT size)
/********************************************************************\
 
 Routine: db_notify_clients_array
 
 Purpose: This function is typically called after a set of calls
          to db_set_data1 which omits hot-link notification to 
          programs. After several ODB values are modified in a set,
          this function has to be called to trigger the hot-links
          of the whole set.
 
 \********************************************************************/
{
   if (rpc_is_remote())
      return rpc_call(RPC_DB_NOTIFY_CLIENTS_ARRAY, hDB, hKeys, size);
   
#ifdef LOCAL_ROUTINES
   {
      int status = db_lock_database(hDB);
      if (status != DB_SUCCESS)
         return status;
      db_err_msg* msg = NULL;
      DATABASE_HEADER* pheader = _database[hDB - 1].database_header;
      int count = size/sizeof(INT);
      for (int i=0 ; i<count; i++) {
         db_notify_clients_locked(pheader, hDB, hKeys[i], -1, TRUE, &msg);
      }
      db_unlock_database(hDB);
      if (msg)
         db_flush_msg(&msg);
   }
#endif
   return DB_SUCCESS;
}

/*------------------------------------------------------------------*/
static void merge_records(HNDLE hDB, HNDLE hKey, KEY * pkey, INT level, void *info)
{
   char full_name[MAX_ODB_PATH];
   INT status, size;
   HNDLE hKeyInit;
   KEY initkey, key;

   /* avoid compiler warnings */
   status = level;

   /* compose name of init key */
   db_get_path(hDB, hKey, full_name, sizeof(full_name));
   *strchr(full_name, 'O') = 'I';

   /* if key in init record found, copy original data to init data */
   status = db_find_key(hDB, 0, full_name, &hKeyInit);
   if (status == DB_SUCCESS) {
      status = db_get_key(hDB, hKeyInit, &initkey);
      if (status != DB_SUCCESS) {
         cm_msg(MERROR, "merge_records", "merge_record error at \'%s\', db_get_key() status %d", full_name, status);
         return;
      }
      status = db_get_key(hDB, hKey, &key);
      if (status != DB_SUCCESS) {
         cm_msg(MERROR, "merge_records", "merge_record error at \'%s\', second db_get_key() status %d", full_name, status);
         return;
      }

      if (initkey.type != TID_KEY && initkey.type == key.type) {
         char* allocbuffer = NULL;
         char  stackbuffer[10000];
         char* buffer = stackbuffer;
         size = sizeof(stackbuffer);
         while (1) {
            /* copy data from original key to new key */
            status = db_get_data(hDB, hKey, buffer, &size, initkey.type);
            if (status == DB_SUCCESS) {
               status = db_set_data(hDB, hKeyInit, buffer, initkey.total_size, initkey.num_values, initkey.type);
               if (status != DB_SUCCESS) {
                  cm_msg(MERROR, "merge_records", "merge_record error at \'%s\', db_set_data() status %d", full_name, status);
                  return;
               }
               break;
            }
            if (status == DB_TRUNCATED) {
               size *= 2;
               allocbuffer = (char *)realloc(allocbuffer, size);
               assert(allocbuffer != NULL);
               buffer = allocbuffer;
               continue;
            }
            cm_msg(MERROR, "merge_records", "aborting on unexpected failure of db_get_data(%s), status %d", full_name, status);
            abort();
         }
         if (allocbuffer)
            free(allocbuffer);
      }
   } else if (status == DB_NO_KEY) {
      /* do nothing */
   } else if (status == DB_INVALID_LINK) {
      status = db_find_link(hDB, 0, full_name, &hKeyInit);
      if (status == DB_SUCCESS) {
         size = sizeof(full_name);
         status = db_get_data(hDB, hKeyInit, full_name, &size, TID_LINK);
      }
      cm_msg(MERROR, "merge_records", "Invalid link \"%s\"", full_name);
   } else {
      cm_msg(MERROR, "merge_records", "aborting on unexpected failure of db_find_key(%s), status %d", full_name, status);
      abort();
   }
}

static int _global_open_count; // FIXME: this is not thread-safe

static void check_open_keys(HNDLE hDB, HNDLE hKey, KEY * pkey, INT level, void *info)
{
   if (pkey->notify_count)
      _global_open_count++;
}

/**dox***************************************************************/
#endif                          /* DOXYGEN_SHOULD_SKIP_THIS */

/********************************************************************/
/**
Create a record. If a part of the record exists alreay,
merge it with the init_str (use values from the init_str only when they are
not in the existing record).

This functions creates a ODB sub-tree according to an ASCII
representation of that tree. See db_copy() for a description. It can be used to
create a sub-tree which exactly matches a C structure. The sub-tree can then
later mapped to the C structure ("hot-link") via the function db_open_record().

If a sub-tree exists already which exactly matches the ASCII representation, it is
not modified. If part of the tree exists, it is merged with the ASCII representation
where the ODB values have priority, only values not present in the ODB are
created with the default values of the ASCII representation. It is therefore
recommended that before creating an ODB hot-link the function
db_create_record() is called to insure that the ODB tree and the C structure
contain exactly the same values in the same order.

Following example creates a record under /Equipment/Trigger/Settings,
opens a hot-link between that record and a local C structure
trigger_settings and registers a callback function trigger_update()
which gets called each time the record is changed.
\code
struct {
  INT level1;
  INT level2;
} trigger_settings;
char *trigger_settings_str =
"[Settings]\n\
level1 = INT : 0\n\
level2 = INT : 0";
void trigger_update(INT hDB, INT hkey, void *info)
{
  printf("New levels: %d %d\n",
    trigger_settings.level1,
    trigger_settings.level2);
}
main()
{
  HNDLE hDB, hkey;
  char[128] info;
  ...
  cm_get_experiment_database(&hDB, NULL);
  db_create_record(hDB, 0, "/Equipment/Trigger", trigger_settings_str);
  db_find_key(hDB, 0,"/Equipment/Trigger/Settings", &hkey);
  db_open_record(hDB, hkey, &trigger_settings,
    sizeof(trigger_settings), MODE_READ, trigger_update, info);
  ...
}
\endcode
@param hDB          ODB handle obtained via cm_get_experiment_database().
@param hKey         Handle for key where search starts, zero for root.
@param orig_key_name     Name of key to search, can contain directories.
@param init_str     Initialization string in the format of the db_copy/db_save functions.
@return DB_SUCCESS, DB_INVALID_HANDLE, DB_FULL, DB_NO_ACCESS, DB_OPEN_RECORD
*/
INT db_create_record(HNDLE hDB, HNDLE hKey, const char *orig_key_name, const char *init_str)
{
   char str[256], key_name[256], *buffer;
   INT status, size, i, buffer_size;
   HNDLE hKeyTmp, hKeyTmpO, hKeyOrig, hSubkey;

   if (rpc_is_remote())
      return rpc_call(RPC_DB_CREATE_RECORD, hDB, hKey, orig_key_name, init_str);

   /* make this function atomic */
   db_lock_database(hDB);

   /* strip trailing '/' */
   strlcpy(key_name, orig_key_name, sizeof(key_name));
   if (strlen(key_name) > 1 && key_name[strlen(key_name) - 1] == '/')
      key_name[strlen(key_name) - 1] = 0;

   /* merge temporay record and original record */
   status = db_find_key(hDB, hKey, key_name, &hKeyOrig);
   if (status == DB_SUCCESS) {
      assert(hKeyOrig != 0);
#ifdef CHECK_OPEN_RECORD
      /* check if key or subkey is opened */
      _global_open_count = 0; // FIXME: this is not thread safe
      db_scan_tree_link(hDB, hKeyOrig, 0, check_open_keys, NULL);
      if (_global_open_count) {
         db_unlock_database(hDB);
         return DB_OPEN_RECORD;
      }
#endif
      /* create temporary records */
      sprintf(str, "/System/Tmp/%sI", ss_tid_to_string(ss_gettid()).c_str());
      //printf("db_create_record str [%s]\n", str);
      db_find_key(hDB, 0, str, &hKeyTmp);
      if (hKeyTmp)
         db_delete_key(hDB, hKeyTmp, FALSE);
      db_create_key(hDB, 0, str, TID_KEY);
      status = db_find_key(hDB, 0, str, &hKeyTmp);
      if (status != DB_SUCCESS) {
         db_unlock_database(hDB);
         return status;
      }

      sprintf(str, "/System/Tmp/%sO", ss_tid_to_string(ss_gettid()).c_str());
      //printf("db_create_record str [%s]\n", str);
      db_find_key(hDB, 0, str, &hKeyTmpO);
      if (hKeyTmpO)
         db_delete_key(hDB, hKeyTmpO, FALSE);
      db_create_key(hDB, 0, str, TID_KEY);
      status = db_find_key(hDB, 0, str, &hKeyTmpO);
      if (status != DB_SUCCESS) {
         db_unlock_database(hDB);
         return status;
      }

      status = db_paste(hDB, hKeyTmp, init_str);
      if (status != DB_SUCCESS) {
         db_unlock_database(hDB);
         return status;
      }

      buffer_size = 10000;
      buffer = (char *) malloc(buffer_size);
      do {
         size = buffer_size;
         status = db_copy(hDB, hKeyOrig, buffer, &size, "");
         if (status == DB_TRUNCATED) {
            buffer_size += 10000;
            buffer = (char *) realloc(buffer, buffer_size);
            continue;
         }
         if (status != DB_SUCCESS) {
            db_unlock_database(hDB);
            return status;
         }

      } while (status != DB_SUCCESS);

      status = db_paste(hDB, hKeyTmpO, buffer);
      if (status != DB_SUCCESS) {
         free(buffer);
         db_unlock_database(hDB);
         return status;
      }

      /* merge temporay record and original record */
      db_scan_tree_link(hDB, hKeyTmpO, 0, merge_records, NULL);

      /* delete original record */
      for (i = 0;; i++) {
         db_enum_link(hDB, hKeyOrig, 0, &hSubkey);
         if (!hSubkey)
            break;

         status = db_delete_key(hDB, hSubkey, FALSE);
         if (status != DB_SUCCESS) {
            free(buffer);
            db_unlock_database(hDB);
            return status;
         }
      }

      /* copy merged record to original record */
      do {
         size = buffer_size;
         status = db_copy(hDB, hKeyTmp, buffer, &size, "");
         if (status == DB_TRUNCATED) {
            buffer_size += 10000;
            buffer = (char *) realloc(buffer, buffer_size);
            continue;
         }
         if (status != DB_SUCCESS) {
            free(buffer);
            db_unlock_database(hDB);
            return status;
         }

      } while (status != DB_SUCCESS);

      status = db_paste(hDB, hKeyOrig, buffer);
      if (status != DB_SUCCESS) {
         free(buffer);
         db_unlock_database(hDB);
         return status;
      }

      /* delete temporary records */
      db_delete_key(hDB, hKeyTmp, FALSE);
      db_delete_key(hDB, hKeyTmpO, FALSE);

      free(buffer);
      buffer = NULL;
   } else if (status == DB_NO_KEY) {
      /* create fresh record */
      db_create_key(hDB, hKey, key_name, TID_KEY);
      status = db_find_key(hDB, hKey, key_name, &hKeyTmp);
      if (status != DB_SUCCESS) {
         db_unlock_database(hDB);
         return status;
      }

      status = db_paste(hDB, hKeyTmp, init_str);
      if (status != DB_SUCCESS) {
         db_unlock_database(hDB);
         return status;
      }
   } else {
      cm_msg(MERROR, "db_create_record", "aborting on unexpected failure of db_find_key(%s), status %d", key_name, status);
      abort();
   }

   db_unlock_database(hDB);

   return DB_SUCCESS;
}

/********************************************************************/
/**
This function ensures that a certain ODB subtree matches
a given C structure, by comparing the init_str with the
current ODB structure. If the record does not exist at all,
it is created with the default values in init_str. If it
does exist but does not match the variables in init_str,
the function returns an error if correct=FALSE or calls
db_create_record() if correct=TRUE.
@param hDB          ODB handle obtained via cm_get_experiment_database().
@param hKey     Handle for key where search starts, zero for root.
@param keyname  Name of key to search, can contain directories.
@param rec_str  ASCII representation of ODB record in the format
@param correct  If TRUE, correct ODB record if necessary
@return DB_SUCCESS, DB_INVALID_HANDLE, DB_NO_KEY, DB_STRUCT_MISMATCH
*/
INT db_check_record(HNDLE hDB, HNDLE hKey, const char *keyname, const char *rec_str, BOOL correct)
{
   char line[MAX_STRING_LENGTH];
   char title[MAX_STRING_LENGTH];
   char key_name[MAX_STRING_LENGTH];
   char info_str[MAX_STRING_LENGTH + 50];
   char *pc;
   const char *pold, *rec_str_orig;
   DWORD tid;
   INT i, j, n_data, string_length, status;
   HNDLE hKeyRoot, hKeyTest;
   KEY key;
   int bad_string_length;

   if (rpc_is_remote())
      return rpc_call(RPC_DB_CHECK_RECORD, hDB, hKey, keyname, rec_str, correct);

   /* check if record exists */
   status = db_find_key(hDB, hKey, keyname, &hKeyRoot);

   /* create record if not */
   if (status == DB_NO_KEY) {
      if (correct)
         return db_create_record(hDB, hKey, keyname, rec_str);
      return DB_NO_KEY;
   }

   assert(hKeyRoot);

   title[0] = 0;
   rec_str_orig = rec_str;

   db_get_key(hDB, hKeyRoot, &key);
   if (key.type == TID_KEY)
      /* get next subkey which is not of type TID_KEY */
      db_get_next_link(hDB, hKeyRoot, &hKeyTest);
   else
      /* test root key itself */
      hKeyTest = hKeyRoot;

   if (hKeyTest == 0 && *rec_str != 0) {
      if (correct)
         return db_create_record(hDB, hKey, keyname, rec_str_orig);

      return DB_STRUCT_MISMATCH;
   }

   do {
      if (*rec_str == 0)
         break;

      for (i = 0; *rec_str != '\n' && *rec_str && i < MAX_STRING_LENGTH; i++)
         line[i] = *rec_str++;

      if (i == MAX_STRING_LENGTH) {
         cm_msg(MERROR, "db_check_record", "line too long");
         return DB_TRUNCATED;
      }

      line[i] = 0;
      if (*rec_str == '\n')
         rec_str++;

      /* check if it is a section title */
      if (line[0] == '[') {
         /* extract title and append '/' */
         strcpy(title, line + 1);
         if (strchr(title, ']'))
            *strchr(title, ']') = 0;
         if (title[0] && title[strlen(title) - 1] != '/')
            strcat(title, "/");
      } else {
         /* valid data line if it includes '=' and no ';' */
         if (strchr(line, '=') && line[0] != ';') {
            /* copy type info and data */
            pc = strchr(line, '=') + 1;
            while (*pc == ' ')
               pc++;
            strcpy(info_str, pc);

            /* extract key name */
            *strchr(line, '=') = 0;

            pc = &line[strlen(line) - 1];
            while (*pc == ' ')
               *pc-- = 0;

            strlcpy(key_name, line, sizeof(key_name));

            /* evaluate type info */
            strcpy(line, info_str);
            if (strchr(line, ' '))
               *strchr(line, ' ') = 0;

            n_data = 1;
            if (strchr(line, '[')) {
               n_data = atol(strchr(line, '[') + 1);
               *strchr(line, '[') = 0;
            }

            for (tid = 0; tid < TID_LAST; tid++)
               if (strcmp(rpc_tid_name(tid), line) == 0)
                  break;
            if (tid == TID_LAST) {
               for (tid = 0; tid < TID_LAST; tid++)
                  if (strcmp(rpc_tid_name_old(tid), line) == 0)
                     break;
            }

            string_length = 0;

            if (tid == TID_LAST)
               cm_msg(MERROR, "db_check_record", "found unknown data type \"%s\" in ODB file", line);
            else {
               /* skip type info */
               pc = info_str;
               while (*pc != ' ' && *pc)
                  pc++;
               while ((*pc == ' ' || *pc == ':') && *pc)
                  pc++;

               if (n_data > 1) {
                  info_str[0] = 0;
                  if (!*rec_str)
                     break;

                  for (j = 0; *rec_str != '\n' && *rec_str; j++)
                     info_str[j] = *rec_str++;
                  info_str[j] = 0;
                  if (*rec_str == '\n')
                     rec_str++;
               }

               for (i = 0; i < n_data; i++) {
                  /* strip trailing \n */
                  pc = &info_str[strlen(info_str) - 1];
                  while (*pc == '\n' || *pc == '\r')
                     *pc-- = 0;

                  if (tid == TID_STRING || tid == TID_LINK) {
                     if (!string_length) {
                        if (info_str[1] == '=')
                           string_length = -1;
                        else {
                           pc = strchr(info_str, '[');
                           if (pc != NULL)
                              string_length = atoi(pc + 1);
                           else
                              string_length = -1;
                        }
                        if (string_length > MAX_STRING_LENGTH) {
                           string_length = MAX_STRING_LENGTH;
                           cm_msg(MERROR, "db_check_record", "found string exceeding MAX_STRING_LENGTH");
                        }
                     }

                     if (string_length == -1) {
                        /* multi-line string */
                        if (strstr(rec_str, "\n====#$@$#====\n") != NULL) {
                           string_length = (POINTER_T) strstr(rec_str, "\n====#$@$#====\n") - (POINTER_T) rec_str + 1;

                           rec_str = strstr(rec_str, "\n====#$@$#====\n") + strlen("\n====#$@$#====\n");
                        } else
                           cm_msg(MERROR, "db_check_record", "found multi-line string without termination sequence");
                     } else {
                        if (strchr(info_str, ']'))
                           pc = strchr(info_str, ']') + 1;
                        else
                           pc = info_str + 2;
                        while (*pc && *pc != ' ')
                           pc++;
                        while (*pc && *pc == ' ')
                           pc++;

                        /* limit string size */
                        *(pc + string_length - 1) = 0;
                     }
                  } else {
                     pc = info_str;

                     if (n_data > 1 && info_str[0] == '[') {
                        pc = strchr(info_str, ']') + 1;
                        while (*pc && *pc == ' ')
                           pc++;
                     }
                  }

                  if (i < n_data - 1) {
                     info_str[0] = 0;
                     if (!*rec_str)
                        break;

                     pold = rec_str;

                     for (j = 0; *rec_str != '\n' && *rec_str; j++)
                        info_str[j] = *rec_str++;
                     info_str[j] = 0;
                     if (*rec_str == '\n')
                        rec_str++;

                     /* test if valid data */
                     if (tid != TID_STRING && tid != TID_LINK) {
                        if (info_str[0] == 0 || (strchr(info_str, '=')
                                                 && strchr(info_str, ':')))
                           rec_str = pold;
                     }
                  }
               }

               /* if rec_str contains key, but not ODB, return mismatch */
               if (!hKeyTest) {
                  if (correct)
                     return db_create_record(hDB, hKey, keyname, rec_str_orig);

                  return DB_STRUCT_MISMATCH;
               }

               status = db_get_key(hDB, hKeyTest, &key);
               assert(status == DB_SUCCESS);

               bad_string_length = 0;

               if (key.type == TID_STRING) {
                  //printf("key name [%s], tid %d/%d, num_values %d/%d, string length %d/%d\n", key_name, key.type, tid, key.num_values, n_data, string_length, key.item_size);
                  if (string_length > 0 && string_length != key.item_size) {
                     bad_string_length = 1;
                  }
               }

               /* check rec_str vs. ODB key */
               if (!equal_ustring(key.name, key_name) || key.type != tid || key.num_values != n_data || bad_string_length) {
                  //printf("miscompare key name [%s], tid %d/%d, num_values %d/%d, string length %d/%d\n", key_name, key.type, tid, key.num_values, n_data, key.item_size, string_length);
                  if (correct)
                     return db_create_record(hDB, hKey, keyname, rec_str_orig);

                  return DB_STRUCT_MISMATCH;
               }

               /* get next key in ODB */
               db_get_next_link(hDB, hKeyTest, &hKeyTest);
            }
         }
      }
   } while (TRUE);

   return DB_SUCCESS;
}

/********************************************************************/
/**
Open a record. Create a local copy and maintain an automatic update.

This function opens a hot-link between an ODB sub-tree and a local
structure. The sub-tree is copied to the structure automatically every time it is
modified by someone else. Additionally, a callback function can be declared
which is called after the structure has been updated. The callback function
receives the database handle and the key handle as parameters.

Problems might occur if the ODB sub-tree contains values which don't match the
C structure. Although the structure size is checked against the sub-tree size, no
checking can be done if the type and order of the values in the structure are the
same than those in the ODB sub-tree. Therefore it is recommended to use the
function db_create_record() before db_open_record() is used which
ensures that both are equivalent.

The access mode might either be MODE_READ or MODE_WRITE. In read mode,
the ODB sub-tree is automatically copied to the local structure when modified by
other clients. In write mode, the local structure is copied to the ODB sub-tree if it
has been modified locally. This update has to be manually scheduled by calling
db_send_changed_records() periodically in the main loop. The system
keeps a copy of the local structure to determine if its contents has been changed.

If MODE_ALLOC is or'ed with the access mode, the memory for the structure is
allocated internally. The structure pointer must contain a pointer to a pointer to
the structure. The internal memory is released when db_close_record() is
called.
- To open a record in write mode.
\code
struct {
  INT level1;
  INT level2;
} trigger_settings;
char *trigger_settings_str =
"[Settings]\n\
level1 = INT : 0\n\
level2 = INT : 0";
main()
{
  HNDLE hDB, hkey, i=0;
  ...
  cm_get_experiment_database(&hDB, NULL);
  db_create_record(hDB, 0, "/Equipment/Trigger", trigger_settings_str);
  db_find_key(hDB, 0,"/Equipment/Trigger/Settings", &hkey);
  db_open_record(hDB, hkey, &trigger_settings, sizeof(trigger_settings)
                  , MODE_WRITE, NULL);
  do
  {
    trigger_settings.level1 = i++;
    db_send_changed_records()
    status = cm_yield(1000);
  } while (status != RPC_SHUTDOWN && status != SS_ABORT);
  ...
}
\endcode
@param hDB          ODB handle obtained via cm_get_experiment_database().
@param hKey         Handle for key where search starts, zero for root.
@param ptr          If access_mode includes MODE_ALLOC:
                    Address of pointer which points to the record data after
                    the call if access_mode includes not MODE_ALLOC:
                    Address of record if ptr==NULL, only the dispatcher is called.
@param rec_size     Record size in bytes
@param access_mode Mode for opening record, either MODE_READ or
                    MODE_WRITE. May be or'ed with MODE_ALLOC to
                    let db_open_record allocate the memory for the record.
@param (*dispatcher)   Function which gets called when record is updated.The
                    argument list composed of: HNDLE hDB, HNDLE hKey, void *info
@param info Additional info passed to the dispatcher.
@return DB_SUCCESS, DB_INVALID_HANDLE, DB_NO_MEMORY, DB_NO_ACCESS, DB_STRUCT_SIZE_MISMATCH
*/
INT db_open_record(HNDLE hDB, HNDLE hKey, void *ptr, INT rec_size,
                   WORD access_mode, void (*dispatcher) (INT, INT, void *), void *info)
{
   INT idx, status, size;
   KEY key;
   void *data;
   char str[256];

   /* allocate new space for the local record list */
   if (_record_list_entries == 0) {
      _record_list = (RECORD_LIST *) malloc(sizeof(RECORD_LIST));
      memset(_record_list, 0, sizeof(RECORD_LIST));
      if (_record_list == NULL) {
         cm_msg(MERROR, "db_open_record", "not enough memory");
         return DB_NO_MEMORY;
      }

      _record_list_entries = 1;
      idx = 0;
   } else {
      /* check for a deleted entry */
      for (idx = 0; idx < _record_list_entries; idx++)
         if (!_record_list[idx].handle)
            break;

      /* if not found, create new one */
      if (idx == _record_list_entries) {
         _record_list = (RECORD_LIST *) realloc(_record_list, sizeof(RECORD_LIST) * (_record_list_entries + 1));
         if (_record_list == NULL) {
            cm_msg(MERROR, "db_open_record", "not enough memory");
            return DB_NO_MEMORY;
         }

         memset(&_record_list[_record_list_entries], 0, sizeof(RECORD_LIST));

         _record_list_entries++;
      }
   }

   db_get_key(hDB, hKey, &key);
 
   /* check record size */
   status = db_get_record_size(hDB, hKey, 0, &size);
   if (status != DB_SUCCESS) {
      _record_list_entries--;
      cm_msg(MERROR, "db_open_record", "cannot get record size, db_get_record_size() status %d", status);
      return DB_NO_MEMORY;
   }

   if (size != rec_size && ptr != NULL) {
      _record_list_entries--;
      db_get_path(hDB, hKey, str, sizeof(str));
      cm_msg(MERROR, "db_open_record", "struct size mismatch for \"%s\" (expected size: %d, size in ODB: %d)", str, rec_size, size);
      return DB_STRUCT_SIZE_MISMATCH;
   }

   /* check for read access */
   if (((key.access_mode & MODE_EXCLUSIVE) && (access_mode & MODE_WRITE))
       || (!(key.access_mode & MODE_WRITE) && (access_mode & MODE_WRITE))
       || (!(key.access_mode & MODE_READ) && (access_mode & MODE_READ))) {
      _record_list_entries--;
      return DB_NO_ACCESS;
   }

   if (access_mode & MODE_ALLOC) {
      data = malloc(size);

      if (data == NULL) {
         _record_list_entries--;
         cm_msg(MERROR, "db_open_record", "not enough memory, malloc(%d) returned NULL", size);
         return DB_NO_MEMORY;
      }

      memset(data, 0, size);

      *((void **) ptr) = data;
   } else {
      data = ptr;
   }

   /* copy record to local memory */
   if (access_mode & MODE_READ && data != NULL) {
      status = db_get_record(hDB, hKey, data, &size, 0);
      if (status != DB_SUCCESS) {
         _record_list_entries--;
         cm_msg(MERROR, "db_open_record", "cannot get record, db_get_record() status %d", status);
         return DB_NO_MEMORY;
      }
   }

   /* copy local record to ODB */
   if (access_mode & MODE_WRITE) {
      /* only write to ODB if not in MODE_ALLOC */
      if ((access_mode & MODE_ALLOC) == 0) {
         status = db_set_record(hDB, hKey, data, size, 0);
         if (status != DB_SUCCESS) {
            _record_list_entries--;
            cm_msg(MERROR, "db_open_record", "cannot set record, db_set_record() status %d", status);
            return DB_NO_MEMORY;
         }
      }

      /* init a local copy of the record */
      _record_list[idx].copy = malloc(size);
      if (_record_list[idx].copy == NULL) {
         cm_msg(MERROR, "db_open_record", "not enough memory");
         return DB_NO_MEMORY;
      }

      memcpy(_record_list[idx].copy, data, size);
   }

   /* initialize record list */
   _record_list[idx].handle = hKey;
   _record_list[idx].hDB = hDB;
   _record_list[idx].access_mode = access_mode;
   _record_list[idx].data = data;
   _record_list[idx].buf_size = size;
   _record_list[idx].dispatcher = dispatcher;
   _record_list[idx].info = info;

   /* add record entry in database structure */
   return db_add_open_record(hDB, hKey, (WORD) (access_mode & ~MODE_ALLOC));
}

/********************************************************************/
/**
Open a record. Create a local copy and maintain an automatic update.

This function is same as db_open_record(), except that it calls
db_check_record(), db_get_record1() and db_create_record()
to ensure that the ODB structure matches

Parameters are the same as for db_open_record():

@param hDB          ODB handle obtained via cm_get_experiment_database().
@param hKey         Handle for key where search starts, zero for root.
@param ptr          If access_mode includes MODE_ALLOC:
                    Address of pointer which points to the record data after
                    the call if access_mode includes not MODE_ALLOC:
                    Address of record if ptr==NULL, only the dispatcher is called.
@param rec_size     Record size in bytes
@param access_mode Mode for opening record, either MODE_READ or
                    MODE_WRITE. May be or'ed with MODE_ALLOC to
                    let db_open_record allocate the memory for the record.
@param (*dispatcher)   Function which gets called when record is updated.The
                    argument list composed of: HNDLE hDB, HNDLE hKey, void *info
@param info Additional info passed to the dispatcher.
@param rec_str  ASCII representation of ODB record in the format
@return DB_SUCCESS, DB_INVALID_HANDLE, DB_NO_MEMORY, DB_NO_ACCESS, DB_STRUCT_SIZE_MISMATCH
*/
INT db_open_record1(HNDLE hDB, HNDLE hKey, void *ptr, INT rec_size,
                    WORD access_mode, void (*dispatcher) (INT, INT, void *), void *info,
                     const char *rec_str)
{
   if (rec_str) {
      int status;
      if (rec_size) {
         char* pbuf;
         int size = rec_size;
         pbuf = (char*)malloc(size);
         assert(pbuf != NULL);
         status = db_get_record1(hDB, hKey, pbuf, &size, 0, rec_str);
         free(pbuf);
         if (status != DB_SUCCESS)
            return status;
      }

      status = db_check_record(hDB, hKey, "", rec_str, TRUE);
      if (status != DB_SUCCESS)
         return status;
   }

   return db_open_record(hDB, hKey, ptr, rec_size, access_mode, dispatcher, info);
}

/********************************************************************/
/**
Close a record previously opend with db_open_record.
@param hDB          ODB handle obtained via cm_get_experiment_database().
@param hKey Handle for key where search starts, zero for root.
@return DB_SUCCESS, DB_INVALID_HANDLE
*/
INT db_close_record(HNDLE hDB, HNDLE hKey)
{
#ifdef LOCAL_ROUTINES
   {
      INT i;

      for (i = 0; i < _record_list_entries; i++)
         if (_record_list[i].handle == hKey && _record_list[i].hDB == hDB)
            break;

      if (i == _record_list_entries)
         return DB_INVALID_HANDLE;

      /* remove record entry from database structure */
      db_remove_open_record(hDB, hKey, TRUE);

      /* free local memory */
      if (_record_list[i].access_mode & MODE_ALLOC) {
         free(_record_list[i].data);
         _record_list[i].data = NULL;
      }

      if (_record_list[i].access_mode & MODE_WRITE) {
         free(_record_list[i].copy);
         _record_list[i].copy = NULL;
      }

      memset(&_record_list[i], 0, sizeof(RECORD_LIST));
   }
#endif                          /* LOCAL_ROUTINES */

   return DB_SUCCESS;
}

/********************************************************************/
/**
Release local memory for open records.
This routines is called by db_close_all_databases() and
cm_disconnect_experiment()
@return DB_SUCCESS, DB_INVALID_HANDLE
*/
INT db_close_all_records()
{
   INT i;

   for (i = 0; i < _record_list_entries; i++) {
      if (_record_list[i].handle) {
         if (_record_list[i].access_mode & MODE_WRITE) {
            free(_record_list[i].copy);
            _record_list[i].copy = NULL;
         }

         if (_record_list[i].access_mode & MODE_ALLOC) {
            free(_record_list[i].data);
            _record_list[i].data = NULL;
         }

         memset(&_record_list[i], 0, sizeof(RECORD_LIST));
      }
   }

   if (_record_list_entries > 0) {
      _record_list_entries = 0;
      free(_record_list);
      _record_list = NULL;
   }

   return DB_SUCCESS;
}

/********************************************************************/
/**
db_open_record() and db_watch() event handler

@param hDB          ODB handle obtained via cm_get_experiment_database().
@param hKey         Handle for key which changed.
@param index        Index for array keys.
@return DB_SUCCESS, DB_INVALID_HANDLE
*/
INT db_update_record_local(INT hDB, INT hKeyRoot, INT hKey, int index)
{
   INT i, size, status;

   status = DB_INVALID_HANDLE;

   /* check all record entries for matching key */
   for (i = 0; i < _record_list_entries; i++)
      if (_record_list[i].handle == hKeyRoot) {
         status = DB_SUCCESS;

         /* get updated data if record not opened in write mode */
         if ((_record_list[i].access_mode & MODE_WRITE) == 0) {
            size = _record_list[i].buf_size;
            if (_record_list[i].data != NULL) {
               status = db_get_record(hDB, hKeyRoot, _record_list[i].data, &size, 0); // db_open_record() update
               //printf("db_open_record update status %d, size %d %d\n", status, _record_list[i].buf_size, size);
            }
            
            /* call dispatcher if requested */
            if (_record_list[i].dispatcher)
               _record_list[i].dispatcher(hDB, hKeyRoot, _record_list[i].info);
         }
      }

   /* check all watch entries for matching key */
   for (i = 0; i < _watch_list_entries; i++)
      if (_watch_list[i].handle == hKeyRoot) {
         status = DB_SUCCESS;
         
         /* call dispatcher if requested */
         if (_watch_list[i].dispatcher)
            _watch_list[i].dispatcher(hDB, hKey, index, _watch_list[i].info);
      }

   return status;
}

/********************************************************************/
/**
Relay db_open_record() and db_watch() notification to the remote client.
@param hDB          ODB handle obtained via cm_get_experiment_database().
@param hKey         Handle for key which changed.
@param index        Index for array keys.
@param s            client socket.
@return DB_SUCCESS, DB_INVALID_HANDLE
*/
INT db_update_record_mserver(INT hDB, INT hKeyRoot, INT hKey, int index, int client_socket)
{
   char buffer[32];

   int convert_flags = rpc_get_server_option(RPC_CONVERT_FLAGS);
   
   NET_COMMAND* nc = (NET_COMMAND *) buffer;
   
   nc->header.routine_id = MSG_ODB;
   nc->header.param_size = 4 * sizeof(INT);
   *((INT *) nc->param) = hDB;
   *((INT *) nc->param + 1) = hKeyRoot;
   *((INT *) nc->param + 2) = hKey;
   *((INT *) nc->param + 3) = index;
   
   if (convert_flags) {
      rpc_convert_single(&nc->header.routine_id, TID_UINT32, RPC_OUTGOING, convert_flags);
      rpc_convert_single(&nc->header.param_size, TID_UINT32, RPC_OUTGOING, convert_flags);
      rpc_convert_single(&nc->param[0], TID_UINT32, RPC_OUTGOING, convert_flags);
      rpc_convert_single(&nc->param[4], TID_UINT32, RPC_OUTGOING, convert_flags);
      rpc_convert_single(&nc->param[8], TID_UINT32, RPC_OUTGOING, convert_flags);
      rpc_convert_single(&nc->param[12], TID_UINT32, RPC_OUTGOING, convert_flags);
   }
   
   /* send the update notification to the client */
   send_tcp(client_socket, buffer, sizeof(NET_COMMAND_HEADER) + 4 * sizeof(INT), 0);
   
   return DB_SUCCESS;
}

/********************************************************************/
/**
Send all records to the ODB which were changed locally since the last
call to this function.

This function is valid if used in conjunction with db_open_record()
under the condition the record is open as MODE_WRITE access code.

- Full example dbchange.c which can be compiled as follow
\code
gcc -DOS_LINUX -I/midas/include -o dbchange dbchange.c
/midas/linux/lib/libmidas.a -lutil}

\begin{verbatim}
//------- dbchange.c
#include "midas.h"
#include "msystem.h"
\endcode

\code
//-------- BOF dbchange.c
typedef struct {
    INT    my_number;
    float   my_rate;
} MY_STATISTICS;

MY_STATISTICS myrec;

#define MY_STATISTICS(_name) char *_name[] = {\
"My Number = INT : 0",\
"My Rate = FLOAT : 0",\
"",\
NULL }

HNDLE hDB, hKey;

// Main
int main(unsigned int argc,char **argv)
{
  char      host_name[HOST_NAME_LENGTH];
  char      expt_name[HOST_NAME_LENGTH];
  INT       lastnumber, status, msg;
  BOOL      debug=FALSE;
  char      i, ch;
  DWORD     update_time, mainlast_time;
  MY_STATISTICS (my_stat);

  // set default
  host_name[0] = 0;
  expt_name[0] = 0;

  // get default
  cm_get_environment(host_name, sizeof(host_name), expt_name, sizeof(expt_name));

  // get parameters
  for (i=1 ; i<argc ; i++)
  {
    if (argv[i][0] == '-' && argv[i][1] == 'd')
      debug = TRUE;
    else if (argv[i][0] == '-')
    {
      if (i+1 >= argc || argv[i+1][0] == '-')
        goto usage;
      if (strncmp(argv[i],"-e",2) == 0)
        strcpy(expt_name, argv[++i]);
      else if (strncmp(argv[i],"-h",2)==0)
        strcpy(host_name, argv[++i]);
    }
    else
    {
   usage:
      printf("usage: dbchange [-h <Hostname>] [-e <Experiment>]\n");
      return 0;
    }
  }

  // connect to experiment
  status = cm_connect_experiment(host_name, expt_name, "dbchange", 0);
  if (status != CM_SUCCESS)
    return 1;

  // Connect to DB
  cm_get_experiment_database(&hDB, &hKey);

  // Create a default structure in ODB
  db_create_record(hDB, 0, "My statistics", strcomb(my_stat));

  // Retrieve key for that strucutre in ODB
  if (db_find_key(hDB, 0, "My statistics", &hKey) != DB_SUCCESS)
  {
    cm_msg(MERROR, "mychange", "cannot find My statistics");
    goto error;
  }

  // Hot link this structure in Write mode
  status = db_open_record(hDB, hKey, &myrec, sizeof(MY_STATISTICS), MODE_WRITE, NULL, NULL);
  if (status != DB_SUCCESS)
  {
    cm_msg(MERROR, "mychange", "cannot open My statistics record");
    goto error;
  }

  // initialize ss_getchar()
  ss_getchar(0);

  // Main loop
  do
  {
    // Update local structure
    if ((ss_millitime() - update_time) > 100)
    {
      myrec.my_number += 1;
      if (myrec.my_number - lastnumber) {
        myrec.my_rate = 1000.f * (float) (myrec.my_number - lastnumber)
          / (float) (ss_millitime() - update_time);
      }
      update_time = ss_millitime();
      lastnumber = myrec.my_number;
    }

    // Publish local structure to ODB (db_send_changed_record)
    if ((ss_millitime() - mainlast_time) > 5000)
    {
      db_send_changed_records();                   // <------- Call
      mainlast_time = ss_millitime();
    }

    // Check for keyboard interaction
    ch = 0;
    while (ss_kbhit())
    {
      ch = ss_getchar(0);
      if (ch == -1)
        ch = getchar();
      if ((char) ch == '!')
        break;
    }
    msg = cm_yield(20);
  } while (msg != RPC_SHUTDOWN && msg != SS_ABORT && ch != '!');

 error:
  cm_disconnect_experiment();
  return 1;
}
//-------- EOF dbchange.c
\endcode
@return DB_SUCCESS
*/
INT db_send_changed_records()
{
   INT i;

   for (i = 0; i < _record_list_entries; i++)
      if (_record_list[i].access_mode & MODE_WRITE) {
         if (memcmp(_record_list[i].copy, _record_list[i].data, _record_list[i].buf_size) != 0) {
            if (rpc_is_remote()) {
               int align = ss_get_struct_align();
               rpc_call(RPC_DB_SET_RECORD|RPC_NO_REPLY, _record_list[i].hDB, _record_list[i].handle, _record_list[i].data, _record_list[i].buf_size, align);
            } else {
               db_set_record(_record_list[i].hDB, _record_list[i].handle, _record_list[i].data, _record_list[i].buf_size, 0);
            }
            memcpy(_record_list[i].copy, _record_list[i].data, _record_list[i].buf_size);
         }
      }

   return DB_SUCCESS;
}

/*------------------------------------------------------------------*/

/********************************************************************/
/**
 Watch an ODB subtree. The callback function gets called whenever a
 key in the watched subtree changes. The callback function
 receives the database handle and the key handle as parameters.
 
 @param hDB          ODB handle obtained via cm_get_experiment_database().
 @param hKey         Handle for key at top of subtree to watch, zero for root.
 @param (*dispatcher)   Function which gets called when record is updated.The
 argument list composed of: HNDLE hDB, HNDLE hKey
 @return DB_SUCCESS, DB_INVALID_HANDLE, DB_NO_MEMORY, DB_NO_ACCESS, DB_STRUCT_SIZE_MISMATCH
 */
INT db_watch(HNDLE hDB, HNDLE hKey, void (*dispatcher) (INT, INT, INT, void*), void* info)
{
   INT idx, status;
   KEY key;
   char str[256];
   
   /* check for valid key */
   assert(hKey);
   
   /* allocate new space for the local record list */
   if (_watch_list_entries == 0) {
      _watch_list = (WATCH_LIST *) malloc(sizeof(WATCH_LIST));
      memset(_watch_list, 0, sizeof(WATCH_LIST));
      if (_watch_list == NULL) {
         cm_msg(MERROR, "db_watch", "not enough memory");
         return DB_NO_MEMORY;
      }
      
      _watch_list_entries = 1;
      idx = 0;
   } else {
      /* check for a deleted entry */
      for (idx = 0; idx < _watch_list_entries; idx++)
         if (!_watch_list[idx].handle)
            break;
      
      /* if not found, create new one */
      if (idx == _watch_list_entries) {
         _watch_list = (WATCH_LIST *) realloc(_watch_list, sizeof(WATCH_LIST) * (_watch_list_entries + 1));
         if (_watch_list == NULL) {
            cm_msg(MERROR, "db_watch", "not enough memory");
            return DB_NO_MEMORY;
         }
         
         memset(&_watch_list[_watch_list_entries], 0, sizeof(WATCH_LIST));
         
         _watch_list_entries++;
      }
   }
   
   /* check key */
   status = db_get_key(hDB, hKey, &key);
   if (status != DB_SUCCESS) {
      _watch_list_entries--;
      db_get_path(hDB, hKey, str, sizeof(str));
      cm_msg(MERROR, "db_watch", "cannot get key %s", str);
      return DB_NO_MEMORY;
   }
   
   /* check for read access */
   if (!(key.access_mode & MODE_READ)) {
      _watch_list_entries--;
      db_get_path(hDB, hKey, str, sizeof(str));
      cm_msg(MERROR, "db_watch", "cannot get key %s", str);
      return DB_NO_ACCESS;
   }
   
   /* initialize record list */
   _watch_list[idx].handle = hKey;
   _watch_list[idx].hDB = hDB;
   _watch_list[idx].dispatcher = dispatcher;
   _watch_list[idx].info = info;
   
   /* add record entry in database structure */
   return db_add_open_record(hDB, hKey, MODE_WATCH);
}


/********************************************************************/
/**
 Remove watch callback from a key previously watched with db_watch.
 @param hDB          ODB handle obtained via cm_get_experiment_database().
 @param hKey         Handle for key, zero for root.
 @return DB_SUCCESS, DB_INVALID_HANDLE
 */
INT db_unwatch(HNDLE hDB, HNDLE hKey)
{
#ifdef LOCAL_ROUTINES
   {
   INT i;
   
   for (i = 0; i < _watch_list_entries; i++)
      if (_watch_list[i].handle == hKey && _watch_list[i].hDB == hDB)
         break;
   
   if (i == _watch_list_entries)
      return DB_INVALID_HANDLE;
   
   /* remove record entry from database structure */
   db_remove_open_record(hDB, hKey, TRUE);
   
   memset(&_watch_list[i], 0, sizeof(WATCH_LIST));
   }
#endif                          /* LOCAL_ROUTINES */
   
   return DB_SUCCESS;
}

/********************************************************************/
/**
 Closes all watched variables.
 This routines is called by db_close_all_databases() and
 cm_disconnect_experiment()
 @return DB_SUCCESS, DB_INVALID_HANDLE
 */
INT db_unwatch_all()
{
   for (int i = _watch_list_entries-1; i >= 0 ; i--) {
      if ((_watch_list[i].hDB == 0) && (_watch_list[i].handle == 0)) {
         // empty or deleted watch list entry
         continue;
      }
      db_unwatch(_watch_list[i].hDB, _watch_list[i].handle);
   }
   
   return DB_SUCCESS;
}

/*------------------------------------------------------------------*/

/* C++ wrapper for db_get_value */

INT EXPRT db_get_value_string(HNDLE hdb, HNDLE hKeyRoot, const char *key_name, int index, std::string* s, BOOL create, int create_string_length)
{
   int status;
   int hkey;

   //printf("db_get_value_string: key_name [%s], index %d, string [%s], create %d, create_string_length %d\n", key_name, index, s->c_str(), create, create_string_length);

   if (index > 0 && create) {
      cm_msg(MERROR, "db_get_value_string", "cannot resize odb string arrays, please use db_resize_string() instead");
      return DB_OUT_OF_RANGE;
   }

   status = db_find_key(hdb, hKeyRoot, key_name, &hkey);
   if (status == DB_SUCCESS) {
      KEY key;
      status = db_get_key(hdb, hkey, &key);
      if (status != DB_SUCCESS)
         return status;
      if (index < 0 || index >= key.num_values)
         return DB_OUT_OF_RANGE;
      int size = key.item_size;
      if (size == 0) {
         if (s)
            *s = "";
         //printf("db_get_value_string: return empty string, item_size %d\n", key.item_size);
         return DB_SUCCESS;
      }
      char* buf = (char*)malloc(size);
      assert(buf != NULL);
      status = db_get_data_index(hdb, hkey, buf, &size, index, TID_STRING);
      if (status != DB_SUCCESS) {
         free(buf);
         return status;
      }
      if (s)
         *s = buf;
      free(buf);
      //printf("db_get_value_string: return [%s], len %d, item_size %d, size %d\n", s->c_str(), s->length(), key.item_size, size);
      return DB_SUCCESS;
   } else if (!create) {
      // does not exist and not asked to create it
      return status;
   } else {
      //printf("db_get_value_string: creating [%s]\n", key_name);
      status = db_create_key(hdb, hKeyRoot, key_name, TID_STRING);
      if (status != DB_SUCCESS)
         return status;
      status = db_find_key(hdb, hKeyRoot, key_name, &hkey);
      if (status != DB_SUCCESS)
         return status;
      assert(s != NULL);
      if (create_string_length == 0) {
         int size = s->length() + 1; // 1 byte for final \0
         status = db_set_data_index(hdb, hkey, s->c_str(), size, index, TID_STRING);
      } else {
         char* buf = (char*)malloc(create_string_length);
         assert(buf);
         strlcpy(buf, s->c_str(), create_string_length);
         status = db_set_data_index(hdb, hkey, buf, create_string_length, index, TID_STRING);
         free(buf);
      }
      if (status != DB_SUCCESS)
         return status;
      //printf("db_get_value_string: created with value [%s]\n", s->c_str());
      return DB_SUCCESS;
   }
   // NOT REACHED
}

/* C++ wrapper for db_set_value */

INT EXPRT db_set_value_string(HNDLE hDB, HNDLE hKeyRoot, const char *key_name, const std::string* s)
{
   assert(s != NULL);
   int size = s->length() + 1; // 1 byte for final \0
   //printf("db_set_value_string: key_name [%s], string [%s], size %d\n", key_name, s->c_str(), size);
   return db_set_value(hDB, hKeyRoot, key_name, s->c_str(), size, 1, TID_STRING);
}

/********************************************************************/
/**
Change size of string arrays.

This function can change the number of elements and the string element length of an array of strings.
@param hDB  ODB handle obtained via cm_get_experiment_database().
@param hKey Handle for key where search starts, zero for root.
@param key_name Odb key name, if NULL, will resize ODB entry pointed to by hKey
@param num_values New number of array elements, if 0, remains unchanged
@param max_string_length New max string length for array elements, if 0, remains unchanged
@return DB_SUCCESS, or error from db_find_key, db_create_key, db_get_data(), db_set_data()
*/
INT EXPRT db_resize_string(HNDLE hdb, HNDLE hKeyRoot, const char *key_name, int num_values, int max_string_length)
{
   int status;
   int hkey;

   //printf("db_resize_string: key_name [%s], num_values %d, max_string_length %d\n", key_name, num_values, max_string_length);

   int old_num_values = 0;
   int old_item_size = 0;
   int old_size = 0;
   char* old_data = NULL;

   if (key_name) {
      status = db_find_key(hdb, hKeyRoot, key_name, &hkey);
   } else {
      hkey = hKeyRoot;
      status = DB_SUCCESS;
   }
   if (status == DB_SUCCESS) {
      KEY key;
      status = db_get_key(hdb, hkey, &key);
      if (status != DB_SUCCESS)
         return status;
      old_num_values = key.num_values;
      old_item_size = key.item_size;
      old_size = old_num_values * old_item_size;
      old_data = (char*)malloc(old_size);
      assert(old_data != NULL);
      int size = old_size;
      status = db_get_data(hdb, hkey, old_data, &size, TID_STRING);
      if (status != DB_SUCCESS) {
         free(old_data);
         return status;
      }
      assert(size == old_size);
   } else {
      status = db_create_key(hdb, hKeyRoot, key_name, TID_STRING);
      if (status != DB_SUCCESS)
         return status;
      status = db_find_key(hdb, hKeyRoot, key_name, &hkey);
      if (status != DB_SUCCESS)
         return status;
   }

   //printf("old_num_values %d, old_item_size %d, old_size %d\n", old_num_values, old_item_size, old_size);

   int item_size = max_string_length;

   if (item_size < 1)
      item_size = old_item_size;

   if (num_values < 1)
      num_values = old_num_values;

   int new_size = num_values * item_size;
   char* new_data = (char*)malloc(new_size);
   assert(new_data);

   int num = old_num_values;
   if (num > num_values)
      num = num_values;

   //printf("new num_values %d, item_size %d, new_size %d, to copy %d values\n", num_values, item_size, new_size, num);

   memset(new_data, 0, new_size);

   for (int i=0; i<num; i++) {
      const char* old_ptr = old_data + i*old_item_size;
      char* new_ptr = new_data + i*item_size;
      strlcpy(new_ptr, old_ptr, item_size);
   }

   status = db_set_data(hdb, hkey, new_data, new_size, num_values, TID_STRING);

   if (old_data)
      free(old_data);
   if (new_data)
      free(new_data);
   
   return status;
}

/** @} *//* end of odbfunctionc */

/* emacs
 * Local Variables:
 * tab-width: 8
 * c-basic-offset: 3
 * indent-tabs-mode: nil
 * End:
 */<|MERGE_RESOLUTION|>--- conflicted
+++ resolved
@@ -1362,13 +1362,8 @@
 
    if (pkey->type == TID_KEY) {
       bool pkeylist_ok = true;
-<<<<<<< HEAD
-      const KEYLIST *pkeylist = db_get_pkeylist(pheader, hkey, pkey, "db_validate_key", msg);
-=======
-      db_err_msg* msg = NULL;
       // FIXME: notice the kludged repair of pkeylist! K.O.
-      const KEYLIST *pkeylist = db_get_pkeylist(pheader, hkey, pkey, "db_validate_key", &msg, true);
->>>>>>> f4858d81
+      const KEYLIST *pkeylist = db_get_pkeylist(pheader, hkey, pkey, "db_validate_key", msg, true);
 
       if (!pkeylist) {
          db_msg(msg, MERROR, "db_validate_key", "hkey %d, path \"%s\", invalid pkey->data %d", hkey, path, pkey->data);
@@ -1425,12 +1420,8 @@
             }
 
             if (count != pkeylist->num_keys) {
-<<<<<<< HEAD
-               db_msg(msg, MERROR, "db_validate_key", "hkey %d, path \"%s\", TID_KEY mismatch of pkeylist->num_keys %d against key chain length %d", hkey, path, pkeylist->num_keys, count);
-=======
-               cm_msg(MERROR, "db_validate_key", "hkey %d, path \"%s\", repaired TID_KEY mismatch of pkeylist->num_keys %d against key chain length %d", hkey, path, pkeylist->num_keys, count);
+               db_msg(msg, MERROR, "db_validate_key", "hkey %d, path \"%s\", repaired TID_KEY mismatch of pkeylist->num_keys %d against key chain length %d", hkey, path, pkeylist->num_keys, count);
                ((KEYLIST*)pkeylist)->num_keys = count;
->>>>>>> f4858d81
                flag = false;
                pkeylist_ok = false;
             }
@@ -3346,7 +3337,6 @@
       KEY* pprev = NULL;
       const KEY* pitem = db_enum_first_locked(pheader, pdir, msg);
 
-<<<<<<< HEAD
       while (pitem) {
          if (equal_ustring(name, pitem->name)) {
             break;
@@ -3357,17 +3347,6 @@
       
       if (!pitem) {
          /* not found: create new key */
-=======
-               if (pkey == NULL) {
-                  if (pkeylist->num_keys > 0)
-                     pkeylist->num_keys--;
-                  db_unlock_database(hDB);
-                  char str[MAX_ODB_PATH];
-                  db_get_path(hDB, hKey, str, sizeof(str));
-                  cm_msg(MERROR, "db_create_key", "online database full while creating \'%s\'", str);
-                  return DB_FULL;
-               }
->>>>>>> f4858d81
 
          /* check parent for write access */
          const KEY* pkeyparent = db_get_parent(pheader, pdir, &status, "db_create_key", msg);
