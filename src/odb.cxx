/********************************************************************\

  Name:         ODB.C
  Created by:   Stefan Ritt

  Contents:     MIDAS online database functions

  $Id$

\********************************************************************/

#undef NDEBUG // midas required assert() to be always enabled

/**dox***************************************************************/
/** @file odb.c
The Online Database file
*/

/** @defgroup odbfunctionc ODB Functions (db_xxx)
 */

/**dox***************************************************************/
/** @addtogroup odbfunctionc
*
 *  @{  */

/**dox***************************************************************/
#ifndef DOXYGEN_SHOULD_SKIP_THIS

#include "midas.h"
#include "msystem.h"
#include "mxml.h"
#include "git-revision.h"

#ifndef HAVE_STRLCPY
#include "strlcpy.h"
#endif
#include <assert.h>
#include <signal.h>
#include <math.h>

#define CHECK_OPEN_RECORD 1

/*------------------------------------------------------------------*/

/********************************************************************\
*                                                                    *
*                 db_xxx  -  Database Functions                      *
*                                                                    *
\********************************************************************/

/* Globals */

#ifdef LOCAL_ROUTINES
static DATABASE *_database;
static INT _database_entries = 0;
#endif

static RECORD_LIST *_record_list;
static INT _record_list_entries = 0;

static WATCH_LIST *_watch_list;
static INT _watch_list_entries = 0;

INT db_save_xml_key(HNDLE hDB, HNDLE hKey, INT level, MXML_WRITER * writer);

/*------------------------------------------------------------------*/

#ifdef LOCAL_ROUTINES
typedef struct db_err_msg_struct db_err_msg;
static void db_msg(db_err_msg** msg, INT message_type, const char *filename, INT line, const char *routine, const char *format, ...) MATTRPRINTF(6,7);
static void db_print_msg(const db_err_msg* msg);
static void db_flush_msg(db_err_msg** msg);
static INT db_find_key_locked(const DATABASE_HEADER *pheader, HNDLE hKey, const char *key_name, HNDLE * subhKey, db_err_msg** msg);
static const KEY* db_find_pkey_locked(const DATABASE_HEADER *pheader, const KEY* pkey, const char *key_name, int *pstatus, db_err_msg** msg);
static std::string db_get_path_locked(const DATABASE_HEADER* pheader, HNDLE hKey);
static std::string db_get_path_locked(const DATABASE_HEADER* pheader, const KEY *pkey);
static int db_scan_tree_locked(const DATABASE_HEADER* pheader, const KEY* pkey, int level, int(*callback) (const DATABASE_HEADER*, const KEY*, int, void*, db_err_msg**), void *info, db_err_msg** msg);
static int db_set_mode_wlocked(DATABASE_HEADER*,KEY*,WORD mode,int recurse,db_err_msg**);
static const KEY* db_resolve_link_locked(const DATABASE_HEADER*, const KEY*,int *pstatus, db_err_msg**);
static int db_notify_clients_locked(const DATABASE_HEADER* pheader, HNDLE hDB, HNDLE hKeyMod, int index, BOOL bWalk, db_err_msg** msg);
static int db_create_key_wlocked(DATABASE_HEADER* pheader, KEY* parentKey, const char *key_name, DWORD type, KEY** pnewkey, db_err_msg** msg);
static int db_set_value_wlocked(DATABASE_HEADER* pheader, HNDLE hDB, KEY* pkey_root, const char *key_name, const void *data, INT data_size, INT num_values, DWORD type, db_err_msg** msg);
static INT db_get_data_locked(DATABASE_HEADER* pheader, const KEY* pkey, int idx, void *data, INT * buf_size, DWORD type, db_err_msg** msg);
<<<<<<< HEAD
=======
static INT db_set_data_wlocked(DATABASE_HEADER* pheader, KEY* pkey, const void *data, INT data_size, INT num_values, DWORD type, const char* caller, db_err_msg** msg);
static INT db_set_data_index_wlocked(DATABASE_HEADER* pheader, KEY* pkey, int idx, const void *data, INT data_size, DWORD type, const char* caller, db_err_msg** msg);
static INT db_check_set_data_locked(DATABASE_HEADER* pheader, const KEY* pkey, const void *data, INT data_size, INT num_values, DWORD type, const char* caller, db_err_msg** msg);
static INT db_check_set_data_index_locked(DATABASE_HEADER* pheader, const KEY* pkey, int idx, const void *data, INT data_size, DWORD type, const char* caller, db_err_msg** msg);
>>>>>>> ba3ae82c
#endif // LOCAL_ROUTINES

/*------------------------------------------------------------------*/

/********************************************************************\
*                                                                    *
*            db_msg_xxx error message handling                       *
*                                                                    *
\********************************************************************/

#ifdef LOCAL_ROUTINES

struct db_err_msg_struct
{
   db_err_msg *next = NULL;
   int message_type = 0;
   std::string filename;
   int line = 0;
   std::string routine;
   std::string text;
};

static db_err_msg* _last_error_message = NULL; // for debuging core dumps

void db_print_msg(const db_err_msg* msg)
{
   while (msg != NULL) {
      printf("db_err_msg: %p, next %p, type %d, file \'%s:%d\', function \'%s\': %s\n", msg, msg->next, msg->message_type, msg->filename.c_str(), msg->line, msg->routine.c_str(), msg->text.c_str());
      msg = msg->next;
   }
}

void db_msg(db_err_msg** msgp, INT message_type, const char *filename, INT line, const char *routine, const char *format, ...)
{
   if (!msgp)
      return;
   
   va_list argptr;
   char message[1000];

   /* print argument list into message */
   va_start(argptr, format);
   vsnprintf(message, sizeof(message)-1, format, argptr);
   va_end(argptr);
   message[sizeof(message)-1] = 0; // ensure string is NUL-terminated

   db_err_msg* msg = new db_err_msg;

   msg->next = NULL;
   msg->message_type = message_type;
   msg->filename = filename;
   msg->line = line;
   msg->routine = routine;
   msg->text = message;

   _last_error_message = msg;

   //printf("new message:\n");
   //db_print_msg(msg);

   if (*msgp == NULL) {
      *msgp = msg;
      return;
   }

   // append new message to the end of the list
   db_err_msg *m = (*msgp);
   while (m->next != NULL) {
      m = m->next;
   }
   assert(m->next == NULL);
   m->next = msg;

   //printf("Message list with added new message:\n");
   //db_print_msg(*msgp);
   return;
}

void db_flush_msg(db_err_msg** msgp)
{
   db_err_msg *msg = *msgp;
   *msgp = NULL;

   if (/* DISABLES CODE */ (0)) {
      printf("db_flush_msg: %p\n", msg);
      db_print_msg(msg);
   }

   while (msg != NULL) {
      cm_msg(msg->message_type, msg->filename.c_str(), msg->line, msg->routine.c_str(), "%s", msg->text.c_str());
      db_err_msg* next = msg->next;
      msg->message_type = 0;
      msg->next = NULL;
      delete msg;
      msg = next;
   }
}

#endif // LOCAL_ROUTINES

/*------------------------------------------------------------------*/

#ifdef LOCAL_ROUTINES

/********************************************************************\
*                                                                    *
*            Shared Memory Allocation                                *
*                                                                    *
\********************************************************************/

static bool db_validate_key_offset(const DATABASE_HEADER * pheader, int offset);

/*------------------------------------------------------------------*/
static void *malloc_key(DATABASE_HEADER * pheader, INT size, const char* caller)
{
   FREE_DESCRIP *pfree, *pfound, *pprev = NULL;

   if (size == 0)
      return NULL;

   /* quadword alignment for alpha CPU */
   size = ALIGN8(size);

   //printf("malloc_key(%d) from [%s]\n", size, caller);

   if (!db_validate_key_offset(pheader, pheader->first_free_key)) {
      return NULL;
   }

   /* search for free block */
   pfree = (FREE_DESCRIP *) ((char *) pheader + pheader->first_free_key);

   //printf("try free block %p size %d, next %d\n", pfree, pfree->size, pfree->next_free);

   while (pfree->size < size && pfree->next_free) {
      if (!db_validate_key_offset(pheader, pfree->next_free)) {
         return NULL;
      }
      pprev = pfree;
      pfree = (FREE_DESCRIP *) ((char *) pheader + pfree->next_free);
      //printf("pfree %p size %d next_free %d\n", pfree, pfree->size, pfree->next_free);
   }

   //printf("found free block %p size %d\n", pfree, pfree->size);

   /* return if not enough memory */
   if (pfree->size < size)
      return 0;

   pfound = pfree;

   /* if found block is first in list, correct pheader */
   if (pfree == (FREE_DESCRIP *) ((char *) pheader + pheader->first_free_key)) {
      if (size < pfree->size) {
         /* free block is only used partially */
         pheader->first_free_key += size;
         pfree = (FREE_DESCRIP *) ((char *) pheader + pheader->first_free_key);

         pfree->size = pfound->size - size;
         pfree->next_free = pfound->next_free;
      } else {
         /* free block is used totally */
         pheader->first_free_key = pfree->next_free;
      }
   } else {
      /* check if free block is used totally */
      if (pfound->size - size < (int) sizeof(FREE_DESCRIP)) {
         /* skip block totally */
         pprev->next_free = pfound->next_free;
      } else {
         /* decrease free block */
         pfree = (FREE_DESCRIP *) ((char *) pfound + size);

         pfree->size = pfound->size - size;
         pfree->next_free = pfound->next_free;

         pprev->next_free = (POINTER_T) pfree - (POINTER_T) pheader;
      }
   }

   assert((void*)pfound != (void*)pheader);

   memset(pfound, 0, size);

   return pfound;
}

/*------------------------------------------------------------------*/
static void free_key(DATABASE_HEADER * pheader, void *address, INT size)
{
   FREE_DESCRIP *pfree, *pprev, *pnext;

   if (size == 0)
      return;

   assert(address != pheader);

   /* quadword alignment for alpha CPU */
   size = ALIGN8(size);

   pfree = (FREE_DESCRIP *) address;
   pprev = NULL;

   /* clear current block */
   memset(address, 0, size);

   /* if key comes before first free block, adjust pheader */
   if ((POINTER_T) address - (POINTER_T) pheader < pheader->first_free_key) {
      pfree->size = size;
      pfree->next_free = pheader->first_free_key;
      pheader->first_free_key = (POINTER_T) address - (POINTER_T) pheader;
   } else {
      /* find last free block before current block */
      pprev = (FREE_DESCRIP *) ((char *) pheader + pheader->first_free_key);

      while (pprev->next_free < (POINTER_T) address - (POINTER_T) pheader) {
         if (pprev->next_free <= 0) {
            cm_msg(MERROR, "free_key", "database is corrupted: pprev=%p, pprev->next_free=%d", pprev, pprev->next_free);
            return;
         }
         pprev = (FREE_DESCRIP *) ((char *) pheader + pprev->next_free);
      }

      pfree->size = size;
      pfree->next_free = pprev->next_free;

      pprev->next_free = (POINTER_T) pfree - (POINTER_T) pheader;
   }

   /* try to melt adjacent free blocks after current block */
   pnext = (FREE_DESCRIP *) ((char *) pheader + pfree->next_free);
   if ((POINTER_T) pnext == (POINTER_T) pfree + pfree->size) {
      pfree->size += pnext->size;
      pfree->next_free = pnext->next_free;

      memset(pnext, 0, pnext->size);
   }

   /* try to melt adjacent free blocks before current block */
   if (pprev && pprev->next_free == (POINTER_T) pprev - (POINTER_T) pheader + pprev->size) {
      pprev->size += pfree->size;
      pprev->next_free = pfree->next_free;

      memset(pfree, 0, pfree->size);
   }
}

static int validate_free_data(DATABASE_HEADER * pheader, int free_data)
{
   if (free_data <= 0)
      return 0;

   if (free_data < (int)sizeof(DATABASE_HEADER)) {
      //printf("validate_free_data: failed: %d is inside the database header 0..%d\n", free_data, (int)sizeof(DATABASE_HEADER));
      return 0;
   }

   if (free_data < (int)sizeof(DATABASE_HEADER) + pheader->key_size) {
      //printf("validate_free_data: failed: %d is inside key space %d..%d\n", free_data, (int)sizeof(DATABASE_HEADER), (int)sizeof(DATABASE_HEADER) + pheader->key_size);
      return 0;
   }

   if (free_data > (int)sizeof(DATABASE_HEADER) + pheader->key_size + pheader->data_size) {
      //printf("validate_free_data: failed: %d is beyound end of odb %d+%d+%d = %d\n", free_data, (int)sizeof(DATABASE_HEADER), pheader->key_size, pheader->data_size, (int)sizeof(DATABASE_HEADER) + pheader->key_size + pheader->data_size);
      return 0;
   }

   return 1;
}

/*------------------------------------------------------------------*/
static void *malloc_data(DATABASE_HEADER * pheader, INT size)
{
   if (size == 0)
      return NULL;

   assert(size > 0);

   /* quadword alignment for alpha CPU */
   size = ALIGN8(size);

   /* smallest allocation size is 8 bytes to make sure we can always create a new FREE_DESCRIP in free_data() */
   assert(size >= (int)sizeof(FREE_DESCRIP));

   if (!validate_free_data(pheader, pheader->first_free_data)) {
      return NULL;
   }

   /* search for free block */
   FREE_DESCRIP *pfree = (FREE_DESCRIP *) ((char *) pheader + pheader->first_free_data);
   FREE_DESCRIP *pprev = NULL;
   FREE_DESCRIP *pfound = NULL;

   while (1) {
      //printf("malloc_data: pprev %p,  pfree %p, next %d, size %d, want %d\n", pprev, pfree, pfree->next_free, pfree->size, size);

      if (pfree->size >= size) {
         // we will use this block
         pfound = pfree;
         break;
      }

      if (!pfree->next_free) {
         // no more free blocks
         return NULL;
      }

      if (!validate_free_data(pheader, pfree->next_free)) {
         // next_free is invalid
         //printf("malloc_data: pprev %p,  pfree %p, next %d, size %d, next is invalid\n", pprev, pfree, pfree->next_free, pfree->size);
         return NULL;
      }
      pprev = pfree;
      pfree = (FREE_DESCRIP *) ((char *) pheader + pfree->next_free);
   }

   //printf("malloc_data: pprev %p, pfound %p, size %d, want %d\n", pprev, pfound, pfound->size, size);

   assert(pfound != NULL);
   assert(size <= pfound->size);

   /* if found block is first in list, correct pheader */
   if (!pprev) {
      if (size < pfree->size) {
         /* free block is only used partially */
         pheader->first_free_data += size;
         pfree = (FREE_DESCRIP *) ((char *) pheader + pheader->first_free_data);

         pfree->size = pfound->size - size;
         pfree->next_free = pfound->next_free;
      } else {
         /* free block is used totally */
         pheader->first_free_data = pfree->next_free;
      }
   } else {
      /* check if free block is used totally */
      if (pfound->size - size < (int) sizeof(FREE_DESCRIP)) {
         /* delete this free block from the free blocks chain */
         pprev->next_free = pfound->next_free;
      } else {
         /* decrease free block */
         pfree = (FREE_DESCRIP *) ((char *) pfound + size);

         pfree->size = pfound->size - size;
         pfree->next_free = pfound->next_free;

         pprev->next_free = (POINTER_T) pfree - (POINTER_T) pheader;
      }
   }

   assert((void*)pfound != (void*)pheader);

   /* zero memeory */
   memset(pfound, 0, size);

   return pfound;
}

/*------------------------------------------------------------------*/
static int free_data(DATABASE_HEADER * pheader, void *address, INT size, const char* caller)
{
   if (size == 0)
      return DB_SUCCESS;

   assert(address != pheader);

   /* quadword alignment for alpha CPU */
   size = ALIGN8(size);

   /* smallest allocation size is 8 bytes to make sure we can always create a new FREE_DESCRIP in free_data() */
   assert(size >= (int)sizeof(FREE_DESCRIP));

   FREE_DESCRIP *pprev = NULL;
   FREE_DESCRIP *pfree = (FREE_DESCRIP *) address;
   int pfree_offset = (POINTER_T) address - (POINTER_T) pheader;

   /* clear current block */
   memset(address, 0, size);

   if (pheader->first_free_data == 0) {
      /* if free list is empty, create the first free block, adjust pheader */
      pfree->size = size;
      pfree->next_free = 0;
      pheader->first_free_data = pfree_offset;
      /* nothing else to do */
      return DB_SUCCESS;
   } else if ((POINTER_T) address - (POINTER_T) pheader < pheader->first_free_data) {
      /* if data comes before first free block, create new free block, adjust pheader */
      pfree->size = size;
      pfree->next_free = pheader->first_free_data;
      pheader->first_free_data = pfree_offset;
      /* maybe merge next free block into the new free block */
      //printf("free_data: created new first free block, maybe merge with old first free block\n");
   } else {
      /* find last free block before current block */
      pprev = (FREE_DESCRIP *) ((char *) pheader + pheader->first_free_data);

      while (pprev->next_free < pfree_offset) {
         if (pprev->next_free == 0) {
            /* add new free block at the end of the chain of free blocks */
            //printf("free_data: adding new free block at the very end\n");
            break;
         }
         if (!validate_free_data(pheader, pprev->next_free)) {
            cm_msg(MERROR, "free_data", "database is corrupted: pprev=%p, pprev->next_free=%d in free_data(%p,%p,%d) from %s", pprev, pprev->next_free, pheader, address, size, caller);
            return DB_CORRUPTED;
         }

         pprev = (FREE_DESCRIP *) ((char *) pheader + pprev->next_free);
      }

      pfree->size = size;
      pfree->next_free = pprev->next_free;

      pprev->next_free = pfree_offset;
   }

   /* try to melt adjacent free blocks after current block */
   FREE_DESCRIP *pnext = (FREE_DESCRIP *) ((char *) pheader + pfree->next_free);
   if ((POINTER_T) pnext == (POINTER_T) pfree + pfree->size) {
      //printf("free_data: merging first and second free block\n");
      pfree->size += pnext->size;
      pfree->next_free = pnext->next_free;

      memset(pnext, 0, pnext->size);
   }

   /* try to melt adjacent free blocks before current block */
   if (pprev && pprev->next_free == (POINTER_T) pprev - (POINTER_T) pheader + pprev->size) {
      //printf("free_data: merging pprev and pfree\n");
      pprev->size += pfree->size;
      pprev->next_free = pfree->next_free;

      memset(pfree, 0, pfree->size);
   }

   return DB_SUCCESS;
}

/*------------------------------------------------------------------*/
static void *realloc_data(DATABASE_HEADER * pheader, void *address, INT old_size, INT new_size, const char* caller)
{
   void *tmp = NULL;

   if (old_size) {
      int status;
      tmp = malloc(old_size);
      if (tmp == NULL) {
         cm_msg(MERROR, "realloc_data", "cannot malloc(%d), called from %s", old_size, caller);
         return NULL;
      }

      memcpy(tmp, address, old_size);

      status = free_data(pheader, address, old_size, caller);
      if (status != DB_SUCCESS) {
         free(tmp);
         cm_msg(MERROR, "realloc_data", "cannot free_data(%p, %d), called from %s", address, old_size, caller);
         return NULL;
      }
   }

   void *pnew = malloc_data(pheader, new_size);

   if (!pnew) {
      if (tmp)
         free(tmp);
      cm_msg(MERROR, "realloc_data", "cannot malloc_data(%d), called from %s", new_size, caller);
      return NULL;
   }

   if (old_size) {
      memcpy(pnew, tmp, old_size < new_size ? old_size : new_size);
      free(tmp);
   }

   return pnew;
}

#endif // LOCAL_ROUTINES

/*------------------------------------------------------------------*/
char *strcomb(const char **list)
/* convert list of strings into single string to be used by db_paste() */
{
   INT i, j;
   static char *str = NULL;

   /* counter number of chars */
   for (i = 0, j = 0; list[i]; i++)
      j += strlen(list[i]) + 1;
   j += 1;

   if (str == NULL)
      str = (char *) malloc(j);
   else
      str = (char *) realloc(str, j);

   str[0] = 0;
   for (i = 0; list[i]; i++) {
      strcat(str, list[i]);
      strcat(str, "\n");
   }

   return str;
}

/*------------------------------------------------------------------*/

std::string strcomb1(const char **list)
/* convert list of strings into single string to be used by db_paste() */
{
   std::string s;

   for (int i = 0; list[i]; i++) {
      s += list[i];
      s += "\n";
   }

   return s;
}

/*------------------------------------------------------------------*/

struct print_key_info_buf
{
   int alloc_size;
   int used;
   char* buf;
};

static void add_to_buf(struct print_key_info_buf* buf, const char* s)
{
   int len = strlen(s);
   if (buf->used + len + 10 > buf->alloc_size) {
      int new_size = 1024 + 2*buf->alloc_size + len;
      //printf("realloc %d->%d, used %d, adding %d\n", buf->alloc_size, new_size, buf->used, len);
      buf->buf = (char*)realloc(buf->buf, new_size);
      assert(buf->buf != NULL);
      buf->alloc_size = new_size;
   }

   memcpy(buf->buf + buf->used, s, len);
   buf->used += len;
   buf->buf[buf->used] = 0; // zero-terminate the string
}

#ifdef LOCAL_ROUTINES

static INT print_key_info(HNDLE hDB, HNDLE hKey, KEY * pkey, INT level, void *info)
{
   struct print_key_info_buf* buf = (struct print_key_info_buf*)info;
   int i;

   char str[256];

   sprintf(str, "%08X  %08X  %04X    ",
           (int) (hKey - sizeof(DATABASE_HEADER)),
           (int) (pkey->data - sizeof(DATABASE_HEADER)), (int) pkey->total_size);

   assert(strlen(str)+10 < sizeof(str));

   for (i = 0; i < level; i++)
      strcat(str, "  ");

   assert(strlen(str)+10 < sizeof(str));

   strcat(str, pkey->name);
   strcat(str, "\n");

   assert(strlen(str)+10 < sizeof(str));

   //printf("str [%s]\n", str);

   add_to_buf(buf, str);

   return SUCCESS;
}

static bool db_validate_data_offset(const DATABASE_HEADER * pheader, int offset);

INT db_show_mem(HNDLE hDB, char **result, BOOL verbose)
{
   INT total_size_key, total_size_data;

   struct print_key_info_buf buf;
   buf.buf = NULL;
   buf.used = 0;
   buf.alloc_size = 0;

   db_lock_database(hDB);

   DATABASE_HEADER *pheader = _database[hDB - 1].database_header;

   char str[256];

   sprintf(str, "Database header size is 0x%04X, all following values are offset by this!\n", (int)sizeof(DATABASE_HEADER));
   add_to_buf(&buf, str);
   sprintf(str, "Key area  0x00000000 - 0x%08X, size %d bytes\n",  pheader->key_size - 1, pheader->key_size);
   add_to_buf(&buf, str);
   sprintf(str, "Data area 0x%08X - 0x%08X, size %d bytes\n\n",    pheader->key_size, pheader->key_size + pheader->data_size, pheader->data_size);
   add_to_buf(&buf, str);

   add_to_buf(&buf, "Keylist:\n");
   add_to_buf(&buf, "--------\n");
   total_size_key = 0;

   if (!db_validate_key_offset(pheader, pheader->first_free_key)) {
      add_to_buf(&buf, "ODB is corrupted: pheader->first_free_key is invalid\n");
      db_unlock_database(hDB);
      if (result) {
         *result = buf.buf;
      } else {
         free(buf.buf);
      }
      return DB_CORRUPTED;
   }

   FREE_DESCRIP *pfree = (FREE_DESCRIP *) ((char *) pheader + pheader->first_free_key);

   while ((POINTER_T) pfree != (POINTER_T) pheader) {
      total_size_key += pfree->size;
      sprintf(str, "Free block at 0x%08X, size 0x%08X, next 0x%08X\n",
              (int) ((POINTER_T) pfree - (POINTER_T) pheader - sizeof(DATABASE_HEADER)),
              pfree->size, pfree->next_free ? (int) (pfree->next_free - sizeof(DATABASE_HEADER)) : 0);
      add_to_buf(&buf, str);
      if (!db_validate_key_offset(pheader, pfree->next_free)) {
         add_to_buf(&buf, "ODB is corrupted: next_free is invalid!");
         break;
      }
      pfree = (FREE_DESCRIP *) ((char *) pheader + pfree->next_free);
   }

   sprintf(str, "\nFree Key area: %d bytes out of %d bytes\n", total_size_key, pheader->key_size);
   add_to_buf(&buf, str);
   
   add_to_buf(&buf, "\nData:\n");
   add_to_buf(&buf, "-----\n");
   total_size_data = 0;

   if (!db_validate_data_offset(pheader, pheader->first_free_data)) {
      add_to_buf(&buf, "ODB is corrupted: pheader->first_free_data is invalid\n");
      db_unlock_database(hDB);
      if (result) {
         *result = buf.buf;
      } else {
         free(buf.buf);
      }
      return DB_CORRUPTED;
   }

   pfree = (FREE_DESCRIP *) ((char *) pheader + pheader->first_free_data);

   while ((POINTER_T) pfree != (POINTER_T) pheader) {
      total_size_data += pfree->size;
      sprintf(str, "Free block at 0x%08X, size 0x%08X, next 0x%08X\n",
              (int) ((POINTER_T) pfree - (POINTER_T) pheader - sizeof(DATABASE_HEADER)),
              pfree->size, pfree->next_free ? (int) (pfree->next_free - sizeof(DATABASE_HEADER)) : 0);
      add_to_buf(&buf, str);
      if (!db_validate_data_offset(pheader, pfree->next_free)) {
         add_to_buf(&buf, "ODB is corrupted: next_free is invalid!");
         break;
      }
      pfree = (FREE_DESCRIP *) ((char *) pheader + pfree->next_free);
   }

   sprintf(str, "\nFree Data area: %d bytes out of %d bytes\n", total_size_data, pheader->data_size);
   add_to_buf(&buf, str);

   sprintf(str, "\nFree: %1d (%1.1lf%%) keylist, %1d (%1.1lf%%) data\n",
           total_size_key,
           100 * (double) total_size_key / pheader->key_size,
           total_size_data, 100 * (double) total_size_data / pheader->data_size);
   add_to_buf(&buf, str);

   if (verbose) {
      add_to_buf(&buf, "\n\n");
      add_to_buf(&buf, "Key       Data      Size\n");
      add_to_buf(&buf, "------------------------\n");
      db_scan_tree(hDB, pheader->root_key, 0, print_key_info, &buf);
   }

   db_unlock_database(hDB);

   if (result) {
      *result = buf.buf;
   } else {
      free(buf.buf);
   }

   return DB_SUCCESS;
}

INT db_get_free_mem(HNDLE hDB, INT *key_size, INT *data_size)
{
   DATABASE_HEADER *pheader;
   FREE_DESCRIP *pfree;
   
   *data_size = 0;
   *key_size = 0;

   db_lock_database(hDB);
   
   pheader = _database[hDB - 1].database_header;
   
   pfree = (FREE_DESCRIP *) ((char *) pheader + pheader->first_free_key);
   
   while ((POINTER_T) pfree != (POINTER_T) pheader) {
      *key_size += pfree->size;
      pfree = (FREE_DESCRIP *) ((char *) pheader + pfree->next_free);
   }
   
   *data_size = 0;
   pfree = (FREE_DESCRIP *) ((char *) pheader + pheader->first_free_data);
   
   while ((POINTER_T) pfree != (POINTER_T) pheader) {
      *data_size += pfree->size;
      pfree = (FREE_DESCRIP *) ((char *) pheader + pfree->next_free);
   }

   db_unlock_database(hDB);
   return DB_SUCCESS;
}

#endif // LOCAL_ROUTINES

// Method to check if a given string is valid UTF-8.  Returns 1 if it is.
// This method was taken from stackoverflow user Christoph, specifically
// http://stackoverflow.com/questions/1031645/how-to-detect-utf-8-in-plain-c
static bool is_utf8(const char * string)
{
    if(!string)
        return false;

    const unsigned char * bytes = (const unsigned char *)string;
    while(*bytes)
    {
        if( (// ASCII
             // use bytes[0] <= 0x7F to allow ASCII control characters
                bytes[0] == 0x09 ||
                bytes[0] == 0x0A ||
                bytes[0] == 0x0D ||
                (0x20 <= bytes[0] && bytes[0] <= 0x7E)
            )
        ) {
            bytes += 1;
            continue;
        }

        if( (// non-overlong 2-byte
                (0xC2 <= bytes[0] && bytes[0] <= 0xDF) &&
                (0x80 <= bytes[1] && bytes[1] <= 0xBF)
            )
        ) {
            bytes += 2;
            continue;
        }

        if( (// excluding overlongs
                bytes[0] == 0xE0 &&
                (0xA0 <= bytes[1] && bytes[1] <= 0xBF) &&
                (0x80 <= bytes[2] && bytes[2] <= 0xBF)
            ) ||
            (// straight 3-byte
                ((0xE1 <= bytes[0] && bytes[0] <= 0xEC) ||
                    bytes[0] == 0xEE ||
                    bytes[0] == 0xEF) &&
                (0x80 <= bytes[1] && bytes[1] <= 0xBF) &&
                (0x80 <= bytes[2] && bytes[2] <= 0xBF)
            ) ||
            (// excluding surrogates
                bytes[0] == 0xED &&
                (0x80 <= bytes[1] && bytes[1] <= 0x9F) &&
                (0x80 <= bytes[2] && bytes[2] <= 0xBF)
            )
        ) {
            bytes += 3;
            continue;
        }

        if( (// planes 1-3
                bytes[0] == 0xF0 &&
                (0x90 <= bytes[1] && bytes[1] <= 0xBF) &&
                (0x80 <= bytes[2] && bytes[2] <= 0xBF) &&
                (0x80 <= bytes[3] && bytes[3] <= 0xBF)
            ) ||
            (// planes 4-15
                (0xF1 <= bytes[0] && bytes[0] <= 0xF3) &&
                (0x80 <= bytes[1] && bytes[1] <= 0xBF) &&
                (0x80 <= bytes[2] && bytes[2] <= 0xBF) &&
                (0x80 <= bytes[3] && bytes[3] <= 0xBF)
            ) ||
            (// plane 16
                bytes[0] == 0xF4 &&
                (0x80 <= bytes[1] && bytes[1] <= 0x8F) &&
                (0x80 <= bytes[2] && bytes[2] <= 0xBF) &&
                (0x80 <= bytes[3] && bytes[3] <= 0xBF)
            )
        ) {
            bytes += 4;
            continue;
        }
        
        //printf("is_utf8: string [%s], not utf8 at offset %d, byte %d, [%s]\n", string, (int)((char*)bytes-(char*)string), (int)(0xFF&bytes[0]), bytes);
        //abort();

        return false;
    }

    return true;
}

#ifdef LOCAL_ROUTINES

/*------------------------------------------------------------------*/
static int db_validate_name(const char* name, int maybe_path, const char* caller_name, db_err_msg** msg)
{
   //printf("db_validate_name [%s] length %d, maybe_path %d from %s\n", name, (int)strlen(name), maybe_path, caller_name);

   if (name == NULL) {
      db_msg(msg, MERROR, "db_validate_name", "Invalid name passed to %s: should not be NULL", caller_name);
      return DB_INVALID_NAME;
   }

   if (strlen(name) < 1) {
      db_msg(msg, MERROR, "db_validate_name", "Invalid name passed to %s: should not be an empty string", caller_name);
      return DB_INVALID_NAME;
   }

   if (strchr(name, '[')) {
      db_msg(msg, MERROR, "db_validate_name", "Invalid name \"%s\" passed to %s: should not contain \"[\"", name, caller_name);
      return DB_INVALID_NAME;
   }
   
   if (strchr(name, ']')) {
      db_msg(msg, MERROR, "db_validate_name", "Invalid name \"%s\" passed to %s: should not contain \"[\"", name, caller_name);
      return DB_INVALID_NAME;
   }
   
   if (!is_utf8(name)) {
      db_msg(msg, MERROR, "db_validate_name", "Invalid name \"%s\" passed to %s: invalid unicode UTF-8 encoding", name, caller_name);
      return DB_INVALID_NAME;
   }
   
   if (!maybe_path) {
      if (strchr(name, '/')) {
         db_msg(msg, MERROR, "db_validate_name", "Invalid name \"%s\" passed to %s: should not contain \"/\"", name, caller_name);
         return DB_INVALID_NAME;
      }

      if (strlen(name) >= NAME_LENGTH) {
         db_msg(msg, MERROR, "db_validate_name", "Invalid name \"%s\" passed to %s: length %d should be less than %d bytes", name, caller_name, (int)strlen(name), NAME_LENGTH);
         return DB_INVALID_NAME;
      }
   }

   //if (strcmp(name, "test")==0)
   //return DB_INVALID_NAME;

   return DB_SUCCESS;
}

/*------------------------------------------------------------------*/
static bool db_validate_key_offset(const DATABASE_HEADER * pheader, int offset)
/* check if key offset lies in valid range */
{
   if (offset != 0 && offset < (int) sizeof(DATABASE_HEADER))
      return false;

   if (offset > (int) sizeof(DATABASE_HEADER) + pheader->key_size)
      return false;

   return true;
}

static bool db_validate_data_offset(const DATABASE_HEADER * pheader, int offset)
/* check if data offset lies in valid range */
{
   if (offset != 0 && offset < (int) sizeof(DATABASE_HEADER))
      return false;

   if (offset > (int) sizeof(DATABASE_HEADER) + pheader->key_size + pheader->data_size)
      return false;

   return true;
}

static bool db_validate_hkey(const DATABASE_HEADER * pheader, HNDLE hKey)
{
   if (hKey == 0) {
      cm_msg(MERROR, "db_validate_hkey", "Error: invalid zero hkey %d", hKey);
      return false;
   }
   if (!db_validate_key_offset(pheader, hKey)) {
      cm_msg(MERROR, "db_validate_hkey", "Error: invalid hkey %d", hKey);
      return false;
   }
   return true;
}

static const KEY* db_get_pkey(const DATABASE_HEADER* pheader, HNDLE hKey, int* pstatus, const char* caller, db_err_msg **msg)
{
   BOOL hKey_is_root_key = FALSE;

   if (!hKey) {
      hKey_is_root_key = TRUE;
      hKey = pheader->root_key;
   }

   /* check if hKey argument is correct */
   if (hKey == 0) {
      if (pstatus)
         *pstatus = DB_INVALID_HANDLE;
      return NULL;
   }

   /* check if hKey argument is correct */
   if (!db_validate_key_offset(pheader, hKey)) {
      if (pstatus)
         *pstatus = DB_INVALID_HANDLE;
      return NULL;
   }

   const KEY* pkey = (const KEY *) ((char *) pheader + hKey);

   if (pkey->type < 1 || pkey->type >= TID_LAST) {
      DWORD tid = pkey->type;
      if (hKey_is_root_key) {
         db_msg(msg, MERROR, caller, "db_get_pkey: root_key hkey %d invalid key type %d, database root directory is corrupted", hKey, tid);
         if (pstatus)
            *pstatus = DB_CORRUPTED;
         return NULL;
      } else {
         std::string path = db_get_path_locked(pheader, hKey);
         db_msg(msg, MERROR, caller, "db_get_pkey: hkey %d path \"%s\" invalid key type %d", hKey, path.c_str(), tid);
      }
      if (pstatus)
         *pstatus = DB_NO_KEY;
      return NULL;
   }

   if (pkey->name[0] == 0) {
      std::string path = db_get_path_locked(pheader, hKey);
      db_msg(msg, MERROR, caller, "db_get_pkey: hkey %d path \"%s\" invalid name \"%s\" is empty", hKey, path.c_str(), pkey->name);
      if (pstatus)
         *pstatus = DB_NO_KEY;
      return NULL;
   }

   return pkey;
}

static const KEYLIST* db_get_pkeylist(const DATABASE_HEADER* pheader, HNDLE hKey, const KEY* pkey, const char* caller, db_err_msg **msg, bool kludge_repair = false)
{
   if (pkey->type != TID_KEY) {
      std::string path = db_get_path_locked(pheader, hKey);
      db_msg(msg, MERROR, caller, "db_get_pkeylist: hkey %d path \"%s\" unexpected call to db_get_pkeylist(), not a subdirectory, pkey->type %d", hKey, path.c_str(), pkey->type);
      return NULL;
   }

   if (!hKey) {
      hKey = pheader->root_key;
   }

   if (!db_validate_data_offset(pheader, pkey->data)) {
      std::string path = db_get_path_locked(pheader, hKey);
      db_msg(msg, MERROR, caller, "hkey %d path \"%s\" invalid pkey->data %d", hKey, path.c_str(), pkey->data);
      return NULL;
   }

   const KEYLIST *pkeylist = (const KEYLIST *) ((char *) pheader + pkey->data);

   if (pkeylist->parent != hKey) {
      std::string path = db_get_path_locked(pheader, hKey);
      db_msg(msg, MERROR, caller, "hkey %d path \"%s\" invalid pkeylist->parent %d should be hkey %d", hKey, path.c_str(), pkeylist->parent, hKey);
      return NULL;
   }

   if (pkeylist->first_key == 0 && pkeylist->num_keys != 0) {
      if (!kludge_repair) {
         std::string path = db_get_path_locked(pheader, hKey);
         db_msg(msg, MERROR, caller, "hkey %d path \"%s\" invalid pkeylist->first_key %d should be non zero for num_keys %d", hKey, path.c_str(), pkeylist->first_key, pkeylist->num_keys);
         return NULL;
      }

      // FIXME: this repair should be done in db_validate_and_repair_key()

      std::string path = db_get_path_locked(pheader, hKey);
      db_msg(msg, MERROR, caller, "hkey %d path \"%s\" repaired invalid num_keys %d when pkeylist->first_key is zero", hKey, path.c_str(), pkeylist->num_keys);
      ((KEYLIST*)pkeylist)->num_keys = 0;
   }

   return pkeylist;
}

static HNDLE db_pkey_to_hkey(const DATABASE_HEADER* pheader, const KEY* pkey)
{
   return (POINTER_T) pkey - (POINTER_T) pheader;
}

static const KEY* db_get_parent(const DATABASE_HEADER* pheader, const KEY* pkey, int* pstatus, const char* caller, db_err_msg **msg)
{
   if (pkey->parent_keylist == 0) {
      // they asked for the parent of "/", return "/"
      return db_get_pkey(pheader, pheader->root_key, pstatus, caller, msg);
   }

   if (!db_validate_data_offset(pheader, pkey->parent_keylist)) {
      db_msg(msg, MERROR, caller, "hkey %d path \"%s\" invalid pkey->parent %d", db_pkey_to_hkey(pheader, pkey), db_get_path_locked(pheader, pkey).c_str(), pkey->parent_keylist);
      if (pstatus)
         *pstatus = DB_CORRUPTED;
      return NULL;
   }

   const KEYLIST *pkeylist = (const KEYLIST *) ((char *) pheader + pkey->parent_keylist);

   if (pkeylist->first_key == 0 && pkeylist->num_keys != 0) {
      db_msg(msg, MERROR, caller, "hkey %d path \"%s\" invalid parent pkeylist->first_key %d should be non zero for num_keys %d", db_pkey_to_hkey(pheader, pkey), db_get_path_locked(pheader, pkey).c_str(), pkeylist->first_key, pkeylist->num_keys);
      if (pstatus)
         *pstatus = DB_CORRUPTED;
      return NULL;
   }

   return db_get_pkey(pheader, pkeylist->parent, pstatus, caller, msg);
}

static const KEY* db_enum_first_locked(const DATABASE_HEADER *pheader, const KEY* pkey, db_err_msg **msg)
{
   HNDLE hKey = db_pkey_to_hkey(pheader, pkey);

   if (pkey->type != TID_KEY) {
      std::string path = db_get_path_locked(pheader, hKey);
      db_msg(msg, MERROR, "db_enum_first_locked", "hkey %d path \"%s\" tid %d is not a directory", hKey, path.c_str(), pkey->type);
      return NULL;
   }
   
   const KEYLIST *pkeylist = db_get_pkeylist(pheader, hKey, pkey, "db_find_key", msg);

   if (!pkeylist) {
      // error
      return NULL;
   }

   if (pkeylist->num_keys == 0) {
      // empty directory
      return NULL;
   }

   if (pkeylist->first_key == 0) {
      // empty directory
      return NULL;
   }

   return db_get_pkey(pheader, pkeylist->first_key, NULL, "db_enum_first_locked", msg);
}

static const KEY* db_enum_next_locked(const DATABASE_HEADER *pheader, const KEY* pdir, const KEY* pkey, db_err_msg **msg)
{
   if (pkey->next_key == 0)
      return NULL;
   
   return db_get_pkey(pheader, pkey->next_key, NULL, "db_enum_next_locked", msg);
}

static const KEY* db_resolve_link_locked(const DATABASE_HEADER* pheader, const KEY* pkey, int* pstatus, db_err_msg** msg)
{
   if (pkey->type != TID_LINK)
      return pkey;

   // FIXME: need to validate pkey->data

   if (*((char *) pheader + pkey->data) == '/') {
      return db_find_pkey_locked(pheader, NULL, (char*)pheader + pkey->data, pstatus, msg);
   } else {
      return db_find_pkey_locked(pheader, pkey, (char*)pheader + pkey->data, pstatus, msg);
   }
}

static void db_print_pkey(const DATABASE_HEADER * pheader, const KEY* pkey, int recurse = 0, const char *path = NULL, HNDLE parenthkeylist = 0)
{
   HNDLE hkey = db_pkey_to_hkey(pheader, pkey);

   std::string xpath;
   if (path == NULL) {
      xpath = db_get_path_locked(pheader, hkey);
      path = xpath.c_str();
   }

   printf("path \"%s\", parenthkey %d, hkey %d, name \"%s\", type %d, parent %d, data %d, total_size %d", path, parenthkeylist, hkey, pkey->name, pkey->type, pkey->parent_keylist, pkey->data, pkey->total_size);

   if (pkey->type != TID_KEY) {
      printf("\n");
   } else {
      const KEYLIST *pkeylist = db_get_pkeylist(pheader, hkey, pkey, "db_validate_key", NULL);

      if (pkeylist) {
         printf(", pkeylist parent %d, num_keys %d, first_key %d", pkeylist->parent, pkeylist->num_keys, pkeylist->first_key);
         printf("\n");
      }
   }
}

static void db_print_hkey(const DATABASE_HEADER * pheader, HNDLE hkey, int recurse = 0, const char *path = NULL, HNDLE parenthkeylist = 0)
{
   const KEY *pkey = db_get_pkey(pheader, hkey, NULL, "db_print_key", NULL);

   if (!pkey) {
      return;
   }

   db_print_pkey(pheader, pkey, recurse, path, parenthkeylist);
}

static bool db_validate_and_repair_key_wlocked(DATABASE_HEADER * pheader, int recurse, const char *path, HNDLE parenthkeylist, HNDLE hkey, KEY * pkey, db_err_msg **msg)
{
   int status;
   static time_t t_min = 0, t_max;
   bool flag = true;

   //printf("path \"%s\", parenthkey %d, hkey %d, pkey->name \"%s\", type %d\n", path, parenthkeylist, hkey, pkey->name, pkey->type);

   //std::string xpath = db_get_path_locked(pheader, hkey);
   //if (xpath != path)
   //   printf("hkey %d, path \"%s\" vs \"%s\"\n", hkey, path, xpath.c_str());

   //db_print_key(pheader, 0, path, parenthkeylist, hkey);

   if (hkey==0 || !db_validate_key_offset(pheader, hkey)) {
      db_msg(msg, MERROR, "db_validate_key", "hkey %d, path \"%s\", invalid hkey", hkey, path);
      return false;
   }

   /* check key type */
   if (pkey->type <= 0 || pkey->type >= TID_LAST) {
      db_msg(msg, MERROR, "db_validate_key", "hkey %d, path \"%s\", name \"%s\", invalid key type %d", hkey, path, pkey->name, pkey->type);
      return false;
   }

   /* check key name */
   status = db_validate_name(pkey->name, FALSE, "db_validate_key", msg);
   if (status != DB_SUCCESS) {
      char newname[NAME_LENGTH];
      sprintf(newname, "%p", pkey);
      db_msg(msg, MERROR, "db_validate_key", "hkey %d, path \"%s\": invalid name \"%s\" replaced with \"%s\"", hkey, path, pkey->name, newname);
      strlcpy(pkey->name, newname, sizeof(pkey->name));
      flag = false;
      //return false;
   }

   /* check parent */
   if (pkey->parent_keylist != parenthkeylist) {
      db_msg(msg, MERROR, "db_validate_key", "hkey %d, path \"%s\", name \"%s\", invalid parent_keylist %d should be %d", hkey, path, pkey->name, pkey->parent_keylist, parenthkeylist);
      return false;
   }

   if (!db_validate_data_offset(pheader, pkey->data)) {
      db_msg(msg, MERROR, "db_validate_key", "hkey %d, path \"%s\", invalid data offset 0x%08X is invalid", hkey, path, pkey->data - (int)sizeof(DATABASE_HEADER));
      return false;
   }

   /* check key sizes */
   if ((pkey->total_size < 0) || (pkey->total_size > pheader->data_size)) {
      db_msg(msg, MERROR, "db_validate_key", "hkey %d, path \"%s\", invalid pkey->total_size %d", hkey, path, pkey->total_size);
      return false;
   }

   if ((pkey->item_size < 0) || (pkey->item_size > pheader->data_size)) {
      db_msg(msg, MERROR, "db_validate_key", "hkey %d, path \"%s\", invalid pkey->item_size: %d", hkey, path, pkey->item_size);
      return false;
   }

   if ((pkey->num_values < 0) || (pkey->num_values > pheader->data_size)) {
      db_msg(msg, MERROR, "db_validate_key", "hkey %d, path \"%s\", invalid pkey->num_values: %d", hkey, path, pkey->num_values);
      return false;
   }

   /* check and correct key size */
   if (pkey->total_size != pkey->item_size * pkey->num_values) {
      db_msg(msg, MERROR, "db_validate_key", "hkey %d, path \"%s\", corrected pkey->total_size from %d to %d*%d=%d", hkey, path, pkey->total_size, pkey->item_size, pkey->num_values, pkey->item_size * pkey->num_values);
      pkey->total_size = pkey->item_size * pkey->num_values;
      flag = false;
   }

   /* check and correct key size */
   if (pkey->data == 0 && pkey->total_size != 0) {
      db_msg(msg, MERROR, "db_validate_key", "hkey %d, path \"%s\", pkey->data is zero, corrected pkey->num_values %d and pkey->total_size %d to be zero, should be zero", hkey, path, pkey->num_values, pkey->total_size);
      pkey->num_values = 0;
      pkey->total_size = 0;
      flag = false;
   }

   if (pkey->type == TID_STRING || pkey->type == TID_LINK) {
      const char* s = (char*)pheader + pkey->data;
      if (!is_utf8(s)) {
         db_msg(msg, MERROR, "db_validate_key", "hkey %d, path \"%s\", string value is not valid UTF-8", hkey, path);
         //flag = false;
      }
   }

   /* check for empty link */
   if (pkey->type == TID_LINK) {
      // minimum symlink length is 3 bytes:
      // one byte "/"
      // one byte odb entry name
      // one byte "\0"
      if (pkey->total_size <= 2) {
         db_msg(msg, MERROR, "db_validate_key", "hkey %d, path \"%s\", TID_LINK is an empty link", hkey, path);
         flag = false;
         //return false;
      }
   }

   /* check for too long link */
   if (pkey->type == TID_LINK) {
      if (pkey->total_size >= MAX_ODB_PATH) {
         db_msg(msg, MERROR, "db_validate_key", "hkey %d, path \"%s\", TID_LINK length %d exceeds MAX_ODB_PATH %d", hkey, path, pkey->total_size, MAX_ODB_PATH);
         flag = false;
         //return false;
      }
   }

   /* check for link loop */
   if (pkey->type == TID_LINK) {
      const char* link = (char*)pheader + pkey->data;
      int link_len = strlen(link);
      int path_len = strlen(path);
      if (link_len == path_len) {
         // check for link to itself
         if (equal_ustring(link, path)) {
            db_msg(msg, MERROR, "db_validate_key", "hkey %d, path \"%s\", TID_LINK to \"%s\" is a link to itself", hkey, path, link);
            flag = false;
            //return false;
         }
      } else if (link_len < path_len) {
         // check for link to the "path" subdirectory
         char tmp[MAX_ODB_PATH];
         memcpy(tmp, path, link_len);
         tmp[link_len] = 0;
         if (equal_ustring(link, tmp) && path[link_len] == DIR_SEPARATOR) {
            db_msg(msg, MERROR, "db_validate_key", "hkey %d, path \"%s\", TID_LINK to \"%s\" is a loop", hkey, path, link);
            flag = false;
            //return false;
         }
      }
   }

   /* check access mode */
   if ((pkey->access_mode & ~(MODE_READ | MODE_WRITE | MODE_DELETE | MODE_EXCLUSIVE | MODE_ALLOC))) {
      db_msg(msg, MERROR, "db_validate_key", "hkey %d, path \"%s\", invalid pkey->access_mode %d", hkey, path, pkey->access_mode);
      flag = false;
      //return false;
   }

   /* check access time, consider valid if within +- 10 years */
   if (t_min == 0) {
      t_min = ss_time() - 3600 * 24 * 365 * 10;
      t_max = ss_time() + 3600 * 24 * 365 * 10;
   }

   if (pkey->last_written > 0 && (pkey->last_written < t_min || pkey->last_written > t_max)) {
      db_msg(msg, MERROR, "db_validate_key", "hkey %d, path \"%s\", invalid pkey->last_written time %d", hkey, path, pkey->last_written);
      flag = false;
      //return false;
   }

   if (pkey->type == TID_KEY) {
      bool pkeylist_ok = true;
      // FIXME: notice the kludged repair of pkeylist! K.O.
      const KEYLIST *pkeylist = db_get_pkeylist(pheader, hkey, pkey, "db_validate_key", msg, true);

      if (!pkeylist) {
         db_msg(msg, MERROR, "db_validate_key", "hkey %d, path \"%s\", invalid pkey->data %d", hkey, path, pkey->data);
         flag = false;
      } else {
         if (pkeylist->parent != hkey) {
            db_msg(msg, MERROR, "db_validate_key", "hkey %d, path \"%s\", TID_KEY invalid pkeylist->parent %d is not hkey %d", hkey, path, pkeylist->parent, hkey);
            flag = false;
            pkeylist_ok = false;
         }

         if (pkeylist->num_keys < 0 || pkeylist->num_keys > pheader->key_size) {
            db_msg(msg, MERROR, "db_validate_key", "hkey %d, path \"%s\", TID_KEY invalid pkeylist->num_keys %d", hkey, path, pkeylist->num_keys);
            flag = false;
            pkeylist_ok = false;
         }
         
         if (pkeylist->num_keys == 0 && pkeylist->first_key == 0) {
            // empty key
         } else if (pkeylist->first_key == 0 || !db_validate_key_offset(pheader, pkeylist->first_key)) {
            db_msg(msg, MERROR, "db_validate_key", "hkey %d, path \"%s\", TID_KEY invalid pkeylist->first_key %d", hkey, path, pkeylist->first_key);
            flag = false;
            pkeylist_ok = false;
         }
         
         if (pkeylist_ok) {
            //printf("hkey %d, path \"%s\", pkey->data %d, pkeylist parent %d, num_keys %d, first_key %d: ", hkey, path, pkey->data, pkeylist->parent, pkeylist->num_keys, pkeylist->first_key);
            
            HNDLE subhkey = pkeylist->first_key;

            int count = 0;
            while (subhkey != 0) {
               KEY* subpkey = (KEY*)db_get_pkey(pheader, subhkey, NULL, "db_validate_key", msg);
               if (!subpkey) {
                  db_msg(msg, MERROR, "db_validate_key", "hkey %d, path \"%s\", TID_KEY invalid subhkey %d", hkey, path, subhkey);
                  pkeylist_ok = false;
                  flag = false;
                  break;
               }

               std::string buf;
               buf += path;
               buf += "/";
               buf += subpkey->name;
               
               //printf("pkey %p, next %d, name [%s], path %s\n", subpkey, subpkey->next_key, subpkey->name, buf.c_str());
               
               if (recurse) {
                  flag &= db_validate_and_repair_key_wlocked(pheader, recurse + 1, buf.c_str(), pkey->data, subhkey, subpkey, msg);
               }

               count++;
               subhkey = subpkey->next_key;
            }

            if (count != pkeylist->num_keys) {
               db_msg(msg, MERROR, "db_validate_key", "hkey %d, path \"%s\", repaired TID_KEY mismatch of pkeylist->num_keys %d against key chain length %d", hkey, path, pkeylist->num_keys, count);
               ((KEYLIST*)pkeylist)->num_keys = count;
               flag = false;
               pkeylist_ok = false;
            }
         }
      }
   }

   return flag;
}

/*------------------------------------------------------------------*/
static void db_validate_sizes()
{
   /* validate size of data structures (miscompiled, 32/64 bit mismatch, etc */

   if (0) {
#define S(x) printf("assert(sizeof(%-20s) == %6d);\n", #x, (int)sizeof(x))
      // basic data types
      S(char *);
      S(char);
      S(int);
      S(long int);
      S(float);
      S(double);
      S(BOOL);
      S(WORD);
      S(DWORD);
      S(INT);
      S(POINTER_T);
      S(midas_thread_t);
      // data buffers
      S(EVENT_REQUEST);
      S(BUFFER_CLIENT);
      S(BUFFER_HEADER);
      // history files
      S(HIST_RECORD);
      S(DEF_RECORD);
      S(INDEX_RECORD);
      S(TAG);
      // ODB shared memory structures
      S(KEY);
      S(KEYLIST);
      S(OPEN_RECORD);
      S(DATABASE_CLIENT);
      S(DATABASE_HEADER);
      // misc structures
      S(EVENT_HEADER);
      S(RUNINFO);
      S(EQUIPMENT_INFO);
      S(EQUIPMENT_STATS);
      S(BANK_HEADER);
      S(BANK);
      S(BANK32);
      S(ANA_OUTPUT_INFO);
      S(PROGRAM_INFO);
      S(ALARM_CLASS);
      S(ALARM);
      //S(CHN_SETTINGS);
      //S(CHN_STATISTICS);
#undef S
   }

#if 0
   EQUIPMENT_INFO eq;
   printf("EQUIPMENT_INFO offset of event_id: %d\n", (int)((char*)&eq.event_id - (char*)&eq));
   printf("EQUIPMENT_INFO offset of eq_type: %d\n", (int)((char*)&eq.eq_type - (char*)&eq));
   printf("EQUIPMENT_INFO offset of event_limit: %d\n", (int)((char*)&eq.event_limit - (char*)&eq));
   printf("EQUIPMENT_INFO offset of num_subevents: %d\n", (int)((char*)&eq.num_subevents - (char*)&eq));
   printf("EQUIPMENT_INFO offset of status: %d\n", (int)((char*)&eq.status - (char*)&eq));
   printf("EQUIPMENT_INFO offset of hidden: %d\n", (int)((char*)&eq.hidden - (char*)&eq));
#endif
   
#ifdef OS_LINUX
   assert(sizeof(EVENT_REQUEST) == 16); // ODB v3
   assert(sizeof(BUFFER_CLIENT) == 256);
   assert(sizeof(BUFFER_HEADER) == 16444);
   assert(sizeof(HIST_RECORD) == 20);
   assert(sizeof(DEF_RECORD) == 40);
   assert(sizeof(INDEX_RECORD) == 12);
   assert(sizeof(TAG) == 40);
   assert(sizeof(KEY) == 68);
   assert(sizeof(KEYLIST) == 12);
   assert(sizeof(OPEN_RECORD) == 8);
   assert(sizeof(DATABASE_CLIENT) == 2112);
   assert(sizeof(DATABASE_HEADER) == 135232);
   assert(sizeof(EVENT_HEADER) == 16);
   //assert(sizeof(EQUIPMENT_INFO) == 696); has been moved to dynamic checking inside mhttpd.c
   assert(sizeof(EQUIPMENT_STATS) == 24);
   assert(sizeof(BANK_HEADER) == 8);
   assert(sizeof(BANK) == 8);
   assert(sizeof(BANK32) == 12);
   assert(sizeof(ANA_OUTPUT_INFO) == 792);
   assert(sizeof(PROGRAM_INFO) == 316);
   assert(sizeof(ALARM_CLASS) == 348);
   assert(sizeof(ALARM) == 452);
   //assert(sizeof(CHN_SETTINGS) == 648); // ODB v3
   //assert(sizeof(CHN_STATISTICS) == 56);        // ODB v3
#endif
}

typedef struct {
   DATABASE_HEADER * pheader;
   int max_keys;
   int num_keys;
   HNDLE* hkeys;
   int* counts;
   int* modes;
   int num_modified;
} UPDATE_OPEN_RECORDS;

static int db_update_open_record_wlocked(const DATABASE_HEADER* xpheader, const KEY* xpkey, int level, void* voidp, db_err_msg **msg)
{
   int found = 0;
   int count = 0;
   int status;
   int k;
   UPDATE_OPEN_RECORDS *uorp = (UPDATE_OPEN_RECORDS *)voidp;

   KEY* pkey = (KEY*)xpkey; // drop "const": we already have "allow_write"

   HNDLE hKey = db_pkey_to_hkey(uorp->pheader, pkey);

   for (k=0; k<uorp->num_keys; k++)
      if (uorp->hkeys[k] == hKey) {
         found = 1;
         count = uorp->counts[k];
         break;
      }

   if (pkey->notify_count == 0 && !found)
      return DB_SUCCESS; // no open record here

   std::string path = db_get_path_locked(uorp->pheader, hKey);
   if (path == "") {
      db_msg(msg, MINFO, "db_update_open_record", "Invalid hKey %d", hKey);
      return DB_SUCCESS;
   }

   //if (!db_validate_hkey(uorp->pheader, hKey)) {
   //   cm_msg(MINFO, "db_update_open_record", "Invalid hKey %d", hKey);
   //   return DB_SUCCESS;
   //}
   //
   //KEY* pkey = (KEY *) ((char *) uorp->pheader + hKey);

   //printf("path [%s], type %d, notify_count %d\n", path, pkey->type, pkey->notify_count);

   // extra check: are we looking at the same key?
   //assert(xkey->notify_count == pkey->notify_count);

#if 0
   printf("%s, notify_count %d, found %d, our count %d\n", path, pkey->notify_count, found, count);
#endif
   
   if (pkey->notify_count==0 && found) {
      db_msg(msg, MINFO, "db_update_open_record", "Added missing open record flag to \"%s\"", path.c_str());
      pkey->notify_count = count;
      uorp->num_modified++;
      return DB_SUCCESS;
   }

   if (pkey->notify_count!=0 && !found) {
      db_msg(msg, MINFO, "db_update_open_record", "Removed open record flag from \"%s\"", path.c_str());
      pkey->notify_count = 0;
      uorp->num_modified++;

      if (pkey->access_mode | MODE_EXCLUSIVE) {
         status = db_set_mode_wlocked(uorp->pheader, pkey, (WORD) (pkey->access_mode & ~MODE_EXCLUSIVE), 1, msg);
         if (status != DB_SUCCESS) {
            db_msg(msg, MERROR, "db_update_open_record", "Cannot remove exclusive access mode from \"%s\", db_set_mode() status %d", path.c_str(), status);
            return DB_SUCCESS;
         }
         db_msg(msg, MINFO, "db_update_open_record", "Removed exclusive access mode from \"%s\"", path.c_str());
      }
      return DB_SUCCESS;
   }

   if (pkey->notify_count != uorp->counts[k]) {
      db_msg(msg, MINFO, "db_update_open_record", "Updated notify_count of \"%s\" from %d to %d", path.c_str(), pkey->notify_count, count);
      pkey->notify_count = count;
      uorp->num_modified++;
      return DB_SUCCESS;
   }

   return DB_SUCCESS;
}

static int db_validate_open_records_wlocked(DATABASE_HEADER* pheader, db_err_msg** msg)
{
   int status = DB_SUCCESS;
   UPDATE_OPEN_RECORDS uor;
   int i, j, k;

   uor.max_keys = MAX_CLIENTS*MAX_OPEN_RECORDS;
   uor.num_keys = 0;
   uor.hkeys = (HNDLE*)calloc(uor.max_keys, sizeof(HNDLE));
   uor.counts = (int*)calloc(uor.max_keys, sizeof(int));
   uor.modes = (int*)calloc(uor.max_keys, sizeof(int));
   uor.num_modified = 0;

   assert(uor.hkeys != NULL);
   assert(uor.counts != NULL);
   assert(uor.modes != NULL);

   uor.pheader = pheader;

   for (i = 0; i < pheader->max_client_index; i++) {
      DATABASE_CLIENT* pclient = &pheader->client[i];
      for (j = 0; j < pclient->max_index; j++)
         if (pclient->open_record[j].handle) {
            int found = 0;
            for (k=0; k<uor.num_keys; k++) {
               if (uor.hkeys[k] == pclient->open_record[j].handle) {
                  uor.counts[k]++;
                  found = 1;
                  break;
               }
            }
            if (!found) {
               uor.hkeys[uor.num_keys] = pclient->open_record[j].handle;
               uor.counts[uor.num_keys] = 1;
               uor.modes[uor.num_keys] = pclient->open_record[j].access_mode;
               uor.num_keys++;
            }
         }
   }

#if 0
   for (i=0; i<uor.num_keys; i++)
      printf("index %d, handle %d, count %d, access mode %d\n", i, uor.hkeys[i], uor.counts[i], uor.modes[i]);
#endif

   const KEY* proot = db_get_pkey(pheader, 0, &status, "db_validate_open_record", msg);

   if (proot) {
      db_scan_tree_locked(pheader, proot, 0, db_update_open_record_wlocked, &uor, msg);
   }

   if (uor.num_modified) {
      db_msg(msg, MINFO, "db_validate_open_records", "Corrected %d ODB entries", uor.num_modified);
   }

   free(uor.hkeys);
   free(uor.counts);
   free(uor.modes);

   return status;
}

/*------------------------------------------------------------------*/
static bool db_validate_and_repair_db_wlocked(DATABASE_HEADER * pheader, db_err_msg **msg)
{
   int total_size_key = 0;
   int total_size_data = 0;
   double ratio;
   FREE_DESCRIP *pfree;
   bool flag = true;

   /* validate size of data structures (miscompiled, 32/64 bit mismatch, etc */

   db_validate_sizes();

   /* validate the key free list */

   if (!db_validate_key_offset(pheader, pheader->first_free_key)) {
      db_msg(msg, MERROR, "db_validate_db", "Error: database corruption, invalid pheader->first_free_key 0x%08X", pheader->first_free_key - (int)sizeof(DATABASE_HEADER));
      return false;
   }

   pfree = (FREE_DESCRIP *) ((char *) pheader + pheader->first_free_key);

   while ((POINTER_T) pfree != (POINTER_T) pheader) {

      if (pfree->next_free != 0 && !db_validate_key_offset(pheader, pfree->next_free)) {
         db_msg(msg, MERROR, "db_validate_db", "Warning: database corruption, invalid key area next_free 0x%08X", pfree->next_free - (int)sizeof(DATABASE_HEADER));
         flag = false;
         break;
      }

      total_size_key += pfree->size;
      FREE_DESCRIP *nextpfree = (FREE_DESCRIP *) ((char *) pheader + pfree->next_free);

      if (pfree->next_free != 0 && nextpfree == pfree) {
         db_msg(msg, MERROR, "db_validate_db", "Warning: database corruption, key area next_free 0x%08X is same as current free %p, truncating the free list", pfree->next_free, pfree - (int)sizeof(DATABASE_HEADER));
         pfree->next_free = 0;
         flag = false;
         break;
         //return false;
      }

      pfree = nextpfree;
   }

   ratio = ((double) (pheader->key_size - total_size_key)) / ((double) pheader->key_size);
   if (ratio > 0.9)
      db_msg(msg, MERROR, "db_validate_db", "Warning: database key area is %.0f%% full", ratio * 100.0);

   if (total_size_key > pheader->key_size) {
      db_msg(msg, MERROR, "db_validate_db", "Error: database corruption, total_key_size 0x%08X bigger than pheader->key_size 0x%08X", total_size_key, pheader->key_size);
      flag = false;
   }

   /* validate the data free list */

   if (!db_validate_data_offset(pheader, pheader->first_free_data)) {
      db_msg(msg, MERROR, "db_validate_db", "Error: database corruption, invalid pheader->first_free_data 0x%08X", pheader->first_free_data - (int)sizeof(DATABASE_HEADER));
      return false;
   }

   //printf("pheader %p, first_free_data %d, key size %d, data size %d\n", pheader, pheader->first_free_data, pheader->key_size, pheader->data_size);

   pfree = (FREE_DESCRIP *) ((char *) pheader + pheader->first_free_data);

   while ((POINTER_T) pfree != (POINTER_T) pheader) {

      if (pfree->next_free != 0 && !db_validate_data_offset(pheader, pfree->next_free)) {
         db_msg(msg, MERROR, "db_validate_db", "Warning: database corruption, invalid data area next_free 0x%08X", pfree->next_free - (int)sizeof(DATABASE_HEADER));
         flag = false;
         break;
         //return false;
      }

      total_size_data += pfree->size;
      FREE_DESCRIP *nextpfree = (FREE_DESCRIP *) ((char *) pheader + pfree->next_free);

      if (pfree->next_free != 0 && nextpfree == pfree) {
         db_msg(msg, MERROR, "db_validate_db", "Warning: database corruption, data area next_free 0x%08X is same as current free %p, truncating the free list", pfree->next_free, pfree - (int)sizeof(DATABASE_HEADER));
         pfree->next_free = 0;
         flag = false;
         break;
         //return false;
      }

      pfree = nextpfree;
   }

   ratio = ((double) (pheader->data_size - total_size_data)) / ((double) pheader->data_size);
   if (ratio > 0.9)
      db_msg(msg, MERROR, "db_validate_db", "Warning: database data area is %.0f%% full", ratio * 100.0);

   if (total_size_data > pheader->data_size) {
      db_msg(msg, MERROR, "db_validate_db", "Error: database corruption, total_size_data 0x%08X bigger than pheader->data_size 0x%08X", total_size_key, pheader->data_size);
      flag = false;
      //return false;
   }

   /* validate the tree of keys, starting from the root key */

   if (!db_validate_key_offset(pheader, pheader->root_key)) {
      db_msg(msg, MERROR, "db_validate_db", "Error: database corruption, pheader->root_key 0x%08X is invalid", pheader->root_key - (int)sizeof(DATABASE_HEADER));
      return false;
   }

   flag &= db_validate_and_repair_key_wlocked(pheader, 1, "", 0, pheader->root_key, (KEY *) ((char *) pheader + pheader->root_key), msg);

   if (!flag) {
      db_msg(msg, MERROR, "db_validate_db", "Error: ODB corruption detected, see previous messages");
   }

   return flag;
}

#endif // LOCAL_ROUTINES

/**dox***************************************************************/
#endif                          /* DOXYGEN_SHOULD_SKIP_THIS */

/********************************************************************/
/**
Open an online database
@param database_name     Database name.
@param database_size     Initial size of database if not existing
@param client_name       Name of this application
@param hDB          ODB handle obtained via cm_get_experiment_database().
@return DB_SUCCESS, DB_CREATED, DB_INVALID_NAME, DB_NO_MEMORY,
        DB_MEMSIZE_MISMATCH, DB_NO_SEMAPHORE, DB_INVALID_PARAM,
        RPC_NET_ERROR
*/
INT db_open_database(const char *xdatabase_name, INT database_size, HNDLE * hDB, const char *client_name)
{
   if (rpc_is_remote())
      return rpc_call(RPC_DB_OPEN_DATABASE, xdatabase_name, database_size, hDB, client_name);

#ifdef LOCAL_ROUTINES
   {
   INT i, status;
   HNDLE handle;
   DATABASE_CLIENT *pclient;
   BOOL shm_created;
   DATABASE_HEADER *pheader;
   KEY *pkey;
   KEYLIST *pkeylist;
   FREE_DESCRIP *pfree;
   BOOL call_watchdog;
   DWORD timeout;
   char database_name[NAME_LENGTH];

   /* restrict name length */
   strlcpy(database_name, xdatabase_name, NAME_LENGTH);

   if (database_size < 0 || database_size > 10E7) {
      cm_msg(MERROR, "db_open_database", "invalid database size");
      return DB_INVALID_PARAM;
   }

   if (strlen(client_name) >= NAME_LENGTH) {
      cm_msg(MERROR, "db_open_database", "client name \'%s\' is longer than %d characters", client_name, NAME_LENGTH-1);
      return DB_INVALID_PARAM;
   }

   if (strchr(client_name, '/') != NULL) {
      cm_msg(MERROR, "db_open_database", "client name \'%s\' should not contain the slash \'/\' character", client_name);
      return DB_INVALID_PARAM;
   }

   /* allocate new space for the new database descriptor */
   if (_database_entries == 0) {
      _database = (DATABASE *) malloc(sizeof(DATABASE));
      memset(_database, 0, sizeof(DATABASE));
      if (_database == NULL) {
         *hDB = 0;
         return DB_NO_MEMORY;
      }

      _database_entries = 1;
      i = 0;
   } else {
      /* check if database already open */
      for (i = 0; i < _database_entries; i++)
         if (_database[i].attached && equal_ustring(_database[i].name, database_name)) {
            /* check if database belongs to this thread */
            *hDB = i + 1;
            return DB_SUCCESS;
         }

      /* check for a deleted entry */
      for (i = 0; i < _database_entries; i++)
         if (!_database[i].attached)
            break;

      /* if not found, create new one */
      if (i == _database_entries) {
         _database = (DATABASE *) realloc(_database, sizeof(DATABASE) * (_database_entries + 1));
         memset(&_database[_database_entries], 0, sizeof(DATABASE));

         _database_entries++;
         if (_database == NULL) {
            _database_entries--;
            *hDB = 0;
            return DB_NO_MEMORY;
         }
      }
   }

   handle = (HNDLE) i;

   /* open shared memory region */
   void* shm_adr = NULL;
   size_t shm_size = 0;
   HNDLE shm_handle;
   
   status = ss_shm_open(database_name, sizeof(DATABASE_HEADER) + 2 * ALIGN8(database_size / 2), &shm_adr, &shm_size, &shm_handle, TRUE);

   if (status == SS_NO_MEMORY || status == SS_FILE_ERROR) {
      *hDB = 0;
      return DB_INVALID_NAME;
   }

   _database[handle].shm_adr  = shm_adr;
   _database[handle].shm_size = shm_size;
   _database[handle].shm_handle = shm_handle;

   _database[handle].database_header = (DATABASE_HEADER *) shm_adr;

   /* shortcut to header */
   pheader = _database[handle].database_header;

   /* save name */
   strcpy(_database[handle].name, database_name);

   shm_created = (status == SS_CREATED);

   /* clear memeory for debugging */
   /* memset(pheader, 0, sizeof(DATABASE_HEADER) + 2*ALIGN8(database_size/2)); */

   if (shm_created && pheader->name[0] == 0) {
      /* setup header info if database was created */
      memset(pheader, 0, sizeof(DATABASE_HEADER) + 2 * ALIGN8(database_size / 2));

      strcpy(pheader->name, database_name);
      pheader->version = DATABASE_VERSION;
      pheader->key_size = ALIGN8(database_size / 2);
      pheader->data_size = ALIGN8(database_size / 2);
      pheader->root_key = sizeof(DATABASE_HEADER);
      pheader->first_free_key = sizeof(DATABASE_HEADER);
      pheader->first_free_data = sizeof(DATABASE_HEADER) + pheader->key_size;

      /* set up free list */
      pfree = (FREE_DESCRIP *) ((char *) pheader + pheader->first_free_key);
      pfree->size = pheader->key_size;
      pfree->next_free = 0;

      pfree = (FREE_DESCRIP *) ((char *) pheader + pheader->first_free_data);
      pfree->size = pheader->data_size;
      pfree->next_free = 0;

      /* create root key */
      pkey = (KEY *) malloc_key(pheader, sizeof(KEY), "db_open_database_A");
      assert(pkey);

      /* set key properties */
      pkey->type = TID_KEY;
      pkey->num_values = 1;
      pkey->access_mode = MODE_READ | MODE_WRITE | MODE_DELETE;
      strcpy(pkey->name, "root");
      pkey->parent_keylist = 0;

      /* create keylist */
      pkeylist = (KEYLIST *) malloc_key(pheader, sizeof(KEYLIST), "db_open_database_B");
      assert(pkeylist);

      /* store keylist in data field */
      pkey->data = (POINTER_T) pkeylist - (POINTER_T) pheader;
      pkey->item_size = sizeof(KEYLIST);
      pkey->total_size = sizeof(KEYLIST);

      pkeylist->parent = (POINTER_T) pkey - (POINTER_T) pheader;
      pkeylist->num_keys = 0;
      pkeylist->first_key = 0;
   }

   /* check database version */
   if (pheader->version != DATABASE_VERSION) {
      cm_msg(MERROR, "db_open_database",
             "Different database format: Shared memory is %d, program is %d", pheader->version, DATABASE_VERSION);
      return DB_VERSION_MISMATCH;
   }

   /* check database size vs shared memory size */
   if (_database[handle].shm_size < (int)sizeof(DATABASE_HEADER) + pheader->key_size + pheader->data_size) {
      cm_msg(MERROR, "db_open_database", "Invalid database, shared memory size %d is smaller than database size %d (header: %d, key area: %d, data area: %d). Delete this shared memory (odbedit -R), create a new odb (odbinit) and reload it from the last odb save file.", _database[handle].shm_size, (int)sizeof(DATABASE_HEADER) + pheader->key_size + pheader->data_size, (int)sizeof(DATABASE_HEADER), pheader->key_size, pheader->data_size);
      return DB_VERSION_MISMATCH;
   }

   /* check root key */
   if (!db_validate_key_offset(pheader, pheader->root_key)) {
      cm_msg(MERROR, "db_open_database", "Invalid, incompatible or corrupted database: root key offset %d is invalid", pheader->root_key);
      return DB_VERSION_MISMATCH;
   } else {
      pkey = (KEY*)((char*)pheader + pheader->root_key);

      if (pkey->type != TID_KEY) {
         cm_msg(MERROR, "db_open_database", "Invalid, incompatible or corrupted database: root key type %d is not TID_KEY", pkey->type);
         return DB_VERSION_MISMATCH;
      }

      if (strcmp(pkey->name, "root") != 0) {
         cm_msg(MERROR, "db_open_database", "Invalid, incompatible or corrupted database: root key name \"%s\" is not \"root\"", pkey->name);
         return DB_VERSION_MISMATCH;
      }

      // what if we are connecting to an incompatible ODB?
      // A call to db_validate_and_repair_key() maybe will
      // corrupt it here. But we have no choice,
      // if we skip it here and continue,
      // db_validate_and_repair_db() will call it later anyway... K.O.

      db_err_msg* msg = NULL;
      bool ok = db_validate_and_repair_key_wlocked(pheader, 0, "", 0, pheader->root_key, pkey, &msg);
      if (msg)
         db_flush_msg(&msg);
      if (!ok) {
         cm_msg(MERROR, "db_open_database", "Invalid, incompatible or corrupted database: root key is invalid");
         return DB_VERSION_MISMATCH;
      }
   }

   /* set default mutex and semaphore timeout */
   _database[handle].timeout = 10000;

   /* create mutexes for the database */
   status = ss_mutex_create(&_database[handle].mutex, TRUE);
   if (status != SS_SUCCESS && status != SS_CREATED) {
      *hDB = 0;
      return DB_NO_SEMAPHORE;
   }

   /* create semaphore for the database */
   status = ss_semaphore_create(database_name, &(_database[handle].semaphore));
   if (status != SS_SUCCESS && status != SS_CREATED) {
      *hDB = 0;
      return DB_NO_SEMAPHORE;
   }
   _database[handle].lock_cnt = 0;

   _database[handle].protect = FALSE;
   _database[handle].protect_read = FALSE;
   _database[handle].protect_write = FALSE;

   /* first lock database */
   status = db_lock_database(handle + 1);
   if (status != DB_SUCCESS)
      return status;

   /* we have the database locked, without write protection */

   /*
    Now we have a DATABASE_HEADER, so let's setup a CLIENT
    structure in that database. The information there can also
    be seen by other processes.
    */

   /*
    update the client count
    */
   pheader->num_clients = 0;
   pheader->max_client_index = 0;
   for (i = 0; i < MAX_CLIENTS; i++) {
      if (pheader->client[i].pid == 0)
         continue;
      pheader->num_clients++;
      pheader->max_client_index = i + 1;
   }

   /*fprintf(stderr,"num_clients: %d, max_client: %d\n",pheader->num_clients,pheader->max_client_index); */

   /* remove dead clients */
   for (i = 0; i < MAX_CLIENTS; i++) {
      if (pheader->client[i].pid == 0)
         continue;
      if (!ss_pid_exists(pheader->client[i].pid)) {
         char client_name_tmp[NAME_LENGTH];
         int client_pid;

         strlcpy(client_name_tmp, pheader->client[i].name, sizeof(client_name_tmp));
         client_pid = pheader->client[i].pid;

         // removed: /* decrement notify_count for open records and clear exclusive mode */
         // open records are corrected later, by db_validate_open_records()

         /* clear entry from client structure in database header */
         memset(&(pheader->client[i]), 0, sizeof(DATABASE_CLIENT));

         cm_msg(MERROR, "db_open_database", "Removed ODB client \'%s\', index %d because process pid %d does not exists", client_name_tmp, i, client_pid);
      }
   }

   /*
    Look for empty client slot
    */
   for (i = 0; i < MAX_CLIENTS; i++)
      if (pheader->client[i].pid == 0)
         break;

   if (i == MAX_CLIENTS) {
      db_unlock_database(handle + 1);
      *hDB = 0;
      cm_msg(MERROR, "db_open_database", "maximum number of clients exceeded");
      return DB_NO_SLOT;
   }

   /* store slot index in _database structure */
   _database[handle].client_index = i;

   /*
    Save the index of the last client of that database so that later only
    the clients 0..max_client_index-1 have to be searched through.
    */
   pheader->num_clients++;
   if (i + 1 > pheader->max_client_index)
      pheader->max_client_index = i + 1;

   /* setup database header and client structure */
   pclient = &pheader->client[i];

   memset(pclient, 0, sizeof(DATABASE_CLIENT));
   /* use client name previously set by bm_set_name */
   strlcpy(pclient->name, client_name, sizeof(pclient->name));
   pclient->pid = ss_getpid();
   pclient->num_open_records = 0;

   ss_suspend_get_odb_port(&pclient->port);

   pclient->last_activity = ss_millitime();

   cm_get_watchdog_params(&call_watchdog, &timeout);
   pclient->watchdog_timeout = timeout;

   /* check ODB for corruption */
   db_err_msg* msg = NULL;
   bool ok = db_validate_and_repair_db_wlocked(pheader, &msg);
   if (msg)
      db_flush_msg(&msg);
   if (!ok) {
      /* do not treat corrupted odb as a fatal error- allow the user
       to preceed at own risk- the database is already corrupted,
       so no further harm can possibly be made. */
      /*
       db_unlock_database(handle + 1);
       *hDB = 0;
       return DB_CORRUPTED;
       */
   }

   /* setup _database entry */
   _database[handle].database_data = _database[handle].database_header + 1;
   _database[handle].attached = TRUE;
   _database[handle].protect = FALSE;
   _database[handle].protect_read = FALSE;
   _database[handle].protect_write = FALSE;

   *hDB = (handle + 1);

   status = db_validate_open_records_wlocked(pheader, &msg);
   if (status != DB_SUCCESS) {
      db_unlock_database(handle + 1);
      if (msg)
         db_flush_msg(&msg);
      cm_msg(MERROR, "db_open_database", "Error: db_validate_open_records() status %d", status);
      return status;
   }

   db_unlock_database(handle + 1);

   if (msg)
      db_flush_msg(&msg);

   if (shm_created)
      return DB_CREATED;
   }
#endif                          /* LOCAL_ROUTINES */

   return DB_SUCCESS;
}

/********************************************************************/
/**
Close a database
@param   hDB          ODB handle obtained via cm_get_experiment_database().
@return DB_SUCCESS, DB_INVALID_HANDLE, RPC_NET_ERROR
*/
INT db_close_database(HNDLE hDB)
{
   if (rpc_is_remote())
      return rpc_call(RPC_DB_CLOSE_DATABASE, hDB);

#ifdef LOCAL_ROUTINES
   else {
      DATABASE_HEADER *pheader;
      DATABASE_CLIENT *pclient;
      INT idx, destroy_flag, i, j;
      char xname[256];

      if (hDB > _database_entries || hDB <= 0) {
         cm_msg(MERROR, "db_close_database", "invalid database handle");
         return DB_INVALID_HANDLE;
      }

      /*
         Check if database was opened by current thread. This is necessary
         in the server process where one thread may not close the database
         of other threads.
       */

      /* first lock database */
      db_lock_database(hDB);

      idx = _database[hDB - 1].client_index;
      pheader = _database[hDB - 1].database_header;
      pclient = &pheader->client[idx];

      if (!_database[hDB - 1].attached) {
         db_unlock_database(hDB);
         cm_msg(MERROR, "db_close_database", "invalid database handle");
         return DB_INVALID_HANDLE;
      }

      db_allow_write_locked(&_database[hDB-1], "db_close_database");

      /* close all open records */
      for (i = 0; i < pclient->max_index; i++)
         if (pclient->open_record[i].handle)
            db_remove_open_record(hDB, pclient->open_record[i].handle, FALSE);

      /* mark entry in _database as empty */
      _database[hDB - 1].attached = FALSE;

      /* clear entry from client structure in database header */
      memset(&(pheader->client[idx]), 0, sizeof(DATABASE_CLIENT));

      /* calculate new max_client_index entry */
      for (i = MAX_CLIENTS - 1; i >= 0; i--)
         if (pheader->client[i].pid != 0)
            break;
      pheader->max_client_index = i + 1;

      /* count new number of clients */
      for (i = MAX_CLIENTS - 1, j = 0; i >= 0; i--)
         if (pheader->client[i].pid != 0)
            j++;
      pheader->num_clients = j;

      destroy_flag = (pheader->num_clients == 0);

      /* flush shared memory to disk */
      ss_shm_flush(pheader->name, _database[hDB - 1].shm_adr, _database[hDB - 1].shm_size, _database[hDB - 1].shm_handle);

      strlcpy(xname, pheader->name, sizeof(xname));

      /* unmap shared memory, delete it if we are the last */
      ss_shm_close(xname, _database[hDB - 1].shm_adr, _database[hDB - 1].shm_size, _database[hDB - 1].shm_handle, destroy_flag);

      pheader = NULL; // after ss_shm_close(), pheader points nowhere
      _database[hDB - 1].database_header = NULL; // ditto

      /* unlock database */
      db_unlock_database(hDB);

      /* delete semaphore */
      ss_semaphore_delete(_database[hDB - 1].semaphore, destroy_flag);

      /* update _database_entries */
      if (hDB == _database_entries)
         _database_entries--;

      if (_database_entries > 0)
         _database = (DATABASE *) realloc(_database, sizeof(DATABASE) * (_database_entries));
      else {
         free(_database);
         _database = NULL;
      }

      /* if we are the last one, also delete other semaphores */
      if (destroy_flag) {
         extern INT _semaphore_elog, _semaphore_alarm, _semaphore_history, _semaphore_msg;

         if (_semaphore_elog)
            ss_semaphore_delete(_semaphore_elog, TRUE);
         if (_semaphore_alarm)
            ss_semaphore_delete(_semaphore_alarm, TRUE);
         if (_semaphore_history)
            ss_semaphore_delete(_semaphore_history, TRUE);
         if (_semaphore_msg)
            ss_semaphore_delete(_semaphore_msg, TRUE);
      }

   }
#endif                          /* LOCAL_ROUTINES */

   return DB_SUCCESS;
}

/**dox***************************************************************/
#ifndef DOXYGEN_SHOULD_SKIP_THIS

/*------------------------------------------------------------------*/
INT db_flush_database(HNDLE hDB)
/********************************************************************\

  Routine: db_flush_database

  Purpose: Flushes the shared memory of a database to its disk file.

  Input:
    HNDLE  hDB              Handle to the database, which is used as
                            an index to the _database array.

  Output:
    none

  Function value:
    DB_SUCCESS              Successful completion
    DB_INVALID_HANDLE       Database handle is invalid
    RPC_NET_ERROR           Network error

\********************************************************************/
{
   if (rpc_is_remote())
      return rpc_call(RPC_DB_FLUSH_DATABASE, hDB);

#ifdef LOCAL_ROUTINES
   else {
      DATABASE_HEADER *pheader;

      if (hDB > _database_entries || hDB <= 0) {
         cm_msg(MERROR, "db_close_database", "invalid database handle");
         return DB_INVALID_HANDLE;
      }

      /*
         Check if database was opened by current thread. This is necessary
         in the server process where one thread may not close the database
         of other threads.
       */

      db_lock_database(hDB);
      pheader = _database[hDB - 1].database_header;

      if (!_database[hDB - 1].attached) {
         db_unlock_database(hDB);
         cm_msg(MERROR, "db_close_database", "invalid database handle");
         return DB_INVALID_HANDLE;
      }

      /* flush shared memory to disk */
      ss_shm_flush(pheader->name, _database[hDB - 1].shm_adr, _database[hDB - 1].shm_size, _database[hDB - 1].shm_handle);
      db_unlock_database(hDB);

   }
#endif                          /* LOCAL_ROUTINES */

   return DB_SUCCESS;
}

/*------------------------------------------------------------------*/
INT db_close_all_databases(void)
/********************************************************************\

  Routine: db_close_all_databases

  Purpose: Close all open databases and open records

  Input:
    none

  Output:
    none

  Function value:
    DB_SUCCESS              Successful completion

\********************************************************************/
{
   INT status;

   if (rpc_is_remote()) {
      status = rpc_call(RPC_DB_CLOSE_ALL_DATABASES);
      if (status != DB_SUCCESS)
         return status;
   }

   db_close_all_records();
   db_unwatch_all();

#ifdef LOCAL_ROUTINES
   {
      INT i;

      for (i = _database_entries; i > 0; i--)
         db_close_database(i);
   }
#endif                          /* LOCAL_ROUTINES */
   
   return DB_SUCCESS;
}

/*------------------------------------------------------------------*/
INT db_set_client_name(HNDLE hDB, const char *client_name)
/********************************************************************\

  Routine: db_set_client_name

  Purpose: Set client name for a database. Used by cm_connect_experiment
           if a client name is duplicate and changed.

  Input:
    INT  hDB                Handle to database
    char *client_name       Name of this application

  Output:

  Function value:
    DB_SUCCESS              Successful completion
    RPC_NET_ERROR           Network error

\********************************************************************/
{
   if (rpc_is_remote())
      return rpc_call(RPC_DB_SET_CLIENT_NAME, hDB, client_name);

#ifdef LOCAL_ROUTINES
   {
      DATABASE_HEADER *pheader;
      DATABASE_CLIENT *pclient;
      INT idx;

      idx = _database[hDB - 1].client_index;
      pheader = _database[hDB - 1].database_header;
      pclient = &pheader->client[idx];

      strcpy(pclient->name, client_name);
   }
#endif                          /* LOCAL_ROUTINES */

   return DB_SUCCESS;
}

/**dox***************************************************************/
#endif                          /* DOXYGEN_SHOULD_SKIP_THIS */

/********************************************************************/
/**
Lock a database for exclusive access via system semaphore calls.
@param hDB   Handle to the database to lock
@return DB_SUCCESS, DB_INVALID_HANDLE, DB_TIMEOUT
*/

INT db_lock_database(HNDLE hDB)
{
#ifdef LOCAL_ROUTINES
   int status;

   if (hDB > _database_entries || hDB <= 0) {
      cm_msg(MERROR, "db_lock_database", "invalid database handle %d, aborting...", hDB);
      abort();
      return DB_INVALID_HANDLE;
   }

   /* obtain access mutex in multi-thread applications */
   status = ss_mutex_wait_for(_database[hDB - 1].mutex, _database[hDB - 1].timeout);
   if (status != SS_SUCCESS) {
      cm_msg(MERROR, "db_lock_database", "internal error: cannot obtain access mutex, aborting...");
      abort();
   }

   /* protect this function against recursive call from signal handlers */
   if (_database[hDB - 1].inside_lock_unlock) {
      fprintf(stderr, "db_lock_database: Detected recursive call to db_{lock,unlock}_database() while already inside db_{lock,unlock}_database(). Maybe this is a call from a signal handler. Cannot continue, aborting...\n");
      abort();
   }

   _database[hDB - 1].inside_lock_unlock = 1;

   //static int x = 0;
   //x++;
   //if (x > 5000) {
   //   printf("inside db_lock_database(), press Ctrl-C now!\n");
   //   sleep(5);
   //}

   // test recursive locking
   // static int out=0;
   // out++;
   // printf("HERE %d!\n", out);
   // if (out>10) abort();
   // db_lock_database(hDB);
   // printf("OUT %d!\n", out);

   if (_database[hDB - 1].lock_cnt == 0) {
      _database[hDB - 1].lock_cnt = 1;
      /* wait max. 5 minutes for semaphore (required if locking process is being debugged) */
      status = ss_semaphore_wait_for(_database[hDB - 1].semaphore, _database[hDB - 1].timeout);
      if (status == SS_TIMEOUT) {
         cm_msg(MERROR, "db_lock_database", "timeout obtaining lock for database, exiting...");
         abort();
      }
      if (status != SS_SUCCESS) {
         cm_msg(MERROR, "db_lock_database", "cannot lock database, ss_semaphore_wait_for() status %d, aborting...", status);
         abort();
      }
   } else {
      _database[hDB - 1].lock_cnt++; // we have already the lock (recursive call), so just increase counter
   }

#ifdef CHECK_LOCK_COUNT
   {
      char str[256];

      sprintf(str, "db_lock_database, lock_cnt=%d", _database[hDB - 1].lock_cnt);
      ss_stack_history_entry(str);
   }
#endif

   if (_database[hDB - 1].protect) {
      if (_database[hDB - 1].database_header == NULL) {
         int status;
         assert(!_database[hDB - 1].protect_read);
         assert(!_database[hDB - 1].protect_write);
         status = ss_shm_unprotect(_database[hDB - 1].shm_handle, &_database[hDB - 1].shm_adr, _database[hDB - 1].shm_size, TRUE, FALSE, "db_lock_database");
         if (status != SS_SUCCESS) {
            cm_msg(MERROR, "db_lock_database", "ss_shm_unprotect(TRUE,FALSE) failed with status %d, aborting...", status);
            cm_msg_flush_buffer();
            abort();
         }
         _database[hDB - 1].database_header = (DATABASE_HEADER *) _database[hDB - 1].shm_adr;
         _database[hDB - 1].protect_read = TRUE;
         _database[hDB - 1].protect_write = FALSE;
      }
   }

   _database[hDB - 1].inside_lock_unlock = 0;

#endif                          /* LOCAL_ROUTINES */
   
   return DB_SUCCESS;
}

#ifdef LOCAL_ROUTINES
INT db_allow_write_locked(DATABASE* p, const char* caller_name)
{
   assert(p);
   if (p->protect && !p->protect_write) {
      int status;
      assert(p->lock_cnt > 0);
      assert(p->database_header != NULL);
      assert(p->protect_read);
      status = ss_shm_unprotect(p->shm_handle, &p->shm_adr, p->shm_size, TRUE, TRUE, caller_name);
      if (status != SS_SUCCESS) {
         cm_msg(MERROR, "db_allow_write_locked", "ss_shm_unprotect(TRUE,TRUE) failed with status %d, aborting...", status);
         cm_msg_flush_buffer();
         abort();
      }
      p->database_header = (DATABASE_HEADER *) p->shm_adr;
      p->protect_read = TRUE;
      p->protect_write = TRUE;
   }
   return DB_SUCCESS;
}
#endif                          /* LOCAL_ROUTINES */

/********************************************************************/
/**
Unlock a database via system semaphore calls.
@param hDB   Handle to the database to unlock
@return DB_SUCCESS, DB_INVALID_HANDLE
*/
INT db_unlock_database(HNDLE hDB)
{
#ifdef LOCAL_ROUTINES

   if (hDB > _database_entries || hDB <= 0) {
      cm_msg(MERROR, "db_unlock_database", "invalid database handle %d", hDB);
      return DB_INVALID_HANDLE;
   }
#ifdef CHECK_LOCK_COUNT
   {
      char str[256];

      sprintf(str, "db_unlock_database, lock_cnt=%d", _database[hDB - 1].lock_cnt);
      ss_stack_history_entry(str);
   }
#endif

   /* protect this function against recursive call from signal handlers */
   if (_database[hDB - 1].inside_lock_unlock) {
      fprintf(stderr, "db_unlock_database: Detected recursive call to db_{lock,unlock}_database() while already inside db_{lock,unlock}_database(). Maybe this is a call from a signal handler. Cannot continue, aborting...\n");
      abort();
   }

   _database[hDB - 1].inside_lock_unlock = 1;

   //static int x = 0;
   //x++;
   //if (x > 5000) {
   //   printf("inside db_unlock_database(), press Ctrl-C now!\n");
   //   sleep(5);
   //}

   if (_database[hDB - 1].lock_cnt == 1) {
      ss_semaphore_release(_database[hDB - 1].semaphore);

      if (_database[hDB - 1].protect && _database[hDB - 1].database_header) {
         int status;
         assert(_database[hDB - 1].protect_read);
         assert(_database[hDB - 1].database_header);
         _database[hDB - 1].database_header = NULL;
         status = ss_shm_protect(_database[hDB - 1].shm_handle, _database[hDB - 1].shm_adr, _database[hDB - 1].shm_size);
         if (status != SS_SUCCESS) {
            cm_msg(MERROR, "db_unlock_database", "ss_shm_protect() failed with status %d, aborting...", status);
            cm_msg_flush_buffer();
            abort();
         }
         _database[hDB - 1].protect_read = FALSE;
         _database[hDB - 1].protect_write = FALSE;
      }
   }

   assert(_database[hDB - 1].lock_cnt > 0);
   _database[hDB - 1].lock_cnt--;

   _database[hDB - 1].inside_lock_unlock = 0;

   /* release mutex for multi-thread applications */
   ss_mutex_release(_database[hDB - 1].mutex);

#endif                          /* LOCAL_ROUTINES */
   return DB_SUCCESS;
}

/********************************************************************/
#if 0
INT db_get_lock_cnt(HNDLE hDB)
{
#ifdef LOCAL_ROUTINES

   /* return zero if no ODB is open or we run remotely */
   if (_database_entries == 0)
      return 0;

   if (hDB > _database_entries || hDB <= 0) {
      cm_msg(MERROR, "db_get_lock_cnt", "invalid database handle %d, aborting...", hDB);
      fprintf(stderr, "db_get_lock_cnt: invalid database handle %d, aborting...\n", hDB);
      abort();
      return DB_INVALID_HANDLE;
   }

   return _database[hDB - 1].lock_cnt;
#else
   return 0;
#endif
}
#endif

INT db_set_lock_timeout(HNDLE hDB, int timeout_millisec)
{
#ifdef LOCAL_ROUTINES

   /* return zero if no ODB is open or we run remotely */
   if (_database_entries == 0)
      return 0;

   if (hDB > _database_entries || hDB <= 0) {
      cm_msg(MERROR, "db_set_lock_timeout", "invalid database handle %d, aborting...", hDB);
      fprintf(stderr, "db_set_lock_timeout: invalid database handle %d, aborting...\n", hDB);
      abort();
      return DB_INVALID_HANDLE;
   }

   if (timeout_millisec > 0) {
      _database[hDB - 1].timeout = timeout_millisec;
   }

   return _database[hDB - 1].timeout;
#else
   return 0;
#endif
}

#ifdef LOCAL_ROUTINES

/**
Update last activity time
*/
INT db_update_last_activity(DWORD millitime)
{
   int pid = ss_getpid();
   int i;
   for (i = 0; i < _database_entries; i++) {
      if (_database[i].attached) {
         int must_unlock = 0;
         if (_database[i].protect) {
            must_unlock = 1;
            db_lock_database(i + 1);
            db_allow_write_locked(&_database[i], "db_update_last_activity");
         }
         assert(_database[i].database_header);
         /* update the last_activity entry to show that we are alive */
         int j;
         for (j=0; j<_database[i].database_header->max_client_index; j++) {
            DATABASE_CLIENT* pdbclient = _database[i].database_header->client + j;
            //printf("client %d pid %d vs our pid %d\n", j, pdbclient->pid, pid);
            if (pdbclient->pid == pid) {
               pdbclient->last_activity = millitime;
            }
         }
         if (must_unlock) {
            db_unlock_database(i + 1);
         }
      }
   }
   return DB_SUCCESS;
}

#endif // LOCAL_ROUTINES

void db_cleanup(const char *who, DWORD actual_time, BOOL wrong_interval)
{
#ifdef LOCAL_ROUTINES
   int status;
   int i;
   /* check online databases */
   for (i = 0; i < _database_entries; i++) {
      if (_database[i].attached) {
         int must_unlock = 0;
         if (_database[i].protect) {
            must_unlock = 1;
            db_lock_database(i + 1);
            db_allow_write_locked(&_database[i], "db_cleanup");
         }
         assert(_database[i].database_header);
         /* update the last_activity entry to show that we are alive */
         DATABASE_HEADER* pdbheader = _database[i].database_header;
         DATABASE_CLIENT* pdbclient = pdbheader->client;
         pdbclient[_database[i].client_index].last_activity = actual_time;

         /* don't check other clients if interval is stange */
         if (wrong_interval) {
            if (must_unlock) {
               db_unlock_database(i + 1);
            }
            continue;
         }

         /* now check other clients */
         int j;
         for (j = 0; j < pdbheader->max_client_index; j++, pdbclient++) {
            int client_pid = pdbclient->pid;
            if (client_pid == 0)
               continue;
            BOOL dead = !ss_pid_exists(client_pid);
            /* If client process has no activity, clear its buffer entry. */
            if (dead ||
                (pdbclient->watchdog_timeout > 0 &&
                 actual_time - pdbclient->last_activity > pdbclient->watchdog_timeout)
                ) {
               
               db_lock_database(i + 1);

               /* now make again the check with the buffer locked */
               actual_time = ss_millitime();
               if (dead ||
                   (pdbclient->watchdog_timeout &&
                    actual_time > pdbclient->last_activity &&
                    actual_time - pdbclient->last_activity > pdbclient->watchdog_timeout)
                   ) {

                  db_allow_write_locked(&_database[i], "db_cleanup");
                  
                  if (dead) {
                     cm_msg(MINFO, "db_cleanup", "Client \'%s\' on database \'%s\' removed by db_cleanup called by %s because pid %d does not exist", pdbclient->name, pdbheader->name, who, client_pid);
                  } else {
                     cm_msg(MINFO, "db_cleanup", "Client \'%s\' (PID %d) on database \'%s\' removed by db_cleanup called by %s (idle %1.1lfs,TO %1.0lfs)",
                            pdbclient->name, client_pid, pdbheader->name,
                            who,
                            (actual_time - pdbclient->last_activity) / 1000.0,
                            pdbclient->watchdog_timeout / 1000.0);
                  }

                  /* decrement notify_count for open records and clear exclusive mode */
                  int k;
                  for (k = 0; k < pdbclient->max_index; k++)
                     if (pdbclient->open_record[k].handle) {
                        KEY* pkey = (KEY *) ((char *) pdbheader + pdbclient->open_record[k].handle);
                        if (pkey->notify_count > 0)
                           pkey->notify_count--;

                        if (pdbclient->open_record[k].access_mode & MODE_WRITE)
                           db_set_mode(i + 1, pdbclient->open_record[k].handle, (WORD) (pkey->access_mode & ~MODE_EXCLUSIVE), 2);
                     }

                  status = cm_delete_client_info(i + 1, client_pid);
                  if (status != CM_SUCCESS)
                     cm_msg(MERROR, "db_cleanup", "Cannot delete client info for client \'%s\', pid %d from database \'%s\', cm_delete_client_info() status %d", pdbclient->name, client_pid, pdbheader->name, status);

                  /* clear entry from client structure in buffer header */
                  memset(&(pdbheader->client[j]), 0, sizeof(DATABASE_CLIENT));

                  /* calculate new max_client_index entry */
                  for (k = MAX_CLIENTS - 1; k >= 0; k--)
                     if (pdbheader->client[k].pid != 0)
                        break;
                  pdbheader->max_client_index = k + 1;

                  /* count new number of clients */
                  int nc;
                  for (k = MAX_CLIENTS - 1, nc = 0; k >= 0; k--)
                     if (pdbheader->client[k].pid != 0)
                        nc++;
                  pdbheader->num_clients = nc;
               }

               db_unlock_database(i + 1);
            }
         }
         if (must_unlock) {
            db_unlock_database(i + 1);
         }
      }
   }
#endif
}

#ifdef LOCAL_ROUTINES

void db_cleanup2(const char* client_name, int ignore_timeout, DWORD actual_time,  const char *who)
{
   /* check online databases */
   int i;
   for (i = 0; i < _database_entries; i++) {
      if (_database[i].attached) {
         /* update the last_activity entry to show that we are alive */
         
         db_lock_database(i + 1);
         
         db_allow_write_locked(&_database[i], "db_cleanup2");
         
         DATABASE_HEADER* pdbheader = _database[i].database_header;
         DATABASE_CLIENT* pdbclient = pdbheader->client;
         pdbclient[_database[i].client_index].last_activity = ss_millitime();
         
         /* now check other clients */
         int j;
         for (j = 0; j < pdbheader->max_client_index; j++, pdbclient++)
            if (j != _database[i].client_index && pdbclient->pid &&
                (client_name == NULL || client_name[0] == 0
                 || strncmp(pdbclient->name, client_name, strlen(client_name)) == 0)) {
               int client_pid = pdbclient->pid;
               BOOL dead = !ss_pid_exists(client_pid);
               DWORD interval;
               if (ignore_timeout)
                  interval = 2 * WATCHDOG_INTERVAL;
               else
                  interval = pdbclient->watchdog_timeout;
               
               /* If client process has no activity, clear its buffer entry. */
               
               if (dead || (interval > 0 && ss_millitime() - pdbclient->last_activity > interval)) {
                  int bDeleted = FALSE;
                  
                  /* now make again the check with the buffer locked */
                  if (dead || (interval > 0 && ss_millitime() - pdbclient->last_activity > interval)) {
                     if (dead) {
                        cm_msg(MINFO, "db_cleanup2", "Client \'%s\' on \'%s\' removed by db_cleanup2 called by %s because pid %d does not exist",
                               pdbclient->name, pdbheader->name,
                               who,
                               client_pid);
                     } else {
                        cm_msg(MINFO, "db_cleanup2", "Client \'%s\' on \'%s\' removed by db_cleanup2 called by %s (idle %1.1lfs,TO %1.0lfs)",
                               pdbclient->name, pdbheader->name,
                               who,
                               (ss_millitime() - pdbclient->last_activity) / 1000.0, interval / 1000.0);
                     }
                     
                     /* decrement notify_count for open records and clear exclusive mode */
                     int k;
                     for (k = 0; k < pdbclient->max_index; k++)
                        if (pdbclient->open_record[k].handle) {
                          KEY* pkey = (KEY *) ((char *) pdbheader + pdbclient->open_record[k].handle);
                           if (pkey->notify_count > 0)
                              pkey->notify_count--;
                           
                           if (pdbclient->open_record[k].access_mode & MODE_WRITE)
                              db_set_mode(i + 1, pdbclient->open_record[k].handle, (WORD) (pkey->access_mode & ~MODE_EXCLUSIVE), 2);
                        }
                     
                     /* clear entry from client structure in buffer header */
                     memset(&(pdbheader->client[j]), 0, sizeof(DATABASE_CLIENT));
                     
                     /* calculate new max_client_index entry */
                     for (k = MAX_CLIENTS - 1; k >= 0; k--)
                        if (pdbheader->client[k].pid != 0)
                           break;
                     pdbheader->max_client_index = k + 1;
                     
                     /* count new number of clients */
                     int nc;
                     for (k = MAX_CLIENTS - 1, nc = 0; k >= 0; k--)
                        if (pdbheader->client[k].pid != 0)
                           nc++;
                     pdbheader->num_clients = nc;
                     
                     bDeleted = TRUE;
                  }
                  
                  
                  /* delete client entry after unlocking db */
                  if (bDeleted) {
                     int status;
                     status = cm_delete_client_info(i + 1, client_pid);
                     if (status != CM_SUCCESS)
                        cm_msg(MERROR, "db_cleanup2", "cannot delete client info, cm_delete_client_into() status %d", status);
                     
                     pdbheader = _database[i].database_header;
                     pdbclient = pdbheader->client;
                     
                     /* go again though whole list */
                     j = 0;
                  }
               }
            }
         
         db_unlock_database(i + 1);
      }
   }
}

void db_set_watchdog_params(DWORD timeout)
{
   /* set watchdog flag of all open databases */
   int i;
   for (i = _database_entries; i > 0; i--) {
      DATABASE_HEADER *pheader;
      DATABASE_CLIENT *pclient;
      INT idx;
      
      db_lock_database(i);
      
      idx = _database[i - 1].client_index;
      pheader = _database[i - 1].database_header;
      pclient = &pheader->client[idx];
      
      if (!_database[i - 1].attached) {
         db_unlock_database(i);
         continue;
      }
      
      db_allow_write_locked(&_database[i-1], "db_set_watchdog_params");
      
      /* clear entry from client structure in buffer header */
      pclient->watchdog_timeout = timeout;
      
      /* show activity */
      pclient->last_activity = ss_millitime();
      
      db_unlock_database(i);
   }
}

/********************************************************************/
/**
Return watchdog information about specific client
@param    hDB              ODB handle
@param    client_name     ODB client name
@param    timeout         Timeout for this application in seconds
@param    last            Last time watchdog was called in msec
@return   CM_SUCCESS, CM_NO_CLIENT, DB_INVALID_HANDLE
*/

INT db_get_watchdog_info(HNDLE hDB, const char *client_name, DWORD * timeout, DWORD * last)
{
   DATABASE_HEADER *pheader;
   DATABASE_CLIENT *pclient;
   INT i;
   
   if (hDB > _database_entries || hDB <= 0) {
      cm_msg(MERROR, "db_get_watchdog_info", "invalid database handle");
      return DB_INVALID_HANDLE;
   }
   
   if (!_database[hDB - 1].attached) {
      cm_msg(MERROR, "db_get_watchdog_info", "invalid database handle");
      return DB_INVALID_HANDLE;
   }
   
   /* lock database */
   db_lock_database(hDB);
   
   pheader = _database[hDB - 1].database_header;
   pclient = pheader->client;
   
   /* find client */
   for (i = 0; i < pheader->max_client_index; i++, pclient++)
      if (pclient->pid && equal_ustring(pclient->name, client_name)) {
         *timeout = pclient->watchdog_timeout;
         *last = ss_millitime() - pclient->last_activity;
         db_unlock_database(hDB);
         return DB_SUCCESS;
      }
   
   *timeout = *last = 0;

   db_unlock_database(hDB);

   return CM_NO_CLIENT;
}

/********************************************************************/
/**
Check if a client with a /system/client/xxx entry has
a valid entry in the ODB client table. If not, remove
that client from the /system/client tree.
@param   hDB               Handle to online database
@param   hKeyClient        Handle to client key
@return  CM_SUCCESS, CM_NO_CLIENT
*/
INT db_check_client(HNDLE hDB, HNDLE hKeyClient)
{
   KEY key;
   DATABASE_HEADER *pheader;
   DATABASE_CLIENT *pclient;
   INT i, client_pid, status, dead = 0, found = 0;
   char name[NAME_LENGTH];
   
   db_lock_database(hDB);
   
   status = db_get_key(hDB, hKeyClient, &key);
   if (status != DB_SUCCESS)
      return CM_NO_CLIENT;
   
   client_pid = atoi(key.name);
   
   name[0] = 0;
   i = sizeof(name);
   status = db_get_value(hDB, hKeyClient, "Name", name, &i, TID_STRING, FALSE);
   
   //fprintf(stderr, "db_check_client: hkey %d, status %d, pid %d, name \'%s\', my name %s\n", hKeyClient, status, client_pid, name, _client_name);
   
   if (status != DB_SUCCESS) {
      db_unlock_database(hDB);
      return CM_NO_CLIENT;
   }
   
   if (_database[hDB - 1].attached) {
      pheader = _database[hDB - 1].database_header;
      pclient = pheader->client;
      
      /* loop through clients */
      for (i = 0; i < pheader->max_client_index; i++, pclient++)
         if (pclient->pid == client_pid) {
            found = 1;
            break;
         }
      
      if (found) {
         /* check that the client is still running: PID still exists */
         if (!ss_pid_exists(client_pid)) {
            dead = 1;
         }
      }
      
      if (!found || dead) {
         /* client not found : delete ODB stucture */
         
         status = cm_delete_client_info(hDB, client_pid);
         
         if (status != CM_SUCCESS)
            cm_msg(MERROR, "db_check_client", "Cannot delete client info for client \'%s\', pid %d, cm_delete_client_info() status %d", name, client_pid, status);
         else if (!found)
            cm_msg(MINFO, "db_check_client", "Deleted entry \'/System/Clients/%d\' for client \'%s\' because it is not connected to ODB", client_pid, name);
         else if (dead)
            cm_msg(MINFO, "db_check_client", "Deleted entry \'/System/Clients/%d\' for client \'%s\' because process pid %d does not exists", client_pid, name, client_pid);
         
         db_unlock_database(hDB);
         
         return CM_NO_CLIENT;
      }
   }
   
   db_unlock_database(hDB);

   return DB_SUCCESS;
}

#endif // LOCAL_ROUTINES

/********************************************************************/
/**
Protect a database for read/write access outside of the \b db_xxx functions
@param hDB          ODB handle obtained via cm_get_experiment_database().
@return DB_SUCCESS, DB_INVALID_HANDLE
*/
INT db_protect_database(HNDLE hDB)
{
   if (rpc_is_remote())
      return DB_SUCCESS;

#ifdef LOCAL_ROUTINES
   if (hDB > _database_entries || hDB <= 0) {
      cm_msg(MERROR, "db_protect_database", "invalid database handle %d", hDB);
      return DB_INVALID_HANDLE;
   }

   _database[hDB - 1].protect = TRUE;
   ss_shm_protect(_database[hDB - 1].shm_handle, _database[hDB - 1].database_header, _database[hDB - 1].shm_size);
   _database[hDB - 1].database_header = NULL;
#endif                          /* LOCAL_ROUTINES */
   return DB_SUCCESS;
}

/*---- helper routines ---------------------------------------------*/

const char *extract_key(const char *key_list, char *key_name, int key_name_length)
{
   int i = 0;

   if (*key_list == '/')
      key_list++;

   while (*key_list && *key_list != '/' && ++i < key_name_length)
      *key_name++ = *key_list++;
   *key_name = 0;

   return key_list;
}

BOOL equal_ustring(const char *str1, const char *str2)
{
   if (str1 == NULL && str2 != NULL)
      return FALSE;
   if (str1 != NULL && str2 == NULL)
      return FALSE;
   if (str1 == NULL && str2 == NULL)
      return TRUE;
   if (strlen(str1) != strlen(str2))
      return FALSE;

   while (*str1)
      if (toupper(*str1++) != toupper(*str2++))
         return FALSE;

   if (*str2)
      return FALSE;

   return TRUE;
}

BOOL ends_with_ustring(const char *str, const char *suffix)
{
   int len_str = strlen(str);
   int len_suffix = strlen(suffix);

   // suffix is longer than the string
   if (len_suffix > len_str)
      return FALSE;

   return equal_ustring(str + len_str - len_suffix, suffix);
}

//utility function to match string against wildcard pattern
BOOL strmatch(char* pattern, char* str){
   switch(*pattern){
      case 0:
         if(*str == 0){
            //end of pattern
            return true;
         }else
            return false;
      case '*':
         {
            int i=0;
            // check for end of the string
            if(pattern[1] == 0) return true;
            // loop on all possible matches
            while(str[i] != 0) if(strmatch(pattern + 1, str+(i++))) return true;
            return false;
         }
      case '?':
         if(*str == 0){
            //end of string
            return false;
         } else {
            return strmatch(pattern+1, str+1);
         }
      default:
         if(*str == 0){
            //end of string
            return false;
         } else if(toupper(*str) == toupper(*pattern)){
            //recursion
            return strmatch(pattern+1, str+1);
         } else {
            return false;
         }
   }
}

//utility function to extract array indexes
void strarrayindex(char* odbpath, int* index1, int* index2){
   char* pc;

   *index1 = *index2 = 0;
   if (odbpath[strlen(odbpath) - 1] == ']') {
      if (strchr(odbpath, '[')) {
         if (*(strchr(odbpath, '[') + 1) == '*')
            *index1 = -1;
         else if (strchr((strchr(odbpath, '[') + 1), '.') ||
                  strchr((strchr(odbpath, '[') + 1), '-')) {
            *index1 = atoi(strchr(odbpath, '[') + 1);
            pc = strchr(odbpath, '[') + 1;
            while (*pc != '.' && *pc != '-')
               pc++;
            while (*pc == '.' || *pc == '-')
               pc++;
            *index2 = atoi(pc);
         } else
            *index1 = atoi(strchr(odbpath, '[') + 1);
      }

      //remove everything after bracket
      *strchr(odbpath, '[') = 0;
   }
}

/********************************************************************/
/**
Create a new key in a database
@param hDB          ODB handle obtained via cm_get_experiment_database().
@param hKey  Key handle to start with, 0 for root
@param key_name    Name of key in the form "/key/key/key"
@param type        Type of key, one of TID_xxx (see @ref Midas_Data_Types)
@return DB_SUCCESS, DB_INVALID_HANDLE, DB_INVALID_PARAM, DB_FULL, DB_KEY_EXIST, DB_NO_ACCESS
*/
INT db_create_key(HNDLE hDB, HNDLE hKey, const char *key_name, DWORD type)
{

   if (rpc_is_remote())
      return rpc_call(RPC_DB_CREATE_KEY, hDB, hKey, key_name, type);

#ifdef LOCAL_ROUTINES
   {
      int status;

      if (hDB > _database_entries || hDB <= 0) {
         cm_msg(MERROR, "db_create_key", "invalid database handle");
         return DB_INVALID_HANDLE;
      }

      if (!_database[hDB - 1].attached) {
         cm_msg(MERROR, "db_create_key", "invalid database handle");
         return DB_INVALID_HANDLE;
      }

      /* lock database */
      db_lock_database(hDB);

      DATABASE_HEADER* pheader = _database[hDB - 1].database_header;

      db_err_msg *msg = NULL;
      
      KEY* pkey = (KEY*)db_get_pkey(pheader, hKey, &status, "db_create_key", &msg);

      if (!pkey) {
         db_unlock_database(hDB);
         if (msg)
            db_flush_msg(&msg);
         return DB_INVALID_HANDLE;
      }

      db_allow_write_locked(&_database[hDB-1], "db_create_key");

      KEY* newpkey = NULL;

      status = db_create_key_wlocked(pheader, pkey, key_name, type, &newpkey, &msg);

      db_unlock_database(hDB);

      if (msg)
         db_flush_msg(&msg);

      return status;
   }
#endif                          /* LOCAL_ROUTINES */

   return DB_SUCCESS;
}

#ifdef LOCAL_ROUTINES

int db_create_key_wlocked(DATABASE_HEADER* pheader, KEY* parentKey, const char *key_name, DWORD type, KEY** pnewkey, db_err_msg** msg)
{
   int status;

   if (pnewkey)
      *pnewkey = NULL;

   if (parentKey== NULL) {
      parentKey = (KEY*) db_get_pkey(pheader, pheader->root_key, &status, "db_create_key_wlocked", msg);
      if (!parentKey) {
         return status;
      }
   }
   
   status = db_validate_name(key_name, TRUE, "db_create_key_wlocked", msg);
   if (status != DB_SUCCESS) {
      return status;
   }
   
   /* check type */
   if (type <= 0 || type >= TID_LAST) {
      db_msg(msg, MERROR, "db_create_key", "invalid key type %d to create \'%s\' in \'%s\'", type, key_name, db_get_path_locked(pheader, parentKey).c_str());
      return DB_INVALID_PARAM;
   }
   
   const KEY* pdir = parentKey;
   
   if (pdir->type != TID_KEY) {
      db_msg(msg, MERROR, "db_create_key", "cannot create \'%s\' in \'%s\' tid is %d, not a directory", key_name, db_get_path_locked(pheader, pdir).c_str(), pdir->type);
      return DB_NO_KEY;
   }

   KEY* pcreated = NULL;

   const char* pkey_name = key_name;
   do {
      // key name is limited to NAME_LENGTH, but buffer has to be slightly longer
      // to prevent truncation before db_validate_name checks for correct length. K.O.
      char name[NAME_LENGTH+100];
      
      /* extract single key from key_name */
      pkey_name = extract_key(pkey_name, name, sizeof(name));

      status = db_validate_name(name, FALSE, "db_create_key", msg);
      if (status != DB_SUCCESS) {
         return status;
      }
      
      /* do not allow empty names, like '/dir/dir//dir/' */
      if (name[0] == 0) {
         return DB_INVALID_PARAM;
      }
      
      /* check if parent or current directory */
      if (strcmp(name, "..") == 0) {
         pdir = db_get_parent(pheader, pdir, &status, "db_create_key", msg);
         if (!pdir) {
            return status;
         }
         continue;
      }
      if (strcmp(name, ".") == 0)
         continue;

      KEY* pprev = NULL;
      const KEY* pitem = db_enum_first_locked(pheader, pdir, msg);

      while (pitem) {
         if (equal_ustring(name, pitem->name)) {
            break;
         }
         pprev = (KEY*)pitem;
         pitem = db_enum_next_locked(pheader, pdir, pitem, msg);
      }
      
      if (!pitem) {
         /* not found: create new key */

         /* check parent for write access */
         const KEY* pkeyparent = db_get_parent(pheader, pdir, &status, "db_create_key", msg);
         if (!pkeyparent) {
            return status;
         }

         if (!(pkeyparent->access_mode & MODE_WRITE) || (pkeyparent->access_mode & MODE_EXCLUSIVE)) {
            return DB_NO_ACCESS;
         }
         
         KEYLIST* pkeylist = (KEYLIST*)db_get_pkeylist(pheader, db_pkey_to_hkey(pheader, pdir), pdir, "db_create_key_wlocked", msg);
         
         if (!pkeylist) {
            return DB_CORRUPTED;
         }
         
         pkeylist->num_keys++;
         
         if (*pkey_name == '/' || type == TID_KEY) {
            /* create new key with keylist */
            KEY* pkey = (KEY *) malloc_key(pheader, sizeof(KEY), "db_create_key_subdir");
            
            if (pkey == NULL) {
               if (pkeylist->num_keys > 0)
                  pkeylist->num_keys--;

               db_msg(msg, MERROR, "db_create_key", "online database full while creating \'%s\' in \'%s\'", key_name, db_get_path_locked(pheader, parentKey).c_str());
               return DB_FULL;
            }

            /* append key to key list */
            if (pprev)
               pprev->next_key = (POINTER_T) pkey - (POINTER_T) pheader;
            else
               pkeylist->first_key = (POINTER_T) pkey - (POINTER_T) pheader;
            
            /* set key properties */
            pkey->type = TID_KEY;
            pkey->num_values = 1;
            pkey->access_mode = MODE_READ | MODE_WRITE | MODE_DELETE;
            strlcpy(pkey->name, name, sizeof(pkey->name));
            pkey->parent_keylist = (POINTER_T) pkeylist - (POINTER_T) pheader;
            
            /* find space for new keylist */
            pkeylist = (KEYLIST *) malloc_key(pheader, sizeof(KEYLIST), "db_create_key_B");
            
            if (pkeylist == NULL) {
               db_msg(msg, MERROR, "db_create_key", "online database full while creating \'%s\' in \'%s'", key_name, db_get_path_locked(pheader, parentKey).c_str());
               return DB_FULL;
            }
            
            /* store keylist in data field */
            pkey->data = (POINTER_T) pkeylist - (POINTER_T) pheader;
            pkey->item_size = sizeof(KEYLIST);
            pkey->total_size = sizeof(KEYLIST);
            
            pkeylist->parent = (POINTER_T) pkey - (POINTER_T) pheader;
            pkeylist->num_keys = 0;
            pkeylist->first_key = 0;

            pcreated = pkey;
            pdir = pkey; // descend into newly created subdirectory
         } else {
            /* create new key with data */
            KEY* pkey = (KEY *) malloc_key(pheader, sizeof(KEY), "db_create_key_data");
            
            if (pkey == NULL) {
               if (pkeylist->num_keys > 0)
                  pkeylist->num_keys--;

               db_msg(msg, MERROR, "db_create_key", "online database full while creating \'%s\' in \'%s\'", key_name, db_get_path_locked(pheader, parentKey).c_str());
               return DB_FULL;
            }
            
            /* append key to key list */
            if (pprev)
               pprev->next_key = (POINTER_T) pkey - (POINTER_T) pheader;
            else
               pkeylist->first_key = (POINTER_T) pkey - (POINTER_T) pheader;
            
            pkey->type = type;
            pkey->num_values = 1;
            pkey->access_mode = MODE_READ | MODE_WRITE | MODE_DELETE;
            strlcpy(pkey->name, name, sizeof(pkey->name));
            pkey->parent_keylist = (POINTER_T) pkeylist - (POINTER_T) pheader;
            
            /* zero data */
            if (type != TID_STRING && type != TID_LINK) {
               pkey->item_size = rpc_tid_size(type);
               void* data = malloc_data(pheader, pkey->item_size);
               if (data == NULL) {
                  pkey->total_size = 0;
                  db_msg(msg, MERROR, "db_create_key", "online database full while creating \'%s\' in \'%s\'", key_name, db_get_path_locked(pheader, parentKey).c_str());
                  return DB_FULL;
               }
               
               pkey->total_size = pkey->item_size;
               pkey->data = (POINTER_T)data - (POINTER_T)pheader;
            } else {
               /* first data is empty */
               pkey->item_size = 0;
               pkey->total_size = 0;
               pkey->data = 0;
            }
            pcreated = pkey;
         }
      } else {
         /* key found: descend */
         
         /* resolve links */
         if (pitem->type == TID_LINK && pkey_name[0]) {
            pdir = db_resolve_link_locked(pheader, pitem, &status, msg);
            if (!pdir) {
               return status;
            }
            continue;
         }
         
         if (!(*pkey_name == '/')) {
            if (pitem->type != type) {
               db_msg(msg, MERROR, "db_create_key", "object of type %d already exists at \"%s\" while creating \'%s\' of type %d in \'%s\'", pitem->type, db_get_path_locked(pheader, pitem).c_str(), key_name, type, db_get_path_locked(pheader, parentKey).c_str());
               return DB_TYPE_MISMATCH;
            }
            db_print_pkey(pheader, pitem);

            if (pnewkey)
               *pnewkey = (KEY*)pitem;

            return DB_KEY_EXIST;
         }
         
         if (pitem->type != TID_KEY) {
            db_msg(msg, MERROR, "db_create_key", "path element \"%s\" in \"%s\" is not a subdirectory at \"%s\" while creating \'%s\' in \'%s\'", name, key_name, db_get_path_locked(pheader, pitem).c_str(), key_name, db_get_path_locked(pheader, parentKey).c_str());
            return DB_TYPE_MISMATCH;
         }
         
         pdir = pitem;
      }
   } while (*pkey_name == '/');

   assert(pcreated != NULL);
   
   if (pnewkey)
      *pnewkey = pcreated;

   return DB_SUCCESS;
}

#endif /* LOCAL_ROUTINES */

/********************************************************************/
/**
Create a link to a key or set the destination of and existing link.
@param hDB           ODB handle obtained via cm_get_experiment_database().
@param hKey          Key handle to start with, 0 for root
@param link_name     Name of key in the form "/key/key/key"
@param destination   Destination of link in the form "/key/key/key"
@return DB_SUCCESS, DB_INVALID_HANDLE, DB_FULL, DB_KEY_EXIST, DB_NO_ACCESS, DB_INVALID_NAME
*/
INT db_create_link(HNDLE hDB, HNDLE hKey, const char *link_name, const char *destination)
{
   HNDLE hkey;
   int status;

   if (rpc_is_remote())
      return rpc_call(RPC_DB_CREATE_LINK, hDB, hKey, link_name, destination);

   if (destination == NULL) {
      cm_msg(MERROR, "db_create_link", "link destination name is NULL");
      return DB_INVALID_NAME;
   }

   if (destination[0] != '/') {
      cm_msg(MERROR, "db_create_link", "link destination name \'%s\' should start with \'/\', relative links are forbidden", destination);
      return DB_INVALID_NAME;
   }

   if (strlen(destination) < 1) {
      cm_msg(MERROR, "db_create_link", "link destination name \'%s\' is too short", destination);
      return DB_INVALID_NAME;
   }

   if ((destination[0] == '/') && (destination[1] == 0)) {
      cm_msg(MERROR, "db_create_link", "links to \"/\" are forbidden");
      return DB_INVALID_NAME;
   }

   /* check if destination exists */
   status = db_find_key(hDB, hKey, destination, &hkey);
   if (status != DB_SUCCESS) {
      cm_msg(MERROR, "db_create_link", "Link destination \"%s\" does not exist", destination);
      return DB_NO_KEY;
   }

   //printf("db_create_link: [%s] hkey %d\n", destination, hkey);

   return db_set_value(hDB, hKey, link_name, destination, strlen(destination) + 1, 1, TID_LINK);
}

/********************************************************************/
/**
Delete a subtree, using level information (only called internally by db_delete_key())
@internal
@param hDB          ODB handle obtained via cm_get_experiment_database().
@param hKey  Key handle to start with, 0 for root
@param level            Recursion level, must be zero when
@param follow_links     Follow links when TRUE called from a user routine
@return DB_SUCCESS, DB_INVALID_HANDLE, DB_OPEN_RECORD
*/
INT db_delete_key1(HNDLE hDB, HNDLE hKey, INT level, BOOL follow_links)
{
#ifdef LOCAL_ROUTINES
   {
      DATABASE_HEADER *pheader;
      KEYLIST *pkeylist;
      KEY *pkey, *pnext_key, *pkey_tmp;
      HNDLE hKeyLink;
      BOOL deny_delete;
      INT status;
      BOOL locked = FALSE;

      if (hDB > _database_entries || hDB <= 0) {
         cm_msg(MERROR, "db_delete_key1", "invalid database handle");
         return DB_INVALID_HANDLE;
      }

      if (!_database[hDB - 1].attached) {
         cm_msg(MERROR, "db_delete_key1", "invalid database handle");
         return DB_INVALID_HANDLE;
      }

      if (hKey < (int) sizeof(DATABASE_HEADER)) {
         cm_msg(MERROR, "db_delete_key1", "invalid key handle");
         return DB_INVALID_HANDLE;
      }

      /* lock database at the top level */
      if (level == 0) {
         db_lock_database(hDB);
         locked = TRUE;
      }

      pheader = _database[hDB - 1].database_header;

      /* check if hKey argument is correct */
      if (!db_validate_hkey(pheader, hKey)) {
         if (locked)
            db_unlock_database(hDB);
         return DB_INVALID_HANDLE;
      }

      pkey = (KEY *) ((char *) pheader + hKey);

      /* check if someone has opened key or parent */
      if (level == 0)
         do {
#ifdef CHECK_OPEN_RECORD
            if (pkey->notify_count) {
               if (locked)
                  db_unlock_database(hDB);
               return DB_OPEN_RECORD;
            }
#endif
            if (pkey->parent_keylist == 0)
               break;

            pkeylist = (KEYLIST *) ((char *) pheader + pkey->parent_keylist);
            // FIXME: validate pkeylist->parent
            pkey = (KEY *) ((char *) pheader + pkeylist->parent);
         } while (TRUE);

      pkey = (KEY *) ((char *) pheader + hKey);
      pkeylist = (KEYLIST *) ((char *) pheader + pkey->data);

      deny_delete = FALSE;

      /* first recures subtree for keys */
      if (pkey->type == TID_KEY && pkeylist->first_key) {
         pkey = (KEY *) ((char *) pheader + pkeylist->first_key);

         do {
            pnext_key = (KEY *) (POINTER_T) pkey->next_key; // FIXME: what is this casting of hKey to pointer?

            status = db_delete_key1(hDB, (POINTER_T) pkey - (POINTER_T) pheader, level + 1, follow_links);

            if (status == DB_NO_ACCESS)
               deny_delete = TRUE;

            if (pnext_key) {
               // FIXME: validate pnext_key
               pkey = (KEY *) ((char *) pheader + (POINTER_T) pnext_key);
            }
         } while (pnext_key);
      }

      /* follow links if requested */
      if (pkey->type == TID_LINK && follow_links) {
         status = db_find_key1(hDB, 0, (char *) pheader + pkey->data, &hKeyLink);
         if (status == DB_SUCCESS && follow_links < 100)
            db_delete_key1(hDB, hKeyLink, level + 1, follow_links + 1);

         if (follow_links == 100)
            cm_msg(MERROR, "db_delete_key1", "try to delete cyclic link");
      }

      /* check if hKey argument is correct */
      if (!db_validate_hkey(pheader, hKey)) {
         if (locked)
            db_unlock_database(hDB);
         return DB_INVALID_HANDLE;
      }

      pkey = (KEY *) ((char *) pheader + hKey);

      /* return if key was already deleted by cyclic link */
      if (pkey->parent_keylist == 0) {
         if (locked)
            db_unlock_database(hDB);
         return DB_SUCCESS;
      }

      /* now delete key */
      if (hKey != pheader->root_key) {
         if (!(pkey->access_mode & MODE_DELETE) || deny_delete) {
            if (locked)
               db_unlock_database(hDB);
            return DB_NO_ACCESS;
         }
#ifdef CHECK_OPEN_RECORD
         if (pkey->notify_count) {
            if (locked)
               db_unlock_database(hDB);
            return DB_OPEN_RECORD;
         }
#endif
         db_allow_write_locked(&_database[hDB - 1], "db_delete_key1");

         /* delete key data */
         if (pkey->type == TID_KEY)
            free_key(pheader, (char *) pheader + pkey->data, pkey->total_size);
         else
            free_data(pheader, (char *) pheader + pkey->data, pkey->total_size, "db_delete_key1");

         /* unlink key from list */
         pnext_key = (KEY *) (POINTER_T) pkey->next_key;
         pkeylist = (KEYLIST *) ((char *) pheader + pkey->parent_keylist);

         if ((KEY *) ((char *) pheader + pkeylist->first_key) == pkey) {
            /* key is first in list */
            pkeylist->first_key = (POINTER_T) pnext_key;
         } else {
            /* find predecessor */
            pkey_tmp = (KEY *) ((char *) pheader + pkeylist->first_key);
            while ((KEY *) ((char *) pheader + pkey_tmp->next_key) != pkey)
               pkey_tmp = (KEY *) ((char *) pheader + pkey_tmp->next_key);
            pkey_tmp->next_key = (POINTER_T) pnext_key;
         }

         /* delete key */
         free_key(pheader, pkey, sizeof(KEY));
         pkeylist->num_keys--;
      }

      if (locked)
         db_unlock_database(hDB);
   }
#endif                          /* LOCAL_ROUTINES */

   return DB_SUCCESS;
}

/********************************************************************/
/**
Delete a subtree in a database starting from a key (including this key).
\code
...
    status = db_find_link(hDB, 0, str, &hkey);
    if (status != DB_SUCCESS)
    {
      cm_msg(MINFO,"my_delete"," "Cannot find key %s", str);
      return;
    }

    status = db_delete_key(hDB, hkey, FALSE);
    if (status != DB_SUCCESS)
    {
      cm_msg(MERROR,"my_delete"," "Cannot delete key %s", str);
      return;
    }
  ...
\endcode
@param hDB          ODB handle obtained via cm_get_experiment_database().
@param hKey         for key where search starts, zero for root.
@param follow_links Follow links when TRUE.
@return DB_SUCCESS, DB_INVALID_HANDLE, DB_NO_ACCESS, DB_OPEN_RECORD
*/
INT db_delete_key(HNDLE hDB, HNDLE hKey, BOOL follow_links)
{
   if (rpc_is_remote())
      return rpc_call(RPC_DB_DELETE_KEY, hDB, hKey, follow_links);

   return db_delete_key1(hDB, hKey, 0, follow_links);
}

#ifdef LOCAL_ROUTINES
static const KEY* db_find_pkey_locked(const DATABASE_HEADER *pheader, const KEY* pkey, const char *key_name, int *pstatus, db_err_msg **msg)
{
   if (pkey == NULL) {
      pkey = db_get_pkey(pheader, pheader->root_key, pstatus, "db_find_key", msg);
      if (!pkey) {
         return NULL;
      }
   }

   HNDLE hKey = db_pkey_to_hkey(pheader, pkey);

   if (pkey->type != TID_KEY) {
      DWORD tid = pkey->type;
      std::string path = db_get_path_locked(pheader, hKey);
      db_msg(msg, MERROR, "db_find_key", "hkey %d path \"%s\" tid %d is not a directory, looking for \"%s\"", hKey, path.c_str(), tid, key_name);
      if (pstatus)
         *pstatus = DB_NO_KEY;
      return NULL;
   }
   
   if (key_name[0] == 0 || strcmp(key_name, "/") == 0) {
      if (!(pkey->access_mode & MODE_READ)) {
         if (pstatus)
            *pstatus = DB_NO_ACCESS;
         return NULL;
      }
      return pkey;
   }

   const KEYLIST *pkeylist = db_get_pkeylist(pheader, hKey, pkey, "db_find_key", msg);
   if (!pkeylist) {
      if (pstatus)
         *pstatus = DB_CORRUPTED;
      return NULL;
   }

   HNDLE last_good_hkey = hKey;

   const char *pkey_name = key_name;
   do {
      assert(pkeylist!=NULL); // should never happen!

      char str[MAX_ODB_PATH];
         
      /* extract single subkey from key_name */
      pkey_name = extract_key(pkey_name, str, sizeof(str));

      /* strip trailing '[n]' */
      if (strchr(str, '[') && str[strlen(str) - 1] == ']')
         *strchr(str, '[') = 0;

      /* check if parent or current directory */
      if (strcmp(str, "..") == 0) {
         if (pkey->parent_keylist) {
            pkeylist = (KEYLIST *) ((char *) pheader + pkey->parent_keylist);
            // FIXME: validate pkeylist->parent
            pkey = (KEY *) ((char *) pheader + pkeylist->parent);
         }
         continue;
      }
      if (strcmp(str, ".") == 0)
         continue;

      last_good_hkey = hKey;

      hKey = pkeylist->first_key;

      if (hKey == 0) {
         // empty subdirectory
         if (pstatus)
            *pstatus = DB_NO_KEY;
         return NULL;
      }

      int i;
      for (i = 0; i < pkeylist->num_keys; i++) {
         pkey = db_get_pkey(pheader, hKey, pstatus, "db_find_key", msg);
         
         if (!pkey) {
            std::string path = db_get_path_locked(pheader, last_good_hkey);
            db_msg(msg, MERROR, "db_find_key", "hkey %d path \"%s\" invalid subdirectory entry hkey %d, looking for \"%s\"", last_good_hkey, path.c_str(), hKey, key_name);
            return NULL;
         }

         if (!db_validate_key_offset(pheader, pkey->next_key)) {
            std::string path = db_get_path_locked(pheader, hKey);
            db_msg(msg, MERROR, "db_find_key", "hkey %d path \"%s\" invalid next_key %d, looking for \"%s\"", hKey, path.c_str(), pkey->next_key, key_name);
            if (pstatus)
               *pstatus = DB_CORRUPTED;
            return NULL;
         }

         if (equal_ustring(str, pkey->name))
            break;

         if (pkey->next_key == 0) {
            if (pstatus)
               *pstatus = DB_NO_KEY;
            return NULL;
         }

         hKey = pkey->next_key;
      }

      if (i == pkeylist->num_keys) {
         if (pstatus)
            *pstatus = DB_NO_KEY;
         return NULL;
      }

      /* resolve links */
      if (pkey->type == TID_LINK) {
         /* copy destination, strip '/' */
         strlcpy(str, (char *) pheader + pkey->data, sizeof(str));
         if (str[strlen(str) - 1] == '/')
            str[strlen(str) - 1] = 0;

         /* if link is pointer to array index, return link instead of destination */
         if (str[strlen(str) - 1] == ']')
            break;

         /* append rest of key name if existing */
         if (pkey_name[0]) {
            strlcat(str, pkey_name, sizeof(str));
            return db_find_pkey_locked(pheader, NULL, str, pstatus, msg);
         } else {
            /* if last key in chain is a link, return its destination */
            int status = 0;
            const KEY *plink = db_find_pkey_locked(pheader, NULL, str, &status, msg);
            if (pstatus) {
               if (status == DB_NO_KEY)
                  *pstatus = DB_INVALID_LINK;
               else
                  *pstatus = status;
            }
            return plink;
         }
      }

      /* key found: check if last in chain */
      if (*pkey_name == '/') {
         if (pkey->type != TID_KEY) {
            if (pstatus)
               *pstatus = DB_NO_KEY;
            return NULL;
         }
      }

      if (pkey->type == TID_KEY) {
         /* descend one level */
         pkeylist = db_get_pkeylist(pheader, hKey, pkey, "db_find_key", msg);
         
         if (!pkeylist) {
            if (pstatus)
               *pstatus = DB_CORRUPTED;
            return NULL;
         }
      } else {
         pkeylist = NULL;
      }

   } while (*pkey_name == '/' && *(pkey_name + 1));

   return pkey;
}

static int db_find_key_locked(const DATABASE_HEADER *pheader, HNDLE hKey, const char *key_name, HNDLE *subhKey, db_err_msg **msg)
{
   int status;
   const KEY* pkey = db_get_pkey(pheader, hKey, &status, "db_find_key", msg);
   if (!pkey) {
      if (subhKey)
         *subhKey = 0;
      return status;
   }

   const KEY* plink = db_find_pkey_locked(pheader, pkey, key_name, &status, msg);

   if (!plink) {
      *subhKey = 0;
      return status;
   }

   *subhKey = db_pkey_to_hkey(pheader, plink);

   return DB_SUCCESS;
}
#endif /* LOCAL_ROUTINES */

/********************************************************************/
/**
Returns key handle for a key with a specific name.

Keys can be accessed by their name including the directory
or by a handle. A key handle is an internal offset to the shared memory
where the ODB lives and allows a much faster access to a key than via its
name.

The function db_find_key() must be used to convert a key name to a handle.
Most other database functions use this key handle in various operations.
\code
HNDLE hkey, hsubkey;
// use full name, start from root
db_find_key(hDB, 0, "/Runinfo/Run number", &hkey);
// start from subdirectory
db_find_key(hDB, 0, "/Runinfo", &hkey);
db_find_key(hdb, hkey, "Run number", &hsubkey);
\endcode
@param hDB          ODB handle obtained via cm_get_experiment_database().
@param hKey Handle for key where search starts, zero for root.
@param key_name Name of key to search, can contain directories.
@param subhKey Returned handle of key, zero if key cannot be found.
@return DB_SUCCESS, DB_INVALID_HANDLE, DB_NO_ACCESS, DB_NO_KEY
*/
INT db_find_key(HNDLE hDB, HNDLE hKey, const char *key_name, HNDLE * subhKey)
{
   if (rpc_is_remote())
      return rpc_call(RPC_DB_FIND_KEY, hDB, hKey, key_name, subhKey);

#ifdef LOCAL_ROUTINES
   {
      DATABASE_HEADER *pheader;
      INT status;

      *subhKey = 0;

      if (hDB > _database_entries || hDB <= 0) {
         cm_msg(MERROR, "db_find_key", "invalid database handle");
         return DB_INVALID_HANDLE;
      }

      if (!_database[hDB - 1].attached) {
         cm_msg(MERROR, "db_find_key", "invalid database handle");
         return DB_INVALID_HANDLE;
      }

      db_err_msg *msg = NULL;

      db_lock_database(hDB);

      pheader = _database[hDB - 1].database_header;
      
      status = db_find_key_locked(pheader, hKey, key_name, subhKey, &msg);
   
      db_unlock_database(hDB);

      if (msg)
         db_flush_msg(&msg);

      return status;
   }
#endif /* LOCAL_ROUTINES */

   return DB_SUCCESS;
}

/**dox***************************************************************/
#ifndef DOXYGEN_SHOULD_SKIP_THIS

/*------------------------------------------------------------------*/
INT db_find_key1(HNDLE hDB, HNDLE hKey, const char *key_name, HNDLE * subhKey)
/********************************************************************\

  Routine: db_find_key1

  Purpose: Same as db_find_key, but without DB locking

  Input:
    HNDLE  bufer_handle     Handle to the database
    HNDLE  hKey             Key handle to start the search
    char   *key_name        Name of key in the form "/key/key/key"

  Output:
    INT    *handle          Key handle

  Function value:
    DB_SUCCESS              Successful completion
    DB_INVALID_HANDLE       Database handle is invalid
    DB_NO_KEY               Key doesn't exist
    DB_NO_ACCESS            No access to read key

\********************************************************************/
{
   if (rpc_is_remote())
      return rpc_call(RPC_DB_FIND_KEY, hDB, hKey, key_name, subhKey);

#ifdef LOCAL_ROUTINES
   {
      DATABASE_HEADER *pheader;
      KEYLIST *pkeylist;
      KEY *pkey;
      const char *pkey_name;
      INT i;

      *subhKey = 0;

      if (hDB > _database_entries || hDB <= 0) {
         cm_msg(MERROR, "db_find_key", "invalid database handle");
         return DB_INVALID_HANDLE;
      }

      if (!_database[hDB - 1].attached) {
         cm_msg(MERROR, "db_find_key", "invalid database handle");
         return DB_INVALID_HANDLE;
      }

      pheader = _database[hDB - 1].database_header;
      if (!hKey)
         hKey = pheader->root_key;

      /* check if hKey argument is correct */
      if (!db_validate_hkey(pheader, hKey)) {
         return DB_INVALID_HANDLE;
      }

      pkey = (KEY *) ((char *) pheader + hKey);

      if (pkey->type != TID_KEY) {
         cm_msg(MERROR, "db_find_key", "key has no subkeys");
         *subhKey = 0;
         return DB_NO_KEY;
      }
      pkeylist = (KEYLIST *) ((char *) pheader + pkey->data);

      if (key_name[0] == 0 || strcmp(key_name, "/") == 0) {
         if (!(pkey->access_mode & MODE_READ)) {
            *subhKey = 0;
            return DB_NO_ACCESS;
         }

         *subhKey = (POINTER_T) pkey - (POINTER_T) pheader;

         return DB_SUCCESS;
      }

      pkey_name = key_name;
      do {
         char str[MAX_ODB_PATH];

         /* extract single subkey from key_name */
         pkey_name = extract_key(pkey_name, str, sizeof(str));

         /* check if parent or current directory */
         if (strcmp(str, "..") == 0) {
            if (pkey->parent_keylist) {
               pkeylist = (KEYLIST *) ((char *) pheader + pkey->parent_keylist);
               // FIXME: validate pkeylist->parent
               pkey = (KEY *) ((char *) pheader + pkeylist->parent);
            }
            continue;
         }
         if (strcmp(str, ".") == 0)
            continue;

         /* check if key is in keylist */
         // FIXME: validate pkeylist->first_key
         pkey = (KEY *) ((char *) pheader + pkeylist->first_key);

         for (i = 0; i < pkeylist->num_keys; i++) {
            if (equal_ustring(str, pkey->name))
               break;

            // FIXME: validate pkey->next_key
            pkey = (KEY *) ((char *) pheader + pkey->next_key);
         }

         if (i == pkeylist->num_keys) {
            *subhKey = 0;
            return DB_NO_KEY;
         }

         /* resolve links */
         if (pkey->type == TID_LINK) {
            /* copy destination, strip '/' */
            strcpy(str, (char *) pheader + pkey->data);
            if (str[strlen(str) - 1] == '/')
               str[strlen(str) - 1] = 0;

            /* append rest of key name if existing */
            if (pkey_name[0]) {
               strcat(str, pkey_name);
               return db_find_key1(hDB, 0, str, subhKey);
            } else {
               /* if last key in chain is a link, return its destination */
               return db_find_link1(hDB, 0, str, subhKey);
            }
         }

         /* key found: check if last in chain */
         if (*pkey_name == '/') {
            if (pkey->type != TID_KEY) {
               *subhKey = 0;
               return DB_NO_KEY;
            }
         }

         /* descend one level */
         pkeylist = (KEYLIST *) ((char *) pheader + pkey->data);

      } while (*pkey_name == '/' && *(pkey_name + 1));

      *subhKey = (POINTER_T) pkey - (POINTER_T) pheader;
   }
#endif                          /* LOCAL_ROUTINES */

   return DB_SUCCESS;
}

/*------------------------------------------------------------------*/
INT db_find_link(HNDLE hDB, HNDLE hKey, const char *key_name, HNDLE * subhKey)
/********************************************************************\

  Routine: db_find_link

  Purpose: Find a key or link by name and return its handle
           (internal address). The only difference of this routine
           compared with db_find_key is that if the LAST key in
           the chain is a link, it is NOT evaluated. Links not being
           the last in the chain are evaluated.

  Input:
    HNDLE  bufer_handle     Handle to the database
    HNDLE  hKey       Key handle to start the search
    char   *key_name        Name of key in the form "/key/key/key"

  Output:
    INT    *handle          Key handle

  Function value:
    DB_SUCCESS              Successful completion
    DB_INVALID_HANDLE       Database handle is invalid
    DB_NO_KEY               Key doesn't exist
    DB_NO_ACCESS            No access to read key

\********************************************************************/
{
   if (rpc_is_remote())
      return rpc_call(RPC_DB_FIND_LINK, hDB, hKey, key_name, subhKey);

#ifdef LOCAL_ROUTINES
   {
      DATABASE_HEADER *pheader;
      KEYLIST *pkeylist;
      KEY *pkey;
      const char *pkey_name;
      INT i;

      *subhKey = 0;

      if (hDB > _database_entries || hDB <= 0) {
         cm_msg(MERROR, "db_find_link", "Invalid database handle");
         return DB_INVALID_HANDLE;
      }

      if (!_database[hDB - 1].attached) {
         cm_msg(MERROR, "db_find_link", "invalid database handle");
         return DB_INVALID_HANDLE;
      }

      db_lock_database(hDB);

      pheader = _database[hDB - 1].database_header;
      if (!hKey)
         hKey = pheader->root_key;

      /* check if hKey argument is correct */
      if (!db_validate_hkey(pheader, hKey)) {
         db_unlock_database(hDB);
         return DB_INVALID_HANDLE;
      }

      pkey = (KEY *) ((char *) pheader + hKey);

      if (pkey->type != TID_KEY) {
         db_unlock_database(hDB);
         cm_msg(MERROR, "db_find_link", "key has no subkeys");
         return DB_NO_KEY;
      }
      pkeylist = (KEYLIST *) ((char *) pheader + pkey->data);

      if (key_name[0] == 0 || strcmp(key_name, "/") == 0) {
         if (!(pkey->access_mode & MODE_READ)) {
            *subhKey = 0;
            db_unlock_database(hDB);
            return DB_NO_ACCESS;
         }

         *subhKey = (POINTER_T) pkey - (POINTER_T) pheader;

         db_unlock_database(hDB);
         return DB_SUCCESS;
      }

      pkey_name = key_name;
      do {
         char str[MAX_ODB_PATH];

         /* extract single subkey from key_name */
         pkey_name = extract_key(pkey_name, str, sizeof(str));

         /* check if parent or current directory */
         if (strcmp(str, "..") == 0) {
            if (pkey->parent_keylist) {
               pkeylist = (KEYLIST *) ((char *) pheader + pkey->parent_keylist);
               // FIXME: validate pkeylist->parent
               pkey = (KEY *) ((char *) pheader + pkeylist->parent);
            }
            continue;
         }
         if (strcmp(str, ".") == 0)
            continue;

         /* check if key is in keylist */
         // FIXME: validate pkeylist->first_key
         pkey = (KEY *) ((char *) pheader + pkeylist->first_key);

         for (i = 0; i < pkeylist->num_keys; i++) {
            if (!db_validate_key_offset(pheader, pkey->next_key)) {
               int pkey_next_key = pkey->next_key;
               db_unlock_database(hDB);
               cm_msg(MERROR, "db_find_link", "Warning: database corruption, key \"%s\", next_key 0x%08X is invalid", key_name, pkey_next_key - (int)sizeof(DATABASE_HEADER));
               *subhKey = 0;
               return DB_CORRUPTED;
            }

            if (equal_ustring(str, pkey->name))
               break;

            pkey = (KEY *) ((char *) pheader + pkey->next_key); // FIXME: pkey->next_key could be zero
         }

         if (i == pkeylist->num_keys) {
            *subhKey = 0;
            db_unlock_database(hDB);
            return DB_NO_KEY;
         }

         /* resolve links if not last in chain */
         if (pkey->type == TID_LINK && *pkey_name == '/') {
            /* copy destination, strip '/' */
            strcpy(str, (char *) pheader + pkey->data);
            if (str[strlen(str) - 1] == '/')
               str[strlen(str) - 1] = 0;

            /* append rest of key name */
            strcat(str, pkey_name);
            db_unlock_database(hDB);
            return db_find_link(hDB, 0, str, subhKey);
         }

         /* key found: check if last in chain */
         if ((*pkey_name == '/')) {
            if (pkey->type != TID_KEY) {
               *subhKey = 0;
               db_unlock_database(hDB);
               return DB_NO_KEY;
            }
         }

         /* descend one level */
         pkeylist = (KEYLIST *) ((char *) pheader + pkey->data);

      } while (*pkey_name == '/' && *(pkey_name + 1));

      *subhKey = (POINTER_T) pkey - (POINTER_T) pheader;

      db_unlock_database(hDB);
   }
#endif                          /* LOCAL_ROUTINES */

   return DB_SUCCESS;
}

/*------------------------------------------------------------------*/
INT db_find_link1(HNDLE hDB, HNDLE hKey, const char *key_name, HNDLE * subhKey)
/********************************************************************\

  Routine: db_find_link1

  Purpose: Same ad db_find_link, but without DB locking

  Input:
    HNDLE  bufer_handle     Handle to the database
    HNDLE  hKey       Key handle to start the search
    char   *key_name        Name of key in the form "/key/key/key"

  Output:
    INT    *handle          Key handle

  Function value:
    DB_SUCCESS              Successful completion
    DB_INVALID_HANDLE       Database handle is invalid
    DB_NO_KEY               Key doesn't exist
    DB_NO_ACCESS            No access to read key

\********************************************************************/
{
   if (rpc_is_remote())
      return rpc_call(RPC_DB_FIND_LINK, hDB, hKey, key_name, subhKey);

#ifdef LOCAL_ROUTINES
   {
      DATABASE_HEADER *pheader;
      KEYLIST *pkeylist;
      KEY *pkey;
      const char *pkey_name;
      INT i;

      *subhKey = 0;

      if (hDB > _database_entries || hDB <= 0) {
         cm_msg(MERROR, "db_find_link", "Invalid database handle");
         return DB_INVALID_HANDLE;
      }

      if (!_database[hDB - 1].attached) {
         cm_msg(MERROR, "db_find_link", "invalid database handle");
         return DB_INVALID_HANDLE;
      }

      pheader = _database[hDB - 1].database_header;
      if (!hKey)
         hKey = pheader->root_key;

      /* check if hKey argument is correct */
      if (!db_validate_hkey(pheader, hKey)) {
         return DB_INVALID_HANDLE;
      }

      pkey = (KEY *) ((char *) pheader + hKey);

      if (pkey->type != TID_KEY) {
         cm_msg(MERROR, "db_find_link", "key has no subkeys");
         return DB_NO_KEY;
      }
      pkeylist = (KEYLIST *) ((char *) pheader + pkey->data);

      if (key_name[0] == 0 || strcmp(key_name, "/") == 0) {
         if (!(pkey->access_mode & MODE_READ)) {
            *subhKey = 0;
            return DB_NO_ACCESS;
         }

         *subhKey = (POINTER_T) pkey - (POINTER_T) pheader;

         return DB_SUCCESS;
      }

      pkey_name = key_name;
      do {
         char str[MAX_ODB_PATH];
         /* extract single subkey from key_name */
         pkey_name = extract_key(pkey_name, str, sizeof(str));

         /* check if parent or current directory */
         if (strcmp(str, "..") == 0) {
            if (pkey->parent_keylist) {
               pkeylist = (KEYLIST *) ((char *) pheader + pkey->parent_keylist);
               // FIXME: validate pkeylist->parent
               pkey = (KEY *) ((char *) pheader + pkeylist->parent);
            }
            continue;
         }
         if (strcmp(str, ".") == 0)
            continue;

         /* check if key is in keylist */
         // FIXME: validate pkeylist->first_key
         pkey = (KEY *) ((char *) pheader + pkeylist->first_key);

         for (i = 0; i < pkeylist->num_keys; i++) {
            if (!db_validate_key_offset(pheader, pkey->next_key)) {
               cm_msg(MERROR, "db_find_link1", "Warning: database corruption, key \"%s\", next_key 0x%08X is invalid", key_name, pkey->next_key - (int)sizeof(DATABASE_HEADER));
               *subhKey = 0;
               return DB_CORRUPTED;
            }

            if (equal_ustring(str, pkey->name))
               break;

            pkey = (KEY *) ((char *) pheader + pkey->next_key); // FIXME: pkey->next_key could be zero
         }

         if (i == pkeylist->num_keys) {
            *subhKey = 0;
            return DB_NO_KEY;
         }

         /* resolve links if not last in chain */
         if (pkey->type == TID_LINK && *pkey_name == '/') {
            /* copy destination, strip '/' */
            strcpy(str, (char *) pheader + pkey->data);
            if (str[strlen(str) - 1] == '/')
               str[strlen(str) - 1] = 0;

            /* append rest of key name */
            strcat(str, pkey_name);
            return db_find_link1(hDB, 0, str, subhKey);
         }

         /* key found: check if last in chain */
         if ((*pkey_name == '/')) {
            if (pkey->type != TID_KEY) {
               *subhKey = 0;
               return DB_NO_KEY;
            }
         }

         /* descend one level */
         pkeylist = (KEYLIST *) ((char *) pheader + pkey->data);

      } while (*pkey_name == '/' && *(pkey_name + 1));

      *subhKey = (POINTER_T) pkey - (POINTER_T) pheader;
   }
#endif                          /* LOCAL_ROUTINES */

   return DB_SUCCESS;
}

/*------------------------------------------------------------------*/
INT db_find_keys(HNDLE hDB, HNDLE hKeyRoot, char* odbpath, std::vector<HNDLE> &hKeyVector)
/********************************************************************\

  Routine: db_find_keys

  Purpose: finds all ODB keys matching an odb path
           '*' and '?' wildcard expansion available

  Input:
    HNDLE               hDB              Handle to the database
    HNDLE               hKeyRoot         Key handle to start the search
    char                *odbpath         Pattern of keys in the form "/key/key/key", can include '*' and '?'

  Output:
    std::vector<HNDLE>  &hKeyVector      Key handle

  Function value:
    DB_SUCCESS              Successful completion
    DB_INVALID_HANDLE       Database handle is invalid
    DB_NO_KEY               No access to any key
    DB_NO_ACCESS            No access to a read key

\********************************************************************/
{
      HNDLE hKey, hSubKey=0;
      KEY key;
      INT status;
      char *pattern = NULL;
      char *subkeypath = NULL;
      char *parentkeypath = NULL;
      char localpath[256];

      //make work on a local copy od odbpath to allow recursion
      strcpy(localpath, odbpath);
      parentkeypath = localpath;

      char *wildcard = strpbrk(localpath, "*?");
      if(wildcard){
         //wildcard found
         subkeypath = strchr(wildcard, '/');
         if(subkeypath){
            //truncate the string at slash
            *subkeypath = 0;
            subkeypath++;
         }
         parentkeypath = strrchr(localpath, '/');
         if(parentkeypath){
            //truncate there too
            *parentkeypath = 0;
            pattern = parentkeypath+1;
            if((parentkeypath-1) == localpath){
               //path starts with '/', no parent path
               parentkeypath = NULL;
            } else {
               parentkeypath = localpath;
            }
         } else {
            //wildcard at top level, start with pattern
            pattern = localpath;
            parentkeypath = NULL;
         }
      }

      //if available search for parent key path
      if(parentkeypath){
         status = db_find_key(hDB, hKeyRoot, parentkeypath, &hKey);
         if (status != DB_SUCCESS)
            return status;
      } else {
         hKey = hKeyRoot;
      }

      //if a pattern is found
      if(pattern){
         //try match all subkeys
         status = DB_NO_KEY;
         for (int i=0 ; ; i++)
         {
            db_enum_key(hDB, hKey, i, &hSubKey);
            if (!hSubKey)
               break; // end of list reached
            db_get_key(hDB, hSubKey, &key);

            if(strmatch(pattern, key.name)){
               //match
               if(!subkeypath){
                  //found
                  hKeyVector.push_back(hSubKey);

               } else if (key.type == TID_KEY){
                  //recurse with hSubKey as root key and subkeypath as path
                  int subkeystatus = db_find_keys(hDB, hSubKey, subkeypath, hKeyVector);
                  if (subkeystatus != DB_NO_KEY)
                     status = subkeystatus;

                  if (status != DB_SUCCESS && status != DB_NO_KEY)
                     break;
               }
            }
         }

         return status;
      } else {
         //no pattern: hKey matches!
         db_get_key(hDB, hKey, &key);
         hKeyVector.push_back(hKey);

         return DB_SUCCESS;
      }

}

/*------------------------------------------------------------------*/
INT db_get_parent(HNDLE hDB, HNDLE hKey, HNDLE * parenthKey)
/********************************************************************\

  Routine: db_get_parent

  Purpose: return an handle to the parent key

  Input:
    HNDLE  bufer_handle     Handle to the database
    HNDLE  hKey       Key handle of the key

  Output:
    INT    *handle          Parent key handle

  Function value:
    DB_SUCCESS              Successful completion

\********************************************************************/
{
   if (rpc_is_remote())
      return rpc_call(RPC_DB_GET_PARENT, hDB, hKey, parenthKey);

#ifdef LOCAL_ROUTINES
   {

      DATABASE_HEADER *pheader;
      const KEY *pkey;

      if (hDB > _database_entries || hDB <= 0) {
         cm_msg(MERROR, "db_get_parent", "invalid database handle");
         return DB_INVALID_HANDLE;
      }

      if (!_database[hDB - 1].attached) {
         cm_msg(MERROR, "db_get_parent", "invalid database handle");
         return DB_INVALID_HANDLE;
      }

      if (hKey < (int) sizeof(DATABASE_HEADER)) {
         cm_msg(MERROR, "db_get_parent", "invalid key handle");
         return DB_INVALID_HANDLE;
      }

      db_lock_database(hDB);

      pheader = _database[hDB - 1].database_header;
      pkey = (const KEY *) ((char *) pheader + hKey);

      /* find parent key */
      const KEYLIST *pkeylist = (const KEYLIST *) ((char *) pheader + pkey->parent_keylist);

      if (!db_validate_hkey(pheader, pkeylist->parent)) {
         db_unlock_database(hDB);
         return DB_INVALID_HANDLE;
      }

      pkey = (const KEY *) ((char *) pheader + pkeylist->parent);

      *parenthKey = (POINTER_T) pkey - (POINTER_T) pheader;

      db_unlock_database(hDB);
   }
#endif

   return DB_SUCCESS;
}

/*------------------------------------------------------------------*/
INT db_scan_tree(HNDLE hDB, HNDLE hKey, INT level, INT(*callback) (HNDLE, HNDLE, KEY *, INT, void *), void *info)
/********************************************************************\

  Routine: db_scan_tree

  Purpose: Scan a subtree recursively and call 'callback' for each key

  Input:
    HNDLE  hDB              Handle to the database
    HNDLE  hKeyRoot         Key to start scan from, 0 for root
    INT    level            Recursion level
    void   *callback        Callback routine called with params:
                              hDB   Copy of hDB
                              hKey  Copy of hKey
                              key   Key associated with hKey
                              INT   Recursion level
                              info  Copy of *info
    void   *info            Optional data copied to callback routine

  Output:
    implicit via callback

  Function value:
    DB_SUCCESS              Successful completion
    <all error codes of db_get_key>

\********************************************************************/
{
   HNDLE hSubkey;
   KEY key;
   INT i, status;

   status = db_get_link(hDB, hKey, &key);
   if (status != DB_SUCCESS)
      return status;

   status = callback(hDB, hKey, &key, level, info);
   if (status == 0)
      return status;

   if (key.type == TID_KEY) {
      for (i = 0;; i++) {
         db_enum_link(hDB, hKey, i, &hSubkey);

         if (!hSubkey)
            break;

         db_scan_tree(hDB, hSubkey, level + 1, callback, info);
      }
   }

   return DB_SUCCESS;
}

#ifdef LOCAL_ROUTINES

int db_scan_tree_locked(const DATABASE_HEADER* pheader, const KEY* pkey, int level, int(*callback) (const DATABASE_HEADER* pheader, const KEY *, int, void *, db_err_msg** msg), void *info, db_err_msg** msg)
{
   assert(pkey != NULL);
   assert(level < MAX_ODB_PATH);

   int status = callback(pheader, pkey, level, info, msg);
   if (status == 0)
      return status;

   if (pkey->type == TID_KEY) {
      const KEY* subkey = db_enum_first_locked(pheader, pkey, msg);
      while (subkey != NULL) {
         db_scan_tree_locked(pheader, subkey, level + 1, callback, info, msg);
         subkey = db_enum_next_locked(pheader, pkey, subkey, msg);
      }
   }

   return DB_SUCCESS;
}

#endif // LOCAL_ROUTINES

/*------------------------------------------------------------------*/
INT db_scan_tree_link(HNDLE hDB, HNDLE hKey, INT level, void (*callback) (HNDLE, HNDLE, KEY *, INT, void *), void *info)
/********************************************************************\

  Routine: db_scan_tree_link

  Purpose: Scan a subtree recursively and call 'callback' for each key.
           Similar to db_scan_tree but without following links.

  Input:
    HNDLE  hDB              Handle to the database
    HNDLE  hKeyRoot         Key to start scan from, 0 for root
    INT    level            Recursion level
    void   *callback        Callback routine called with params:
                              hDB   Copy of hDB
                              hKey  Copy of hKey
                              key   Key associated with hKey
                              INT   Recursion level
                              info  Copy of *info
    void   *info            Optional data copied to callback routine

  Output:
    implicit via callback

  Function value:
    DB_SUCCESS              Successful completion
    <all error codes of db_get_key>

\********************************************************************/
{
   HNDLE hSubkey;
   KEY key;
   INT i, status;

   status = db_get_key(hDB, hKey, &key);
   if (status != DB_SUCCESS)
      return status;

   callback(hDB, hKey, &key, level, info);

   if (key.type == TID_KEY) {
      for (i = 0;; i++) {
         db_enum_link(hDB, hKey, i, &hSubkey);

         if (!hSubkey)
            break;

         db_scan_tree_link(hDB, hSubkey, level + 1, callback, info);
      }
   }

   return DB_SUCCESS;
}

#ifdef LOCAL_ROUTINES
/*------------------------------------------------------------------*/
static std::string db_get_path_locked(const DATABASE_HEADER* pheader, const KEY* pkey)
{
   std::string path = "";
   while (1) {
      //printf("db_get_path_locked: hkey %d, pkey name \"%s\", type %d, parent %d, path \"%s\"\n", hKey, pkey->name, pkey->type, pkey->parent_keylist, path.c_str());

      /* check key type */
      if (pkey->type <= 0 || pkey->type >= TID_LAST) {
         char buf[256];
         sprintf(buf, "(INVALID_KEY_TYPE_%d)", pkey->type);
         std::string xpath;
         xpath += buf;
         if (path.length() > 0) {
            xpath += "/";
            xpath += path;
         }
         return xpath;
      }

      /* add key name in front of path */
      std::string str = path;
      path = "";
      if (pkey->name[0] == 0) {
         path += "(EMPTY_NAME)";
      } else {
         path += pkey->name;
      }
      if (str.length() > 0)
         path += "/";
      path += str;

      if (!pkey->parent_keylist) {
         return path;
      }
      
      if (!db_validate_data_offset(pheader, pkey->parent_keylist)) {
         return "(INVALID_PARENT_KEYLIST)/" + path;
      }

      /* find parent key */
      const KEYLIST* pkeylist = (const KEYLIST *) ((char *) pheader + pkey->parent_keylist);

      if (pkeylist->parent == pheader->root_key) {
         return "/" + path;
      }

      if (pkeylist->parent == 0) {
         return "(NULL_PARENT)/" + path;
      }

      if (!db_validate_key_offset(pheader, pkeylist->parent)) {
         return "(INVALID_PARENT)/" + path;
      }

      pkey = (const KEY *) ((char *) pheader + pkeylist->parent);
   };

   /* NOT REACHED */
}

/*------------------------------------------------------------------*/
static std::string db_get_path_locked(const DATABASE_HEADER* pheader, HNDLE hKey)
{
   //printf("db_get_path_locked: hkey %d\n", hKey);

   if (!hKey)
      hKey = pheader->root_key;

   if (hKey == pheader->root_key) {
      return "/";
   }

   /* check if hKey argument is correct */
   if (hKey == 0) {
      return "(ZERO_HKEY)";
   }

   /* check if hKey argument is correct */
   if (!db_validate_key_offset(pheader, hKey)) {
      return "(INVALID_HKEY)";
   }

   const KEY* pkey = (const KEY *) ((char *) pheader + hKey);

   return db_get_path_locked(pheader, pkey);
}
#endif /* LOCAL_ROUTINES */

/*------------------------------------------------------------------*/
INT db_get_path(HNDLE hDB, HNDLE hKey, char *path, INT buf_size)
/********************************************************************\

  Routine: db_get_path

  Purpose: Get full path of a key

  Input:
    HNDLE  hDB              Handle to the database
    HNDLE  hKey             Key handle
    INT    buf_size         Maximum size of path buffer (including
                            trailing zero)

  Output:
    char   path[buf_size]   Path string

  Function value:
    DB_SUCCESS              Successful completion
    DB_INVALID_HANDLE       Database handle is invalid
    DB_NO_MEMORY            path buffer is to small to contain full
                            string

\********************************************************************/
{
   if (rpc_is_remote())
      return rpc_call(RPC_DB_GET_PATH, hDB, hKey, path, buf_size);

#ifdef LOCAL_ROUTINES
   {
      DATABASE_HEADER *pheader;

      if (hDB > _database_entries || hDB <= 0) {
         cm_msg(MERROR, "db_get_path", "invalid database handle");
         return DB_INVALID_HANDLE;
      }

      if (!_database[hDB - 1].attached) {
         cm_msg(MERROR, "db_get_path", "invalid database handle");
         return DB_INVALID_HANDLE;
      }

      db_lock_database(hDB);

      pheader = _database[hDB - 1].database_header;

      std::string xpath = db_get_path_locked(pheader, hKey);

      db_unlock_database(hDB);

      strlcpy(path, xpath.c_str(), buf_size);

      return DB_SUCCESS;
   }
#endif /* LOCAL_ROUTINES */

   return DB_SUCCESS;
}

/*------------------------------------------------------------------*/
std::string db_get_path(HNDLE hDB, HNDLE hKey)
/********************************************************************\

  Routine: db_get_path

  Purpose: Get full path of a key

  Input:
    HNDLE  hDB              Handle to the database
    HNDLE  hKey             Key handle

  Function value:           Path string

\********************************************************************/
{
   if (rpc_is_remote()) {
      char path[MAX_ODB_PATH];
      int status = rpc_call(RPC_DB_GET_PATH, hDB, hKey, path, sizeof(path));
      if (status != DB_SUCCESS) {
         sprintf(path, "(RPC_DB_GET_PATH status %d)", status);
      }
      return path;
   }

#ifdef LOCAL_ROUTINES
   {
      DATABASE_HEADER *pheader;

      if (hDB > _database_entries || hDB <= 0) {
         cm_msg(MERROR, "db_get_path", "invalid database handle");
         return "(DB_INVALID_HANDLE)";
      }

      if (!_database[hDB - 1].attached) {
         cm_msg(MERROR, "db_get_path", "invalid database handle");
         return "(DB_INVALID_HANDLE)";
      }

      db_lock_database(hDB);

      pheader = _database[hDB - 1].database_header;

      std::string xpath = db_get_path_locked(pheader, hKey);

      db_unlock_database(hDB);

      return xpath;
   }
#endif /* LOCAL_ROUTINES */

   return "(no LOCAL_ROUTINES)";
}

/*------------------------------------------------------------------*/
int db_find_open_records(HNDLE hDB, HNDLE hKey, KEY * key, INT level, void *result)
{
#ifdef LOCAL_ROUTINES
   /* check if this key has notify count set */
   if (key->notify_count) {
      char line[256], path[80];
      DATABASE_HEADER *pheader;
      int i, j;
      int count = 0;

      db_get_path(hDB, hKey, path, sizeof(path));
      sprintf(line, "%s open %d times by ", path, key->notify_count);

      //printf("path [%s] key.name [%s]\n", path, key->name);

      db_lock_database(hDB);
      pheader = _database[hDB - 1].database_header;

      for (i = 0; i < pheader->max_client_index; i++) {
         DATABASE_CLIENT *pclient = &pheader->client[i];
         for (j = 0; j < pclient->max_index; j++)
            if (pclient->open_record[j].handle == hKey) {
               count++;
               sprintf(line + strlen(line), "\"%s\" ", pclient->name);
               //sprintf(line + strlen(line), ", handle %d, mode %d ", pclient->open_record[j].handle, pclient->open_record[j].access_mode);
            }
      }

      if (count < 1) {
         sprintf(line + strlen(line), "a deleted client");
      }

      strcat(line, "\n");
      strcat((char *) result, line);

      db_unlock_database(hDB);
   }
#endif                          /* LOCAL_ROUTINES */
   return DB_SUCCESS;
}

int db_fix_open_records(HNDLE hDB, HNDLE hKey, KEY * key, INT level, void *result)
{
#ifdef LOCAL_ROUTINES
   DATABASE_HEADER *pheader;
   DATABASE_CLIENT *pclient;
   INT i, j;
   char str[256];
   KEY *pkey;

   /* avoid compiler warning */
   i = level;

   /* check if this key has notify count set */
   if (key->notify_count) {
      db_lock_database(hDB);
      pheader = _database[hDB - 1].database_header;
      db_allow_write_locked(&_database[hDB - 1], "db_fix_open_records");

      for (i = 0; i < pheader->max_client_index; i++) {
         pclient = &pheader->client[i];
         for (j = 0; j < pclient->max_index; j++)
            if (pclient->open_record[j].handle == hKey)
               break;
         if (j < pclient->max_index)
            break;
      }
      if (i == pheader->max_client_index) {
         /* check if hKey argument is correct */
         if (!db_validate_hkey(pheader, hKey)) {
            db_unlock_database(hDB);
            return DB_SUCCESS;
         }

         /* reset notify count */
         pkey = (KEY *) ((char *) pheader + hKey);
         pkey->notify_count = 0;

         db_get_path(hDB, hKey, str, sizeof(str));
         strcat(str, " fixed\n");
         strcat((char *) result, str);
      }

      db_unlock_database(hDB);
   }
#endif                          /* LOCAL_ROUTINES */
   return DB_SUCCESS;
}

INT db_get_open_records(HNDLE hDB, HNDLE hKey, char *str, INT buf_size, BOOL fix)
/********************************************************************\

  Routine: db_get_open_records

  Purpose: Return a string with all open records

  Input:
    HNDLE  hDB              Handle to the database
    HNDLE  hKey             Key to start search from, 0 for root
    INT    buf_size         Size of string
    INT    fix              If TRUE, fix records which are open
                            but have no client belonging to it.

  Output:
    char   *str             Result string. Individual records are
                            separated with new lines.

  Function value:
    DB_SUCCESS              Successful completion

\********************************************************************/
{
   str[0] = 0;

   if (rpc_is_remote())
      return rpc_call(RPC_DB_GET_OPEN_RECORDS, hDB, hKey, str, buf_size);

   if (fix)
      db_scan_tree(hDB, hKey, 0, db_fix_open_records, str);
   else
      db_scan_tree(hDB, hKey, 0, db_find_open_records, str);

   return DB_SUCCESS;
}

/**dox***************************************************************/
#endif                          /* DOXYGEN_SHOULD_SKIP_THIS */


/********************************************************************/
/**
Set value of a single key.

The function sets a single value or a whole array to a ODB key.
Since the data buffer is of type void, no type checking can be performed by the
compiler. Therefore the type has to be explicitly supplied, which is checked
against the type stored in the ODB. key_name can contain the full path of a key
(like: "/Equipment/Trigger/Settings/Level1") while hkey is zero which refers
to the root, or hkey can refer to a sub-directory (like /Equipment/Trigger)
and key_name is interpreted relative to that directory like "Settings/Level1".
\code
INT level1;
  db_set_value(hDB, 0, "/Equipment/Trigger/Settings/Level1",
                          &level1, sizeof(level1), 1, TID_INT32);
\endcode
@param hDB          ODB handle obtained via cm_get_experiment_database().
@param hKeyRoot Handle for key where search starts, zero for root.
@param key_name Name of key to search, can contain directories.
@param data Address of data.
@param data_size Size of data (in bytes).
@param num_values Number of data elements.
@param type Type of key, one of TID_xxx (see @ref Midas_Data_Types)
@return DB_SUCCESS, DB_INVALID_HANDLE, DB_NO_ACCESS, DB_TYPE_MISMATCH
*/
INT db_set_value(HNDLE hDB, HNDLE hKeyRoot, const char *key_name, const void *data,
                 INT data_size, INT num_values, DWORD type)
{
   if (rpc_is_remote())
      return rpc_call(RPC_DB_SET_VALUE, hDB, hKeyRoot, key_name, data, data_size, num_values, type);

#ifdef LOCAL_ROUTINES
   {
      INT status;

      if (num_values == 0)
         return DB_INVALID_PARAM;

      db_lock_database(hDB);

      DATABASE_HEADER* pheader = _database[hDB - 1].database_header;
<<<<<<< HEAD
=======

      db_allow_write_locked(&_database[hDB-1], "db_set_value");

      db_err_msg* msg = NULL;

      KEY* pkey_root = (KEY*)db_get_pkey(pheader, hKeyRoot, &status, "db_set_value", &msg);

      if (pkey_root) {
         status = db_set_value_wlocked(pheader, hDB, pkey_root, key_name, data, data_size, num_values, type, &msg);
      }
>>>>>>> ba3ae82c

      db_unlock_database(hDB);
      if (msg)
         db_flush_msg(&msg);

<<<<<<< HEAD
      db_err_msg* msg = NULL;

      KEY* pkey_root = (KEY*)db_get_pkey(pheader, hKeyRoot, &status, "db_set_value", &msg);

      if (pkey_root) {
         status = db_set_value_wlocked(pheader, hDB, pkey_root, key_name, data, data_size, num_values, type, &msg);
      }

      db_unlock_database(hDB);
      if (msg)
         db_flush_msg(&msg);

      return status;
   }
#endif                          /* LOCAL_ROUTINES */
=======
      return status;
   }
#endif                          /* LOCAL_ROUTINES */

   return DB_SUCCESS;
}

#ifdef LOCAL_ROUTINES
static int db_set_value_wlocked(DATABASE_HEADER* pheader, HNDLE hDB, KEY* pkey_root, const char *key_name, const void *data, INT data_size, INT num_values, DWORD type, db_err_msg** msg)
{
   INT status;

   if (num_values == 0)
      return DB_INVALID_PARAM;
   
   KEY* pkey = (KEY*)db_find_pkey_locked(pheader, pkey_root, key_name, &status, msg);

   if (!pkey) {
      status = db_create_key_wlocked(pheader, pkey_root, key_name, type, &pkey, msg);
      if (status != DB_SUCCESS && status != DB_CREATED)
         return status;
   }

   if (data_size == 0) {
      db_msg(msg, MERROR, "db_set_value", "zero data size not allowed");
      return DB_TYPE_MISMATCH;
   }
   
   if (type != TID_STRING && type != TID_LINK && data_size != rpc_tid_size(type) * num_values) {
      db_msg(msg, MERROR, "db_set_value", "\"%s\" data_size %d does not match tid %d size %d times num_values %d", key_name, data_size, type, rpc_tid_size(type), num_values);
      return DB_TYPE_MISMATCH;
   }

   status = db_check_set_data_locked(pheader, pkey, data, data_size, num_values, type, "db_set_value", msg);

   if (status != DB_SUCCESS)
      return status;

   status = db_set_data_wlocked(pheader, pkey, data, data_size, num_values, type, "db_set_value", msg);
>>>>>>> ba3ae82c

   if (status != DB_SUCCESS)
      return status;
   
   db_notify_clients_locked(pheader, hDB, db_pkey_to_hkey(pheader, pkey), -1, TRUE, msg);
   
   return DB_SUCCESS;
}
#endif /* LOCAL_ROUTINES */

#ifdef LOCAL_ROUTINES
static int db_set_value_wlocked(DATABASE_HEADER* pheader, HNDLE hDB, KEY* pkey_root, const char *key_name, const void *data, INT data_size, INT num_values, DWORD type, db_err_msg** msg)
{
   INT status;

   if (num_values == 0)
      return DB_INVALID_PARAM;
   
   KEY* pkey = (KEY*)db_find_pkey_locked(pheader, pkey_root, key_name, &status, msg);

   if (!pkey) {
      status = db_create_key_wlocked(pheader, pkey_root, key_name, type, &pkey, msg);
      if (status != DB_SUCCESS && status != DB_CREATED)
         return status;
   }
   
   /* check for write access */
   if (!(pkey->access_mode & MODE_WRITE) || (pkey->access_mode & MODE_EXCLUSIVE)) {
      return DB_NO_ACCESS;
   }
   
   if (pkey->type != type) {
      db_msg(msg, MERROR, "db_set_value", "\"%s\" is of type %s, not %s", key_name, rpc_tid_name(pkey->type), rpc_tid_name(pkey->type));
      return DB_TYPE_MISMATCH;
   }
   
   /* keys cannot contain data */
   if (pkey->type == TID_KEY) {
      db_msg(msg, MERROR, "db_set_value", "key cannot contain data");
      return DB_TYPE_MISMATCH;
   }
   
   if (data_size == 0) {
      db_msg(msg, MERROR, "db_set_value", "zero data size not allowed");
      return DB_TYPE_MISMATCH;
   }
   
   if (type != TID_STRING && type != TID_LINK && data_size != rpc_tid_size(type) * num_values) {
      db_msg(msg, MERROR, "db_set_value", "\"%s\" data_size %d does not match tid %d size %d times num_values %d", key_name, data_size, type, rpc_tid_size(type), num_values);
      return DB_TYPE_MISMATCH;
   }

   if (type == TID_STRING || type == TID_LINK) {
      //printf("db_set_value: utf8 check for odb \"%s\" value \"%s\"\n", db_get_path_locked(pheader, pkey).c_str(), data);
      const char* value = (const char*)data;
      if (!is_utf8(value)) {
         db_msg(msg, MERROR, "db_set_value", "odb \"%s\" set to invalid UTF-8 Unicode value \"%s\"", db_get_path_locked(pheader, pkey).c_str(), value);
         // just a warning for now. K.O.
         //return DB_TYPE_MISMATCH;
      }
   }
   
   /* resize data size if necessary */
   if (pkey->total_size != data_size) {
      pkey->data = (POINTER_T) realloc_data(pheader, (char *) pheader + pkey->data, pkey->total_size, data_size, "db_set_value");
      
      if (pkey->data == 0) {
         pkey->total_size = 0;
         db_msg(msg, MERROR, "db_set_value", "online database full");
         return DB_FULL;
      }
      
      pkey->data -= (POINTER_T) pheader;
      pkey->total_size = data_size;
   }
   
   /* set number of values */
   pkey->num_values = num_values;
   
   if (type == TID_STRING || type == TID_LINK)
      pkey->item_size = data_size / num_values;
   else
      pkey->item_size = rpc_tid_size(type);
   
   /* copy data */
   memcpy((char *) pheader + pkey->data, data, data_size);
   
   /* update time */
   pkey->last_written = ss_time();
   
   db_notify_clients_locked(pheader, hDB, db_pkey_to_hkey(pheader, pkey), -1, TRUE, msg);
   
   return DB_SUCCESS;
}
#endif /* LOCAL_ROUTINES */

/********************************************************************/
/**
Set single value of an array.

The function sets a single value of an ODB key which is an array.
key_name can contain the full path of a key
(like: "/Equipment/Trigger/Settings/Level1") while hkey is zero which refers
to the root, or hkey can refer to a sub-directory (like /Equipment/Trigger)
and key_name is interpreted relative to that directory like "Settings/Level1".
\code
INT level1;
  db_set_value_index(hDB, 0, "/Equipment/Trigger/Settings/Level1",
                          &level1, sizeof(level1), 15, TID_INT32, FALSE);
\endcode
@param hDB          ODB handle obtained via cm_get_experiment_database().
@param hKeyRoot Handle for key where search starts, zero for root.
@param key_name Name of key to search, can contain directories.
@param data Address of data.
@param data_size Size of data (in bytes).
@param index Array index of value.
@param type Type of key, one of TID_xxx (see @ref Midas_Data_Types)
@param truncate Truncate array to current index if TRUE
@return \<same as db_set_data_index\>
*/
INT db_set_value_index(HNDLE hDB, HNDLE hKeyRoot, const char *key_name, const void *data,
                       INT data_size, INT idx, DWORD type, BOOL trunc)
{
   int status;
   HNDLE hkey;

   status = db_find_key(hDB, hKeyRoot, key_name, &hkey);
   if (!hkey) {
      status = db_create_key(hDB, hKeyRoot, key_name, type);
      status = db_find_key(hDB, hKeyRoot, key_name, &hkey);
      if (status != DB_SUCCESS)
         return status;
   } else
      if (trunc) {
         status = db_set_num_values(hDB, hkey, idx + 1);
         if (status != DB_SUCCESS)
            return status;
      }

   return db_set_data_index(hDB, hkey, data, data_size, idx, type);
}

/********************************************************************/
/**
Get value of a single key.

The function returns single values or whole arrays which are contained
in an ODB key. Since the data buffer is of type void, no type checking can be
performed by the compiler. Therefore the type has to be explicitly supplied,
which is checked against the type stored in the ODB. key_name can contain the
full path of a key (like: "/Equipment/Trigger/Settings/Level1") while hkey is
zero which refers to the root, or hkey can refer to a sub-directory
(like: /Equipment/Trigger) and key_name is interpreted relative to that directory
like "Settings/Level1".
\code
INT level1, size;
  size = sizeof(level1);
  db_get_value(hDB, 0, "/Equipment/Trigger/Settings/Level1",
                                   &level1, &size, TID_INT32, 0);
\endcode
@param hDB          ODB handle obtained via cm_get_experiment_database().
@param hKeyRoot Handle for key where search starts, zero for root.
@param key_name Name of key to search, can contain directories.
@param data Address of data.
@param buf_size Maximum buffer size on input, number of written bytes on return.
@param type Type of key, one of TID_xxx (see @ref Midas_Data_Types)
@param create If TRUE, create key if not existing
@return DB_SUCCESS, DB_INVALID_HANDLE, DB_NO_ACCESS, DB_TYPE_MISMATCH,
DB_TRUNCATED, DB_NO_KEY
*/
INT db_get_value(HNDLE hDB, HNDLE hKeyRoot, const char *key_name, void *data, INT * buf_size, DWORD type, BOOL create)
{
   if (rpc_is_remote())
      return rpc_call(RPC_DB_GET_VALUE, hDB, hKeyRoot, key_name, data, buf_size, type, create);

#ifdef LOCAL_ROUTINES
   {
      INT status;

      if (hDB > _database_entries || hDB <= 0) {
         cm_msg(MERROR, "db_get_value", "invalid database handle %d", hDB);
         return DB_INVALID_HANDLE;
      }

      if (!_database[hDB - 1].attached) {
         cm_msg(MERROR, "db_get_value", "invalid database handle %d", hDB);
         return DB_INVALID_HANDLE;
      }

      /* check if key name contains index */
      char keyname[MAX_ODB_PATH];
      strlcpy(keyname, key_name, sizeof(keyname));
      int idx = -1;
      if (strchr(keyname, '[') && strchr(keyname, ']')) {
         char* p;
         for (p = strchr(keyname, '[') + 1; *p && *p != ']'; p++)
            if (!isdigit(*p))
               break;

         if (*p && *p == ']') {
            idx = atoi(strchr(keyname, '[') + 1);
            *strchr(keyname, '[') = 0;
         }
      }

      /* now lock database */
      db_lock_database(hDB);

      DATABASE_HEADER* pheader = _database[hDB - 1].database_header;
      db_err_msg* msg = NULL;

      const KEY* pkey_root = db_get_pkey(pheader, hKeyRoot, &status, "db_get_value", &msg);

      if (!pkey_root) {
         db_unlock_database(hDB);
         if (msg)
            db_flush_msg(&msg);
         return status;
      }

      const KEY* pkey = db_find_pkey_locked(pheader, pkey_root, keyname, &status, &msg);

      if (!pkey) {
         if (create) {
            db_allow_write_locked(&_database[hDB-1], "db_get_value");
            /* set default value if key was created */

            /* get string size from data size */
            int size;
            if (type == TID_STRING || type == TID_LINK)
               size = *buf_size;
            else
               size = rpc_tid_size(type);

            status = db_set_value_wlocked(pheader, hDB, (KEY*)pkey_root, keyname, data, *buf_size, *buf_size / size, type, &msg);
            db_unlock_database(hDB);
            if (msg)
               db_flush_msg(&msg);
            return status;
         } else {
            db_unlock_database(hDB);
            if (msg)
               db_flush_msg(&msg);
            return DB_NO_KEY;
         }
      }

      status = db_get_data_locked(pheader, pkey, idx, data, buf_size, type, &msg);

      db_unlock_database(hDB);
      if (msg)
         db_flush_msg(&msg);

      return status;
   }
#endif                          /* LOCAL_ROUTINES */

   return DB_SUCCESS;
}

#ifdef LOCAL_ROUTINES
static INT db_get_data_locked(DATABASE_HEADER* pheader, const KEY* pkey, int idx, void *data, INT * buf_size, DWORD type, db_err_msg** msg)
{
   /* check for correct type */
   if (pkey->type != (type)) {
      db_msg(msg, MERROR, "db_get_data_locked", "odb entry \"%s\" is of type %s, not %s", db_get_path_locked(pheader, pkey).c_str(), rpc_tid_name(pkey->type), rpc_tid_name(type));
      return DB_TYPE_MISMATCH;
   }

   /* check for correct type */
   if (pkey->type == TID_KEY) {
      db_msg(msg, MERROR, "db_get_data_locked", "odb entry \"%s\" is of type %s, cannot contain data", db_get_path_locked(pheader, pkey).c_str(), rpc_tid_name(pkey->type));
      return DB_TYPE_MISMATCH;
   }

   /* check for read access */
   if (!(pkey->access_mode & MODE_READ)) {
      db_msg(msg, MERROR, "db_get_data_locked", "odb entry \"%s\" has no read access", db_get_path_locked(pheader, pkey).c_str());
      return DB_NO_ACCESS;
   }

   /* check if buffer is too small */
   if ((idx == -1 && pkey->num_values * pkey->item_size > *buf_size) || (idx != -1 && pkey->item_size > *buf_size)) {
      memcpy(data, (char *) pheader + pkey->data, *buf_size);
      db_msg(msg, MERROR, "db_get_data_locked", "odb entry \"%s\" data truncated, size is %d (%d*%d), buffer size is only %d", db_get_path_locked(pheader, pkey).c_str(), pkey->num_values * pkey->item_size, pkey->num_values, pkey->item_size, *buf_size);
      return DB_TRUNCATED;
   }

   /* check if index in boundaries */
   if (idx != -1 && idx >= pkey->num_values) {
      cm_msg(MERROR, "db_get_data_locked", "odb entry \"%s\" index %d is out of valid range 0..%d", db_get_path_locked(pheader, pkey).c_str(), idx, pkey->num_values-1);
      return DB_INVALID_PARAM;
   }

   /* copy key data */
   if (idx == -1) {
      memcpy(data, (char *) pheader + pkey->data, pkey->num_values * pkey->item_size);
      *buf_size = pkey->num_values * pkey->item_size;
   } else {
      memcpy(data, (char *) pheader + pkey->data + idx * pkey->item_size, pkey->item_size);
      *buf_size = pkey->item_size;
   }

   return DB_SUCCESS;
}
#endif                          /* LOCAL_ROUTINES */

/********************************************************************/
/**
Enumerate subkeys from a key, follow links.

hkey must correspond to a valid ODB directory. The index is
usually incremented in a loop until the last key is reached. Information about the
sub-keys can be obtained with db_get_key(). If a returned key is of type
TID_KEY, it contains itself sub-keys. To scan a whole ODB sub-tree, the
function db_scan_tree() can be used.
\code
INT   i;
HNDLE hkey, hsubkey;
KEY   key;
  db_find_key(hdb, 0, "/Runinfo", &hkey);
  for (i=0 ; ; i++)
  {
   db_enum_key(hdb, hkey, i, &hsubkey);
   if (!hSubkey)
    break; // end of list reached
   // print key name
   db_get_key(hdb, hkey, &key);
   printf("%s\n", key.name);
  }
\endcode
@param hDB          ODB handle obtained via cm_get_experiment_database().
@param hKey          Handle for key where search starts, zero for root.
@param idx          Subkey index, sould be initially 0, then
                    incremented in each call until
                    *subhKey becomes zero and the function
                    returns DB_NO_MORE_SUBKEYS
@param subkey_handle Handle of subkey which can be used in
                    db_get_key() and db_get_data()
@return DB_SUCCESS, DB_INVALID_HANDLE, DB_NO_MORE_SUBKEYS
*/
INT db_enum_key(HNDLE hDB, HNDLE hKey, INT idx, HNDLE * subkey_handle)
{
   if (rpc_is_remote())
      return rpc_call(RPC_DB_ENUM_KEY, hDB, hKey, idx, subkey_handle);

#ifdef LOCAL_ROUTINES
   {
      DATABASE_HEADER *pheader;
      INT i;
      char str[256];
      HNDLE parent;

      if (hDB > _database_entries || hDB <= 0) {
         cm_msg(MERROR, "db_enum_key", "invalid database handle");
         return DB_INVALID_HANDLE;
      }

      if (!_database[hDB - 1].attached) {
         cm_msg(MERROR, "db_enum_key", "invalid database handle");
         return DB_INVALID_HANDLE;
      }

      *subkey_handle = 0;

      /* first lock database */
      db_lock_database(hDB);

      pheader = _database[hDB - 1].database_header;
      if (!hKey)
         hKey = pheader->root_key;

      /* check if hKey argument is correct */
      if (!db_validate_hkey(pheader, hKey)) {
         db_unlock_database(hDB);
         return DB_INVALID_HANDLE;
      }

      db_err_msg *msg = NULL;
      int status;

      const KEY* pkey = db_get_pkey(pheader, hKey, &status, "db_enum_key", &msg);

      if (!pkey) {
         db_unlock_database(hDB);
         db_flush_msg(&msg);
         return DB_NO_MORE_SUBKEYS;
      }

      if (pkey->type != TID_KEY) {
         db_unlock_database(hDB);
         return DB_NO_MORE_SUBKEYS;
      }

      const KEYLIST* pkeylist = db_get_pkeylist(pheader, hKey, pkey, "db_enum_key", &msg);

      if (!pkeylist) {
         db_unlock_database(hDB);
         db_flush_msg(&msg);
         return DB_NO_MORE_SUBKEYS;
      }

      if (idx >= pkeylist->num_keys) {
         db_unlock_database(hDB);
         return DB_NO_MORE_SUBKEYS;
      }

      pkey = db_get_pkey(pheader, pkeylist->first_key, &status, "db_enum_key", &msg);
      
      if (!pkey) {
         std::string path = db_get_path_locked(pheader, hKey);
         HNDLE xfirst_key = pkeylist->first_key;
         db_unlock_database(hDB);
         if (msg)
            db_flush_msg(&msg);
         cm_msg(MERROR, "db_enum_key", "hkey %d path \"%s\" invalid first_key %d", hKey, path.c_str(), xfirst_key);
         return DB_NO_MORE_SUBKEYS;
      }

      for (i = 0; i < idx; i++) {
         if (pkey->next_key == 0) {
            std::string path = db_get_path_locked(pheader, hKey);
            db_unlock_database(hDB);
            cm_msg(MERROR, "db_enum_key", "hkey %d path \"%s\" unexpected end of key list at index %d", hKey, path.c_str(), i);
            return DB_NO_MORE_SUBKEYS;
         }

         pkey = db_get_pkey(pheader, pkey->next_key, &status, "db_enum_key", &msg);

         if (!pkey) {
            std::string path = db_get_path_locked(pheader, hKey);
            db_unlock_database(hDB);
            db_flush_msg(&msg);
            cm_msg(MERROR, "db_enum_key", "hkey %d path \"%s\" invalid key list at index %d, next_key %d", hKey, path.c_str(), i, pkey->next_key);
            return DB_NO_MORE_SUBKEYS;
         }
      }

      /* resolve links */
      if (pkey->type == TID_LINK) {
         strcpy(str, (char *) pheader + pkey->data);

         /* no not resolve if link to array index */
         if (strlen(str) > 0 && str[strlen(str) - 1] == ']') {
            *subkey_handle = (POINTER_T) pkey - (POINTER_T) pheader;
            db_unlock_database(hDB);
            return DB_SUCCESS;
         }

         if (*str == '/') {
            /* absolute path */
            db_unlock_database(hDB);
            return db_find_key(hDB, 0, str, subkey_handle);
         } else {
            /* relative path */
            if (pkey->parent_keylist) {
               pkeylist = (KEYLIST *) ((char *) pheader + pkey->parent_keylist);
               parent = pkeylist->parent;
               db_unlock_database(hDB);
               return db_find_key(hDB, parent, str, subkey_handle);
            } else {
               db_unlock_database(hDB);
               return db_find_key(hDB, 0, str, subkey_handle);
            }
         }
      }

      *subkey_handle = (POINTER_T) pkey - (POINTER_T) pheader;
      db_unlock_database(hDB);
   }
#endif                          /* LOCAL_ROUTINES */

   return DB_SUCCESS;
}

/**dox***************************************************************/
#ifndef DOXYGEN_SHOULD_SKIP_THIS


/*------------------------------------------------------------------*/
INT db_enum_link(HNDLE hDB, HNDLE hKey, INT idx, HNDLE * subkey_handle)
/********************************************************************\

  Routine: db_enum_link

  Purpose: Enumerate subkeys from a key, don't follow links

  Input:
    HNDLE hDB               Handle to the database
    HNDLE hKey              Handle of key to enumerate, zero for the
                            root key
    INT   idx               Subkey index, sould be initially 0, then
                            incremented in each call until
                            *subhKey becomes zero and the function
                            returns DB_NO_MORE_SUBKEYS

  Output:
    HNDLE *subkey_handle    Handle of subkey which can be used in
                            db_get_key and db_get_data

  Function value:
    DB_SUCCESS              Successful completion
    DB_INVALID_HANDLE       Database handle is invalid
    DB_NO_MORE_SUBKEYS      Last subkey reached

\********************************************************************/
{
   if (rpc_is_remote())
      return rpc_call(RPC_DB_ENUM_LINK, hDB, hKey, idx, subkey_handle);

#ifdef LOCAL_ROUTINES
   {
      DATABASE_HEADER *pheader;
      KEYLIST *pkeylist;
      KEY *pkey;
      INT i;

      if (hDB > _database_entries || hDB <= 0) {
         cm_msg(MERROR, "db_enum_link", "invalid database handle");
         return DB_INVALID_HANDLE;
      }

      if (!_database[hDB - 1].attached) {
         cm_msg(MERROR, "db_enum_link", "invalid database handle");
         return DB_INVALID_HANDLE;
      }

      *subkey_handle = 0;

      /* first lock database */
      db_lock_database(hDB);

      pheader = _database[hDB - 1].database_header;
      if (!hKey)
         hKey = pheader->root_key;

      /* check if hKey argument is correct */
      if (!db_validate_hkey(pheader, hKey)) {
         db_unlock_database(hDB);
         return DB_INVALID_HANDLE;
      }

      pkey = (KEY *) ((char *) pheader + hKey);

      if (pkey->type != TID_KEY) {
         db_unlock_database(hDB);
         return DB_NO_MORE_SUBKEYS;
      }
      pkeylist = (KEYLIST *) ((char *) pheader + pkey->data);

      if (idx >= pkeylist->num_keys) {
         db_unlock_database(hDB);
         return DB_NO_MORE_SUBKEYS;
      }

      // FIXME: validate pkeylist->first_key
      pkey = (KEY *) ((char *) pheader + pkeylist->first_key);
      for (i = 0; i < idx; i++) {
         // FIXME: validate pkey->next_key
         pkey = (KEY *) ((char *) pheader + pkey->next_key);
      }

      *subkey_handle = (POINTER_T) pkey - (POINTER_T) pheader;
      db_unlock_database(hDB);
   }
#endif                          /* LOCAL_ROUTINES */

   return DB_SUCCESS;
}

/*------------------------------------------------------------------*/
INT db_get_next_link(HNDLE hDB, HNDLE hKey, HNDLE * subkey_handle)
/********************************************************************\

  Routine: db_get_next_link

  Purpose: Get next key in ODB after hKey

  Input:
    HNDLE hDB               Handle to the database
    HNDLE hKey              Handle of key to enumerate, zero for the
                            root key

  Output:
    HNDLE *subkey_handle    Handle of subkey which can be used in
                            db_get_key and db_get_data

  Function value:
    DB_SUCCESS              Successful completion
    DB_INVALID_HANDLE       Database handle is invalid
    DB_NO_MORE_SUBKEYS      Last subkey reached

\********************************************************************/
{
   if (rpc_is_remote())
      return rpc_call(RPC_DB_GET_NEXT_LINK, hDB, hKey, subkey_handle);

#ifdef LOCAL_ROUTINES
   {
      DATABASE_HEADER *pheader;
      KEYLIST *pkeylist;
      KEY *pkey;
      INT descent;

      if (hDB > _database_entries || hDB <= 0) {
         cm_msg(MERROR, "db_enum_link", "invalid database handle");
         return DB_INVALID_HANDLE;
      }

      if (!_database[hDB - 1].attached) {
         cm_msg(MERROR, "db_enum_link", "invalid database handle");
         return DB_INVALID_HANDLE;
      }

      *subkey_handle = 0;

      /* first lock database */
      db_lock_database(hDB);

      pheader = _database[hDB - 1].database_header;
      if (!hKey)
         hKey = pheader->root_key;

      /* check if hKey argument is correct */
      if (!db_validate_hkey(pheader, hKey)) {
         db_unlock_database(hDB);
         return DB_INVALID_HANDLE;
      }

      pkey = (KEY *) ((char *) pheader + hKey);

      descent = TRUE;
      do {
         if (pkey->type != TID_KEY || !descent) {
            if (pkey->next_key) {
               /* key has next key, return it */
               // FIXME: validate pkey->next_key
               pkey = (KEY *) ((char *) pheader + pkey->next_key);

               if (pkey->type != TID_KEY) {
                  *subkey_handle = (POINTER_T) pkey - (POINTER_T) pheader;
                  db_unlock_database(hDB);
                  return DB_SUCCESS;
               }

               /* key has subkeys, so descent on the next iteration */
               descent = TRUE;
            } else {
               if (pkey->parent_keylist == 0) {
                  /* return if we are back to the root key */
                  db_unlock_database(hDB);
                  return DB_NO_MORE_SUBKEYS;
               }

               /* key is last in list, traverse up */
               pkeylist = (KEYLIST *) ((char *) pheader + pkey->parent_keylist);

               // FIXME: validate pkeylist->parent
               pkey = (KEY *) ((char *) pheader + pkeylist->parent);
               descent = FALSE;
            }
         } else {
            if (descent) {
               /* find first subkey */
               pkeylist = (KEYLIST *) ((char *) pheader + pkey->data);

               if (pkeylist->num_keys == 0) {
                  /* if key has no subkeys, look for next key on this level */
                  descent = FALSE;
               } else {
                  /* get first subkey */
                  // FIXME: validate pkeylist->first_key
                  pkey = (KEY *) ((char *) pheader + pkeylist->first_key);

                  if (pkey->type != TID_KEY) {
                     *subkey_handle = (POINTER_T) pkey - (POINTER_T) pheader;
                     db_unlock_database(hDB);
                     return DB_SUCCESS;
                  }
               }
            }
         }

      } while (TRUE);
   }
#endif                          /* LOCAL_ROUTINES */

   return DB_SUCCESS;
}

/**dox***************************************************************/
#endif                          /* DOXYGEN_SHOULD_SKIP_THIS */

/********************************************************************/

#ifdef LOCAL_ROUTINES

static INT db_get_key_locked(const DATABASE_HEADER* pheader, HNDLE hKey, KEY * key, db_err_msg** msg)
{
   if (!hKey)
      hKey = pheader->root_key;

   /* check if hKey argument is correct */
   if (!db_validate_hkey(pheader, hKey)) {
      return DB_INVALID_HANDLE;
   }
   
   const KEY* pkey = (const KEY *) ((char *) pheader + hKey);
   
   if (pkey->type < 1 || pkey->type >= TID_LAST) {
      int pkey_type = pkey->type;
      db_msg(msg, MERROR, "db_get_key", "hkey %d invalid key type %d", hKey, pkey_type);
      return DB_INVALID_HANDLE;
   }
   
   /* check for link to array index */
   if (pkey->type == TID_LINK) {
      char link_name[MAX_ODB_PATH];
      strlcpy(link_name, (char *) pheader + pkey->data, sizeof(link_name));
      if (strlen(link_name) > 0 && link_name[strlen(link_name) - 1] == ']') {
         if (strchr(link_name, '[') == NULL)
            return DB_INVALID_LINK;

         HNDLE hkeylink;
         if (db_find_key_locked(pheader, 0, link_name, &hkeylink, msg) != DB_SUCCESS)
            return DB_INVALID_LINK;
         int status = db_get_key_locked(pheader, hkeylink, key, msg);
         key->num_values = 1;        // fake number of values
         return status;
      }
   }
   
   memcpy(key, pkey, sizeof(KEY));

   return DB_SUCCESS;
}
#endif /* LOCAL_ROUTINES */

/********************************************************************/
/**
Get key structure from a handle.

KEY structure has following format:
\code
typedef struct {
  DWORD         type;                 // TID_xxx type
  INT           num_values;           // number of values
  char          name[NAME_LENGTH];    // name of variable
  INT           data;                 // Address of variable (offset)
  INT           total_size;           // Total size of data block
  INT           item_size;            // Size of single data item
  WORD          access_mode;          // Access mode
  WORD          notify_count;         // Notify counter
  INT           next_key;             // Address of next key
  INT           parent_keylist;       // keylist to which this key belongs
  INT           last_written;         // Time of last write action
} KEY;
\endcode
Most of these values are used for internal purposes, the values which are of
public interest are type, name, num_values, item_size and total_size.
For keys which contain a single value, num_values equals to one and total_size equals to item_size. For keys which contain an array of strings (TID_STRING),
item_size equals to the length of one string.
\code
KEY   key;
HNDLE hkey;
db_find_key(hDB, 0, "/Runinfo/Run number", &hkey);
db_get_key(hDB, hkey, &key);
printf("The run number is of type %s\n", rpc_tid_name(key.type));
\endcode
@param hDB          ODB handle obtained via cm_get_experiment_database().
@param hKey Handle for key where search starts, zero for root. If Key is a link to an array element, this link is resolved. In this case function returns the key of the link destination and num_values is set to 1.
@param key Pointer to KEY stucture.
@return DB_SUCCESS, DB_INVALID_HANDLE
*/
INT db_get_key(HNDLE hDB, HNDLE hKey, KEY * key)
{
   if (rpc_is_remote())
      return rpc_call(RPC_DB_GET_KEY, hDB, hKey, key);

#ifdef LOCAL_ROUTINES
   {
      DATABASE_HEADER *pheader;
      int status;

      if (hDB > _database_entries || hDB <= 0) {
         cm_msg(MERROR, "db_get_key", "invalid database handle");
         return DB_INVALID_HANDLE;
      }

      if (!_database[hDB - 1].attached) {
         cm_msg(MERROR, "db_get_key", "invalid database handle");
         return DB_INVALID_HANDLE;
      }

      if (hKey < (int) sizeof(DATABASE_HEADER) && hKey != 0) {
         cm_msg(MERROR, "db_get_key", "invalid key handle");
         return DB_INVALID_HANDLE;
      }

      db_err_msg *msg = NULL;

      db_lock_database(hDB);

      pheader = _database[hDB - 1].database_header;

      status = db_get_key_locked(pheader, hKey, key, &msg);

      db_unlock_database(hDB);

      if (msg)
         db_flush_msg(&msg);

      return status;
   }
#endif                          /* LOCAL_ROUTINES */

   return DB_SUCCESS;
}

/********************************************************************/
/**
Same as db_get_key, but it does not follow links
@param hDB          ODB handle obtained via cm_get_experiment_database().
@param hKey Handle for key where search starts, zero for root.
@param key Pointer to KEY stucture.
@return DB_SUCCESS, DB_INVALID_HANDLE
*/
INT db_get_link(HNDLE hDB, HNDLE hKey, KEY * key)
{
   if (rpc_is_remote())
      return rpc_call(RPC_DB_GET_LINK, hDB, hKey, key);

#ifdef LOCAL_ROUTINES
   {
      DATABASE_HEADER *pheader;

      if (hDB > _database_entries || hDB <= 0) {
         cm_msg(MERROR, "db_get_link", "invalid database handle");
         return DB_INVALID_HANDLE;
      }

      if (!_database[hDB - 1].attached) {
         cm_msg(MERROR, "db_get_link", "invalid database handle");
         return DB_INVALID_HANDLE;
      }

      if (hKey < (int) sizeof(DATABASE_HEADER) && hKey != 0) {
         cm_msg(MERROR, "db_get_link", "invalid key handle");
         return DB_INVALID_HANDLE;
      }

      db_err_msg *msg = NULL;

      db_lock_database(hDB);

      pheader = _database[hDB - 1].database_header;

      int status = DB_SUCCESS;

      const KEY* pkey = db_get_pkey(pheader, hKey, &status, "db_get_link", &msg);
      if (pkey) {
         memcpy(key, pkey, sizeof(KEY));
      } else {
         memset(key, 0, sizeof(KEY));
         //abort();
      }

      db_unlock_database(hDB);

      if (msg)
         db_flush_msg(&msg);

      return status;
   }
#endif                          /* LOCAL_ROUTINES */

   return DB_SUCCESS;
}

/********************************************************************/
/**
Get time when key was last modified
@param hDB          ODB handle obtained via cm_get_experiment_database().
@param hKey              Handle of key to operate on
@param delta             Seconds since last update
@return DB_SUCCESS, DB_INVALID_HANDLE
*/
INT db_get_key_time(HNDLE hDB, HNDLE hKey, DWORD * delta)
{
   if (rpc_is_remote())
      return rpc_call(RPC_DB_GET_KEY_TIME, hDB, hKey, delta);

#ifdef LOCAL_ROUTINES
   {
      DATABASE_HEADER *pheader;
      KEY *pkey;

      if (hDB > _database_entries || hDB <= 0) {
         cm_msg(MERROR, "db_get_key", "invalid database handle");
         return DB_INVALID_HANDLE;
      }

      if (!_database[hDB - 1].attached) {
         cm_msg(MERROR, "db_get_key", "invalid database handle");
         return DB_INVALID_HANDLE;
      }

      if (hKey < (int) sizeof(DATABASE_HEADER)) {
         cm_msg(MERROR, "db_get_key", "invalid key handle");
         return DB_INVALID_HANDLE;
      }

      db_lock_database(hDB);

      pheader = _database[hDB - 1].database_header;

      /* check if hKey argument is correct */
      if (!db_validate_hkey(pheader, hKey)) {
         db_unlock_database(hDB);
         return DB_INVALID_HANDLE;
      }

      pkey = (KEY *) ((char *) pheader + hKey);

      *delta = ss_time() - pkey->last_written;

      db_unlock_database(hDB);

   }
#endif                          /* LOCAL_ROUTINES */

   return DB_SUCCESS;
}

/********************************************************************/
/**
Get key info (separate values instead of structure)
@param hDB          ODB handle obtained via cm_get_experiment_database().
@param hKey              Handle of key to operate on
@param name             Key name
@param name_size        Size of the give name (done with sizeof())
@param type             Key type (see @ref Midas_Data_Types).
@param num_values       Number of values in key.
@param item_size        Size of individual key value (used for strings)
@return DB_SUCCESS, DB_INVALID_HANDLE
*/
INT db_get_key_info(HNDLE hDB, HNDLE hKey, char *name, INT name_size, INT * type, INT * num_values, INT * item_size)
{
   if (rpc_is_remote())
      return rpc_call(RPC_DB_GET_KEY_INFO, hDB, hKey, name, name_size, type, num_values, item_size);

#ifdef LOCAL_ROUTINES
   {
      DATABASE_HEADER *pheader;
      KEY *pkey;
      KEYLIST *pkeylist;

      if (hDB > _database_entries || hDB <= 0) {
         cm_msg(MERROR, "db_get_key_info", "invalid database handle");
         return DB_INVALID_HANDLE;
      }

      if (!_database[hDB - 1].attached) {
         cm_msg(MERROR, "db_get_key_info", "invalid database handle");
         return DB_INVALID_HANDLE;
      }

      if (hKey < (int) sizeof(DATABASE_HEADER)) {
         cm_msg(MERROR, "db_get_key_info", "invalid key handle");
         return DB_INVALID_HANDLE;
      }

      db_lock_database(hDB);

      pheader = _database[hDB - 1].database_header;

      /* check if hKey argument is correct */
      if (!db_validate_hkey(pheader, hKey)) {
         db_unlock_database(hDB);
         return DB_INVALID_HANDLE;
      }

      pkey = (KEY *) ((char *) pheader + hKey);

      if ((INT) strlen(pkey->name) + 1 > name_size) {
         /* truncate name */
         memcpy(name, pkey->name, name_size - 1);
         name[name_size] = 0;
      } else
         strcpy(name, pkey->name);

      /* convert "root" to "/" */
      if (strcmp(name, "root") == 0)
         strcpy(name, "/");

      *type = pkey->type;
      *num_values = pkey->num_values;
      *item_size = pkey->item_size;

      if (pkey->type == TID_KEY) {
         pkeylist = (KEYLIST *) ((char *) pheader + pkey->data);
         *num_values = pkeylist->num_keys;
      }

      db_unlock_database(hDB);
   }
#endif                          /* LOCAL_ROUTINES */

   return DB_SUCCESS;
}

/**dox***************************************************************/
#ifndef DOXYGEN_SHOULD_SKIP_THIS


/*------------------------------------------------------------------*/
INT db_rename_key(HNDLE hDB, HNDLE hKey, const char *name)
/********************************************************************\

  Routine: db_get_key

  Purpose: Rename a key

  Input:
    HNDLE hDB               Handle to the database
    HNDLE hKey              Handle of key
    char  *name             New key name

  Output:
    <none>

  Function value:
    DB_SUCCESS              Successful completion
    DB_INVALID_HANDLE       Database handle is invalid
    DB_INVALID_NAME         Key name contains '/'

\********************************************************************/
{
   if (rpc_is_remote())
      return rpc_call(RPC_DB_RENAME_KEY, hDB, hKey, name);

#ifdef LOCAL_ROUTINES
   {
      DATABASE_HEADER *pheader;
      KEY *pkey;
      int status;

      if (hDB > _database_entries || hDB <= 0) {
         cm_msg(MERROR, "db_rename_key", "invalid database handle");
         return DB_INVALID_HANDLE;
      }

      if (!_database[hDB - 1].attached) {
         cm_msg(MERROR, "db_rename_key", "invalid database handle");
         return DB_INVALID_HANDLE;
      }

      if (hKey < (int) sizeof(DATABASE_HEADER)) {
         cm_msg(MERROR, "db_rename_key", "invalid key handle");
         return DB_INVALID_HANDLE;
      }

      db_err_msg* msg = NULL;
      status = db_validate_name(name, FALSE, "db_rename_key", &msg);
      if (msg)
         db_flush_msg(&msg);
      if (status != DB_SUCCESS)
         return status;

      if (name == NULL) {
         cm_msg(MERROR, "db_rename_key", "key name is NULL");
         return DB_INVALID_NAME;
      }

      if (strlen(name) < 1) {
         cm_msg(MERROR, "db_rename_key", "key name is too short");
         return DB_INVALID_NAME;
      }

      if (strchr(name, '/')) {
         cm_msg(MERROR, "db_rename_key", "key name may not contain \"/\"");
         return DB_INVALID_NAME;
      }

      db_lock_database(hDB);

      pheader = _database[hDB - 1].database_header;

      /* check if hKey argument is correct */
      if (!db_validate_hkey(pheader, hKey)) {
         db_unlock_database(hDB);
         return DB_INVALID_HANDLE;
      }

      pkey = (KEY *) ((char *) pheader + hKey);

      if (!pkey->type) {
         int pkey_type = pkey->type;
         db_unlock_database(hDB);
         cm_msg(MERROR, "db_rename_key", "hkey %d invalid key type %d", hKey, pkey_type);
         return DB_INVALID_HANDLE;
      }

      db_allow_write_locked(&_database[hDB - 1], "db_rename_key");

      strlcpy(pkey->name, name, NAME_LENGTH);

      db_unlock_database(hDB);

   }
#endif                          /* LOCAL_ROUTINES */

   return DB_SUCCESS;
}

/*------------------------------------------------------------------*/
INT db_reorder_key(HNDLE hDB, HNDLE hKey, INT idx)
/********************************************************************\

  Routine: db_reorder_key

  Purpose: Reorder key so that key hKey apprears at position 'index'
           in keylist (or at bottom if index<0)

  Input:
    HNDLE hDB               Handle to the database
    HNDLE hKey              Handle of key
    INT   idx               New positio of key in keylist

  Output:
    <none>

  Function value:
    DB_SUCCESS              Successful completion
    DB_INVALID_HANDLE       Database handle is invalid
    DB_NO_ACCESS            Key is locked for write
    DB_OPEN_RECORD          Key, subkey or parent key is open

\********************************************************************/
{
   if (rpc_is_remote())
      return rpc_call(RPC_DB_REORDER_KEY, hDB, hKey, idx);

#ifdef LOCAL_ROUTINES
   {
      DATABASE_HEADER *pheader;
      KEY *pkey, *pnext_key, *pkey_tmp;
      KEYLIST *pkeylist;
      INT i;

      if (hDB > _database_entries || hDB <= 0) {
         cm_msg(MERROR, "db_rename_key", "invalid database handle");
         return DB_INVALID_HANDLE;
      }

      if (!_database[hDB - 1].attached) {
         cm_msg(MERROR, "db_rename_key", "invalid database handle");
         return DB_INVALID_HANDLE;
      }

      if (hKey < (int) sizeof(DATABASE_HEADER)) {
         cm_msg(MERROR, "db_rename_key", "invalid key handle");
         return DB_INVALID_HANDLE;
      }

      db_lock_database(hDB);

      pheader = _database[hDB - 1].database_header;

      /* check if hKey argument is correct */
      if (!db_validate_hkey(pheader, hKey)) {
         db_unlock_database(hDB);
         return DB_INVALID_HANDLE;
      }

      pkey = (KEY *) ((char *) pheader + hKey);

      if (!pkey->type) {
         int pkey_type = pkey->type;
         db_unlock_database(hDB);
         cm_msg(MERROR, "db_reorder_key", "hkey %d invalid key type %d", hKey, pkey_type);
         return DB_INVALID_HANDLE;
      }

      if (!(pkey->access_mode & MODE_WRITE)) {
         db_unlock_database(hDB);
         return DB_NO_ACCESS;
      }

      /* check if someone has opened key or parent */
      do {
#ifdef CHECK_OPEN_RECORD
         if (pkey->notify_count) {
            db_unlock_database(hDB);
            return DB_OPEN_RECORD;
         }
#endif
         if (pkey->parent_keylist == 0)
            break;

         pkeylist = (KEYLIST *) ((char *) pheader + pkey->parent_keylist);
         // FIXME: validate pkeylist->parent
         pkey = (KEY *) ((char *) pheader + pkeylist->parent);
      } while (TRUE);
      
      db_allow_write_locked(&_database[hDB - 1], "db_reorder_key");
      
      pkey = (KEY *) ((char *) pheader + hKey); // NB: hKey is already validated
      pkeylist = (KEYLIST *) ((char *) pheader + pkey->parent_keylist);

      /* first remove key from list */
      pnext_key = (KEY *) (POINTER_T) pkey->next_key; // FIXME: what is this pointer cast?

      if ((KEY *) ((char *) pheader + pkeylist->first_key) == pkey) {
         /* key is first in list */
         pkeylist->first_key = (POINTER_T) pnext_key;
      } else {
         /* find predecessor */
         // FIXME: validate pkeylist->first_key
         pkey_tmp = (KEY *) ((char *) pheader + pkeylist->first_key);
         while ((KEY *) ((char *) pheader + pkey_tmp->next_key) != pkey) {
            // FIXME: validate pkey_tmp->next_key
            pkey_tmp = (KEY *) ((char *) pheader + pkey_tmp->next_key);
         }
         pkey_tmp->next_key = (POINTER_T) pnext_key;
      }

      /* add key to list at proper index */
      // FIXME: validate pkeylist->first_key
      pkey_tmp = (KEY *) ((char *) pheader + pkeylist->first_key);
      if (idx < 0 || idx >= pkeylist->num_keys - 1) {
         /* add at bottom */

         /* find last key */
         for (i = 0; i < pkeylist->num_keys - 2; i++) {
            // FIXME: validate pkey_tmp->next_key
            pkey_tmp = (KEY *) ((char *) pheader + pkey_tmp->next_key);
         }

         pkey_tmp->next_key = (POINTER_T) pkey - (POINTER_T) pheader;
         pkey->next_key = 0;
      } else {
         if (idx == 0) {
            /* add at top */
            pkey->next_key = pkeylist->first_key;
            pkeylist->first_key = (POINTER_T) pkey - (POINTER_T) pheader;
         } else {
            /* add at position index */
            for (i = 0; i < idx - 1; i++) {
               // FIXME: validate pkey_tmp->next_key
               pkey_tmp = (KEY *) ((char *) pheader + pkey_tmp->next_key);
            }

            pkey->next_key = pkey_tmp->next_key;
            pkey_tmp->next_key = (POINTER_T) pkey - (POINTER_T) pheader;
         }
      }

      db_unlock_database(hDB);

   }
#endif                          /* LOCAL_ROUTINES */

   return DB_SUCCESS;
}

/**dox***************************************************************/
#endif                          /* DOXYGEN_SHOULD_SKIP_THIS */


/********************************************************************/
/**
Get key data from a handle

The function returns single values or whole arrays which are contained
in an ODB key. Since the data buffer is of type void, no type checking can be
performed by the compiler. Therefore the type has to be explicitly supplied,
which is checked against the type stored in the ODB.
\code
  HNLDE hkey;
  INT   run_number, size;
  // get key handle for run number
  db_find_key(hDB, 0, "/Runinfo/Run number", &hkey);
  // return run number
  size = sizeof(run_number);
  db_get_data(hDB, hkey, &run_number, &size,TID_INT32);
\endcode
@param hDB          ODB handle obtained via cm_get_experiment_database().
@param hKey         Handle for key where search starts, zero for root.
@param data         Pointer to the return data.
@param buf_size     Size of data buffer.
@param type         Type of key, one of TID_xxx (see @ref Midas_Data_Types).
@return DB_SUCCESS, DB_INVALID_HANDLE, DB_TRUNCATED, DB_TYPE_MISMATCH
*/
INT db_get_data(HNDLE hDB, HNDLE hKey, void *data, INT * buf_size, DWORD type)
{
   if (rpc_is_remote())
      return rpc_call(RPC_DB_GET_DATA, hDB, hKey, data, buf_size, type);

#ifdef LOCAL_ROUTINES
   {
      int status;

      if (hDB > _database_entries || hDB <= 0) {
         cm_msg(MERROR, "db_get_data", "Invalid database handle");
         return DB_INVALID_HANDLE;
      }

      if (!_database[hDB - 1].attached) {
         cm_msg(MERROR, "db_get_data", "invalid database handle");
         return DB_INVALID_HANDLE;
      }

      if (hKey < (int) sizeof(DATABASE_HEADER)) {
         cm_msg(MERROR, "db_get_data", "invalid key handle");
         return DB_INVALID_HANDLE;
      }

      db_lock_database(hDB);

      DATABASE_HEADER* pheader = _database[hDB - 1].database_header;
      db_err_msg* msg = NULL;

      const KEY* pkey = db_get_pkey(pheader, hKey, &status, "db_get_data", &msg);

      if (!pkey) {
         db_unlock_database(hDB);
         if (msg)
            db_flush_msg(&msg);
         return status;
      }

      /* check for read access */
      if (!(pkey->access_mode & MODE_READ)) {
         db_unlock_database(hDB);
         if (msg)
            db_flush_msg(&msg);
         return DB_NO_ACCESS;
      }

      /* follow links to array index */
      if (pkey->type == TID_LINK) {
         std::string link_name = (char *) pheader + pkey->data;
         if (link_name.length() > 0 && link_name.back() == ']') {
            size_t pos = link_name.rfind("[");
            if (pos == std::string::npos) {
               db_msg(&msg, MERROR, "db_get_data", "missing \"[\" in symlink to array element \"%s\" in \"%s\"", link_name.c_str(), db_get_path_locked(pheader, pkey).c_str());
               db_unlock_database(hDB);
               if (msg)
                  db_flush_msg(&msg);
               return DB_INVALID_LINK;
            }
            int idx = atoi(link_name.c_str()+pos+1);
            link_name.resize(pos);
            //printf("link name [%s] idx %d\n", link_name.c_str(), idx);

            // relative symlinks did not work in the old db_get_data(), make sure they do not work now. K.O.
            if (link_name[0] != '/') {
               db_msg(&msg, MERROR, "db_get_data", "symlink \"%s\" should start with \"/\" in \"%s\"", link_name.c_str(), db_get_path_locked(pheader, pkey).c_str());
               db_unlock_database(hDB);
               if (msg)
                  db_flush_msg(&msg);
               return DB_INVALID_LINK;
            }

            const KEY* pkey = db_find_pkey_locked(pheader, NULL, link_name.c_str(), &status, &msg);

            if (!pkey) {
               db_unlock_database(hDB);
               if (msg)
                  db_flush_msg(&msg);
               return status;
            }

            //printf("db_get_data [%s] type [%s] idx %d\n", db_get_path_locked(pheader, pkey).c_str(), rpc_tid_name(type), idx);

            status = db_get_data_locked(pheader, pkey, idx, data, buf_size, type, &msg);
            
            db_unlock_database(hDB);
            if (msg)
               db_flush_msg(&msg);
            return status;
         }
      }

      //printf("db_get_data [%s] type [%s]\n", db_get_path_locked(pheader, pkey).c_str(), rpc_tid_name(type));

      status = db_get_data_locked(pheader, pkey, -1, data, buf_size, type, &msg);

      db_unlock_database(hDB);
      if (msg)
         db_flush_msg(&msg);

      return status;
   }
#endif                          /* LOCAL_ROUTINES */

   return DB_SUCCESS;
}

/********************************************************************/
/**
Same as db_get_data, but do not follow a link to an array index

@param hDB          ODB handle obtained via cm_get_experiment_database().
@param hKey         Handle for key where search starts, zero for root.
@param data         Pointer to the return data.
@param buf_size     Size of data buffer.
@param type         Type of key, one of TID_xxx (see @ref Midas_Data_Types).
@return DB_SUCCESS, DB_INVALID_HANDLE, DB_TRUNCATED, DB_TYPE_MISMATCH
*/
INT db_get_link_data(HNDLE hDB, HNDLE hKey, void *data, INT * buf_size, DWORD type)
{
   if (rpc_is_remote())
      return rpc_call(RPC_DB_GET_LINK_DATA, hDB, hKey, data, buf_size, type);

#ifdef LOCAL_ROUTINES
   {
      DATABASE_HEADER *pheader;
      KEY *pkey;

      if (hDB > _database_entries || hDB <= 0) {
         cm_msg(MERROR, "db_get_data", "Invalid database handle");
         return DB_INVALID_HANDLE;
      }

      if (!_database[hDB - 1].attached) {
         cm_msg(MERROR, "db_get_data", "invalid database handle");
         return DB_INVALID_HANDLE;
      }

      if (hKey < (int) sizeof(DATABASE_HEADER)) {
         cm_msg(MERROR, "db_get_data", "invalid key handle");
         return DB_INVALID_HANDLE;
      }

      db_lock_database(hDB);

      pheader = _database[hDB - 1].database_header;

      /* check if hKey argument is correct */
      if (!db_validate_hkey(pheader, hKey)) {
         db_unlock_database(hDB);
         return DB_INVALID_HANDLE;
      }

      pkey = (KEY *) ((char *) pheader + hKey);

      /* check for read access */
      if (!(pkey->access_mode & MODE_READ)) {
         db_unlock_database(hDB);
         return DB_NO_ACCESS;
      }

      if (!pkey->type) {
         int pkey_type = pkey->type;
         db_unlock_database(hDB);
         cm_msg(MERROR, "db_get_data", "hkey %d invalid key type %d", hKey, pkey_type);
         return DB_INVALID_HANDLE;
      }

      if (pkey->type != type) {
         int pkey_type = pkey->type;
         char pkey_name[NAME_LENGTH];
         strlcpy(pkey_name, pkey->name, sizeof(pkey_name));
         db_unlock_database(hDB);
         cm_msg(MERROR, "db_get_data", "\"%s\" is of type %s, not %s", pkey_name, rpc_tid_name(pkey_type), rpc_tid_name(type));
         return DB_TYPE_MISMATCH;
      }

      /* keys cannot contain data */
      if (pkey->type == TID_KEY) {
         db_unlock_database(hDB);
         cm_msg(MERROR, "db_get_data", "Key cannot contain data");
         return DB_TYPE_MISMATCH;
      }

      /* check if key has data */
      if (pkey->data == 0) {
         memset(data, 0, *buf_size);
         *buf_size = 0;
         db_unlock_database(hDB);
         return DB_SUCCESS;
      }

      /* check if buffer is too small */
      if (pkey->num_values * pkey->item_size > *buf_size) {
         int pkey_size = pkey->num_values * pkey->item_size;
         memcpy(data, (char *) pheader + pkey->data, *buf_size);
         db_unlock_database(hDB);
         char str[MAX_ODB_PATH];
         db_get_path(hDB, hKey, str, sizeof(str));
         cm_msg(MERROR, "db_get_data", "data for key \"%s\" truncated from %d to %d bytes", str, pkey_size, *buf_size);
         return DB_TRUNCATED;
      }

      /* copy key data */
      memcpy(data, (char *) pheader + pkey->data, pkey->num_values * pkey->item_size);
      *buf_size = pkey->num_values * pkey->item_size;

      db_unlock_database(hDB);

   }
#endif                          /* LOCAL_ROUTINES */

   return DB_SUCCESS;
}

/**dox***************************************************************/
#ifndef DOXYGEN_SHOULD_SKIP_THIS

/*------------------------------------------------------------------*/
INT db_get_data1(HNDLE hDB, HNDLE hKey, void *data, INT * buf_size, DWORD type, INT * num_values)
/********************************************************************\

  Routine: db_get_data1

  Purpose: Get key data from a handle, return number of values

  Input:
    HNDLE  hDB              Handle to the database
    HNDLE  hKey             Handle of key
    INT    *buf_size        Size of data buffer
    DWORD  type             Type of data

  Output:
    void   *data            Key data
    INT    *buf_size        Size of key data
    INT    *num_values      Number of values

  Function value:
    DB_SUCCESS              Successful completion
    DB_INVALID_HANDLE       Database handle is invalid
    DB_TRUNCATED            Return buffer is smaller than key data
    DB_TYPE_MISMATCH        Type mismatch

\********************************************************************/
{
   if (rpc_is_remote())
      return rpc_call(RPC_DB_GET_DATA1, hDB, hKey, data, buf_size, type, num_values);

#ifdef LOCAL_ROUTINES
   {
      DATABASE_HEADER *pheader;
      KEY *pkey;

      if (hDB > _database_entries || hDB <= 0) {
         cm_msg(MERROR, "db_get_data", "Invalid database handle");
         return DB_INVALID_HANDLE;
      }

      if (!_database[hDB - 1].attached) {
         cm_msg(MERROR, "db_get_data", "invalid database handle");
         return DB_INVALID_HANDLE;
      }

      if (hKey < (int) sizeof(DATABASE_HEADER)) {
         cm_msg(MERROR, "db_get_data", "invalid key handle");
         return DB_INVALID_HANDLE;
      }

      db_lock_database(hDB);

      pheader = _database[hDB - 1].database_header;

      /* check if hKey argument is correct */
      if (!db_validate_hkey(pheader, hKey)) {
         db_unlock_database(hDB);
         return DB_INVALID_HANDLE;
      }

      pkey = (KEY *) ((char *) pheader + hKey);

      /* check for read access */
      if (!(pkey->access_mode & MODE_READ)) {
         db_unlock_database(hDB);
         return DB_NO_ACCESS;
      }

      if (!pkey->type) {
         int pkey_type = pkey->type;
         db_unlock_database(hDB);
         cm_msg(MERROR, "db_get_data", "hkey %d invalid key type %d", hKey, pkey_type);
         return DB_INVALID_HANDLE;
      }

      if (pkey->type != type) {
         int pkey_type = pkey->type;
         char pkey_name[NAME_LENGTH];
         strlcpy(pkey_name, pkey->name, sizeof(pkey_name));
         db_unlock_database(hDB);
         cm_msg(MERROR, "db_get_data", "\"%s\" is of type %s, not %s", pkey_name, rpc_tid_name(pkey_type), rpc_tid_name(type));
         return DB_TYPE_MISMATCH;
      }

      /* keys cannot contain data */
      if (pkey->type == TID_KEY) {
         db_unlock_database(hDB);
         cm_msg(MERROR, "db_get_data", "Key cannot contain data");
         return DB_TYPE_MISMATCH;
      }

      /* check if key has data */
      if (pkey->data == 0) {
         memset(data, 0, *buf_size);
         *buf_size = 0;
         db_unlock_database(hDB);
         return DB_SUCCESS;
      }

      /* check if buffer is too small */
      if (pkey->num_values * pkey->item_size > *buf_size) {
         int pkey_size = pkey->num_values * pkey->item_size;
         memcpy(data, (char *) pheader + pkey->data, *buf_size);
         db_unlock_database(hDB);
         char str[MAX_ODB_PATH];
         db_get_path(hDB, hKey, str, sizeof(str));
         cm_msg(MERROR, "db_get_data", "data for key \"%s\" truncated from %d to %d bytes", str, pkey_size, *buf_size);
         return DB_TRUNCATED;
      }

      /* copy key data */
      memcpy(data, (char *) pheader + pkey->data, pkey->num_values * pkey->item_size);
      *buf_size = pkey->num_values * pkey->item_size;
      *num_values = pkey->num_values;

      db_unlock_database(hDB);

   }
#endif                          /* LOCAL_ROUTINES */

   return DB_SUCCESS;
}

/**dox***************************************************************/
#endif                          /* DOXYGEN_SHOULD_SKIP_THIS */

/********************************************************************/
/**
returns a single value of keys containing arrays of values.

The function returns a single value of keys containing arrays of values.
@param hDB          ODB handle obtained via cm_get_experiment_database().
@param hKey         Handle for key where search starts, zero for root.
@param data         Size of data buffer.
@param buf_size     Return size of the record.
@param idx          Index of array [0..n-1].
@param type         Type of key, one of TID_xxx (see @ref Midas_Data_Types).
@return DB_SUCCESS, DB_INVALID_HANDLE, DB_TRUNCATED, DB_OUT_OF_RANGE
*/
INT db_get_data_index(HNDLE hDB, HNDLE hKey, void *data, INT * buf_size, INT idx, DWORD type)
{
   if (rpc_is_remote())
      return rpc_call(RPC_DB_GET_DATA_INDEX, hDB, hKey, data, buf_size, idx, type);

#ifdef LOCAL_ROUTINES
   {
      DATABASE_HEADER *pheader;
      KEY *pkey;
      char str[256];

      if (hDB > _database_entries || hDB <= 0) {
         cm_msg(MERROR, "db_get_data", "Invalid database handle");
         return DB_INVALID_HANDLE;
      }

      if (!_database[hDB - 1].attached) {
         cm_msg(MERROR, "db_get_data", "invalid database handle");
         return DB_INVALID_HANDLE;
      }

      if (hKey < (int) sizeof(DATABASE_HEADER)) {
         cm_msg(MERROR, "db_get_data", "invalid key handle");
         return DB_INVALID_HANDLE;
      }

      db_lock_database(hDB);

      pheader = _database[hDB - 1].database_header;

      /* check if hKey argument is correct */
      if (!db_validate_hkey(pheader, hKey)) {
         db_unlock_database(hDB);
         return DB_INVALID_HANDLE;
      }

      pkey = (KEY *) ((char *) pheader + hKey);

      /* check for read access */
      if (!(pkey->access_mode & MODE_READ)) {
         db_unlock_database(hDB);
         return DB_NO_ACCESS;
      }

      if (!pkey->type) {
         int pkey_type = pkey->type;
         db_unlock_database(hDB);
         cm_msg(MERROR, "db_get_data_index", "hkey %d invalid key type %d", hKey, pkey_type);
         return DB_INVALID_HANDLE;
      }

      if (pkey->type != type) {
         int pkey_type = pkey->type;
         char pkey_name[NAME_LENGTH];
         strlcpy(pkey_name, pkey->name, sizeof(pkey_name));
         db_unlock_database(hDB);
         cm_msg(MERROR, "db_get_data_index", "\"%s\" is of type %s, not %s", pkey_name, rpc_tid_name(pkey_type), rpc_tid_name(type));
         return DB_TYPE_MISMATCH;
      }

      /* keys cannot contain data */
      if (pkey->type == TID_KEY) {
         db_unlock_database(hDB);
         cm_msg(MERROR, "db_get_data_index", "Key cannot contain data");
         return DB_TYPE_MISMATCH;
      }

      /* check if key has data */
      if (pkey->data == 0) {
         memset(data, 0, *buf_size);
         *buf_size = 0;
         db_unlock_database(hDB);
         return DB_SUCCESS;
      }

      /* check if index in range */
      if (idx < 0 || idx >= pkey->num_values) {
         int pkey_num_values = pkey->num_values;
         memset(data, 0, *buf_size);
         db_unlock_database(hDB);

         db_get_path(hDB, hKey, str, sizeof(str));
         cm_msg(MERROR, "db_get_data_index", "index (%d) exceeds array length (%d) for key \"%s\"", idx, pkey_num_values, str);
         return DB_OUT_OF_RANGE;
      }

      /* check if buffer is too small */
      if (pkey->item_size > *buf_size) {
         int pkey_size = pkey->item_size;
         /* copy data */
         memcpy(data, (char *) pheader + pkey->data + idx * pkey->item_size, *buf_size);
         db_unlock_database(hDB);
         char str[MAX_ODB_PATH];
         db_get_path(hDB, hKey, str, sizeof(str));
         cm_msg(MERROR, "db_get_data_index", "data for key \"%s\" truncated from %d to %d bytes", str, pkey_size, *buf_size);
         return DB_TRUNCATED;
      }

      /* copy key data */
      memcpy(data, (char *) pheader + pkey->data + idx * pkey->item_size, pkey->item_size);
      *buf_size = pkey->item_size;

      db_unlock_database(hDB);

   }
#endif                          /* LOCAL_ROUTINES */

   return DB_SUCCESS;
}

#ifdef LOCAL_ROUTINES
/********************************************************************/
/**
Set key data, adjust number of values if previous data has different size.
@param pkey Key to change
@param idx  Data index to change, "-1" means the whole array of data
@param data Buffer from which data gets copied to.
@param data_size Size of data buffer.
@param num_values Number of data values (for arrays).
@param type Type of key, one of TID_xxx (see @ref Midas_Data_Types).
@return DB_SUCCESS, DB_FULL
*/

static INT db_set_data_wlocked(DATABASE_HEADER* pheader, KEY* pkey, const void *data, INT data_size, INT num_values, DWORD type, const char* caller, db_err_msg** msg)
{
   /* if no buf_size given (Java!), calculate it */
   if (data_size == 0)
      data_size = pkey->item_size * num_values;

   /* resize data size if necessary */
   if (pkey->total_size != data_size) {
      // FIXME: validate pkey->data!
      pkey->data = (POINTER_T) realloc_data(pheader, (char *) pheader + pkey->data, pkey->total_size, data_size, caller);
      
      if (pkey->data == 0) {
         pkey->total_size = 0;
         db_msg(msg, MERROR, caller, "Cannot reallocate \"%s\" with new size %d bytes, online database full", db_get_path_locked(pheader, pkey).c_str(), data_size);
         return DB_FULL;
      }
      
      pkey->data -= (POINTER_T) pheader;
      pkey->total_size = data_size;
   }
   
   /* set number of values */
   pkey->num_values = num_values;

   if (type == TID_STRING || type == TID_LINK)
      pkey->item_size = data_size / num_values;
   else
      pkey->item_size = rpc_tid_size(type);
   
   /* copy data */
   memcpy((char *) pheader + pkey->data, data, data_size);
   
   /* update time */
   pkey->last_written = ss_time();

   return DB_SUCCESS;
}

static INT db_set_data_index_wlocked(DATABASE_HEADER* pheader, KEY* pkey, int idx, const void *data, INT data_size, DWORD type, const char* caller, db_err_msg** msg)
{
   /* increase key size if necessary */
   if (idx >= pkey->num_values || pkey->item_size == 0) {
      // FIXME: validate pkey->data
      pkey->data = (POINTER_T) realloc_data(pheader, (char *) pheader + pkey->data, pkey->total_size, data_size * (idx + 1), caller);
      
      if (pkey->data == 0) {
         pkey->total_size = 0;
         pkey->num_values = 0;
         db_msg(msg, MERROR, caller, "Cannot reallocate \"%s\" with new num_values %d and new size %d bytes, online database full", db_get_path_locked(pheader, pkey).c_str(), idx + 1, data_size * (idx + 1));
         return DB_FULL;
      }
      
      pkey->data -= (POINTER_T) pheader;
      if (!pkey->item_size)
         pkey->item_size = data_size;
      pkey->total_size = data_size * (idx + 1);
      pkey->num_values = idx + 1;
   }

#if 0
   /* cut strings which are too long */
   if ((type == TID_STRING || type == TID_LINK) && (int) strlen((char *) data) + 1 > pkey->item_size)
      *((char *) data + pkey->item_size - 1) = 0;
   
   /* copy data */
   memcpy((char *) pheader + pkey->data + idx * pkey->item_size, data, pkey->item_size);
#endif

   if ((type == TID_STRING || type == TID_LINK)) {
      /* cut strings which are too long */
      strlcpy((char *) pheader + pkey->data + idx * pkey->item_size, (char*)data, pkey->item_size);
   } else {
      /* copy data */
      memcpy((char *) pheader + pkey->data + idx * pkey->item_size, data, pkey->item_size);
   }

   /* update time */
   pkey->last_written = ss_time();

   return DB_SUCCESS;
}

static INT db_check_set_data_locked(DATABASE_HEADER* pheader, const KEY* pkey, const void *data, INT data_size, INT num_values, DWORD type, const char* caller, db_err_msg** msg)
{
   /* check for write access */
   if (!(pkey->access_mode & MODE_WRITE) || (pkey->access_mode & MODE_EXCLUSIVE)) {
      return DB_NO_ACCESS;
   }
   
   if (pkey->type != type) {
      db_msg(msg, MERROR, caller, "\"%s\" is of type %s, not %s", db_get_path_locked(pheader, pkey).c_str(), rpc_tid_name(pkey->type), rpc_tid_name(pkey->type));
      return DB_TYPE_MISMATCH;
   }
   
   /* keys cannot contain data */
   if (pkey->type == TID_KEY) {
      db_msg(msg, MERROR, caller, "\"%s\" of type TID_KEY cannot contain data", db_get_path_locked(pheader, pkey).c_str());
      return DB_TYPE_MISMATCH;
   }
   
   if (type == TID_STRING || type == TID_LINK) {
      if (num_values > 1) {
         printf("db_check_set_data for %s: utf8 check for odb \"%s\" string array size %d value \"%s\"\n", caller, db_get_path_locked(pheader, pkey).c_str(), num_values, data);
      } else {
         //printf("db_check_set_data for %s: utf8 check for odb \"%s\" value \"%s\"\n", caller, db_get_path_locked(pheader, pkey).c_str(), data);
         const char* value = (const char*)data;
         if (!is_utf8(value)) {
            db_msg(msg, MERROR, caller, "\"%s\" set to invalid UTF-8 Unicode string value \"%s\"", db_get_path_locked(pheader, pkey).c_str(), value);
            // just a warning for now. K.O.
            //return DB_TYPE_MISMATCH;
         }
      }
   }

   return DB_SUCCESS;
}

static INT db_check_set_data_index_locked(DATABASE_HEADER* pheader, const KEY* pkey, int idx, const void *data, INT data_size, DWORD type, const char* caller, db_err_msg** msg)
{
   /* check for write access */
   if (!(pkey->access_mode & MODE_WRITE) || (pkey->access_mode & MODE_EXCLUSIVE)) {
      return DB_NO_ACCESS;
   }
   
   if (pkey->type != type) {
      db_msg(msg, MERROR, caller, "\"%s\" is of type %s, not %s", db_get_path_locked(pheader, pkey).c_str(), rpc_tid_name(pkey->type), rpc_tid_name(type));
      return DB_TYPE_MISMATCH;
   }
   
   /* keys cannot contain data */
   if (pkey->type == TID_KEY) {
      db_msg(msg, MERROR, "db_set_data_index", "\"%s\" of type TID_KEY cannot contain data", db_get_path_locked(pheader, pkey).c_str());
      return DB_TYPE_MISMATCH;
   }
   
   /* check utf-8 encoding */
   if (pkey->type == TID_STRING || pkey->type == TID_LINK) {
      //printf("db_check_set_data_index for %s: utf8 check for odb \"%s\" value \"%s\"\n", caller, db_get_path_locked(pheader, pkey).c_str(), data);
      const char* value = (const char*)data;
      if (!is_utf8(value)) {
         db_msg(msg, MERROR, "db_set_data_index", "\"%s\" set to invalid UTF-8 Unicode string value \"%s\"", db_get_path_locked(pheader, pkey).c_str(), value);
      }
   }

   /* check for valid idx */
   if (idx < 0) {
      db_msg(msg, MERROR, caller, "\%s\" given invalid index %d",  db_get_path_locked(pheader, pkey).c_str(), idx);
      return DB_INVALID_PARAM;
   }
   
   /* check for valid array element size: if new element size
      is different from existing size, ODB becomes corrupted */
   if (pkey->item_size != 0 && data_size != pkey->item_size) {
      db_msg(msg, MERROR, caller, "\"%s\" invalid element data size %d, expected %d", db_get_path_locked(pheader, pkey).c_str(), data_size, pkey->item_size);
      return DB_TYPE_MISMATCH;
   }

   return DB_SUCCESS;
}

#endif // LOCAL_ROUTINES

/********************************************************************/
/**
Set key data from a handle. Adjust number of values if
previous data has different size.
\code
HNLDE hkey;
 INT   run_number;
 // get key handle for run number
 db_find_key(hDB, 0, "/Runinfo/Run number", &hkey);
 // set run number
 db_set_data(hDB, hkey, &run_number, sizeof(run_number),TID_INT32);
\endcode
@param hDB          ODB handle obtained via cm_get_experiment_database().
@param hKey Handle for key where search starts, zero for root.
@param data Buffer from which data gets copied to.
@param buf_size Size of data buffer.
@param num_values Number of data values (for arrays).
@param type Type of key, one of TID_xxx (see @ref Midas_Data_Types).
@return DB_SUCCESS, DB_INVALID_HANDLE, DB_TRUNCATED
*/
INT db_set_data(HNDLE hDB, HNDLE hKey, const void *data, INT buf_size, INT num_values, DWORD type)
{
   if (rpc_is_remote())
      return rpc_call(RPC_DB_SET_DATA, hDB, hKey, data, buf_size, num_values, type);

#ifdef LOCAL_ROUTINES
   {
      DATABASE_HEADER *pheader;
      KEY *pkey;
      HNDLE hkeylink;
      int link_idx;
      char link_name[256];
      int status;

      if (hDB > _database_entries || hDB <= 0) {
         cm_msg(MERROR, "db_set_data", "invalid database handle");
         return DB_INVALID_HANDLE;
      }

      if (!_database[hDB - 1].attached) {
         cm_msg(MERROR, "db_set_data", "invalid database handle");
         return DB_INVALID_HANDLE;
      }

      if (hKey < (int) sizeof(DATABASE_HEADER)) {
         cm_msg(MERROR, "db_set_data", "invalid key handle");
         return DB_INVALID_HANDLE;
      }

      if (num_values == 0)
         return DB_INVALID_PARAM;

      db_lock_database(hDB);
      db_err_msg* msg = NULL;

      pheader = _database[hDB - 1].database_header;

      /* check if hKey argument is correct */
      if (!db_validate_hkey(pheader, hKey)) {
         db_unlock_database(hDB);
         return DB_INVALID_HANDLE;
      }

      pkey = (KEY *) ((char *) pheader + hKey);

      /* check for write access */
      if (!(pkey->access_mode & MODE_WRITE) || (pkey->access_mode & MODE_EXCLUSIVE)) {
         db_unlock_database(hDB);
         return DB_NO_ACCESS;
      }

      /* check for link to array index */
      if (pkey->type == TID_LINK) {
         strlcpy(link_name, (char *) pheader + pkey->data, sizeof(link_name));
         if (strlen(link_name) > 0 && link_name[strlen(link_name) - 1] == ']') {
            db_unlock_database(hDB);
            if (strchr(link_name, '[') == NULL)
               return DB_INVALID_LINK;
            link_idx = atoi(strchr(link_name, '[') + 1);
            *strchr(link_name, '[') = 0;
            if (db_find_key(hDB, 0, link_name, &hkeylink) != DB_SUCCESS)
               return DB_INVALID_LINK;
            return db_set_data_index(hDB, hkeylink, data, buf_size, link_idx, type);
         }
      }

      status = db_check_set_data_locked(pheader, pkey, data, buf_size, num_values, type, "db_set_data", &msg);

      if (status != DB_SUCCESS) {
         db_unlock_database(hDB);
         if (msg)
            db_flush_msg(&msg);
         return status;
      }

      /* check utf-8 encoding */
      if (pkey->type == TID_STRING || pkey->type == TID_LINK) {
         // FIXME: this test is wrong, if this is db_set_data() of an array, we should
         // check every element of the array! K.O.
         //printf("db_set_data: utf8 check for odb \"%s\" value \"%s\"\n", db_get_path_locked(pheader, pkey).c_str(), data);
         const char* value = (const char*)data;
         if (!is_utf8(value)) {
            db_msg(&msg, MERROR, "db_set_data", "odb \"%s\" set to invalid UTF-8 Unicode value \"%s\"", db_get_path_locked(pheader, pkey).c_str(), value);
         }
      }

      db_allow_write_locked(&_database[hDB-1], "db_set_data");

      status = db_set_data_wlocked(pheader, pkey, data, buf_size, num_values, type, "db_set_data", &msg);

<<<<<<< HEAD
         if (pkey->data == 0) {
            pkey->total_size = 0;
            db_unlock_database(hDB);
            if (msg)
               db_flush_msg(&msg);
            cm_msg(MERROR, "db_set_data", "online database full");
            return DB_FULL;
         }

         pkey->data -= (POINTER_T) pheader;
         pkey->total_size = buf_size;
      }

      /* set number of values */
      pkey->num_values = num_values;
      if (num_values)
         pkey->item_size = buf_size / num_values;

      /* copy data */
      memcpy((char *) pheader + pkey->data, data, buf_size);

      /* update time */
      pkey->last_written = ss_time();

=======
      if (status != DB_SUCCESS) {
         db_unlock_database(hDB);
         if (msg)
            db_flush_msg(&msg);
         return status;
      }

>>>>>>> ba3ae82c
      db_notify_clients_locked(pheader, hDB, hKey, -1, TRUE, &msg);
      db_unlock_database(hDB);
      if (msg)
         db_flush_msg(&msg);


   }
#endif                          /* LOCAL_ROUTINES */

   return DB_SUCCESS;
}

INT db_set_data1(HNDLE hDB, HNDLE hKey, const void *data, INT buf_size, INT num_values, DWORD type)
/*
 
 Same as db_set_data(), but do not notify hot-linked clients
 
 */
{
   if (rpc_is_remote())
      return rpc_call(RPC_DB_SET_DATA1, hDB, hKey, data, buf_size, num_values, type);
   
#ifdef LOCAL_ROUTINES
   {
   DATABASE_HEADER *pheader;
   KEY *pkey;
   HNDLE hkeylink;
   int link_idx;
   char link_name[256];
   int status;
   
   if (hDB > _database_entries || hDB <= 0) {
      cm_msg(MERROR, "db_set_data1", "invalid database handle");
      return DB_INVALID_HANDLE;
   }
   
   if (!_database[hDB - 1].attached) {
      cm_msg(MERROR, "db_set_data1", "invalid database handle");
      return DB_INVALID_HANDLE;
   }
   
   if (hKey < (int) sizeof(DATABASE_HEADER)) {
      cm_msg(MERROR, "db_set_data1", "invalid key handle");
      return DB_INVALID_HANDLE;
   }
   
   if (num_values == 0)
      return DB_INVALID_PARAM;
   
   db_lock_database(hDB);
   db_err_msg* msg = NULL;
   
   pheader = _database[hDB - 1].database_header;
   
   /* check if hKey argument is correct */
   if (!db_validate_hkey(pheader, hKey)) {
      db_unlock_database(hDB);
      return DB_INVALID_HANDLE;
   }
   
   pkey = (KEY *) ((char *) pheader + hKey);

   /* check for write access */
   if (!(pkey->access_mode & MODE_WRITE) || (pkey->access_mode & MODE_EXCLUSIVE)) {
      db_unlock_database(hDB);
      return DB_NO_ACCESS;
   }
   
   /* check for link to array index */
   if (pkey->type == TID_LINK) {
      strlcpy(link_name, (char *) pheader + pkey->data, sizeof(link_name));
      if (strlen(link_name) > 0 && link_name[strlen(link_name) - 1] == ']') {
         db_unlock_database(hDB);
         if (strchr(link_name, '[') == NULL)
            return DB_INVALID_LINK;
         link_idx = atoi(strchr(link_name, '[') + 1);
         *strchr(link_name, '[') = 0;
         if (db_find_key(hDB, 0, link_name, &hkeylink) != DB_SUCCESS)
            return DB_INVALID_LINK;
         return db_set_data_index1(hDB, hkeylink, data, buf_size, link_idx, type, FALSE);
      }
   }

   status = db_check_set_data_locked(pheader, pkey, data, buf_size, num_values, type, "db_set_data1", &msg);

   if (status != DB_SUCCESS) {
      db_unlock_database(hDB);
      if (msg)
         db_flush_msg(&msg);
      return status;
   }
   
   db_allow_write_locked(&_database[hDB - 1], "db_set_data1");

   status = db_set_data_wlocked(pheader, pkey, data, buf_size, num_values, type, "db_set_data1", &msg);
   
   if (status != DB_SUCCESS) {
      db_unlock_database(hDB);
      if (msg)
         db_flush_msg(&msg);
      return status;
   }
   
   db_unlock_database(hDB);
   if (msg)
      db_flush_msg(&msg);
   
   }
#endif                          /* LOCAL_ROUTINES */
   
   return DB_SUCCESS;
}

/********************************************************************/
/**
Same as db_set_data, but it does not follow a link to an array index
@param hDB          ODB handle obtained via cm_get_experiment_database().
@param hKey Handle for key where search starts, zero for root.
@param data Buffer from which data gets copied to.
@param buf_size Size of data buffer.
@param num_values Number of data values (for arrays).
@param type Type of key, one of TID_xxx (see @ref Midas_Data_Types).
@return DB_SUCCESS, DB_INVALID_HANDLE, DB_TRUNCATED
*/
INT db_set_link_data(HNDLE hDB, HNDLE hKey, const void *data, INT buf_size, INT num_values, DWORD type)
{
   if (rpc_is_remote())
      return rpc_call(RPC_DB_SET_LINK_DATA, hDB, hKey, data, buf_size, num_values, type);

#ifdef LOCAL_ROUTINES
   {
      DATABASE_HEADER *pheader;
      KEY *pkey;
      int status;

      if (hDB > _database_entries || hDB <= 0) {
         cm_msg(MERROR, "db_set_data", "invalid database handle");
         return DB_INVALID_HANDLE;
      }

      if (!_database[hDB - 1].attached) {
         cm_msg(MERROR, "db_set_data", "invalid database handle");
         return DB_INVALID_HANDLE;
      }

      if (hKey < (int) sizeof(DATABASE_HEADER)) {
         cm_msg(MERROR, "db_set_data", "invalid key handle");
         return DB_INVALID_HANDLE;
      }

      if (num_values == 0)
         return DB_INVALID_PARAM;

      db_lock_database(hDB);
      db_err_msg* msg = NULL;

      pheader = _database[hDB - 1].database_header;

      /* check if hKey argument is correct */
      if (!db_validate_hkey(pheader, hKey)) {
         db_unlock_database(hDB);
         return DB_INVALID_HANDLE;
      }

      pkey = (KEY *) ((char *) pheader + hKey);

      status = db_check_set_data_locked(pheader, pkey, data, buf_size, num_values, type, "db_set_link_data", &msg);
      
      if (status != DB_SUCCESS) {
         db_unlock_database(hDB);
         if (msg)
            db_flush_msg(&msg);
         return status;
      }

<<<<<<< HEAD
      /* check utf-8 encoding */
      if (pkey->type == TID_STRING || pkey->type == TID_LINK) {
         // FIXME: this test is wrong, if this is db_set_data() of an array, we should
         // check every element of the array! K.O.
         //printf("db_set_link_data: utf8 check for odb \"%s\" value \"%s\"\n", db_get_path_locked(pheader, pkey).c_str(), data);
         const char* value = (const char*)data;
         if (!is_utf8(value)) {
            db_msg(&msg, MERROR, "db_set_link_data", "odb \"%s\" set to invalid UTF-8 Unicode value \"%s\"", db_get_path_locked(pheader, pkey).c_str(), value);
         }
      }

      /* if no buf_size given (Java!), calculate it */
      if (buf_size == 0)
         buf_size = pkey->item_size * num_values;

=======
>>>>>>> ba3ae82c
      db_allow_write_locked(&_database[hDB - 1], "db_set_link_data");

      status = db_set_data_wlocked(pheader, pkey, data, buf_size, num_values, type, "db_set_link_data", &msg);
      
      if (status != DB_SUCCESS) {
         db_unlock_database(hDB);
         if (msg)
            db_flush_msg(&msg);
         return status;
      }

<<<<<<< HEAD
      /* set number of values */
      pkey->num_values = num_values;
      if (num_values)
         pkey->item_size = buf_size / num_values;

      /* copy data */
      memcpy((char *) pheader + pkey->data, data, buf_size);

      /* update time */
      pkey->last_written = ss_time();

=======
>>>>>>> ba3ae82c
      db_notify_clients_locked(pheader, hDB, hKey, -1, TRUE, &msg);
      db_unlock_database(hDB);
      if (msg)
         db_flush_msg(&msg);

   }
#endif                          /* LOCAL_ROUTINES */

   return DB_SUCCESS;
}

/**dox***************************************************************/
#ifndef DOXYGEN_SHOULD_SKIP_THIS

/*------------------------------------------------------------------*/
INT db_set_num_values(HNDLE hDB, HNDLE hKey, INT num_values)
/********************************************************************\

  Routine: db_set_num_values

  Purpose: Set numbe of values in a key. Extend with zeros or truncate.

  Input:
    HNDLE  hDB              Handle to the database
    HNDLE  hKey             Handle of key
    INT    num_values       Number of data values

  Output:
    none

  Function value:
    DB_SUCCESS              Successful completion
    DB_INVALID_HANDLE       Database handle is invalid

\********************************************************************/
{
   if (rpc_is_remote())
      return rpc_call(RPC_DB_SET_NUM_VALUES, hDB, hKey, num_values);

#ifdef LOCAL_ROUTINES
   {
      DATABASE_HEADER *pheader;
      KEY *pkey;
      INT new_size;

      if (hDB > _database_entries || hDB <= 0) {
         cm_msg(MERROR, "db_set_num_values", "invalid database handle");
         return DB_INVALID_HANDLE;
      }

      if (!_database[hDB - 1].attached) {
         cm_msg(MERROR, "db_set_num_values", "invalid database handle");
         return DB_INVALID_HANDLE;
      }

      if (hKey < (int) sizeof(DATABASE_HEADER)) {
         cm_msg(MERROR, "db_set_num_values", "invalid key handle");
         return DB_INVALID_HANDLE;
      }

      if (num_values <= 0) {
         cm_msg(MERROR, "db_set_num_values", "invalid num_values %d", num_values);
         return DB_INVALID_PARAM;
      }

      if (num_values == 0)
         return DB_INVALID_PARAM;

      db_lock_database(hDB);
      db_err_msg* msg = NULL;

      pheader = _database[hDB - 1].database_header;

      /* check if hKey argument is correct */
      if (!db_validate_hkey(pheader, hKey)) {
         db_unlock_database(hDB);
         return DB_INVALID_HANDLE;
      }

      pkey = (KEY *) ((char *) pheader + hKey);

      /* check for write access */
      if (!(pkey->access_mode & MODE_WRITE) || (pkey->access_mode & MODE_EXCLUSIVE)) {
         db_unlock_database(hDB);
         return DB_NO_ACCESS;
      }

      /* keys cannot contain data */
      if (pkey->type == TID_KEY) {
         db_unlock_database(hDB);
         cm_msg(MERROR, "db_set_num_values", "Key cannot contain data");
         return DB_TYPE_MISMATCH;
      }

      if (pkey->total_size != pkey->item_size * pkey->num_values) {
         db_unlock_database(hDB);
         cm_msg(MERROR, "db_set_num_values", "Corrupted key");
         return DB_CORRUPTED;
      }

      if (pkey->item_size == 0) {
         db_unlock_database(hDB);
         cm_msg(MERROR, "db_set_num_values", "Cannot resize array with item_size equal to zero");
         return DB_INVALID_PARAM;
      }

      db_allow_write_locked(&_database[hDB - 1], "db_set_num_values");

      /* resize data size if necessary */
      if (pkey->num_values != num_values) {
         new_size = pkey->item_size * num_values;

         pkey->data = (POINTER_T) realloc_data(pheader, (char *) pheader + pkey->data, pkey->total_size, new_size, "db_set_num_values");

         if (pkey->data == 0) {
            pkey->total_size = 0;
            pkey->num_values = 0;
            db_msg(&msg, MERROR, "db_set_num_values", "Cannot resize \"%s\" with num_values %d and new size %d bytes, online database full", db_get_path_locked(pheader, pkey).c_str(), num_values, new_size);
            db_unlock_database(hDB);
            if (msg)
               db_flush_msg(&msg);
            return DB_FULL;
         }

         pkey->data -= (POINTER_T) pheader;
         pkey->total_size = new_size;
         pkey->num_values = num_values;
      }

      /* update time */
      pkey->last_written = ss_time();

      db_notify_clients_locked(pheader, hDB, hKey, -1, TRUE, &msg);
      db_unlock_database(hDB);
      if (msg)
         db_flush_msg(&msg);

   }
#endif                          /* LOCAL_ROUTINES */

   return DB_SUCCESS;
}

/**dox***************************************************************/
#endif                          /* DOXYGEN_SHOULD_SKIP_THIS */

/********************************************************************/
/**
Set key data for a key which contains an array of values.

This function sets individual values of a key containing an array.
If the index is larger than the array size, the array is extended and the intermediate
values are set to zero.
@param hDB          ODB handle obtained via cm_get_experiment_database().
@param hKey Handle for key where search starts, zero for root.
@param data Pointer to single value of data.
@param data_size
@param idx Size of single data element.
@param type Type of key, one of TID_xxx (see @ref Midas_Data_Types).
@return DB_SUCCESS, DB_INVALID_HANDLE, DB_NO_ACCESS, DB_TYPE_MISMATCH
*/
INT db_set_data_index(HNDLE hDB, HNDLE hKey, const void *data, INT data_size, INT idx, DWORD type)
{
   if (rpc_is_remote())
      return rpc_call(RPC_DB_SET_DATA_INDEX, hDB, hKey, data, data_size, idx, type);

#ifdef LOCAL_ROUTINES
   {
      DATABASE_HEADER *pheader;
      KEY *pkey;
      char link_name[256];
      int link_idx;
      HNDLE hkeylink;
      int status;

      if (hDB > _database_entries || hDB <= 0) {
         cm_msg(MERROR, "db_set_data_index", "invalid database handle");
         return DB_INVALID_HANDLE;
      }

      if (!_database[hDB - 1].attached) {
         cm_msg(MERROR, "db_set_data_index", "invalid database handle");
         return DB_INVALID_HANDLE;
      }

      if (hKey < (int) sizeof(DATABASE_HEADER)) {
         cm_msg(MERROR, "db_set_data_index", "invalid key handle");
         return DB_INVALID_HANDLE;
      }

      db_lock_database(hDB);
      db_err_msg* msg = NULL;

      pheader = _database[hDB - 1].database_header;

      /* check if hKey argument is correct */
      if (!db_validate_hkey(pheader, hKey)) {
         db_unlock_database(hDB);
         return DB_INVALID_HANDLE;
      }

      pkey = (KEY *) ((char *) pheader + hKey);

      /* check for write access */
      if (!(pkey->access_mode & MODE_WRITE) || (pkey->access_mode & MODE_EXCLUSIVE)) {
         db_unlock_database(hDB);
         return DB_NO_ACCESS;
      }

      /* check for link to array index */
      if (pkey->type == TID_LINK) {
         strlcpy(link_name, (char *) pheader + pkey->data, sizeof(link_name));
         if (strlen(link_name) > 0 && link_name[strlen(link_name) - 1] == ']') {
            db_unlock_database(hDB);
            if (strchr(link_name, '[') == NULL)
               return DB_INVALID_LINK;
            link_idx = atoi(strchr(link_name, '[') + 1);
            *strchr(link_name, '[') = 0;
            if (db_find_key(hDB, 0, link_name, &hkeylink) != DB_SUCCESS)
               return DB_INVALID_LINK;
            return db_set_data_index(hDB, hkeylink, data, data_size, link_idx, type);
         }
      }

<<<<<<< HEAD
      if (pkey->type != type) {
         int pkey_type = pkey->type;
         db_unlock_database(hDB);
         db_get_path(hDB, hKey, str, sizeof(str));
         cm_msg(MERROR, "db_set_data_index", "\"%s\" is of type %s, not %s", str, rpc_tid_name(pkey_type), rpc_tid_name(type));
         return DB_TYPE_MISMATCH;
      }

      /* keys cannot contain data */
      if (pkey->type == TID_KEY) {
         db_unlock_database(hDB);
         cm_msg(MERROR, "db_set_data_index", "key cannot contain data");
         return DB_TYPE_MISMATCH;
      }

      /* check utf-8 encoding */
      if (pkey->type == TID_STRING || pkey->type == TID_LINK) {
         //printf("db_set_data_index: utf8 check for odb \"%s\" value \"%s\"\n", db_get_path_locked(pheader, pkey).c_str(), data);
         const char* value = (const char*)data;
         if (!is_utf8(value)) {
            db_msg(&msg, MERROR, "db_set_data_index", "odb \"%s\" set to invalid UTF-8 Unicode value \"%s\"", db_get_path_locked(pheader, pkey).c_str(), value);
         }
      }

      /* check for valid idx */
      if (idx < 0) {
         db_unlock_database(hDB);
         cm_msg(MERROR, "db_set_data_index", "invalid index %d", idx);
         return DB_FULL;
      }
=======
      status = db_check_set_data_index_locked(pheader, pkey, idx, data, data_size, type, "db_set_data_index", &msg);
>>>>>>> ba3ae82c

      if (status != DB_SUCCESS) {
         db_unlock_database(hDB);
         if (msg)
            db_flush_msg(&msg);
         return status;
      }

      db_allow_write_locked(&_database[hDB-1], "db_set_data_index");

      status = db_set_data_index_wlocked(pheader, pkey, idx, data, data_size, type, "db_set_data_index", &msg);
      
      if (status != DB_SUCCESS) {
         db_unlock_database(hDB);
         if (msg)
            db_flush_msg(&msg);
         return status;
      }

      db_notify_clients_locked(pheader, hDB, hKey, idx, TRUE, &msg);
      db_unlock_database(hDB);
      if (msg)
         db_flush_msg(&msg);

   }
#endif                          /* LOCAL_ROUTINES */

   return DB_SUCCESS;
}

/********************************************************************/
/**
Same as db_set_data_index, but does not follow links.

@param hDB          ODB handle obtained via cm_get_experiment_database().
@param hKey Handle for key where search starts, zero for root.
@param data Pointer to single value of data.
@param data_size
@param idx Size of single data element.
@param type Type of key, one of TID_xxx (see @ref Midas_Data_Types).
@return DB_SUCCESS, DB_INVALID_HANDLE, DB_NO_ACCESS, DB_TYPE_MISMATCH
*/
INT db_set_link_data_index(HNDLE hDB, HNDLE hKey, const void *data, INT data_size, INT idx, DWORD type)
{
   if (rpc_is_remote())
      return rpc_call(RPC_DB_SET_LINK_DATA_INDEX, hDB, hKey, data, data_size, idx, type);

#ifdef LOCAL_ROUTINES
   {
      DATABASE_HEADER *pheader;
      KEY *pkey;
      int status;

      if (hDB > _database_entries || hDB <= 0) {
         cm_msg(MERROR, "db_set_link_data_index", "invalid database handle");
         return DB_INVALID_HANDLE;
      }

      if (!_database[hDB - 1].attached) {
         cm_msg(MERROR, "db_set_link_data_index", "invalid database handle");
         return DB_INVALID_HANDLE;
      }

      if (hKey < (int) sizeof(DATABASE_HEADER)) {
         cm_msg(MERROR, "db_set_link_data_index", "invalid key handle");
         return DB_INVALID_HANDLE;
      }

      db_lock_database(hDB);
      db_err_msg* msg = NULL;

      pheader = _database[hDB - 1].database_header;

      /* check if hKey argument is correct */
      if (!db_validate_hkey(pheader, hKey)) {
         db_unlock_database(hDB);
         return DB_INVALID_HANDLE;
      }

      pkey = (KEY *) ((char *) pheader + hKey);

      status = db_check_set_data_index_locked(pheader, pkey, idx, data, data_size, type, "db_set_link_data_index", &msg);
      
      if (status != DB_SUCCESS) {
         db_unlock_database(hDB);
         if (msg)
            db_flush_msg(&msg);
         return status;
      }

      db_allow_write_locked(&_database[hDB - 1], "db_set_link_data_index");

      status = db_set_data_index_wlocked(pheader, pkey, idx, data, data_size, type, "db_set_link_data_index", &msg);
      
      if (status != DB_SUCCESS) {
         db_unlock_database(hDB);
         if (msg)
            db_flush_msg(&msg);
         return status;
      }

      db_notify_clients_locked(pheader, hDB, hKey, idx, TRUE, &msg);
      db_unlock_database(hDB);
      if (msg)
         db_flush_msg(&msg);

   }
#endif                          /* LOCAL_ROUTINES */

   return DB_SUCCESS;
}

/**dox***************************************************************/
#ifndef DOXYGEN_SHOULD_SKIP_THIS

/*------------------------------------------------------------------*/
INT db_set_data_index1(HNDLE hDB, HNDLE hKey, const void *data, INT data_size, INT idx, DWORD type, BOOL bNotify)
/********************************************************************\

  Routine: db_set_data_index1

  Purpose: Set key data for a key which contains an array of values.
           Optionally notify clients which have key open.

  Input:
    HNDLE  hDB              Handle to the database
    HNDLE  hKey             Handle of key to enumerate
    void   *data            Pointer to single value of data
    INT    data_size        Size of single data element
    INT    idx              Index of array to change [0..n-1]
    DWORD  type             Type of data
    BOOL   bNotify          If TRUE, notify clients

  Output:
    none

  Function value:
    DB_SUCCESS              Successful completion
    DB_INVALID_HANDLE       Database handle is invalid
    DB_TYPE_MISMATCH        Key was created with different type
    DB_NO_ACCESS            No write access

\********************************************************************/
{
   if (rpc_is_remote())
      return rpc_call(RPC_DB_SET_DATA_INDEX1, hDB, hKey, data, data_size, idx, type, bNotify);

#ifdef LOCAL_ROUTINES
   {
      DATABASE_HEADER *pheader;
      KEY *pkey;
      int status;

      if (hDB > _database_entries || hDB <= 0) {
         cm_msg(MERROR, "db_set_data_index1", "invalid database handle");
         return DB_INVALID_HANDLE;
      }

      if (!_database[hDB - 1].attached) {
         cm_msg(MERROR, "db_set_data_index1", "invalid database handle");
         return DB_INVALID_HANDLE;
      }

      if (hKey < (int) sizeof(DATABASE_HEADER)) {
         cm_msg(MERROR, "db_set_data_index1", "invalid key handle");
         return DB_INVALID_HANDLE;
      }

      db_lock_database(hDB);
      db_err_msg* msg = NULL;

      pheader = _database[hDB - 1].database_header;

      /* check if hKey argument is correct */
      if (!db_validate_hkey(pheader, hKey)) {
         db_unlock_database(hDB);
         return DB_INVALID_HANDLE;
      }

      pkey = (KEY *) ((char *) pheader + hKey);

      status = db_check_set_data_index_locked(pheader, pkey, idx, data, data_size, type, "db_set_data_index1", &msg);

      if (status != DB_SUCCESS) {
         db_unlock_database(hDB);
         if (msg)
            db_flush_msg(&msg);
         return status;
      }

      db_allow_write_locked(&_database[hDB - 1], "db_set_data_index1");

      status = db_set_data_index_wlocked(pheader, pkey, idx, data, data_size, type, "db_set_data_index1", &msg);

      if (status != DB_SUCCESS) {
         db_unlock_database(hDB);
         if (msg)
            db_flush_msg(&msg);
         return status;
      }

      if (bNotify)
         db_notify_clients_locked(pheader, hDB, hKey, idx, TRUE, &msg);
      
      db_unlock_database(hDB);
      if (msg)
         db_flush_msg(&msg);

   }
#endif                          /* LOCAL_ROUTINES */

   return DB_SUCCESS;
}

/*----------------------------------------------------------------------------*/

INT db_merge_data(HNDLE hDB, HNDLE hKeyRoot, const char *name, void *data, INT data_size, INT num_values, INT type)
/********************************************************************\

  Routine: db_merge_data

  Purpose: Merge an array with an ODB array. If the ODB array doesn't
           exist, create it and fill it with the array. If it exists,
           load it in the array. Adjust ODB array size if necessary.

  Input:
    HNDLE  hDB              Handle to the database
    HNDLE  hKeyRoot         Key handle to start with, 0 for root
    cha    *name            Key name relative to hKeyRoot
    void   *data            Pointer to data array
    INT    data_size        Size of data array
    INT    num_values       Number of values in array
    DWORD  type             Type of data

  Output:
    none

  Function value:
    <same as db_set_data>

\********************************************************************/
{
   HNDLE hKey;
   INT status, old_size;

   if (num_values == 0)
      return DB_INVALID_PARAM;

   status = db_find_key(hDB, hKeyRoot, name, &hKey);
   if (status != DB_SUCCESS) {
      db_create_key(hDB, hKeyRoot, name, type);
      status = db_find_key(hDB, hKeyRoot, name, &hKey);
      if (status != DB_SUCCESS)
         return status;
      status = db_set_data(hDB, hKey, data, data_size, num_values, type);
   } else {
      old_size = data_size;
      db_get_data(hDB, hKey, data, &old_size, type);
      status = db_set_data(hDB, hKey, data, data_size, num_values, type);
   }

   return status;
}

#ifdef LOCAL_ROUTINES

/*------------------------------------------------------------------*/
static int db_set_mode_wlocked(DATABASE_HEADER *pheader, KEY *pkey, WORD mode, int recurse, db_err_msg** msg)
/********************************************************************\

  Routine: db_set_mode_wlocked()

  Purpose: Set access mode of key

  Input:
    pheader                 Database
    pkey                    Key
    DWORD  mode             Access mode, any or'ed combination of
                            MODE_READ, MODE_WRITE, MODE_EXCLUSIVE
                            and MODE_DELETE
    recurse                 Value of 0: do not recurse subtree,
                            value of 1: recurse subtree, becomes recurse level

  Function value:
    DB_SUCCESS              Successful completion

\********************************************************************/
{
   /* resolve links */
   if (pkey->type == TID_LINK) {
      int status;
      pkey = (KEY*)db_resolve_link_locked(pheader, pkey, &status, msg);
      if (!pkey) {
         return status;
      }
   }

   if (pkey->type == TID_KEY && recurse) {
      // drop "const" from KEY* we are permitted to write to ODB!
      KEY* psubkey = (KEY*)db_enum_first_locked(pheader, pkey, msg);
      while (psubkey) {
         db_set_mode_wlocked(pheader, psubkey, mode, recurse+1, msg);
         psubkey = (KEY*)db_enum_next_locked(pheader, pkey, psubkey, msg);
      }
   }

   /* now set mode */
   pkey->access_mode = mode;

   return DB_SUCCESS;
}

#endif

/*------------------------------------------------------------------*/
INT db_set_mode(HNDLE hDB, HNDLE hKey, WORD mode, BOOL recurse)
/********************************************************************\

  Routine: db_set_mode

  Purpose: Set access mode of key

  Input:
    HNDLE  hDB              Handle to the database
    HNDLE  hKey             Key handle
    DWORD  mode             Access mode, any or'ed combination of
                            MODE_READ, MODE_WRITE, MODE_EXCLUSIVE
                            and MODE_DELETE
    BOOL   recurse          Value of 0 (FALSE): do not recurse subtree,
                            value of 1 (TRUE): recurse subtree,
                            value of 2: recurse subtree, assume database is locked by caller.

  Output:
    none

  Function value:
    DB_SUCCESS              Successful completion
    DB_INVALID_HANDLE       Database handle is invalid

\********************************************************************/
{
   if (rpc_is_remote())
      return rpc_call(RPC_DB_SET_MODE, hDB, hKey, mode, recurse);

#ifdef LOCAL_ROUTINES
   {
      DATABASE_HEADER *pheader;
      BOOL locked = FALSE;

      if (hDB > _database_entries || hDB <= 0) {
         cm_msg(MERROR, "db_set_mode", "invalid database handle");
         return DB_INVALID_HANDLE;
      }

      if (!_database[hDB - 1].attached) {
         cm_msg(MERROR, "db_set_mode", "invalid database handle");
         return DB_INVALID_HANDLE;
      }

      if (recurse < 2) {
         db_lock_database(hDB);
         locked = TRUE;
      }

      pheader = _database[hDB - 1].database_header;

      db_err_msg* msg = NULL;
      int status = 0;

      KEY *pkey = (KEY*)db_get_pkey(pheader, hKey, &status, "db_set_mode", &msg);

      if (!pkey) {
         if (locked) {
            db_unlock_database(hDB);
            if (msg)
               db_flush_msg(&msg);
            return status;
         }
      }

      db_allow_write_locked(&_database[hDB-1], "db_set_mode");

      status = db_set_mode_wlocked(pheader, pkey, mode, recurse, &msg);

      if (locked) {
         db_unlock_database(hDB);
         if (msg)
            db_flush_msg(&msg);
      }

      return status;
   }
#endif                          /* LOCAL_ROUTINES */

   return DB_SUCCESS;
}

/**dox***************************************************************/
#endif                          /* DOXYGEN_SHOULD_SKIP_THIS */

/********************************************************************/
/**
Load a branch of a database from an .ODB file.

This function is used by the ODBEdit command load. For a
description of the ASCII format, see db_copy(). Data can be loaded relative to
the root of the ODB (hkey equal zero) or relative to a certain key.
@param hDB          ODB handle obtained via cm_get_experiment_database().
@param hKeyRoot Handle for key where search starts, zero for root.
@param filename Filename of .ODB file.
@param bRemote If TRUE, the file is loaded by the server process on the
back-end, if FALSE, it is loaded from the current process
@return DB_SUCCESS, DB_INVALID_HANDLE, DB_FILE_ERROR
*/
INT db_load(HNDLE hDB, HNDLE hKeyRoot, const char *filename, BOOL bRemote)
{
   struct stat stat_buf;
   INT hfile, size, n, i, status;
   char *buffer;

   if (rpc_is_remote() && bRemote)
      return rpc_call(RPC_DB_LOAD, hDB, hKeyRoot, filename);

   /* open file */
   hfile = open(filename, O_RDONLY | O_TEXT, 0644);
   if (hfile == -1) {
      cm_msg(MERROR, "db_load", "file \"%s\" not found", filename);
      return DB_FILE_ERROR;
   }

   /* allocate buffer with file size */
   fstat(hfile, &stat_buf);
   size = stat_buf.st_size;
   buffer = (char *) malloc(size + 1);

   if (buffer == NULL) {
      cm_msg(MERROR, "db_load", "cannot allocate ODB load buffer");
      close(hfile);
      return DB_NO_MEMORY;
   }

   n = 0;

   do {
      i = read(hfile, buffer + n, size - n);
      if (i <= 0)
         break;
      n += i;
   } while (TRUE);

   buffer[n] = 0;

   if (strncmp(buffer, "<?xml version=\"1.0\"", 19) == 0) {
      status = db_paste_xml(hDB, hKeyRoot, buffer);
      if (status != DB_SUCCESS)
         printf("Error in file \"%s\"\n", filename);
   } else
      status = db_paste(hDB, hKeyRoot, buffer);

   close(hfile);
   free(buffer);

   return status;
}

/********************************************************************/
/**
Copy an ODB subtree in ASCII format to a buffer

This function converts the binary ODB contents to an ASCII.
The function db_paste() can be used to convert the ASCII representation back
to binary ODB contents. The functions db_load() and db_save() internally
use db_copy() and db_paste(). This function converts the binary ODB
contents to an ASCII representation of the form:
- For single value:
\code
[ODB path]
 key name = type : value
\endcode
- For strings:
\code
key name = STRING : [size] string contents
\endcode
- For arrayes (type can be BYTE, SBYTE, CHAR, WORD, SHORT, DWORD,
INT, BOOL, FLOAT, DOUBLE, STRING or LINK):
\code
key name = type[size] :
 [0] value0
 [1] value1
 [2] value2
 ...
\endcode
@param hDB          ODB handle obtained via cm_get_experiment_database().
@param hKey Handle for key where search starts, zero for root.
@param buffer ASCII buffer which receives ODB contents.
@param buffer_size Size of buffer, returns remaining space in buffer.
@param path Internal use only, must be empty ("").
@return DB_SUCCESS, DB_TRUNCATED, DB_NO_MEMORY
*/
INT db_copy(HNDLE hDB, HNDLE hKey, char *buffer, INT * buffer_size, const char *path)
{
   INT i, j, size, status;
   KEY key;
   HNDLE hSubkey;
   char full_path[MAX_ODB_PATH];
   char *data;
   char line[MAX_STRING_LENGTH * 2];
   BOOL bWritten;

   strlcpy(full_path, path, sizeof(full_path));

   bWritten = FALSE;

   /* first enumerate this level */
   for (i = 0;; i++) {
      db_enum_link(hDB, hKey, i, &hSubkey);

      if (i == 0 && !hSubkey) {
         /* If key has no subkeys, just write this key */
         status = db_get_link(hDB, hKey, &key);
         if (status != DB_SUCCESS)
            continue;
         size = key.total_size;
         data = (char *) malloc(size);
         if (data == NULL) {
            cm_msg(MERROR, "db_copy", "cannot allocate data buffer");
            return DB_NO_MEMORY;
         }
         line[0] = 0;

         if (key.type != TID_KEY) {
            status = db_get_link_data(hDB, hKey, data, &size, key.type);
            if (status != DB_SUCCESS)
               continue;
            if (key.num_values == 1) {
               sprintf(line, "%s = %s : ", key.name, rpc_tid_name(key.type));

               if (key.type == TID_STRING && strchr(data, '\n') != NULL) {
                  /* multiline string */
                  sprintf(line + strlen(line), "[====#$@$#====]\n");

                  /* copy line to buffer */
                  if ((INT) (strlen(line) + 1) > *buffer_size) {
                     free(data);
                     return DB_TRUNCATED;
                  }

                  strcpy(buffer, line);
                  buffer += strlen(line);
                  *buffer_size -= strlen(line);

                  /* copy multiple lines to buffer */
                  if (key.item_size > *buffer_size) {
                     free(data);
                     return DB_TRUNCATED;
                  }

                  strcpy(buffer, data);
                  buffer += strlen(data);
                  *buffer_size -= strlen(data);

                  strcpy(line, "\n====#$@$#====\n");
               } else {
                  char str[MAX_STRING_LENGTH]; // buffer for db_sprintf()
                  db_sprintf(str, data, key.item_size, 0, key.type);

                  if (key.type == TID_STRING || key.type == TID_LINK)
                     sprintf(line + strlen(line), "[%d] ", key.item_size);

                  sprintf(line + strlen(line), "%s\n", str);
               }
            } else {
               char str[MAX_STRING_LENGTH]; // buffer for db_sprintf()
               sprintf(line, "%s = %s[%d] :\n", key.name, rpc_tid_name(key.type), key.num_values);

               for (j = 0; j < key.num_values; j++) {
                  if (key.type == TID_STRING || key.type == TID_LINK)
                     sprintf(line + strlen(line), "[%d] ", key.item_size);
                  else
                     sprintf(line + strlen(line), "[%d] ", j);

                  db_sprintf(str, data, key.item_size, j, key.type);
                  sprintf(line + strlen(line), "%s\n", str);

                  /* copy line to buffer */
                  if ((INT) (strlen(line) + 1) > *buffer_size) {
                     free(data);
                     return DB_TRUNCATED;
                  }

                  strcpy(buffer, line);
                  buffer += strlen(line);
                  *buffer_size -= strlen(line);
                  line[0] = 0;
               }
            }
         }

         /* copy line to buffer */
         if ((INT) (strlen(line) + 1) > *buffer_size) {
            free(data);
            return DB_TRUNCATED;
         }

         strcpy(buffer, line);
         buffer += strlen(line);
         *buffer_size -= strlen(line);

         free(data);
         data = NULL;
      }

      if (!hSubkey)
         break;

      status = db_get_link(hDB, hSubkey, &key);
      if (status != DB_SUCCESS)
         continue;

      if (strcmp(key.name, "arr2") == 0)
         printf("\narr2\n");
      size = key.total_size;
      data = (char *) malloc(size);
      if (data == NULL) {
         cm_msg(MERROR, "db_copy", "cannot allocate data buffer");
         return DB_NO_MEMORY;
      }

      line[0] = 0;

      if (key.type == TID_KEY) {
         char str[MAX_ODB_PATH];

         /* new line */
         if (bWritten) {
            if (*buffer_size < 2) {
               free(data);
               return DB_TRUNCATED;
            }

            strcpy(buffer, "\n");
            buffer += 1;
            *buffer_size -= 1;
         }

         strcpy(str, full_path);
         if (str[0] && str[strlen(str) - 1] != '/')
            strcat(str, "/");
         strcat(str, key.name);

         /* recurse */
         status = db_copy(hDB, hSubkey, buffer, buffer_size, str);
         if (status != DB_SUCCESS) {
            free(data);
            return status;
         }

         buffer += strlen(buffer);
         bWritten = FALSE;
      } else {
         status = db_get_link_data(hDB, hSubkey, data, &size, key.type);
         if (status != DB_SUCCESS)
            continue;

         if (!bWritten) {
            if (path[0] == 0)
               sprintf(line, "[.]\n");
            else
               sprintf(line, "[%s]\n", path);
            bWritten = TRUE;
         }

         if (key.num_values == 1) {
            sprintf(line + strlen(line), "%s = %s : ", key.name, rpc_tid_name(key.type));

            if (key.type == TID_STRING && strchr(data, '\n') != NULL) {
               /* multiline string */
               sprintf(line + strlen(line), "[====#$@$#====]\n");

               /* ensure string limiter */
               data[size - 1] = 0;

               /* copy line to buffer */
               if ((INT) (strlen(line) + 1) > *buffer_size) {
                  free(data);
                  return DB_TRUNCATED;
               }

               strcpy(buffer, line);
               buffer += strlen(line);
               *buffer_size -= strlen(line);

               /* copy multiple lines to buffer */
               if (key.item_size > *buffer_size) {
                  free(data);
                  return DB_TRUNCATED;
               }

               strcpy(buffer, data);
               buffer += strlen(data);
               *buffer_size -= strlen(data);

               strcpy(line, "\n====#$@$#====\n");
            } else {
               char str[MAX_STRING_LENGTH]; // buffer for db_sprintf()
               
               db_sprintf(str, data, key.item_size, 0, key.type);

               if (key.type == TID_STRING || key.type == TID_LINK)
                  sprintf(line + strlen(line), "[%d] ", key.item_size);

               sprintf(line + strlen(line), "%s\n", str);
            }
         } else {
            sprintf(line + strlen(line), "%s = %s[%d] :\n", key.name, rpc_tid_name(key.type), key.num_values);

            for (j = 0; j < key.num_values; j++) {
               char str[MAX_STRING_LENGTH]; // buffer for db_sprintf()

               if (key.type == TID_STRING || key.type == TID_LINK)
                  sprintf(line + strlen(line), "[%d] ", key.item_size);
               else
                  sprintf(line + strlen(line), "[%d] ", j);

               db_sprintf(str, data, key.item_size, j, key.type);
               sprintf(line + strlen(line), "%s\n", str);

               /* copy line to buffer */
               if ((INT) (strlen(line) + 1) > *buffer_size) {
                  free(data);
                  return DB_TRUNCATED;
               }

               strcpy(buffer, line);
               buffer += strlen(line);
               *buffer_size -= strlen(line);
               line[0] = 0;
            }
         }

         /* copy line to buffer */
         if ((INT) (strlen(line) + 1) > *buffer_size) {
            free(data);
            return DB_TRUNCATED;
         }

         strcpy(buffer, line);
         buffer += strlen(line);
         *buffer_size -= strlen(line);
      }

      free(data);
      data = NULL;
   }

   if (bWritten) {
      if (*buffer_size < 2)
         return DB_TRUNCATED;

      strcpy(buffer, "\n");
      buffer += 1;
      *buffer_size -= 1;
   }

   return DB_SUCCESS;
}

/********************************************************************/
/**
Copy an ODB subtree in ASCII format from a buffer
@param hDB          ODB handle obtained via cm_get_experiment_database().
@param hKeyRoot Handle for key where search starts, zero for root.
@param buffer NULL-terminated buffer
@return DB_SUCCESS, DB_TRUNCATED, DB_NO_MEMORY
*/
INT db_paste(HNDLE hDB, HNDLE hKeyRoot, const char *buffer)
{
   char title[MAX_STRING_LENGTH]; // FIXME: no overflow, not sure if it should be MAX_ODB_PATH or longer. K.O.
   char *data;
   const char *pold;
   INT data_size, index;
   INT tid, i, j, n_data, string_length, status, size;
   HNDLE hKey;
   KEY root_key;

   title[0] = 0;

   if (hKeyRoot == 0)
      db_find_key(hDB, hKeyRoot, "", &hKeyRoot);

   db_get_key(hDB, hKeyRoot, &root_key);

   /* initial data size */
   data_size = 1000;
   data = (char *) malloc(data_size);
   if (data == NULL) {
      cm_msg(MERROR, "db_paste", "cannot allocate data buffer");
      return DB_NO_MEMORY;
   }

   do {
      char line[10*MAX_STRING_LENGTH];

      if (*buffer == 0)
         break;

      for (i = 0; *buffer != '\n' && *buffer && i < 10*MAX_STRING_LENGTH; i++)
         line[i] = *buffer++;

      if (i == 10*MAX_STRING_LENGTH) {
         line[10*MAX_STRING_LENGTH-1] = 0;
         cm_msg(MERROR, "db_paste", "line too long: %s...", line);
         free(data);
         return DB_TRUNCATED;
      }

      line[i] = 0;
      if (*buffer == '\n')
         buffer++;

      /* check if it is a section title */
      if (line[0] == '[') {
         /* extract title and append '/' */
         strlcpy(title, line + 1, sizeof(title));
         if (strchr(title, ']'))
            *strchr(title, ']') = 0;
         if (title[0] && title[strlen(title) - 1] != '/')
            strlcat(title, "/", sizeof(title));
      } else {
         /* valid data line if it includes '=' and no ';' */
         if (strchr(line, '=') && line[0] != ';') {
            char key_name[MAX_ODB_PATH];
            char test_str[MAX_ODB_PATH];
            char data_str[MAX_STRING_LENGTH + 50]; // FIXME: not sure if this should be max line length. K.O.

            /* copy type info and data */
            char* pline = strrchr(line, '=') + 1;
            while (strstr(line, ": [") != NULL && strstr(line, ": [") < pline) {
               pline -= 2;
               while (*pline != '=' && pline > line)
                  pline--;
               pline++;
            }
            while (*pline == ' ')
               pline++;
            strlcpy(data_str, pline, sizeof(data_str));

            /* extract key name */
            *strrchr(line, '=') = 0;
            while (strstr(line, ": [") && strchr(line, '='))
               *strrchr(line, '=') = 0;

            pline = &line[strlen(line) - 1];
            while (*pline == ' ')
               *pline-- = 0;

            key_name[0] = 0;
            if (title[0] != '.')
               strlcpy(key_name, title, sizeof(key_name));

            strlcat(key_name, line, sizeof(key_name));

            /* evaluate type info */
            strlcpy(line, data_str, sizeof(line));
            if (strchr(line, ' '))
               *strchr(line, ' ') = 0;

            n_data = 1;
            if (strchr(line, '[')) {
               n_data = atol(strchr(line, '[') + 1);
               *strchr(line, '[') = 0;
            }

            for (tid = 0; tid < TID_LAST; tid++)
               if (strcmp(rpc_tid_name(tid), line) == 0)
                  break;
            if (tid == TID_LAST) {
               for (tid = 0; tid < TID_LAST; tid++)
                  if (strcmp(rpc_tid_name_old(tid), line) == 0)
                     break;
            }

            string_length = 0;

            if (tid == TID_LAST)
               cm_msg(MERROR, "db_paste", "found unknown data type \"%s\" in ODB file", line);
            else {
               /* skip type info */
               char* pc = data_str;
               while (*pc != ' ' && *pc)
                  pc++;
               while ((*pc == ' ' || *pc == ':') && *pc)
                  pc++;

               //strlcpy(data_str, pc, sizeof(data_str)); // MacOS 10.9 does not permit strlcpy() of overlapping strings
               assert(strlen(pc) < sizeof(data_str)); // "pc" points at a substring inside "data_str"
               memmove(data_str, pc, strlen(pc)+1);

               if (n_data > 1) {
                  data_str[0] = 0;
                  if (!*buffer)
                     break;

                  for (j = 0; *buffer != '\n' && *buffer; j++)
                     data_str[j] = *buffer++;
                  data_str[j] = 0;
                  if (*buffer == '\n')
                     buffer++;
               }

               for (i = 0; i < n_data; i++) {
                  /* strip trailing \n */
                  char* pc = &data_str[strlen(data_str) - 1];
                  while (*pc == '\n' || *pc == '\r')
                     *pc-- = 0;

                  if (tid == TID_STRING || tid == TID_LINK) {
                     if (!string_length) {
                        if (data_str[1] == '=')
                           string_length = -1;
                        else
                           string_length = atoi(data_str + 1);
                        if (string_length > MAX_STRING_LENGTH) {
                           string_length = MAX_STRING_LENGTH;
                           cm_msg(MERROR, "db_paste", "found string exceeding MAX_STRING_LENGTH, odb path \"%s\"", key_name);
                        }
                        if (string_length == 0) {
                           string_length = 32;
                           cm_msg(MERROR, "db_paste", "found string length of zero, set to 32, odb path \"%s\"", key_name);
                        }
                     }

                     if (string_length == -1) {
                        /* multi-line string */
                        if (strstr(buffer, "\n====#$@$#====\n") != NULL) {
                           string_length = (POINTER_T) strstr(buffer, "\n====#$@$#====\n") - (POINTER_T) buffer + 1;

                           if (string_length >= data_size) {
                              data_size += string_length + 100;
                              data = (char *) realloc(data, data_size);
                              if (data == NULL) {
                                 cm_msg(MERROR, "db_paste", "cannot allocate data buffer");
                                 return DB_NO_MEMORY;
                              }
                           }

                           memset(data, 0, data_size);
                           strncpy(data, buffer, string_length);
                           data[string_length - 1] = 0;
                           buffer = strstr(buffer, "\n====#$@$#====\n") + strlen("\n====#$@$#====\n");
                        } else
                           cm_msg(MERROR, "db_paste", "found multi-line string without termination sequence");
                     } else {
                        char* pc = data_str + 2;
                        while (*pc && *pc != ' ')
                           pc++;
                        while (*pc && *pc == ' ')
                           pc++;

                        /* limit string size */
                        *(pc + string_length - 1) = 0;

                        /* increase data buffer if necessary */
                        if (string_length * (i + 1) >= data_size) {
                           data_size += 1000;
                           data = (char *) realloc(data, data_size);
                           if (data == NULL) {
                              cm_msg(MERROR, "db_paste", "cannot allocate data buffer");
                              return DB_NO_MEMORY;
                           }
                        }

                        strlcpy(data + string_length * i, pc, string_length);
                     }
                  } else {
                     char* pc = data_str;

                     if (n_data > 1 && data_str[0] == '[') {
                        index = atoi(data_str+1);
                        pc = strchr(data_str, ']') + 1;
                        while (*pc && *pc == ' ')
                           pc++;
                     } else
                        index = 0;

                     /* increase data buffer if necessary */
                     if (rpc_tid_size(tid) * (index + 1) >= data_size) {
                        data_size += 1000;
                        data = (char *) realloc(data, data_size);
                        if (data == NULL) {
                           cm_msg(MERROR, "db_paste", "cannot allocate data buffer");
                           return DB_NO_MEMORY;
                        }
                     }

                     db_sscanf(pc, data, &size, index, tid);
                  }

                  if (i < n_data - 1) {
                     data_str[0] = 0;
                     if (!*buffer)
                        break;

                     pold = buffer;

                     for (j = 0; *buffer != '\n' && *buffer; j++)
                        data_str[j] = *buffer++;
                     data_str[j] = 0;
                     if (*buffer == '\n')
                        buffer++;

                     /* test if valid data */
                     if (tid != TID_STRING && tid != TID_LINK) {
                        if (data_str[0] == 0 || (strchr(data_str, '=')
                                                 && strchr(data_str, ':')))
                           buffer = pold;
                     }
                  }
               }

               /* skip system client entries */
               strlcpy(test_str, key_name, sizeof(test_str));
               test_str[15] = 0;

               if (!equal_ustring(test_str, "/System/Clients")) {
                  if (root_key.type != TID_KEY) {
                     /* root key is destination key */
                     hKey = hKeyRoot;
                  } else {
                     /* create key and set value */
                     if (key_name[0] == '/') {
                        status = db_find_link(hDB, 0, key_name, &hKey);
                        if (status == DB_NO_KEY) {
                           db_create_key(hDB, 0, key_name, tid);
                           status = db_find_link(hDB, 0, key_name, &hKey);
                        }
                     } else {
                        status = db_find_link(hDB, hKeyRoot, key_name, &hKey);
                        if (status == DB_NO_KEY) {
                           db_create_key(hDB, hKeyRoot, key_name, tid);
                           status = db_find_link(hDB, hKeyRoot, key_name, &hKey);
                        }
                     }
                  }

                  /* set key data if created sucessfully */
                  if (hKey) {
                     if (tid == TID_STRING || tid == TID_LINK)
                        db_set_link_data(hDB, hKey, data, string_length * n_data, n_data, tid);
                     else
                        db_set_link_data(hDB, hKey, data, rpc_tid_size(tid) * n_data, n_data, tid);
                  }
               }
            }
         }
      }
   } while (TRUE);

   free(data);
   return DB_SUCCESS;
}

/********************************************************************/
/*
  Only internally used by db_paste_xml
*/
static int db_paste_node(HNDLE hDB, HNDLE hKeyRoot, PMXML_NODE node)
{
   int status;

   if (strcmp(mxml_get_name(node), "odb") == 0) {
      for (int i = 0; i < mxml_get_number_of_children(node); i++) {
         status = db_paste_node(hDB, hKeyRoot, mxml_subnode(node, i));
         if (status != DB_SUCCESS)
            return status;
      }
   } else if (strcmp(mxml_get_name(node), "dir") == 0) {
      const char* name = mxml_get_attribute(node, "name");

      if (name == NULL) {
         cm_msg(MERROR, "db_paste_node", "found key \"%s\" with no name in XML data", mxml_get_name(node));
         return DB_TYPE_MISMATCH;
      }

      HNDLE hKey;
      status = db_find_link(hDB, hKeyRoot, name, &hKey);

      if (status == DB_NO_KEY) {
         status = db_create_key(hDB, hKeyRoot, name, TID_KEY);
         if (status == DB_NO_ACCESS) {
            cm_msg(MINFO, "db_paste_node", "cannot load key \"%s\": write protected", name);
            return DB_SUCCESS;  /* key or tree is locked, just skip it */
         }

         if (status != DB_SUCCESS && status != DB_KEY_EXIST) {
            cm_msg(MERROR, "db_paste_node", "cannot create key \"%s\" in ODB, status = %d", name, status);
            return status;
         }
         status = db_find_link(hDB, hKeyRoot, name, &hKey);
         if (status != DB_SUCCESS) {
            cm_msg(MERROR, "db_paste_node", "cannot find key \"%s\" in ODB", name);
            return status;
         }
      }

      std::string path = db_get_path(hDB, hKey);
      if (!equal_ustring(path.c_str(), "/System/Clients")) {
         for (int i = 0; i < mxml_get_number_of_children(node); i++) {
            status = db_paste_node(hDB, hKey, mxml_subnode(node, i));
            if (status != DB_SUCCESS)
               return status;
         }
      }
   } else if (strcmp(mxml_get_name(node), "key") == 0 || strcmp(mxml_get_name(node), "keyarray") == 0) {

      const char* name = mxml_get_attribute(node, "name");

      if (name == NULL) {
         cm_msg(MERROR, "db_paste_node", "found key \"%s\" with no name in XML data", mxml_get_name(node));
         return DB_TYPE_MISMATCH;
      }

      int num_values;
      if (strcmp(mxml_get_name(node), "keyarray") == 0)
         num_values = atoi(mxml_get_attribute(node, "num_values"));
      else
         num_values = 0;

      const char* type = mxml_get_attribute(node, "type");

      if (type == NULL) {
         cm_msg(MERROR, "db_paste_node", "found key \"%s\" with no type in XML data", mxml_get_name(node));
         return DB_TYPE_MISMATCH;
      }

      int tid = rpc_name_tid(type);
      if (tid == 0) {
         cm_msg(MERROR, "db_paste_node", "found unknown data type \"%s\" in XML data", type);
         return DB_TYPE_MISMATCH;
      }

      HNDLE hKey;
      status = db_find_link(hDB, hKeyRoot, name, &hKey);
      if (status == DB_NO_KEY) {
         status = db_create_key(hDB, hKeyRoot, name, tid);
         if (status == DB_NO_ACCESS) {
            cm_msg(MINFO, "db_paste_node", "cannot load key \"%s\": write protected", name);
            return DB_SUCCESS;  /* key or tree is locked, just skip it */
         }

         if (status != DB_SUCCESS) {
            cm_msg(MERROR, "db_paste_node", "cannot create key \"%s\" in ODB, status = %d", name, status);
            return status;
         }
         status = db_find_link(hDB, hKeyRoot, name, &hKey);
         if (status != DB_SUCCESS) {
            cm_msg(MERROR, "db_paste_node", "cannot find key \"%s\" in ODB, status = %d", name, status);
            return status;
         }
      }

      int size = 0;
      char *buf = NULL;

      if (tid == TID_STRING || tid == TID_LINK) {
         size = atoi(mxml_get_attribute(node, "size"));
         buf = (char *)malloc(size);
         assert(buf);
         buf[0] = 0;
      }

      if (num_values) {
         /* evaluate array */
         for (int i = 0; i < mxml_get_number_of_children(node); i++) {
            PMXML_NODE child = mxml_subnode(node, i);
            int idx;
            if (mxml_get_attribute(child, "index"))
               idx = atoi(mxml_get_attribute(child, "index"));
            else
               idx = i;
            if (tid == TID_STRING || tid == TID_LINK) {
               if (mxml_get_value(child) == NULL) {
                  status = db_set_data_index(hDB, hKey, "", size, i, tid);
                  if (status == DB_NO_ACCESS) {
                     cm_msg(MINFO, "db_paste_node", "cannot load string or link \"%s\": write protected", mxml_get_attribute(node, "name"));
                     return DB_SUCCESS;  /* key or tree is locked, just skip it */
                  } else if (status != DB_SUCCESS) {
                     cm_msg(MERROR, "db_paste_node", "cannot load string or link \"%s\": db_set_data_index() status %d", mxml_get_attribute(node, "name"), status);
                     return status;
                  }
               } else {
                  strlcpy(buf, mxml_get_value(child), size);
                  status = db_set_data_index(hDB, hKey, buf, size, idx, tid);
                  if (status == DB_NO_ACCESS) {
                     cm_msg(MINFO, "db_paste_node", "cannot load array element \"%s\": write protected", mxml_get_attribute(node, "name"));
                     return DB_SUCCESS;  /* key or tree is locked, just skip it */
                  } else if (status != DB_SUCCESS) {
                     cm_msg(MERROR, "db_paste_node", "cannot load array element \"%s\": db_set_data_index() status %d", mxml_get_attribute(node, "name"), status);
                     return status;
                  }
               }
            } else {
               char data[256];
               db_sscanf(mxml_get_value(child), data, &size, 0, tid);
               status = db_set_data_index(hDB, hKey, data, rpc_tid_size(tid), idx, tid);
               if (status == DB_NO_ACCESS) {
                  cm_msg(MINFO, "db_paste_node", "cannot load array element \"%s\": write protected", mxml_get_attribute(node, "name"));
                  return DB_SUCCESS;  /* key or tree is locked, just skip it */
               } else if (status != DB_SUCCESS) {
                  cm_msg(MERROR, "db_paste_node", "cannot load array element \"%s\": db_set_data_index() status %d", mxml_get_attribute(node, "name"), status);
                  return status;
               }
            }
         }

      } else {                  /* single value */
         if (tid == TID_STRING || tid == TID_LINK) {
            size = atoi(mxml_get_attribute(node, "size"));
            if (mxml_get_value(node) == NULL) {
               status = db_set_data(hDB, hKey, "", size, 1, tid);
               if (status == DB_NO_ACCESS) {
                  cm_msg(MINFO, "db_paste_node", "cannot load string or link \"%s\": write protected", mxml_get_attribute(node, "name"));
                  return DB_SUCCESS;  /* key or tree is locked, just skip it */
               } else if (status != DB_SUCCESS) {
                  cm_msg(MERROR, "db_paste_node", "cannot load string or link \"%s\": db_set_data() status %d", mxml_get_attribute(node, "name"), status);
                  return status;
               }
            } else {
               strlcpy(buf, mxml_get_value(node), size);
               status = db_set_data(hDB, hKey, buf, size, 1, tid);
               if (status == DB_NO_ACCESS) {
                  cm_msg(MINFO, "db_paste_node", "cannot load value \"%s\": write protected", mxml_get_attribute(node, "name"));
                  return DB_SUCCESS;  /* key or tree is locked, just skip it */
               } else if (status != DB_SUCCESS) {
                  cm_msg(MERROR, "db_paste_node", "cannot load value \"%s\": db_set_data() status %d", mxml_get_attribute(node, "name"), status);
                  return status;
               }
            }
         } else {
            char data[256];
            db_sscanf(mxml_get_value(node), data, &size, 0, tid);
            status = db_set_data(hDB, hKey, data, rpc_tid_size(tid), 1, tid);
            if (status == DB_NO_ACCESS) {
               cm_msg(MINFO, "db_paste_node", "cannot load value \"%s\": write protected", mxml_get_attribute(node, "name"));
               return DB_SUCCESS;  /* key or tree is locked, just skip it */
            } else if (status != DB_SUCCESS) {
               cm_msg(MERROR, "db_paste_node", "cannot load value \"%s\": db_set_data() status %d", mxml_get_attribute(node, "name"), status);
               return status;
            }
         }
      }

      if (buf) {
         free(buf);
         buf = NULL;
      }
   }

   return DB_SUCCESS;
}

/********************************************************************/
/**
Paste an ODB subtree in XML format from a buffer
@param hDB          ODB handle obtained via cm_get_experiment_database().
@param hKeyRoot Handle for key where search starts, zero for root.
@param buffer NULL-terminated buffer
@return DB_SUCCESS, DB_INVALID_PARAM, DB_NO_MEMORY, DB_TYPE_MISMATCH
*/
INT db_paste_xml(HNDLE hDB, HNDLE hKeyRoot, const char *buffer)
{
   char error[256];
   INT status;
   PMXML_NODE tree, node;

   if (hKeyRoot == 0)
      db_find_key(hDB, hKeyRoot, "", &hKeyRoot);

   /* parse XML buffer */
   tree = mxml_parse_buffer(buffer, error, sizeof(error), NULL);
   if (tree == NULL) {
      puts(error);
      return DB_TYPE_MISMATCH;
   }

   node = mxml_find_node(tree, "odb");
   if (node == NULL) {
      puts("Cannot find element \"odb\" in XML data");
      return DB_TYPE_MISMATCH;
   }

   status = db_paste_node(hDB, hKeyRoot, node);

   mxml_free_tree(tree);

   return status;
}

/********************************************************************/
/**
Copy an ODB subtree in XML format to a buffer

@param hDB          ODB handle obtained via cm_get_experiment_database().
@param hKey Handle for key where search starts, zero for root.
@param buffer ASCII buffer which receives ODB contents.
@param buffer_size Size of buffer, returns remaining space in buffer.
@return DB_SUCCESS, DB_TRUNCATED, DB_NO_MEMORY
*/
INT db_copy_xml(HNDLE hDB, HNDLE hKey, char *buffer, INT * buffer_size)
{
#ifdef LOCAL_ROUTINES
   {
      INT len;
      char *p, str[256];
      MXML_WRITER *writer;

      /* open file */
      writer = mxml_open_buffer();
      if (writer == NULL) {
         cm_msg(MERROR, "db_copy_xml", "Cannot allocate buffer");
         return DB_NO_MEMORY;
      }

      db_get_path(hDB, hKey, str, sizeof(str));

      /* write XML header */
      mxml_start_element(writer, "odb");
      mxml_write_attribute(writer, "root", str);
      mxml_write_attribute(writer, "xmlns:xsi", "http://www.w3.org/2001/XMLSchema-instance");
      mxml_write_attribute(writer, "xsi:noNamespaceSchemaLocation", "http://midas.psi.ch/odb.xsd");

      db_save_xml_key(hDB, hKey, 0, writer);

      mxml_end_element(writer); // "odb"
      p = mxml_close_buffer(writer);

      strlcpy(buffer, p, *buffer_size);
      len = strlen(p);
      free(p);
      p = NULL;
      if (len > *buffer_size) {
         *buffer_size = 0;
         return DB_TRUNCATED;
      }

      *buffer_size -= len;
   }
#endif                          /* LOCAL_ROUTINES */

   return DB_SUCCESS;
}

/**dox***************************************************************/
#ifndef DOXYGEN_SHOULD_SKIP_THIS

/*------------------------------------------------------------------*/
void name2c(char *str)
/********************************************************************\

  Routine: name2c

  Purpose: Convert key name to C name. Internal use only.

\********************************************************************/
{
   if (*str >= '0' && *str <= '9')
      *str = '_';

   while (*str) {
      if (!(*str >= 'a' && *str <= 'z') && !(*str >= 'A' && *str <= 'Z') && !(*str >= '0' && *str <= '9'))
         *str = '_';
      *str = (char) tolower(*str);
      str++;
   }
}

/*------------------------------------------------------------------*/
static void db_save_tree_struct(HNDLE hDB, HNDLE hKey, int hfile, INT level)
/********************************************************************\

  Routine: db_save_tree_struct

  Purpose: Save database tree as a C structure. Gets called by
           db_save_struct(). Internal use only.

\********************************************************************/
{
   INT i, idx;
   KEY key;
   HNDLE hSubkey;
   int wr;

   /* first enumerate this level */
   for (idx = 0;; idx++) {
      char name[MAX_ODB_PATH];

      db_enum_link(hDB, hKey, idx, &hSubkey);
      if (!hSubkey)
         break;

      /* first get the name of the link, than the type of the link target */
      db_get_key(hDB, hSubkey, &key);
      strlcpy(name, key.name, sizeof(name));
      db_enum_key(hDB, hKey, idx, &hSubkey);

      db_get_key(hDB, hSubkey, &key);

      if (key.type != TID_KEY) {
         char line[MAX_ODB_PATH];
         char str[MAX_ODB_PATH];

         for (i = 0; i <= level; i++) {
            wr = write(hfile, "  ", 2);
            assert(wr == 2);
         }

         switch (key.type) {
         case TID_INT8:
         case TID_CHAR:
            strcpy(line, "char");
            break;
         case TID_INT16:
            strcpy(line, "short");
            break;
         case TID_FLOAT:
            strcpy(line, "float");
            break;
         case TID_DOUBLE:
            strcpy(line, "double");
            break;
         case TID_BITFIELD:
            strcpy(line, "unsigned char");
            break;
         case TID_STRING:
            strcpy(line, "char");
            break;
         case TID_LINK:
            strcpy(line, "char");
            break;
         default:
            strcpy(line, rpc_tid_name(key.type));
            break;
         }

         strlcat(line, "                    ", sizeof(line));
         strlcpy(str, name, sizeof(str));
         name2c(str);

         if (key.num_values > 1)
            sprintf(str + strlen(str), "[%d]", key.num_values);
         if (key.type == TID_STRING || key.type == TID_LINK)
            sprintf(str + strlen(str), "[%d]", key.item_size);

         strlcpy(line + 10, str, sizeof(line) - 10);
         strlcat(line, ";\n", sizeof(line));

         wr = write(hfile, line, strlen(line));
         assert(wr > 0);
      } else {
         char line[10+MAX_ODB_PATH];
         char str[MAX_ODB_PATH];

         /* recurse subtree */
         for (i = 0; i <= level; i++) {
            wr = write(hfile, "  ", 2);
            assert(wr == 2);
         }

         sprintf(line, "struct {\n");
         wr = write(hfile, line, strlen(line));
         assert(wr > 0);
         db_save_tree_struct(hDB, hSubkey, hfile, level + 1);

         for (i = 0; i <= level; i++) {
            wr = write(hfile, "  ", 2);
            assert(wr == 2);
         }

         strcpy(str, name);
         name2c(str);

         sprintf(line, "} %s;\n", str);
         wr = write(hfile, line, strlen(line));
         assert(wr > 0);
      }
   }
}

/**dox***************************************************************/
#endif                          /* DOXYGEN_SHOULD_SKIP_THIS */

/********************************************************************/
/**
Save a branch of a database to an .ODB file

This function is used by the ODBEdit command save. For a
description of the ASCII format, see db_copy(). Data of the whole ODB can
be saved (hkey equal zero) or only a sub-tree.
@param hDB          ODB handle obtained via cm_get_experiment_database().
@param hKey Handle for key where search starts, zero for root.
@param filename Filename of .ODB file.
@param bRemote Flag for saving database on remote server.
@return DB_SUCCESS, DB_FILE_ERROR
*/
INT db_save(HNDLE hDB, HNDLE hKey, const char *filename, BOOL bRemote)
{
   if (rpc_is_remote() && bRemote)
      return rpc_call(RPC_DB_SAVE, hDB, hKey, filename, bRemote);

#ifdef LOCAL_ROUTINES
   {
      INT hfile, size, buffer_size, n, status;
      char *buffer, path[256];

      /* open file */
      hfile = open(filename, O_WRONLY | O_CREAT | O_TRUNC | O_TEXT, 0644);
      if (hfile == -1) {
         cm_msg(MERROR, "db_save", "Cannot open file \"%s\"", filename);
         return DB_FILE_ERROR;
      }

      db_get_path(hDB, hKey, path, sizeof(path));

      buffer_size = 10000;
      do {
         buffer = (char *) malloc(buffer_size);
         if (buffer == NULL) {
            cm_msg(MERROR, "db_save", "cannot allocate ODB dump buffer");
            break;
         }

         size = buffer_size;
         status = db_copy(hDB, hKey, buffer, &size, path);
         if (status != DB_TRUNCATED) {
            n = write(hfile, buffer, buffer_size - size);
            free(buffer);
            buffer = NULL;

            if (n != buffer_size - size) {
               cm_msg(MERROR, "db_save", "cannot save .ODB file");
               close(hfile);
               return DB_FILE_ERROR;
            }
            break;
         }

         /* increase buffer size if truncated */
         free(buffer);
         buffer = NULL;
         buffer_size *= 2;
      } while (1);

      close(hfile);

   }
#endif                          /* LOCAL_ROUTINES */

   return DB_SUCCESS;
}

/*------------------------------------------------------------------*/

void xml_encode(char *src, int size)
{
   int i;
   char *dst, *p;

   dst = (char *) malloc(size);
   if (dst == NULL)
      return;

   *dst = 0;
   for (i = 0; i < (int) strlen(src); i++) {
      switch (src[i]) {
      case '<':
         strlcat(dst, "&lt;", size);
         break;
      case '>':
         strlcat(dst, "&gt;", size);
         break;
      case '&':
         strlcat(dst, "&amp;", size);
         break;
      case '\"':
         strlcat(dst, "&quot;", size);
         break;
      case '\'':
         strlcat(dst, "&apos;", size);
         break;
      default:
         if ((int) strlen(dst) >= size) {
            free(dst);
            return;
         }
         p = dst + strlen(dst);
         *p = src[i];
         *(p + 1) = 0;
      }
   }

   strlcpy(src, dst, size);
}

/*------------------------------------------------------------------*/

INT db_save_xml_key(HNDLE hDB, HNDLE hKey, INT level, MXML_WRITER * writer)
{
   INT i, idx, size, status;
   char *data;
   HNDLE hSubkey;
   KEY key;

   status = db_get_link(hDB, hKey, &key);
   if (status != DB_SUCCESS)
      return status;

   if (key.type == TID_KEY) {

      /* save opening tag for subtree */

      if (level > 0) {
         mxml_start_element(writer, "dir");
         mxml_write_attribute(writer, "name", key.name);
      }

      for (idx = 0;; idx++) {
         db_enum_link(hDB, hKey, idx, &hSubkey);

         if (!hSubkey)
            break;

         /* save subtree */
         status = db_save_xml_key(hDB, hSubkey, level + 1, writer);
         if (status != DB_SUCCESS)
            return status;
      }

      /* save closing tag for subtree */
      if (level > 0)
         mxml_end_element(writer);

   } else {
      /* save key value */

      if (key.num_values > 1)
         mxml_start_element(writer, "keyarray");
      else
         mxml_start_element(writer, "key");
      mxml_write_attribute(writer, "name", key.name);
      mxml_write_attribute(writer, "type", rpc_tid_name(key.type));

      if (key.type == TID_STRING || key.type == TID_LINK) {
         char str[256];
         sprintf(str, "%d", key.item_size);
         mxml_write_attribute(writer, "size", str);
      }

      if (key.num_values > 1) {
         char str[256];
         sprintf(str, "%d", key.num_values);
         mxml_write_attribute(writer, "num_values", str);
      }

      size = key.total_size;
      data = (char *) malloc(size+1); // an extra byte to zero-terminate strings
      if (data == NULL) {
         cm_msg(MERROR, "db_save_xml_key", "cannot allocate data buffer");
         return DB_NO_MEMORY;
      }

      db_get_link_data(hDB, hKey, data, &size, key.type);

      if (key.num_values == 1) {
         if (key.type == TID_STRING) {
            data[size] = 0; // make sure strings are NUL-terminated
            mxml_write_value(writer, data);
         } else {
            char str[MAX_STRING_LENGTH];
            db_sprintf(str, data, key.item_size, 0, key.type);
            if (key.type == TID_STRING && strlen(data) >= MAX_STRING_LENGTH) {
               char path[MAX_ODB_PATH];
               db_get_path(hDB, hKey, path, sizeof(path));
               cm_msg(MERROR, "db_save_xml_key", "Long odb string probably truncated, odb path \"%s\", string length %d truncated to %d", path, (int)strlen(data), (int)strlen(str));
            }
            mxml_write_value(writer, str);
         }
         mxml_end_element(writer);

      } else {                  /* array of values */

         for (i = 0; i < key.num_values; i++) {

            mxml_start_element(writer, "value");

            {
               char str[256];
               sprintf(str, "%d", i);
               mxml_write_attribute(writer, "index", str);
            }

            if (key.type == TID_STRING) {
               char* p = data + i * key.item_size;
               p[key.item_size - 1] = 0; // make sure string is NUL-terminated
               //cm_msg(MINFO, "db_save_xml_key", "odb string array item_size %d, index %d length %d", key.item_size, i, (int)strlen(p));
               mxml_write_value(writer, p);
            } else {
               char str[MAX_STRING_LENGTH];
               db_sprintf(str, data, key.item_size, i, key.type);
               if (key.type == TID_STRING && strlen(str) >= MAX_STRING_LENGTH-1) {
                  char path[MAX_ODB_PATH];
                  db_get_path(hDB, hKey, path, sizeof(path));
                  cm_msg(MERROR, "db_save_xml_key", "Long odb string array probably truncated, odb path \"%s\"[%d]", path, i);
               }
               mxml_write_value(writer, str);
            }

            mxml_end_element(writer);
         }

         mxml_end_element(writer);      /* keyarray */
      }

      free(data);
      data = NULL;
   }

   return DB_SUCCESS;
}

/********************************************************************/
/**
Save a branch of a database to an .xml file

This function is used by the ODBEdit command save to write the contents
of the ODB into a XML file. Data of the whole ODB can
be saved (hkey equal zero) or only a sub-tree.
@param hDB          ODB handle obtained via cm_get_experiment_database().
@param hKey Handle for key where search starts, zero for root.
@param filename Filename of .XML file.
@return DB_SUCCESS, DB_FILE_ERROR
*/
INT db_save_xml(HNDLE hDB, HNDLE hKey, const char *filename)
{
#ifdef LOCAL_ROUTINES
   {
      INT status;
      char str[256];
      MXML_WRITER *writer;

      /* open file */
      writer = mxml_open_file(filename);
      if (writer == NULL) {
         cm_msg(MERROR, "db_save_xml", "Cannot open file \"%s\"", filename);
         return DB_FILE_ERROR;
      }

      db_get_path(hDB, hKey, str, sizeof(str));

      /* write XML header */
      mxml_start_element(writer, "odb");
      mxml_write_attribute(writer, "root", str);
      mxml_write_attribute(writer, "filename", filename);
      mxml_write_attribute(writer, "xmlns:xsi", "http://www.w3.org/2001/XMLSchema-instance");

      if (getenv("MIDASSYS"))
         strcpy(str, getenv("MIDASSYS"));
      else
         strcpy(str, "");
      strcat(str, DIR_SEPARATOR_STR);
      strcat(str, "odb.xsd");
      mxml_write_attribute(writer, "xsi:noNamespaceSchemaLocation", str);

      status = db_save_xml_key(hDB, hKey, 0, writer);

      mxml_end_element(writer); // "odb"
      mxml_close_file(writer);

      return status;
   }
#endif                          /* LOCAL_ROUTINES */

   return DB_SUCCESS;
}

/*------------------------------------------------------------------*/

static void json_write(char **buffer, int* buffer_size, int* buffer_end, int level, const char* s, int quoted)
{
   int len, remain, xlevel;

   len = strlen(s);
   remain = *buffer_size - *buffer_end;
   assert(remain >= 0);

   xlevel = 2*level;

   while (10 + xlevel + 3*len > remain) {
      // reallocate the buffer
      int new_buffer_size = 2*(*buffer_size);
      if (new_buffer_size < 4*1024)
         new_buffer_size = 4*1024;
      //printf("reallocate: len %d, size %d, remain %d, allocate %d\n", len, *buffer_size, remain, new_buffer_size);
      assert(new_buffer_size > *buffer_size);
      *buffer = (char *)realloc(*buffer, new_buffer_size);
      assert(*buffer);
      *buffer_size = new_buffer_size;
      remain = *buffer_size - *buffer_end;
      assert(remain >= 0);
   }

   if (xlevel) {
      int i;
      for (i=0; i<xlevel; i++)
         (*buffer)[(*buffer_end)++] = ' ';
   }

   if (!quoted) {
      memcpy(*buffer + *buffer_end, s, len);
      *buffer_end += len;
      (*buffer)[*buffer_end] = 0; // NUL-terminate the buffer
      return;
   }

   char *bufptr = *buffer;
   int bufend = *buffer_end;
   
   bufptr[bufend++] = '"';

   while (*s) {
      switch (*s) {
      case '\"':
         bufptr[bufend++] = '\\';
         bufptr[bufend++] = '\"';
         s++;
         break;
      case '\\':
         bufptr[bufend++] = '\\';
         bufptr[bufend++] = '\\';
         s++;
         break;
#if 0
      case '/':
         bufptr[bufend++] = '\\';
         bufptr[bufend++] = '/';
         s++;
         break;
#endif
      case '\b':
         bufptr[bufend++] = '\\';
         bufptr[bufend++] = 'b';
         s++;
         break;
      case '\f':
         bufptr[bufend++] = '\\';
         bufptr[bufend++] = 'f';
         s++;
         break;
      case '\n':
         bufptr[bufend++] = '\\';
         bufptr[bufend++] = 'n';
         s++;
         break;
      case '\r':
         bufptr[bufend++] = '\\';
         bufptr[bufend++] = 'r';
         s++;
         break;
      case '\t':
         bufptr[bufend++] = '\\';
         bufptr[bufend++] = 't';
         s++;
         break;
      default:
         bufptr[bufend++] = *s++;
      }
   }

   bufptr[bufend++] = '"';
   bufptr[bufend] = 0; // NUL-terminate the buffer

   *buffer_end = bufend;

   remain = *buffer_size - *buffer_end;
   assert(remain > 0);
}

static void json_write_data(char **buffer, int* buffer_size, int* buffer_end, int level, const KEY* key, const char* p)
{
   char str[256];
   switch (key->type) {
   case TID_UINT8:
      sprintf(str, "%u", *(unsigned char*)p);
      json_write(buffer, buffer_size, buffer_end, 0, str, 0);
      break;
   case TID_INT8:
      sprintf(str, "%d", *(char*)p);
      json_write(buffer, buffer_size, buffer_end, 0, str, 0);
      break;
   case TID_CHAR:
      sprintf(str, "%c", *(char*)p);
      json_write(buffer, buffer_size, buffer_end, 0, str, 1);
      break;
   case TID_UINT16:
      sprintf(str, "\"0x%04x\"", *(WORD*)p);
      json_write(buffer, buffer_size, buffer_end, 0, str, 0);
      break;
   case TID_INT16:
      sprintf(str, "%d", *(short*)p);
      json_write(buffer, buffer_size, buffer_end, 0, str, 0);
      break;
   case TID_UINT32:
      sprintf(str, "\"0x%08x\"", *(DWORD*)p);
      json_write(buffer, buffer_size, buffer_end, 0, str, 0);
      break;
   case TID_INT32:
      sprintf(str, "%d", *(int*)p);
      json_write(buffer, buffer_size, buffer_end, 0, str, 0);
      break;
   case TID_BOOL:
      if (*(int*)p)
         json_write(buffer, buffer_size, buffer_end, 0, "true", 0);
      else
         json_write(buffer, buffer_size, buffer_end, 0, "false", 0);
      break;
   case TID_FLOAT: {
      float flt = (*(float*)p);
      if (isnan(flt))
         json_write(buffer, buffer_size, buffer_end, 0, "\"NaN\"", 0);
      else if (isinf(flt)) {
         if (flt > 0)
            json_write(buffer, buffer_size, buffer_end, 0, "\"Infinity\"", 0);
         else
            json_write(buffer, buffer_size, buffer_end, 0, "\"-Infinity\"", 0);
      } else if (flt == 0)
         json_write(buffer, buffer_size, buffer_end, 0, "0", 0);
      else if (flt == (int)flt) {
         sprintf(str, "%.0f", flt);
         json_write(buffer, buffer_size, buffer_end, 0, str, 0);
      } else {
         sprintf(str, "%.7e", flt);
         json_write(buffer, buffer_size, buffer_end, 0, str, 0);
      }
      break;
   }
   case TID_DOUBLE: {
      double dbl = (*(double*)p);
      if (isnan(dbl))
         json_write(buffer, buffer_size, buffer_end, 0, "\"NaN\"", 0);
      else if (isinf(dbl)) {
         if (dbl > 0)
            json_write(buffer, buffer_size, buffer_end, 0, "\"Infinity\"", 0);
         else
            json_write(buffer, buffer_size, buffer_end, 0, "\"-Infinity\"", 0);
      } else if (dbl == 0)
         json_write(buffer, buffer_size, buffer_end, 0, "0", 0);
      else if (dbl == (int)dbl) {
         sprintf(str, "%.0f", dbl);
         json_write(buffer, buffer_size, buffer_end, 0, str, 0);
      } else {
         sprintf(str, "%.16e", dbl);
         json_write(buffer, buffer_size, buffer_end, 0, str, 0);
      }
      break;
   }
   case TID_BITFIELD:
      json_write(buffer, buffer_size, buffer_end, 0, "(TID_BITFIELD value)", 1);
      break;
   case TID_STRING:
      // data is already NUL terminated // p[key.item_size-1] = 0;  // make sure string is NUL terminated!
      json_write(buffer, buffer_size, buffer_end, 0, p, 1);
      break;
   case TID_ARRAY:
      json_write(buffer, buffer_size, buffer_end, 0, "(TID_ARRAY value)", 1);
      break;
   case TID_STRUCT:
      json_write(buffer, buffer_size, buffer_end, 0, "(TID_STRUCT value)", 1);
      break;
   case TID_KEY:
      json_write(buffer, buffer_size, buffer_end, 0, "{ }", 0);
      break;
   case TID_LINK:
      // data is already NUL terminated // p[key.item_size-1] = 0;  // make sure string is NUL terminated!
      json_write(buffer, buffer_size, buffer_end, 0, p, 1);
      break;
   default:
      json_write(buffer, buffer_size, buffer_end, 0, "(TID_UNKNOWN value)", 1);
   }
}

static void json_write_key(HNDLE hDB, HNDLE hKey, const KEY* key, const char* link_path, char **buffer, int* buffer_size, int* buffer_end)
{
   char str[256]; // not used to store anything long, only numeric values like: "item_size: 100"

   json_write(buffer, buffer_size, buffer_end, 0, "{ ", 0);

   sprintf(str, "\"type\" : %d", key->type);
   json_write(buffer, buffer_size, buffer_end, 0, str, 0);

   if (link_path) {
      json_write(buffer, buffer_size, buffer_end, 0, ", ", 0);
      json_write(buffer, buffer_size, buffer_end, 0, "link", 1);
      json_write(buffer, buffer_size, buffer_end, 0, ": ", 0);
      json_write(buffer, buffer_size, buffer_end, 0, link_path, 1);
   }

   if (key->num_values > 1) {
      json_write(buffer, buffer_size, buffer_end, 0, ", ", 0);

      sprintf(str, "\"num_values\" : %d", key->num_values);
      json_write(buffer, buffer_size, buffer_end, 0, str, 0);
   }

   if (key->type == TID_STRING) {
      json_write(buffer, buffer_size, buffer_end, 0, ", ", 0);

      sprintf(str, "\"item_size\" : %d", key->item_size);
      json_write(buffer, buffer_size, buffer_end, 0, str, 0);
   }

   if (key->notify_count > 0) {
      json_write(buffer, buffer_size, buffer_end, 0, ", ", 0);

      sprintf(str, "\"notify_count\" : %d", key->notify_count);
      json_write(buffer, buffer_size, buffer_end, 0, str, 0);
   }

   json_write(buffer, buffer_size, buffer_end, 0, ", ", 0);

   sprintf(str, "\"access_mode\" : %d", key->access_mode);
   json_write(buffer, buffer_size, buffer_end, 0, str, 0);

   json_write(buffer, buffer_size, buffer_end, 0, ", ", 0);

   sprintf(str, "\"last_written\" : %d", key->last_written);
   json_write(buffer, buffer_size, buffer_end, 0, str, 0);

   json_write(buffer, buffer_size, buffer_end, 0, " ", 0);

   json_write(buffer, buffer_size, buffer_end, 0, "}", 0);
}

static int db_save_json_key_obsolete(HNDLE hDB, HNDLE hKey, INT level, char **buffer, int* buffer_size, int* buffer_end, int save_keys, int follow_links, int recurse)
{
   INT i, size, status;
   char *data;
   KEY key;
   KEY link_key;
   char link_path[MAX_ODB_PATH];
   int omit_top_level_braces = 0;

   //printf("db_save_json_key: key %d, level %d, save_keys %d, follow_links %d, recurse %d\n", hKey, level, save_keys, follow_links, recurse);

   if (level < 0) {
      level = 0;
      omit_top_level_braces = 1;
   }

   status = db_get_link(hDB, hKey, &key);

   if (status != DB_SUCCESS)
      return status;

   link_key = key;

   if (key.type == TID_LINK) {
      size = sizeof(link_path);
      status = db_get_data(hDB, hKey, link_path, &size, TID_LINK);

      if (status != DB_SUCCESS)
         return status;

      if (follow_links) {
         status = db_find_key(hDB, 0, link_path, &hKey);

         if (status != DB_SUCCESS)
            return status;

         status = db_get_key(hDB, hKey, &key);

         if (status != DB_SUCCESS)
            return status;
      }
   }

   //printf("key [%s] link [%s], type %d, link %d\n", key.name, link_key.name, key.type, link_key.type);

   if (key.type == TID_KEY && (recurse || level<=0)) {
      int idx = 0;
      int do_close_curly_bracket = 0;

      if (level == 0 && !omit_top_level_braces) {
         json_write(buffer, buffer_size, buffer_end, 0, "{\n", 0);
         do_close_curly_bracket = 1;
      }
      else if (level > 0) {
         json_write(buffer, buffer_size, buffer_end, level, link_key.name, 1);
         json_write(buffer, buffer_size, buffer_end, 0, " : {\n", 0);
         do_close_curly_bracket = 1;
      }

      if (level > 100) {
         char path[MAX_ODB_PATH];
         status = db_get_path(hDB, hKey, path, sizeof(path));
         if (status != DB_SUCCESS)
            strlcpy(path, "(path unknown)", sizeof(path));

         json_write(buffer, buffer_size, buffer_end, 0, "/error", 1);
         json_write(buffer, buffer_size, buffer_end, 0, " : ", 0);
         json_write(buffer, buffer_size, buffer_end, 0, "max nesting level exceed", 1);

         cm_msg(MERROR, "db_save_json_key", "max nesting level exceeded at \"%s\", check for symlink loops in this subtree", path);

      } else {
         HNDLE hSubkey;

         for (;; idx++) {
            db_enum_link(hDB, hKey, idx, &hSubkey);

            if (!hSubkey)
               break;

            if (idx != 0) {
               json_write(buffer, buffer_size, buffer_end, 0, ",\n", 0);
            }

            /* save subtree */
            status = db_save_json_key_obsolete(hDB, hSubkey, level + 1, buffer, buffer_size, buffer_end, save_keys, follow_links, recurse);
            if (status != DB_SUCCESS)
               return status;
         }
      }

      if (do_close_curly_bracket) {
         if (idx > 0)
            json_write(buffer, buffer_size, buffer_end, 0, "\n", 0);
         json_write(buffer, buffer_size, buffer_end, level, "}", 0);
      }

   } else {

      if (save_keys && level == 0) {
         json_write(buffer, buffer_size, buffer_end, 0, "{\n", 0);
      }

      /* save key value */

      if (save_keys == 1) {
         char str[NAME_LENGTH+15];
         sprintf(str, "%s/key", link_key.name);

         json_write(buffer, buffer_size, buffer_end, level, str, 1);
         json_write(buffer, buffer_size, buffer_end, 0, " : { ", 0);

         sprintf(str, "\"type\" : %d", key.type);
         json_write(buffer, buffer_size, buffer_end, 0, str, 0);

         if (link_key.type == TID_LINK && follow_links) {
            json_write(buffer, buffer_size, buffer_end, 0, ", ", 0);
            json_write(buffer, buffer_size, buffer_end, 0, "link", 1);
            json_write(buffer, buffer_size, buffer_end, 0, ": ", 0);
            json_write(buffer, buffer_size, buffer_end, 0, link_path, 1);
         }

         if (key.num_values > 1) {
            json_write(buffer, buffer_size, buffer_end, 0, ", ", 0);

            sprintf(str, "\"num_values\" : %d", key.num_values);
            json_write(buffer, buffer_size, buffer_end, 0, str, 0);
         }

         if (key.type == TID_STRING || key.type == TID_LINK) {
            json_write(buffer, buffer_size, buffer_end, 0, ", ", 0);

            sprintf(str, "\"item_size\" : %d", key.item_size);
            json_write(buffer, buffer_size, buffer_end, 0, str, 0);
         }

         if (key.notify_count > 0) {
            json_write(buffer, buffer_size, buffer_end, 0, ", ", 0);

            sprintf(str, "\"notify_count\" : %d", key.notify_count);
            json_write(buffer, buffer_size, buffer_end, 0, str, 0);
         }

         json_write(buffer, buffer_size, buffer_end, 0, ", ", 0);

         sprintf(str, "\"access_mode\" : %d", key.access_mode);
         json_write(buffer, buffer_size, buffer_end, 0, str, 0);

         json_write(buffer, buffer_size, buffer_end, 0, ", ", 0);

         sprintf(str, "\"last_written\" : %d", key.last_written);
         json_write(buffer, buffer_size, buffer_end, 0, str, 0);

         json_write(buffer, buffer_size, buffer_end, 0, " ", 0);

         json_write(buffer, buffer_size, buffer_end, 0, "}", 0);

         json_write(buffer, buffer_size, buffer_end, 0, ",\n", 0);
      }

      if (save_keys == 2) {
         char str[NAME_LENGTH+15];
         sprintf(str, "%s/last_written", link_key.name);

         json_write(buffer, buffer_size, buffer_end, level, str, 1);

         sprintf(str, " : %d", key.last_written);
         json_write(buffer, buffer_size, buffer_end, 0, str, 0);

         json_write(buffer, buffer_size, buffer_end, 0, ",\n", 0);
      }

      if (save_keys) {
         json_write(buffer, buffer_size, buffer_end, level, link_key.name, 1);
         json_write(buffer, buffer_size, buffer_end, 0, " : ", 0);
      }

      if (key.num_values > 1) {
         json_write(buffer, buffer_size, buffer_end, 0, "[ ", 0);
      }

      size = key.total_size;
      data = (char *) malloc(size);
      if (data == NULL) {
         cm_msg(MERROR, "db_save_json_key", "cannot allocate data buffer for %d bytes", size);
         return DB_NO_MEMORY;
      }

      if (key.type != TID_KEY) {
         if (follow_links)
            status = db_get_data(hDB, hKey, data, &size, key.type);
         else
            status = db_get_link_data(hDB, hKey, data, &size, key.type);

         if (status != DB_SUCCESS)
            return status;
      }

      for (i = 0; i < key.num_values; i++) {
         char str[256];
         char *p = data + key.item_size*i;

         if (i != 0)
            json_write(buffer, buffer_size, buffer_end, 0, ", ", 0);

         switch (key.type) {
         case TID_UINT8:
            sprintf(str, "%u", *(unsigned char*)p);
            json_write(buffer, buffer_size, buffer_end, 0, str, 0);
            break;
         case TID_INT8:
            sprintf(str, "%d", *(char*)p);
            json_write(buffer, buffer_size, buffer_end, 0, str, 0);
            break;
         case TID_CHAR:
            sprintf(str, "%c", *(char*)p);
            json_write(buffer, buffer_size, buffer_end, 0, str, 1);
            break;
         case TID_UINT16:
            sprintf(str, "\"0x%04x\"", *(WORD*)p);
            json_write(buffer, buffer_size, buffer_end, 0, str, 0);
            break;
         case TID_INT16:
            sprintf(str, "%d", *(short*)p);
            json_write(buffer, buffer_size, buffer_end, 0, str, 0);
            break;
         case TID_UINT32:
            sprintf(str, "\"0x%08x\"", *(DWORD*)p);
            json_write(buffer, buffer_size, buffer_end, 0, str, 0);
            break;
         case TID_INT32:
            sprintf(str, "%d", *(int*)p);
            json_write(buffer, buffer_size, buffer_end, 0, str, 0);
            break;
         case TID_BOOL:
            if (*(int*)p)
               json_write(buffer, buffer_size, buffer_end, 0, "true", 0);
            else
               json_write(buffer, buffer_size, buffer_end, 0, "false", 0);
            break;
         case TID_FLOAT: {
            float flt = (*(float*)p);
            if (isnan(flt))
               json_write(buffer, buffer_size, buffer_end, 0, "\"NaN\"", 0);
            else if (isinf(flt)) {
               if (flt > 0)
                  json_write(buffer, buffer_size, buffer_end, 0, "\"Infinity\"", 0);
               else
                  json_write(buffer, buffer_size, buffer_end, 0, "\"-Infinity\"", 0);
            } else if (flt == 0)
               json_write(buffer, buffer_size, buffer_end, 0, "0", 0);
            else if (flt == (int)flt) {
               sprintf(str, "%.0f", flt);
               json_write(buffer, buffer_size, buffer_end, 0, str, 0);
            } else {
               sprintf(str, "%.7e", flt);
               json_write(buffer, buffer_size, buffer_end, 0, str, 0);
            }
            break;
         }
         case TID_DOUBLE: {
            double dbl = (*(double*)p);
            if (isnan(dbl))
               json_write(buffer, buffer_size, buffer_end, 0, "\"NaN\"", 0);
            else if (isinf(dbl)) {
               if (dbl > 0)
                  json_write(buffer, buffer_size, buffer_end, 0, "\"Infinity\"", 0);
               else
                  json_write(buffer, buffer_size, buffer_end, 0, "\"-Infinity\"", 0);
            } else if (dbl == 0)
               json_write(buffer, buffer_size, buffer_end, 0, "0", 0);
            else if (dbl == (int)dbl) {
               sprintf(str, "%.0f", dbl);
               json_write(buffer, buffer_size, buffer_end, 0, str, 0);
            } else {
               sprintf(str, "%.16e", dbl);
               json_write(buffer, buffer_size, buffer_end, 0, str, 0);
            }
            break;
         }
         case TID_BITFIELD:
            json_write(buffer, buffer_size, buffer_end, 0, "(TID_BITFIELD value)", 1);
            break;
         case TID_STRING:
            p[key.item_size-1] = 0;  // make sure string is NUL terminated!
            json_write(buffer, buffer_size, buffer_end, 0, p, 1);
            break;
         case TID_ARRAY:
            json_write(buffer, buffer_size, buffer_end, 0, "(TID_ARRAY value)", 1);
            break;
         case TID_STRUCT:
            json_write(buffer, buffer_size, buffer_end, 0, "(TID_STRUCT value)", 1);
            break;
         case TID_KEY:
            json_write(buffer, buffer_size, buffer_end, 0, "{ }", 0);
            break;
         case TID_LINK:
            p[key.item_size-1] = 0;  // make sure string is NUL terminated!
            json_write(buffer, buffer_size, buffer_end, 0, p, 1);
            break;
         default:
            json_write(buffer, buffer_size, buffer_end, 0, "(TID_UNKNOWN value)", 1);
         }

      }

      if (key.num_values > 1) {
         json_write(buffer, buffer_size, buffer_end, 0, " ]", 0);
      } else {
         json_write(buffer, buffer_size, buffer_end, 0, "", 0);
      }

      free(data);
      data = NULL;

      if (save_keys && level == 0) {
         json_write(buffer, buffer_size, buffer_end, 0, "\n}", 0);
      }
   }

   return DB_SUCCESS;
}

/********************************************************************/
/**
Copy an ODB array in JSON format to a buffer

@param hDB          ODB handle obtained via cm_get_experiment_database().
@param hKey Handle for key
@param buffer returns pointer to ASCII buffer with ODB contents
@param buffer_size returns size of ASCII buffer
@param buffer_end returns number of bytes contained in buffer
@return DB_SUCCESS, DB_NO_MEMORY
*/
INT db_copy_json_array(HNDLE hDB, HNDLE hKey, char **buffer, int* buffer_size, int* buffer_end)
{
   int size, asize;
   int status;
   char* data;
   int i;
   KEY key;

   status = db_get_key(hDB, hKey, &key);
   if (status != DB_SUCCESS)
      return status;

   assert(key.type != TID_KEY);

   if (key.num_values > 1) {
      json_write(buffer, buffer_size, buffer_end, 0, "[ ", 0);
   }

   size = key.total_size;

   asize = size;
   if (asize < 1024)
      asize = 1024;
   
   data = (char *) malloc(asize);
   if (data == NULL) {
      cm_msg(MERROR, "db_save_json_key_data", "cannot allocate data buffer for %d bytes", asize);
      return DB_NO_MEMORY;
   }

   data[0] = 0; // protect against TID_STRING that has key.total_size == 0.

   status = db_get_data(hDB, hKey, data, &size, key.type);
   if (status != DB_SUCCESS) {
      free(data);
      return status;
   }

   for (i = 0; i < key.num_values; i++) {
      char *p = data + key.item_size*i;

      if (i != 0)
         json_write(buffer, buffer_size, buffer_end, 0, ", ", 0);
      
      json_write_data(buffer, buffer_size, buffer_end, 0, &key, p);
   }
   
   if (key.num_values > 1) {
      json_write(buffer, buffer_size, buffer_end, 0, " ]", 0);
   }
   
   free(data);
   data = NULL;

   return DB_SUCCESS;
}

/********************************************************************/
/**
Copy an ODB array element in JSON format to a buffer

@param hDB          ODB handle obtained via cm_get_experiment_database().
@param hKey Handle for key
@param index Array index
@param buffer returns pointer to ASCII buffer with ODB contents
@param buffer_size returns size of ASCII buffer
@param buffer_end returns number of bytes contained in buffer
@return DB_SUCCESS, DB_NO_MEMORY
*/
INT db_copy_json_index(HNDLE hDB, HNDLE hKey, int index, char **buffer, int* buffer_size, int* buffer_end)
{
   int status;
   KEY key;

   status = db_get_key(hDB, hKey, &key);

   if (status != DB_SUCCESS)
      return status;

   int size = key.item_size;
   char* data = (char*)malloc(size + 1); // extra byte for string NUL termination
   assert(data != NULL);

   status = db_get_data_index(hDB, hKey, data, &size, index, key.type);

   if (status != DB_SUCCESS) {
      free(data);
      return status;
   }

   assert(size <= key.item_size);
   data[key.item_size] = 0; // make sure data is NUL terminated, in case of strings.

   json_write_data(buffer, buffer_size, buffer_end, 0, &key, data);

   free(data);

   return DB_SUCCESS;
}

#define JS_LEVEL_0        0
#define JS_LEVEL_1        1
#define JS_MUST_BE_SUBDIR 1
#define JSFLAG_SAVE_KEYS         (1<<1)
#define JSFLAG_FOLLOW_LINKS      (1<<2)
#define JSFLAG_RECURSE           (1<<3)
#define JSFLAG_LOWERCASE         (1<<4)
#define JSFLAG_OMIT_NAMES        (1<<5)
#define JSFLAG_OMIT_LAST_WRITTEN (1<<6)
#define JSFLAG_OMIT_OLD          (1<<7)

static int json_write_anything(HNDLE hDB, HNDLE hKey, char **buffer, int *buffer_size, int *buffer_end, int level, int must_be_subdir, int flags, time_t timestamp);

static int json_write_bare_subdir(HNDLE hDB, HNDLE hKey, char **buffer, int *buffer_size, int *buffer_end, int level, int flags, time_t timestamp)
{
   int status;
   int i;

   if (level > MAX_ODB_PATH/2) {
      // max nesting level is limited by max odb path, where each subdirectory takes
      // at least 2 bytes - 1 byte directory name and 1 byte for "/"
      cm_msg(MERROR, "json_write_bare_subdir", "Max ODB subdirectory nesting level exceeded %d", level);
      return DB_TRUNCATED;
   }

   for (i=0; ; i++) {
      HNDLE hLink, hLinkTarget;
      KEY link, link_target;
      char link_buf[MAX_ODB_PATH]; // link_path points to link_buf
      char* link_path = NULL;

      status = db_enum_link(hDB, hKey, i, &hLink);
      if (status != DB_SUCCESS && !hLink)
         break;

      status = db_get_link(hDB, hLink, &link);
      if (status != DB_SUCCESS)
         return status;

      hLinkTarget = hLink;

      if (link.type == TID_LINK) {
         int size = sizeof(link_buf);
         status = db_get_link_data(hDB, hLink, link_buf, &size, TID_LINK);
         if (status != DB_SUCCESS)
            return status;

         //printf("link size %d, len %d, data [%s]\n", size, (int)strlen(link_buf), link_buf);

         if ((size > 0) && (strlen(link_buf) > 0)) {
            link_path = link_buf;

            // resolve the link, unless it is a link to an array element
            if ((flags & JSFLAG_FOLLOW_LINKS) && strchr(link_path, '[') == NULL) {
               status = db_find_key(hDB, 0, link_path, &hLinkTarget);
               if (status != DB_SUCCESS) {
                  // dangling link to nowhere
                  hLinkTarget = hLink;
               }
            }
         }
      }

      status = db_get_key(hDB, hLinkTarget, &link_target);
      if (status != DB_SUCCESS)
         return status;

      if (flags & JSFLAG_OMIT_OLD) {
         if (link_target.last_written)
            if (link_target.last_written < timestamp)
               continue;
      }

      if (i != 0) {
         json_write(buffer, buffer_size, buffer_end, 0, ",\n", 0);
      } else {
         json_write(buffer, buffer_size, buffer_end, 0, "\n", 0);
      }

      char link_name[MAX_ODB_PATH];

      strlcpy(link_name, link.name, sizeof(link_name));

      if (flags & JSFLAG_LOWERCASE) {
         for (int i=0; (i<(int)sizeof(link.name)) && link.name[i]; i++)
            link_name[i] = tolower(link.name[i]);
      }

      if ((flags & JSFLAG_LOWERCASE) && !(flags & JSFLAG_OMIT_NAMES)) {
         char buf[MAX_ODB_PATH];
         strlcpy(buf, link_name, sizeof(buf));
         strlcat(buf, "/name", sizeof(buf));
         json_write(buffer, buffer_size, buffer_end, level, buf, 1);
         json_write(buffer, buffer_size, buffer_end, 0, " : " , 0);
         json_write(buffer, buffer_size, buffer_end, 0, link.name, 1);
         json_write(buffer, buffer_size, buffer_end, 0, ",\n", 0);
      }

      if (link.type != TID_KEY && (flags & JSFLAG_SAVE_KEYS)) {
         char buf[MAX_ODB_PATH];
         strlcpy(buf, link_name, sizeof(buf));
         strlcat(buf, "/key", sizeof(buf));
         json_write(buffer, buffer_size, buffer_end, level, buf, 1);
         json_write(buffer, buffer_size, buffer_end, 0, " : " , 0);
         json_write_key(hDB, hLink, &link_target, link_path, buffer, buffer_size, buffer_end);
         json_write(buffer, buffer_size, buffer_end, 0, ",\n", 0);
      } else if ((link_target.type != TID_KEY) && !(flags & JSFLAG_OMIT_LAST_WRITTEN)) {
         char buf[MAX_ODB_PATH];
         strlcpy(buf, link_name, sizeof(buf));
         strlcat(buf, "/last_written", sizeof(buf));
         json_write(buffer, buffer_size, buffer_end, level, buf, 1);
         json_write(buffer, buffer_size, buffer_end, 0, " : " , 0);
         sprintf(buf, "%d", link_target.last_written);
         json_write(buffer, buffer_size, buffer_end, 0, buf, 0);
         json_write(buffer, buffer_size, buffer_end, 0, ",\n", 0);
      }

      json_write(buffer, buffer_size, buffer_end, level, link_name, 1);
      json_write(buffer, buffer_size, buffer_end, 0, " : " , 0);

      if (link_target.type == TID_KEY && !(flags & JSFLAG_RECURSE)) {
         json_write(buffer, buffer_size, buffer_end, 0, "{ }" , 0);
      } else {
         status = json_write_anything(hDB, hLinkTarget, buffer, buffer_size, buffer_end, level, 0, flags, timestamp);
         if (status != DB_SUCCESS)
            return status;
      }
   }

   return DB_SUCCESS;
}

static int json_write_anything(HNDLE hDB, HNDLE hKey, char **buffer, int *buffer_size, int *buffer_end, int level, int must_be_subdir, int flags, time_t timestamp)
{
   int status;
   KEY key;

   status = db_get_key(hDB, hKey, &key);
   if (status != DB_SUCCESS)
      return status;

   if (key.type == TID_KEY) {

      json_write(buffer, buffer_size, buffer_end, 0, "{", 0);

      status = json_write_bare_subdir(hDB, hKey, buffer, buffer_size, buffer_end, level+1, flags, timestamp);
      if (status != DB_SUCCESS)
         return status;

      json_write(buffer, buffer_size, buffer_end, 0, "\n", 0);
      json_write(buffer, buffer_size, buffer_end, level, "}", 0);

   } else {
      if (must_be_subdir)
         return DB_TYPE_MISMATCH;

      status = db_copy_json_array(hDB, hKey, buffer, buffer_size, buffer_end);

      if (status != DB_SUCCESS)
         return status;
   }

   return DB_SUCCESS;
}

INT db_copy_json_ls(HNDLE hDB, HNDLE hKey, char **buffer, int* buffer_size, int* buffer_end)
{
   int status;
   bool unlock = false;

   if (!rpc_is_remote()) {
      status = db_lock_database(hDB);
      if (status != DB_SUCCESS) {
         return status;
      }
      unlock = true;
   }

   status = json_write_anything(hDB, hKey, buffer, buffer_size, buffer_end, JS_LEVEL_0, JS_MUST_BE_SUBDIR, JSFLAG_SAVE_KEYS|JSFLAG_FOLLOW_LINKS, 0);

   if (unlock) {
      db_unlock_database(hDB);
   }

   return status;
}

INT db_copy_json_values(HNDLE hDB, HNDLE hKey, char **buffer, int* buffer_size, int* buffer_end, int omit_names, int omit_last_written, time_t omit_old_timestamp, int preserve_case)
{
   int status;
   int flags = JSFLAG_FOLLOW_LINKS|JSFLAG_RECURSE;
   if (omit_names)
      flags |= JSFLAG_OMIT_NAMES;
   if (omit_last_written)
      flags |= JSFLAG_OMIT_LAST_WRITTEN;
   if (omit_old_timestamp)
      flags |= JSFLAG_OMIT_OLD;
   if (!preserve_case)
      flags |= JSFLAG_LOWERCASE;

   bool unlock = false;

   if (!rpc_is_remote()) {
      status = db_lock_database(hDB);
      if (status != DB_SUCCESS) {
         return status;
      }
      unlock = true;
   }

   status = json_write_anything(hDB, hKey, buffer, buffer_size, buffer_end, JS_LEVEL_0, 0, flags, omit_old_timestamp);

   if (unlock) {
      db_unlock_database(hDB);
   }
   
   return status;
}

INT db_copy_json_save(HNDLE hDB, HNDLE hKey, char **buffer, int* buffer_size, int* buffer_end)
{
   int status;
   bool unlock = false;

   if (!rpc_is_remote()) {
      status = db_lock_database(hDB);
      if (status != DB_SUCCESS) {
         return status;
      }
      unlock = true;
   }

   status = json_write_anything(hDB, hKey, buffer, buffer_size, buffer_end, JS_LEVEL_0, JS_MUST_BE_SUBDIR, JSFLAG_SAVE_KEYS|JSFLAG_RECURSE, 0);

   if (unlock) {
      db_unlock_database(hDB);
   }
   
   return status;
}

/********************************************************************/
/**
Copy an ODB subtree in JSON format to a buffer

@param hDB          ODB handle obtained via cm_get_experiment_database().
@param hKey Handle for key where search starts, zero for root.
@param buffer returns pointer to ASCII buffer with ODB contents
@param buffer_size returns size of ASCII buffer
@param buffer_end returns number of bytes contained in buffer
@return DB_SUCCESS, DB_NO_MEMORY
*/
INT db_copy_json_obsolete(HNDLE hDB, HNDLE hKey, char **buffer, int* buffer_size, int* buffer_end, int save_keys, int follow_links, int recurse)
{
   db_save_json_key_obsolete(hDB, hKey, 0, buffer, buffer_size, buffer_end, save_keys, follow_links, recurse);
   json_write(buffer, buffer_size, buffer_end, 0, "\n", 0);
   return DB_SUCCESS;
}

/********************************************************************/
/**
Save a branch of a database to an .json file

This function is used by the ODBEdit command save to write the contents
of the ODB into a JSON file. Data of the whole ODB can
be saved (hkey equal zero) or only a sub-tree.
@param hDB          ODB handle obtained via cm_get_experiment_database().
@param hKey Handle for key where search starts, zero for root.
@param filename Filename of .json file.
@return DB_SUCCESS, DB_FILE_ERROR
*/
INT db_save_json(HNDLE hDB, HNDLE hKey, const char *filename)
{
   INT status;
   
   /* open file */
   FILE *fp = fopen(filename, "w");
   if (fp == NULL) {
      cm_msg(MERROR, "db_save_json", "Cannot open file \"%s\", fopen() errno %d (%s)", filename, errno, strerror(errno));
      return DB_FILE_ERROR;
   }
   
   bool unlock = false;
   
   if (!rpc_is_remote()) {
      status = db_lock_database(hDB);
      if (status != DB_SUCCESS) {
         return status;
      }
      unlock = true;
   }
   
   std::string path = db_get_path(hDB, hKey);
   
   char* buffer = NULL;
   int buffer_size = 0;
   int buffer_end = 0;
   
   json_write(&buffer, &buffer_size, &buffer_end, 0, "{\n", 0);
   
   json_write(&buffer, &buffer_size, &buffer_end, 1, "/MIDAS version", 1);
   json_write(&buffer, &buffer_size, &buffer_end, 0, " : ", 0);
   json_write(&buffer, &buffer_size, &buffer_end, 0, MIDAS_VERSION, 1);
   json_write(&buffer, &buffer_size, &buffer_end, 0, ",\n", 0);
   
   json_write(&buffer, &buffer_size, &buffer_end, 1, "/MIDAS git revision", 1);
   json_write(&buffer, &buffer_size, &buffer_end, 0, " : ", 0);
   json_write(&buffer, &buffer_size, &buffer_end, 0, GIT_REVISION, 1);
   json_write(&buffer, &buffer_size, &buffer_end, 0, ",\n", 0);
   
   json_write(&buffer, &buffer_size, &buffer_end, 1, "/filename", 1);
   json_write(&buffer, &buffer_size, &buffer_end, 0, " : ", 0);
   json_write(&buffer, &buffer_size, &buffer_end, 0, filename, 1);
   json_write(&buffer, &buffer_size, &buffer_end, 0, ",\n", 0);
   
   json_write(&buffer, &buffer_size, &buffer_end, 1, "/ODB path", 1);
   json_write(&buffer, &buffer_size, &buffer_end, 0, " : ", 0);
   json_write(&buffer, &buffer_size, &buffer_end, 0, path.c_str(), 1);
   json_write(&buffer, &buffer_size, &buffer_end, 0, ",\n", 0);
   
   //status = db_save_json_key_obsolete(hDB, hKey, -1, &buffer, &buffer_size, &buffer_end, 1, 0, 1);
   status = json_write_bare_subdir(hDB, hKey, &buffer, &buffer_size, &buffer_end, JS_LEVEL_1, JSFLAG_SAVE_KEYS|JSFLAG_RECURSE, 0);
   
   json_write(&buffer, &buffer_size, &buffer_end, 0, "\n}\n", 0);

   if (unlock) {
      db_unlock_database(hDB);
   }
   
   if (status == DB_SUCCESS) {
      if (buffer) {
         size_t wr = fwrite(buffer, 1, buffer_end, fp);
         if (wr != (size_t)buffer_end) {
            cm_msg(MERROR, "db_save_json", "Cannot write to file \"%s\", fwrite() errno %d (%s)", filename, errno, strerror(errno));
            free(buffer);
            fclose(fp);
            return DB_FILE_ERROR;
         }
      }
   }
   
   if (buffer)
      free(buffer);
   
   fclose(fp);

   return DB_SUCCESS;
}

/********************************************************************/
/**
Save a branch of a database to a C structure .H file
@param hDB          ODB handle obtained via cm_get_experiment_database().
@param hKey Handle for key where search starts, zero for root.
@param file_name Filename of .ODB file.
@param struct_name Name of structure. If struct_name == NULL,
                   the name of the key is used.
@param append      If TRUE, append to end of existing file
@return DB_SUCCESS, DB_INVALID_HANDLE, DB_FILE_ERROR
*/
INT db_save_struct(HNDLE hDB, HNDLE hKey, const char *file_name, const char *struct_name, BOOL append)
{
   KEY key;
   char str[100], line[10+100];
   INT status, i, fh;
   int wr, size;

   /* open file */
   fh = open(file_name, O_WRONLY | O_CREAT | (append ? O_APPEND : O_TRUNC), 0644);

   if (fh == -1) {
      cm_msg(MERROR, "db_save_struct", "Cannot open file\"%s\"", file_name);
      return DB_FILE_ERROR;
   }

   status = db_get_key(hDB, hKey, &key);
   if (status != DB_SUCCESS) {
      cm_msg(MERROR, "db_save_struct", "cannot find key");
      return DB_INVALID_HANDLE;
   }

   sprintf(line, "typedef struct {\n");

   size = strlen(line);
   wr = write(fh, line, size);
   if (wr != size) {
      cm_msg(MERROR, "db_save_struct", "file \"%s\" write error: write(%d) returned %d, errno %d (%s)", file_name, size, wr, errno, strerror(errno));
      close(fh);
      return DB_FILE_ERROR;
   }

   db_save_tree_struct(hDB, hKey, fh, 0);

   if (struct_name && struct_name[0])
      strlcpy(str, struct_name, sizeof(str));
   else
      strlcpy(str, key.name, sizeof(str));

   name2c(str);
   for (i = 0; i < (int) strlen(str); i++)
      str[i] = (char) toupper(str[i]);

   sprintf(line, "} %s;\n\n", str);

   size = strlen(line);
   wr = write(fh, line, size);
   if (wr != size) {
      cm_msg(MERROR, "db_save_struct", "file \"%s\" write error: write(%d) returned %d, errno %d (%s)", file_name, size, wr, errno, strerror(errno));
      close(fh);
      return DB_FILE_ERROR;
   }

   close(fh);

   return DB_SUCCESS;
}

/**dox***************************************************************/
#ifndef DOXYGEN_SHOULD_SKIP_THIS

/*------------------------------------------------------------------*/
INT db_save_string(HNDLE hDB, HNDLE hKey, const char *file_name, const char *string_name, BOOL append)
/********************************************************************\

  Routine: db_save_string

  Purpose: Save a branch of a database as a string which can be used
           by db_create_record.

  Input:
    HNDLE hDB               Handle to the database
    HNDLE hKey              Handle of key to start, 0 for root
    int   fh                File handle to write to
    char  string_name       Name of string. If struct_name == NULL,
                            the name of the key is used.

  Output:
    none

  Function value:
    DB_SUCCESS              Successful completion
    DB_INVALID_HANDLE       Database handle is invalid

\********************************************************************/
{
   KEY key;
   char str[256], line[50+256];
   INT status, i, size, fh, buffer_size;
   char *buffer = NULL, *pc;
   int wr;


   /* open file */
   fh = open(file_name, O_WRONLY | O_CREAT | (append ? O_APPEND : O_TRUNC), 0644);

   if (fh == -1) {
      cm_msg(MERROR, "db_save_string", "Cannot open file\"%s\"", file_name);
      return DB_FILE_ERROR;
   }

   status = db_get_key(hDB, hKey, &key);
   if (status != DB_SUCCESS) {
      cm_msg(MERROR, "db_save_string", "cannot find key");
      return DB_INVALID_HANDLE;
   }

   if (string_name && string_name[0])
      strcpy(str, string_name);
   else
      strcpy(str, key.name);

   name2c(str);
   for (i = 0; i < (int) strlen(str); i++)
      str[i] = (char) toupper(str[i]);

   sprintf(line, "#define %s(_name) const char *_name[] = {\\\n", str);
   size = strlen(line);
   wr = write(fh, line, size);
   if (wr != size) {
      cm_msg(MERROR, "db_save", "file \"%s\" write error: write(%d) returned %d, errno %d (%s)", file_name, size, wr, errno, strerror(errno));
      close(fh);
      if (buffer)
         free(buffer);
      return DB_FILE_ERROR;
   }

   buffer_size = 10000;
   do {
      buffer = (char *) malloc(buffer_size);
      if (buffer == NULL) {
         cm_msg(MERROR, "db_save", "cannot allocate ODB dump buffer");
         break;
      }

      size = buffer_size;
      status = db_copy(hDB, hKey, buffer, &size, "");
      if (status != DB_TRUNCATED)
         break;

      /* increase buffer size if truncated */
      free(buffer);
      buffer = NULL;
      buffer_size *= 2;
   } while (1);


   pc = buffer;

   do {
      i = 0;
      line[i++] = '"';
      while (*pc != '\n' && *pc != 0) {
         if (*pc == '\"' || *pc == '\'')
            line[i++] = '\\';
         line[i++] = *pc++;
      }
      strcpy(&line[i], "\",\\\n");
      if (i > 0) {
         size = strlen(line);
         wr = write(fh, line, size);
         if (wr != size) {
            cm_msg(MERROR, "db_save", "file \"%s\" write error: write(%d) returned %d, errno %d (%s)", file_name, size, wr, errno, strerror(errno));
            close(fh);
            if (buffer)
               free(buffer);
            return DB_FILE_ERROR;
         }
      }

      if (*pc == '\n')
         pc++;

   } while (*pc);

   sprintf(line, "NULL }\n\n");
   size = strlen(line);
   wr = write(fh, line, size);
   if (wr != size) {
      cm_msg(MERROR, "db_save", "file \"%s\" write error: write(%d) returned %d, errno %d (%s)", file_name, size, wr, errno, strerror(errno));
      close(fh);
      if (buffer)
         free(buffer);
      return DB_FILE_ERROR;
   }

   close(fh);
   free(buffer);

   return DB_SUCCESS;
}

/**dox***************************************************************/
#endif                          /* DOXYGEN_SHOULD_SKIP_THIS */

/********************************************************************/
/**
Convert a database value to a string according to its type.

This function is a convenient way to convert a binary ODB value into a
string depending on its type if is not known at compile time. If it is known, the
normal sprintf() function can be used.
\code
...
  for (j=0 ; j<key.num_values ; j++)
  {
    db_sprintf(pbuf, pdata, key.item_size, j, key.type);
    strcat(pbuf, "\n");
  }
  ...
\endcode
@param string output ASCII string of data. must be at least MAX_STRING_LENGTH bytes long.
@param data Value data.
@param data_size Size of single data element.
@param idx Index for array data.
@param type Type of key, one of TID_xxx (see @ref Midas_Data_Types).
@return DB_SUCCESS
*/
INT db_sprintf(char *string, const void *data, INT data_size, INT idx, DWORD type)
{
   if (data_size == 0)
      sprintf(string, "<NULL>");
   else
      switch (type) {
      case TID_UINT8:
         sprintf(string, "%d", *(((BYTE *) data) + idx));
         break;
      case TID_INT8:
         sprintf(string, "%d", *(((char *) data) + idx));
         break;
      case TID_CHAR:
         sprintf(string, "%c", *(((char *) data) + idx));
         break;
      case TID_UINT16:
         sprintf(string, "%u", *(((WORD *) data) + idx));
         break;
      case TID_INT16:
         sprintf(string, "%d", *(((short *) data) + idx));
         break;
      case TID_UINT32:
         sprintf(string, "%u", *(((DWORD *) data) + idx));
         break;
      case TID_INT32:
         sprintf(string, "%d", *(((INT *) data) + idx));
         break;
      case TID_BOOL:
         sprintf(string, "%c", *(((BOOL *) data) + idx) ? 'y' : 'n');
         break;
      case TID_FLOAT:
         if (ss_isnan(*(((float *) data) + idx)))
            sprintf(string, "NAN");
         else
            sprintf(string, "%.7g", *(((float *) data) + idx));
         break;
      case TID_DOUBLE:
         if (ss_isnan(*(((double *) data) + idx)))
            sprintf(string, "NAN");
         else
            sprintf(string, "%.16lg", *(((double *) data) + idx));
         break;
      case TID_BITFIELD:
         /* TBD */
         break;
      case TID_STRING:
      case TID_LINK:
         strlcpy(string, ((char *) data) + data_size * idx, MAX_STRING_LENGTH);
         break;
      default:
         sprintf(string, "<unknown>");
         break;
      }

   return DB_SUCCESS;
}

/********************************************************************/
/**
Same as db_sprintf, but with additional format parameter

@param string output ASCII string of data.
@param format Format specifier passed to sprintf()
@param data Value data.
@param data_size Size of single data element.
@param idx Index for array data.
@param type Type of key, one of TID_xxx (see @ref Midas_Data_Types).
@return DB_SUCCESS
*/

INT db_sprintff(char *string, const char *format, const void *data, INT data_size, INT idx, DWORD type)
{
   if (data_size == 0)
      sprintf(string, "<NULL>");
   else
      switch (type) {
      case TID_UINT8:
         sprintf(string, format, *(((BYTE *) data) + idx));
         break;
      case TID_INT8:
         sprintf(string, format, *(((char *) data) + idx));
         break;
      case TID_CHAR:
         sprintf(string, format, *(((char *) data) + idx));
         break;
      case TID_UINT16:
         sprintf(string, format, *(((WORD *) data) + idx));
         break;
      case TID_INT16:
         sprintf(string, format, *(((short *) data) + idx));
         break;
      case TID_UINT32:
         sprintf(string, format, *(((DWORD *) data) + idx));
         break;
      case TID_INT32:
         sprintf(string, format, *(((INT *) data) + idx));
         break;
      case TID_BOOL:
         sprintf(string, format, *(((BOOL *) data) + idx) ? 'y' : 'n');
         break;
      case TID_FLOAT:
         if (ss_isnan(*(((float *) data) + idx)))
            sprintf(string, "NAN");
         else
            sprintf(string, format, *(((float *) data) + idx));
         break;
      case TID_DOUBLE:
         if (ss_isnan(*(((double *) data) + idx)))
            sprintf(string, "NAN");
         else
            sprintf(string, format, *(((double *) data) + idx));
         break;
      case TID_BITFIELD:
         /* TBD */
         break;
      case TID_STRING:
      case TID_LINK:
         strlcpy(string, ((char *) data) + data_size * idx, MAX_STRING_LENGTH);
         break;
      default:
         sprintf(string, "<unknown>");
         break;
      }

   return DB_SUCCESS;
}

/**dox***************************************************************/
#ifndef DOXYGEN_SHOULD_SKIP_THIS

/*------------------------------------------------------------------*/
INT db_sprintfh(char *string, const void *data, INT data_size, INT idx, DWORD type)
/********************************************************************\

  Routine: db_sprintfh

  Purpose: Convert a database value to a string according to its type
           in hex format

  Input:
    void  *data             Value data
    INT   idx               Index for array data
    INT   data_size         Size of single data element
    DWORD type              Valye type, one of TID_xxx

  Output:
    char  *string           ASCII string of data

  Function value:
    DB_SUCCESS              Successful completion

\********************************************************************/
{
   if (data_size == 0)
      sprintf(string, "<NULL>");
   else
      switch (type) {
      case TID_UINT8:
         sprintf(string, "0x%X", *(((BYTE *) data) + idx));
         break;
      case TID_INT8:
         sprintf(string, "0x%X", *(((char *) data) + idx));
         break;
      case TID_CHAR:
         sprintf(string, "%c", *(((char *) data) + idx));
         break;
      case TID_UINT16:
         sprintf(string, "0x%X", *(((WORD *) data) + idx));
         break;
      case TID_INT16:
         sprintf(string, "0x%hX", *(((short *) data) + idx));
         break;
      case TID_UINT32:
         sprintf(string, "0x%X", *(((DWORD *) data) + idx));
         break;
      case TID_INT32:
         sprintf(string, "0x%X", *(((INT *) data) + idx));
         break;
      case TID_BOOL:
         sprintf(string, "%c", *(((BOOL *) data) + idx) ? 'y' : 'n');
         break;
      case TID_FLOAT:
         if (ss_isnan(*(((float *) data) + idx)))
            sprintf(string, "NAN");
         else
            sprintf(string, "%.7g", *(((float *) data) + idx));
         break;
      case TID_DOUBLE:
         if (ss_isnan(*(((double *) data) + idx)))
            sprintf(string, "NAN");
         else
            sprintf(string, "%.16lg", *(((double *) data) + idx));
         break;
      case TID_BITFIELD:
         /* TBD */
         break;
      case TID_STRING:
      case TID_LINK:
         sprintf(string, "%s", ((char *) data) + data_size * idx);
         break;
      default:
         sprintf(string, "<unknown>");
         break;
      }

   return DB_SUCCESS;
}

/*------------------------------------------------------------------*/
INT db_sscanf(const char *data_str, void *data, INT * data_size, INT i, DWORD tid)
/********************************************************************\

  Routine: db_sscanf

  Purpose: Convert a string to a database value according to its type

  Input:
    char  *data_str         ASCII string of data
    INT   i                 Index for array data
    DWORD tid               Value type, one of TID_xxx

  Output:
    void  *data             Value data
    INT   *data_size        Size of single data element

  Function value:
    DB_SUCCESS              Successful completion

\********************************************************************/
{
   DWORD value = 0;
   BOOL hex = FALSE;

   if (data_str == NULL)
      return 0;

   *data_size = rpc_tid_size(tid);
   if (strncmp(data_str, "0x", 2) == 0) {
      hex = TRUE;
      sscanf(data_str + 2, "%x", &value);
   }

   switch (tid) {
   case TID_UINT8:
   case TID_INT8:
      if (hex)
         *((char *) data + i) = (char) value;
      else
         *((char *) data + i) = (char) atoi(data_str);
      break;
   case TID_CHAR:
      *((char *) data + i) = data_str[0];
      break;
   case TID_UINT16:
      if (hex)
         *((WORD *) data + i) = (WORD) value;
      else
         *((WORD *) data + i) = (WORD) atoi(data_str);
      break;
   case TID_INT16:
      if (hex)
         *((short int *) data + i) = (short int) value;
      else
         *((short int *) data + i) = (short int) atoi(data_str);
      break;
   case TID_UINT32:
      if (!hex)
         sscanf(data_str, "%u", &value);

      *((DWORD *) data + i) = value;
      break;
   case TID_INT32:
      if (hex)
         *((INT *) data + i) = value;
      else
         *((INT *) data + i) = atol(data_str);
      break;
   case TID_BOOL:
      if (data_str[0] == 'y' || data_str[0] == 'Y' ||
          data_str[0] == 't' || data_str[0] == 'T' || atoi(data_str) > 0)
         *((BOOL *) data + i) = 1;
      else
         *((BOOL *) data + i) = 0;
      break;
   case TID_FLOAT:
      if (data_str[0] == 'n' || data_str[0] == 'N')
         *((float *) data + i) = (float) ss_nan();
      else
         *((float *) data + i) = (float) atof(data_str);
      break;
   case TID_DOUBLE:
      if (data_str[0] == 'n' || data_str[0] == 'N')
         *((double *) data + i) = ss_nan();
      else
         *((double *) data + i) = atof(data_str);
      break;
   case TID_BITFIELD:
      /* TBD */
      break;
   case TID_STRING:
   case TID_LINK:
      strcpy((char *) data, data_str);
      *data_size = strlen(data_str) + 1;
      break;
   }

   return DB_SUCCESS;
}

/*------------------------------------------------------------------*/

#ifdef LOCAL_ROUTINES

static void db_recurse_record_tree_locked(HNDLE hDB, const DATABASE_HEADER* pheader, const KEY* pkey, void **data, INT * total_size, INT base_align, INT * max_align, BOOL bSet, INT convert_flags, db_err_msg** msg)
/********************************************************************\

  Routine: db_recurse_record_tree_locked

  Purpose: Recurse a database tree and calculate its size or copy
           data. Internal use only.

\********************************************************************/
{
   const KEY *pold;
   INT size, align, corr, total_size_tmp;

   KEYLIST *pkeylist = (KEYLIST *) ((char *) pheader + pkey->data);
   if (!pkeylist->first_key)
      return;
   // FIXME: validate pkeylist->first_key
   pkey = (const KEY *) ((char *) pheader + pkeylist->first_key);

   /* first browse through this level */
   do {
      pold = NULL;
      
      if (pkey->type == TID_LINK) {
         const KEY *plink = db_resolve_link_locked(pheader, pkey, NULL, msg);
         
         if (!plink)
            return;

         if (plink->type == TID_KEY) {
            db_recurse_record_tree_locked(hDB, pheader, plink, data, total_size, base_align, NULL, bSet, convert_flags, msg);
         } else {
            pold = pkey;
            pkey = plink;
         }
      }
      
      if (pkey->type != TID_KEY) {
         /* correct for alignment */
         align = 1;

         if (rpc_tid_size(pkey->type))
            align = rpc_tid_size(pkey->type) < base_align ? rpc_tid_size(pkey->type) : base_align;

         if (max_align && align > *max_align)
            *max_align = align;

         corr = VALIGN(*total_size, align) - *total_size;
         *total_size += corr;
         if (data)
            *data = (void *) ((char *) (*data) + corr);

         /* calculate data size */
         size = pkey->item_size * pkey->num_values;

         if (data) {
            if (bSet) {
               KEY* wpkey = (KEY*)pkey;
               /* copy data if there is write access */
               if (pkey->access_mode & MODE_WRITE) {
                  memcpy((char *) pheader + pkey->data, *data, pkey->item_size * pkey->num_values);

                  /* convert data */
                  if (convert_flags) {
                     if (pkey->num_values > 1)
                        rpc_convert_data((char *) pheader + pkey->data,
                                         pkey->type, RPC_FIXARRAY, pkey->item_size * pkey->num_values, convert_flags);
                     else
                        rpc_convert_single((char *) pheader + pkey->data, pkey->type, 0, convert_flags);
                  }

                  /* update time */
                  wpkey->last_written = ss_time();

                  /* notify clients which have key open */
                  db_notify_clients_locked(pheader, hDB, db_pkey_to_hkey(pheader, pkey), -1, TRUE, msg);
               }
            } else {
               /* copy key data if there is read access */
               if (pkey->access_mode & MODE_READ) {
                  memcpy(*data, (char *) pheader + pkey->data, pkey->item_size * pkey->num_values);

                  /* convert data */
                  if (convert_flags) {
                     if (pkey->num_values > 1)
                        rpc_convert_data(*data, pkey->type,
                                         RPC_FIXARRAY | RPC_OUTGOING,
                                         pkey->item_size * pkey->num_values, convert_flags);
                     else
                        rpc_convert_single(*data, pkey->type, RPC_OUTGOING, convert_flags);
                  }
               }
            }

            *data = (char *) (*data) + size;
         }

         *total_size += size;
      } else {
         /* align new substructure according to the maximum
            align value in this structure */
         align = 1;

         total_size_tmp = *total_size;
         db_recurse_record_tree_locked(hDB, pheader, pkey, NULL, &total_size_tmp, base_align, &align, bSet, convert_flags, msg);

         if (max_align && align > *max_align)
            *max_align = align;

         corr = VALIGN(*total_size, align) - *total_size;
         *total_size += corr;
         if (data)
            *data = (void *) ((char *) (*data) + corr);

         /* now recurse subtree */
         db_recurse_record_tree_locked(hDB, pheader, pkey, data, total_size, base_align, NULL, bSet, convert_flags, msg);

         corr = VALIGN(*total_size, align) - *total_size;
         *total_size += corr;
         if (data)
            *data = (void *) ((char *) (*data) + corr);
      }
         
      if (pold) {
         pkey = pold;
         pold = NULL;
      }

      if (!pkey->next_key)
         break;

      // FIXME: validate pkey->next_key
      pkey = (KEY *) ((char *) pheader + pkey->next_key);
   } while (TRUE);
}

static void db_recurse_record_tree_locked(HNDLE hDB, HNDLE hKey, void **data, INT * total_size, INT base_align, INT * max_align, BOOL bSet, INT convert_flags, db_err_msg** msg)
/********************************************************************\

  Routine: db_recurse_record_tree_locked

  Purpose: Recurse a database tree and calculate its size or copy
           data. Internal use only.

\********************************************************************/
{
   /* get first subkey of hKey */
   DATABASE_HEADER *pheader = _database[hDB - 1].database_header;

   const KEY* pkey = db_get_pkey(pheader, hKey, NULL, "db_recurse_record_tree", msg);

   if (!pkey) {
      return;
   }

   db_recurse_record_tree_locked(hDB, pheader, pkey, data, total_size, base_align, max_align, bSet, convert_flags, msg);
}   

#endif                          /* LOCAL_ROUTINES */

/**dox***************************************************************/
#endif                          /* DOXYGEN_SHOULD_SKIP_THIS */

/********************************************************************/
/**
Calculates the size of a record.
@param hDB          ODB handle obtained via cm_get_experiment_database().
@param hKey Handle for key where search starts, zero for root.
@param align Byte alignment calculated by the stub and
              passed to the rpc side to align data
              according to local machine. Must be zero
              when called from user level
@param buf_size Size of record structure
@return DB_SUCCESS, DB_INVALID_HANDLE, DB_TYPE_MISMATCH,
DB_STRUCT_SIZE_MISMATCH, DB_NO_KEY
*/
INT db_get_record_size(HNDLE hDB, HNDLE hKey, INT align, INT * buf_size)
{
   if (rpc_is_remote()) {
      align = ss_get_struct_align();
      return rpc_call(RPC_DB_GET_RECORD_SIZE, hDB, hKey, align, buf_size);
   }
#ifdef LOCAL_ROUTINES
   {
      KEY key;
      INT status, max_align;

      if (!align)
         align = ss_get_struct_align();

      /* check if key has subkeys */
      status = db_get_key(hDB, hKey, &key);
      if (status != DB_SUCCESS)
         return status;

      if (key.type != TID_KEY) {
         /* just a single key */
         *buf_size = key.item_size * key.num_values;
         return DB_SUCCESS;
      }

      db_err_msg* msg = NULL;
      db_lock_database(hDB);

      /* determine record size */
      *buf_size = max_align = 0;
      db_recurse_record_tree_locked(hDB, hKey, NULL, buf_size, align, &max_align, 0, 0, &msg);

      /* correct for byte padding */
      *buf_size = VALIGN(*buf_size, max_align);

      db_unlock_database(hDB);
      if (msg)
         db_flush_msg(&msg);
   }
#endif                          /* LOCAL_ROUTINES */

   return DB_SUCCESS;
}

/********************************************************************/
/**
Copy a set of keys to local memory.

An ODB sub-tree can be mapped to a C structure automatically via a
hot-link using the function db_open_record() or manually with this function.
Problems might occur if the ODB sub-tree contains values which don't match the
C structure. Although the structure size is checked against the sub-tree size, no
checking can be done if the type and order of the values in the structure are the
same than those in the ODB sub-tree. Therefore it is recommended to use the
function db_create_record() before db_get_record() is used which
ensures that both are equivalent.
\code
struct {
  INT level1;
  INT level2;
} trigger_settings;
char *trigger_settings_str =
"[Settings]\n\
level1 = INT : 0\n\
level2 = INT : 0";

main()
{
  HNDLE hDB, hkey;
  INT   size;
  ...
  cm_get_experiment_database(&hDB, NULL);
  db_create_record(hDB, 0, "/Equipment/Trigger", trigger_settings_str);
  db_find_key(hDB, 0, "/Equipment/Trigger/Settings", &hkey);
  size = sizeof(trigger_settings);
  db_get_record(hDB, hkey, &trigger_settings, &size, 0);
  ...
}
\endcode
@param hDB          ODB handle obtained via cm_get_experiment_database().
@param hKey         Handle for key where search starts, zero for root.
@param data         Pointer to the retrieved data.
@param buf_size     Size of data structure, must be obtained via sizeof(RECORD-NAME).
@param align        Byte alignment calculated by the stub and
                    passed to the rpc side to align data
                    according to local machine. Must be zero
                    when called from user level.
@return DB_SUCCESS, DB_INVALID_HANDLE, DB_STRUCT_SIZE_MISMATCH
*/
INT db_get_record(HNDLE hDB, HNDLE hKey, void *data, INT * buf_size, INT align)
{
   if (rpc_is_remote()) {
      align = ss_get_struct_align();
      return rpc_call(RPC_DB_GET_RECORD, hDB, hKey, data, buf_size, align);
   }
#ifdef LOCAL_ROUTINES
   {
      KEY key;
      INT convert_flags, status;
      INT total_size;
      void *pdata;
      char str[256];

      convert_flags = 0;

      if (!align)
         align = ss_get_struct_align();
      else {
         /* only convert data if called remotely, as indicated by align != 0 */
         if (rpc_is_mserver()) {
            convert_flags = rpc_get_server_option(RPC_CONVERT_FLAGS);
         }
      }

      /* check if key has subkeys */
      status = db_get_key(hDB, hKey, &key);
      if (status != DB_SUCCESS)
         return status;

      if (key.type != TID_KEY) {
         /* copy single key */
         if (key.item_size * key.num_values != *buf_size) {
            db_get_path(hDB, hKey, str, sizeof(str));
            cm_msg(MERROR, "db_get_record", "struct size mismatch for \"%s\" (expected size: %d, size in ODB: %d)", str, *buf_size, key.item_size * key.num_values);
            return DB_STRUCT_SIZE_MISMATCH;
         }

         db_get_data(hDB, hKey, data, buf_size, key.type);

         if (convert_flags) {
            if (key.num_values > 1)
               rpc_convert_data(data, key.type, RPC_OUTGOING | RPC_FIXARRAY, key.item_size * key.num_values, convert_flags);
            else
               rpc_convert_single(data, key.type, RPC_OUTGOING, convert_flags);
         }

         return DB_SUCCESS;
      }

      /* check record size */
      db_get_record_size(hDB, hKey, align, &total_size);
      if (total_size != *buf_size) {
         db_get_path(hDB, hKey, str, sizeof(str));
         cm_msg(MERROR, "db_get_record", "struct size mismatch for \"%s\" (expected size: %d, size in ODB: %d)", str, *buf_size, total_size);
         return DB_STRUCT_SIZE_MISMATCH;
      }

      /* get subkey data */
      pdata = data;
      total_size = 0;

      db_err_msg* msg = NULL;
      db_lock_database(hDB);
      db_recurse_record_tree_locked(hDB, hKey, &pdata, &total_size, align, NULL, FALSE, convert_flags, &msg);
      db_unlock_database(hDB);
      if (msg)
         db_flush_msg(&msg);
   }
#endif                          /* LOCAL_ROUTINES */

   return DB_SUCCESS;
}

/********************************************************************/
/**
Same as db_get_record() but if there is a record mismatch between ODB structure
and C record, it is automatically corrected by calling db_check_record()

@param hDB          ODB handle obtained via cm_get_experiment_database().
@param hKey         Handle for key where search starts, zero for root.
@param data         Pointer to the retrieved data.
@param buf_size     Size of data structure, must be obtained via sizeof(RECORD-NAME).
@param align        Byte alignment calculated by the stub and
                    passed to the rpc side to align data
                    according to local machine. Must be zero
                    when called from user level.
@param rec_str      ASCII representation of ODB record in the format
@return DB_SUCCESS, DB_INVALID_HANDLE, DB_STRUCT_SIZE_MISMATCH
*/
INT db_get_record1(HNDLE hDB, HNDLE hKey, void *data, INT * buf_size, INT align, const char *rec_str)
{
   int size = *buf_size;
   int odb_size = 0;
   int status;
   char path[MAX_ODB_PATH];

   /* check record size first */

   status = db_get_record_size(hDB, hKey, align, &odb_size);
   if (status != DB_SUCCESS)
      return status;

   /* if size mismatch, call repair function */

   if (odb_size != size) {
      db_get_path(hDB, hKey, path, sizeof(path));
      cm_msg(MINFO, "db_get_record1", "Fixing ODB \"%s\" struct size mismatch (expected %d, odb size %d)", path, size, odb_size);
      status = db_create_record(hDB, hKey, "", rec_str);
      if (status != DB_SUCCESS)
         return status;
   }

   /* run db_get_record(), if success, we are done */

   status = db_get_record(hDB, hKey, data, buf_size, align);
   if (status == DB_SUCCESS)
      return status;

   /* try repair with db_check_record() */

   status = db_check_record(hDB, hKey, "", rec_str, TRUE);
   if (status != DB_SUCCESS)
      return status;

   /* verify struct size again, because there can still be a mismatch if there
    * are extra odb entries at the end of the record as db_check_record()
    * seems to ignore all odb entries past the end of "rec_str". K.O.
    */

   status = db_get_record_size(hDB, hKey, align, &odb_size);
   if (status != DB_SUCCESS)
      return status;

   db_get_path(hDB, hKey, path, sizeof(path));

   if (odb_size != size) {
      cm_msg(MERROR, "db_get_record1", "after db_check_record() still struct size mismatch (expected %d, odb size %d) of \"%s\", calling db_create_record()", size, odb_size, path);
      status = db_create_record(hDB, hKey, "", rec_str);
      if (status != DB_SUCCESS)
         return status;
   }

   cm_msg(MERROR, "db_get_record1", "repaired struct size mismatch of \"%s\"", path);

   *buf_size = size;
   status = db_get_record(hDB, hKey, data, buf_size, align);

   return status;
}

static int db_parse_record(const char* rec_str, const char** out_rec_str, char* title, int title_size, char* key_name, int key_name_size, int* tid, int* n_data, int* string_length)
{
   title[0] = 0;
   key_name[0] = 0;
   *tid = 0;
   *n_data = 0;
   *string_length = 0;
   *out_rec_str = NULL;

   //
   // expected format of rec_str:
   //
   // title: "[.]",
   // numeric value: "example_int = INT : 3",
   // string value: "example_string = STRING : [20] /Runinfo/Run number",
   // array: "aaa = INT[10] : ...",
   // string array: "sarr = STRING[10] : [32] ",
   //

   //printf("parse_rec_str: [%s]\n", rec_str);

   while (*rec_str == '\n')
      rec_str++;
   
   /* check if it is a section title */
   if (rec_str[0] == '[') {
      rec_str++;

      title[0] = 0;
      
      /* extract title and append '/' */
      strlcpy(title, rec_str, title_size);
      char* p = strchr(title, ']');
      if (p)
         *p = 0;

      int len = strlen(title);
      if (len > 0) {
         if (title[len - 1] != '/')
            strlcat(title, "/", title_size);
      }

      // skip to the next end-of-line
      const char* pend = strchr(rec_str, '\n');
      if (pend)
         rec_str = pend;
      else
         rec_str = rec_str+strlen(rec_str);

      while (*rec_str == '\n')
         rec_str++;

      *out_rec_str = rec_str;
      return DB_SUCCESS;
   }

   if (rec_str[0] == ';') {
      // skip to the next end-of-line
      const char* pend = strchr(rec_str, '\n');
      if (pend)
         rec_str = pend;
      else
         rec_str = rec_str+strlen(rec_str);

      while (*rec_str == '\n')
         rec_str++;

      *out_rec_str = rec_str;
      return DB_SUCCESS;
   }

   const char* peq = strchr(rec_str, '=');
   if (!peq) {
      cm_msg(MERROR, "db_parse_record", "do not see \'=\'");
      return DB_INVALID_PARAM;
   }

   int key_name_len = peq - rec_str;

   // remove trailing equals sign and trailing spaces
   while (key_name_len > 1) {
      if (rec_str[key_name_len-1] == '=') {
         key_name_len--;
         continue;
      }
      if (rec_str[key_name_len-1] == ' ') {
         key_name_len--;
         continue;
      }
      break;
   }

   memcpy(key_name, rec_str, key_name_len);
   key_name[key_name_len] = 0;

   rec_str = peq + 1; // consume the "=" sign

   while (*rec_str == ' ') // consume spaces
      rec_str++;

   // extract type id
   char stid[256];
   int i;
   for (i=0; i<(int)sizeof(stid)-1; i++) {
      char s = *rec_str;
      if (s == 0)    break;
      if (s == ' ')  break;
      if (s == '\n') break;
      if (s == '[')  break;
      stid[i] = s;
      rec_str++;
   }
   stid[i] = 0;

   DWORD xtid = 0;
   for (xtid = 0; xtid < TID_LAST; xtid++) {
      if (strcmp(rpc_tid_name(xtid), stid) == 0) {
         *tid = xtid;
         break;
      }
   }

   //printf("tid [%s], tid %d\n", stid, *tid);

   if (xtid == TID_LAST) {
      cm_msg(MERROR, "db_parse_record", "do not see \':\'");
      return DB_INVALID_PARAM;
   }
      
   while (*rec_str == ' ') // consume spaces
      rec_str++;

   *n_data = 1;

   if (*rec_str == '[') {
      // decode array size
      rec_str++; // cosume the '['
      *n_data = atoi(rec_str);
      const char *pbr = strchr(rec_str, ']');
      if (!pbr) {
         cm_msg(MERROR, "db_parse_record", "do not see closing bracket \']\'");
         return DB_INVALID_PARAM;
      }
      rec_str = pbr + 1; // skip the closing bracket
   }
   
   while (*rec_str == ' ') // consume spaces
      rec_str++;

   const char* pcol = strchr(rec_str, ':');
   if (!pcol) {
      cm_msg(MERROR, "db_parse_record", "do not see \':\'");
      return DB_INVALID_PARAM;
   }

   rec_str = pcol + 1; // skip the ":"

   while (*rec_str == ' ') // consume spaces
      rec_str++;

   *string_length = 0;
   if (xtid == TID_LINK || xtid == TID_STRING) {
      // extract string length
      const char* pbr = strchr(rec_str, '[');
      if (pbr) {
         *string_length = atoi(pbr+1);
      }
   }

   // skip to the next end-of-line
   const char* pend = strchr(rec_str, '\n');
   if (pend)
      rec_str = pend;
   else
      rec_str = rec_str+strlen(rec_str);
   
   while (*rec_str == '\n')
      rec_str++;
   
   *out_rec_str = rec_str;
   return DB_SUCCESS;
}

static int db_get_record2_read_element(HNDLE hDB, HNDLE hKey, const char* key_name, int tid, int n_data, int string_length, char* buf_start, char** buf_ptr, int* buf_remain, BOOL correct)
{
   assert(tid > 0);
   assert(n_data > 0);
   int tsize = rpc_tid_size(tid);
   int offset = *buf_ptr - buf_start;
   int align = 0;
   if (tsize && (offset%tsize != 0)) {
      while (offset%tsize != 0) {
         align++;
         *(*buf_ptr) = 0xFF; // pad bytes for correct data alignement
         (*buf_ptr)++;
         (*buf_remain)--;
         offset++;
      }
   }
   printf("read element [%s] tid %d, n_data %d, string_length %d, tid_size %d, align %d, offset %d, buf_remain %d\n", key_name, tid, n_data, string_length, tsize, align, offset, *buf_remain);
   if (tsize > 0) {
      int xsize = tsize*n_data;
      if (xsize > *buf_remain) {
         cm_msg(MERROR, "db_get_record2", "buffer overrun at key \"%s\", size %d, buffer remaining %d", key_name, xsize, *buf_remain);
         return DB_INVALID_PARAM;
      }
      int ysize = xsize;
      int status = db_get_value(hDB, hKey, key_name, *buf_ptr, &ysize, tid, FALSE);
      //printf("status %d, xsize %d\n", status, xsize);
      if (status != DB_SUCCESS) {
         cm_msg(MERROR, "db_get_record2", "cannot read \"%s\", db_get_value() status %d", key_name, status);
         memset(*buf_ptr, 0, xsize);
         *buf_ptr += xsize;
         *buf_remain -= xsize;
         return status;
      }
      *buf_ptr += xsize;
      *buf_remain -= xsize;
   } else if (tid == TID_STRING) {
      int xstatus = 0;
      int i;
      for (i=0; i<n_data; i++) {
         int xsize = string_length;
         if (xsize > *buf_remain) {
            cm_msg(MERROR, "db_get_record2", "string buffer overrun at key \"%s\" index %d, size %d, buffer remaining %d", key_name, i, xsize, *buf_remain);
            return DB_INVALID_PARAM;
         }
         char xkey_name[MAX_ODB_PATH+100];
         sprintf(xkey_name, "%s[%d]", key_name, i);
         int status = db_get_value(hDB, hKey, xkey_name, *buf_ptr, &xsize, tid, FALSE);
         //printf("status %d, string length %d, xsize %d, actual len %d\n", status, string_length, xsize, (int)strlen(*buf_ptr));
         if (status == DB_TRUNCATED) {
            // make sure string is NUL terminated
            (*buf_ptr)[string_length-1] = 0;
            cm_msg(MERROR, "db_get_record2", "string key \"%s\" index %d, string value was truncated", key_name, i);
         } else if (status != DB_SUCCESS) {
            cm_msg(MERROR, "db_get_record2", "cannot read string \"%s\"[%d], db_get_value() status %d", key_name, i, status);
            memset(*buf_ptr, 0, string_length);
            xstatus = status;
         }
         *buf_ptr += string_length;
         *buf_remain -= string_length;
      }
      if (xstatus != 0) {
         return xstatus;
      }
   } else {
      cm_msg(MERROR, "db_get_record2", "cannot read key \"%s\" of unsupported type %d", key_name, tid);
      return DB_INVALID_PARAM;
   }
   return DB_SUCCESS;
}

/********************************************************************/
/**
Copy a set of keys to local memory.

An ODB sub-tree can be mapped to a C structure automatically via a
hot-link using the function db_open_record1() or manually with this function.
For correct operation, the description string *must* match the C data
structure. If the contents of ODB sub-tree does not exactly match
the description string, db_get_record2() will try to read as much as it can
and return DB_TRUNCATED to inform the user that there was a mismatch somewhere.
To ensure that the ODB sub-tree matches the desciption string, call db_create_record()
or db_check_record() before calling db_get_record2(). Unlike db_get_record()
and db_get_record1(), this function will not complain about data strucure mismatches.
It will ignore all extra entries in the ODB sub-tree and it will set to zero the C-structure
data fields that do not have corresponding ODB entries.
\code
struct {
  INT level1;
  INT level2;
} trigger_settings;
const char *trigger_settings_str =
"[Settings]\n\
level1 = INT : 0\n\
level2 = INT : 0";

main()
{
  HNDLE hDB, hkey;
  INT   size;
  ...
  cm_get_experiment_database(&hDB, NULL);
  db_create_record(hDB, 0, "/Equipment/Trigger", trigger_settings_str);
  db_find_key(hDB, 0, "/Equipment/Trigger/Settings", &hkey);
  size = sizeof(trigger_settings);
  db_get_record2(hDB, hkey, &trigger_settings, &size, 0, trigger_settings_str);
  ...
}
\endcode
@param hDB          ODB handle obtained via cm_get_experiment_database().
@param hKey         Handle for key where search starts, zero for root.
@param data         Pointer to the retrieved data.
@param buf_size     Size of data structure, must be obtained via sizeof(data).
@param align        Byte alignment calculated by the stub and
                    passed to the rpc side to align data
                    according to local machine. Must be zero
                    when called from user level.
@param rec_str      Description of the data structure, see db_create_record()
@param correct      Must be set to zero
@return DB_SUCCESS, DB_INVALID_HANDLE, DB_STRUCT_SIZE_MISMATCH
*/
INT db_get_record2(HNDLE hDB, HNDLE hKey, void *data, INT * xbuf_size, INT align, const char *rec_str, BOOL correct)
{
   int status = DB_SUCCESS;

   printf("db_get_record2!\n");

   assert(data != NULL);
   assert(xbuf_size != NULL);
   assert(*xbuf_size > 0);
   assert(correct == 0);

   int truncated = 0;
#if 1
   char* r1 = NULL;
   int rs = *xbuf_size;
   if (1) {
      r1 = (char*)malloc(rs);
      memset(data, 0xFF, *xbuf_size);
      memset(r1, 0xFF, rs);
      //status = db_get_record1(hDB, hKey, r1, &rs, 0, rec_str);
      status = db_get_record(hDB, hKey, r1, &rs, 0);
      printf("db_get_record status %d\n", status);
   }
#endif
      
   char* buf_start = (char*)data;
   int buf_size = *xbuf_size;

   char* buf_ptr = buf_start;
   int buf_remain = buf_size;

   while (rec_str && *rec_str != 0) {
      char title[256];
      char key_name[MAX_ODB_PATH];
      int tid = 0;
      int n_data = 0;
      int string_length = 0;
      const char* rec_str_next = NULL;
      
      status = db_parse_record(rec_str, &rec_str_next, title, sizeof(title), key_name, sizeof(key_name), &tid, &n_data, &string_length);

      //printf("parse [%s], status %d, title [%s], key_name [%s], tid %d, n_data %d, string_length %d, next [%s]\n", rec_str, status, title, key_name, tid, n_data, string_length, rec_str_next);

      rec_str = rec_str_next;

      if (status != DB_SUCCESS) {
         return status;
      }

      if (key_name[0] == 0) {
         // skip title strings, comments, etc
         continue;
      }
      
      status = db_get_record2_read_element(hDB, hKey, key_name, tid, n_data, string_length, buf_start, &buf_ptr, &buf_remain, correct);
      if (status == DB_INVALID_PARAM) {
         cm_msg(MERROR, "db_get_record2", "error: cannot continue reading odb record because of previous fatal error, status %d", status);
         return DB_INVALID_PARAM;
      } if (status != DB_SUCCESS) {
         truncated = 1;
      }

      rec_str = rec_str_next;
   }

   if (r1) {
      int ok = -1;
      int i;
      for (i=0; i<rs; i++) {
         if (r1[i] != buf_start[i]) {
            ok = i;
            break;
         }
      }
      if (ok>=0 || buf_remain>0) {
         printf("db_get_record2: miscompare at %d out of %d, buf_remain %d\n", ok, rs, buf_remain);
      } else {
         printf("db_get_record2: check ok\n");
      }
   }
   
   if (buf_remain > 0) {
      // FIXME: we finished processing the data definition string, but unused space remains in the buffer
      return DB_TRUNCATED;
   }

   if (truncated)
      return DB_TRUNCATED;
   else
      return DB_SUCCESS;
}

/********************************************************************/
/**
Copy a set of keys from local memory to the database.

An ODB sub-tree can be mapped to a C structure automatically via a
hot-link using the function db_open_record() or manually with this function.
Problems might occur if the ODB sub-tree contains values which don't match the
C structure. Although the structure size is checked against the sub-tree size, no
checking can be done if the type and order of the values in the structure are the
same than those in the ODB sub-tree. Therefore it is recommended to use the
function db_create_record() before using this function.
\code
...
  memset(&lazyst,0,size);
  if (db_find_key(hDB, pLch->hKey, "Statistics",&hKeyst) == DB_SUCCESS)
    status = db_set_record(hDB, hKeyst, &lazyst, size, 0);
  else
    cm_msg(MERROR,"task","record %s/statistics not found", pLch->name)
...
\endcode
@param hDB          ODB handle obtained via cm_get_experiment_database().
@param hKey Handle for key where search starts, zero for root.
@param data Pointer where data is stored.
@param buf_size Size of data structure, must be obtained via sizeof(RECORD-NAME).
@param align  Byte alignment calculated by the stub and
              passed to the rpc side to align data
              according to local machine. Must be zero
              when called from user level.
@return DB_SUCCESS, DB_INVALID_HANDLE, DB_TYPE_MISMATCH, DB_STRUCT_SIZE_MISMATCH
*/
INT db_set_record(HNDLE hDB, HNDLE hKey, void *data, INT buf_size, INT align)
{
   if (rpc_is_remote()) {
      align = ss_get_struct_align();
      return rpc_call(RPC_DB_SET_RECORD, hDB, hKey, data, buf_size, align);
   }
#ifdef LOCAL_ROUTINES
   {
      KEY key;
      INT convert_flags;
      INT total_size;
      void *pdata;

      convert_flags = 0;

      if (!align)
         align = ss_get_struct_align();
      else {
         /* only convert data if called remotely, as indicated by align != 0 */
         if (rpc_is_mserver()) {
            convert_flags = rpc_get_server_option(RPC_CONVERT_FLAGS);
         }
      }

      /* check if key has subkeys */
      db_get_key(hDB, hKey, &key);
      if (key.type != TID_KEY) {
         /* copy single key */
         if (key.item_size * key.num_values != buf_size) {
            cm_msg(MERROR, "db_set_record", "struct size mismatch for \"%s\"", key.name);
            return DB_STRUCT_SIZE_MISMATCH;
         }

         if (convert_flags) {
            if (key.num_values > 1)
               rpc_convert_data(data, key.type, RPC_FIXARRAY, key.item_size * key.num_values, convert_flags);
            else
               rpc_convert_single(data, key.type, 0, convert_flags);
         }

         db_set_data(hDB, hKey, data, key.total_size, key.num_values, key.type);
         return DB_SUCCESS;
      }

      /* check record size */
      db_get_record_size(hDB, hKey, align, &total_size);
      if (total_size != buf_size) {
         cm_msg(MERROR, "db_set_record", "struct size mismatch for \"%s\"", key.name);
         return DB_STRUCT_SIZE_MISMATCH;
      }

      /* set subkey data */
      pdata = data;
      total_size = 0;

      db_lock_database(hDB);
      db_err_msg* msg = NULL;
      db_allow_write_locked(&_database[hDB-1], "db_set_record");
      db_recurse_record_tree_locked(hDB, hKey, &pdata, &total_size, align, NULL, TRUE, convert_flags, &msg);
      db_unlock_database(hDB);
      if (msg)
         db_flush_msg(&msg);
   }
#endif                          /* LOCAL_ROUTINES */

   return DB_SUCCESS;
}

/**dox***************************************************************/
#ifndef DOXYGEN_SHOULD_SKIP_THIS

/*------------------------------------------------------------------*/
INT db_add_open_record(HNDLE hDB, HNDLE hKey, WORD access_mode)
/********************************************************************\

  Routine: db_add_open_record

  Purpose: Server part of db_open_record. Internal use only.

\********************************************************************/
{
   if (rpc_is_remote())
      return rpc_call(RPC_DB_ADD_OPEN_RECORD, hDB, hKey, access_mode);

#ifdef LOCAL_ROUTINES
   {
      DATABASE_HEADER *pheader;
      DATABASE_CLIENT *pclient;
      INT i;
      int status;

      if (hDB > _database_entries || hDB <= 0) {
         cm_msg(MERROR, "db_add_open_record", "invalid database handle");
         return DB_INVALID_HANDLE;
      }

      db_err_msg* msg = NULL;

      /* lock database */
      db_lock_database(hDB);

      pheader = _database[hDB - 1].database_header;
      pclient = &pheader->client[_database[hDB - 1].client_index];

      /* check if key is already open */
      for (i = 0; i < pclient->max_index; i++)
         if (pclient->open_record[i].handle == hKey)
            break;

      if (i < pclient->max_index) {
         db_unlock_database(hDB);
         return DB_SUCCESS;
      }

      /* not found, search free entry */
      for (i = 0; i < pclient->max_index; i++)
         if (pclient->open_record[i].handle == 0)
            break;

      /* check if maximum number reached */
      if (i == MAX_OPEN_RECORDS) {
         db_unlock_database(hDB);
         return DB_NO_MEMORY;
      }

      db_allow_write_locked(&_database[hDB-1], "db_add_open_record");

      KEY *pkey = (KEY*)db_get_pkey(pheader, hKey, &status, "db_add_open_record", &msg);

      if (!pkey) {
         db_unlock_database(hDB);
         if (msg)
            db_flush_msg(&msg);
         return status;
      }

      if (i == pclient->max_index)
         pclient->max_index++;

      pclient->open_record[i].handle = hKey;
      pclient->open_record[i].access_mode = access_mode;

      /* increment notify_count */
      pkey->notify_count++;

      pclient->num_open_records++;

      /* set exclusive bit if requested */
      if (access_mode & MODE_WRITE)
         db_set_mode(hDB, hKey, (WORD) (pkey->access_mode | MODE_EXCLUSIVE), 2);

      db_unlock_database(hDB);
   }
#endif                          /* LOCAL_ROUTINES */

   return DB_SUCCESS;
}

/*------------------------------------------------------------------*/

INT db_remove_open_record(HNDLE hDB, HNDLE hKey, BOOL lock)
/********************************************************************\

  Routine: db_remove_open_record

  Purpose: Gets called by db_close_record. Internal use only.

\********************************************************************/
{
   if (rpc_is_remote())
      return rpc_call(RPC_DB_REMOVE_OPEN_RECORD, hDB, hKey, lock);

#ifdef LOCAL_ROUTINES
   {
      DATABASE_HEADER *pheader;
      DATABASE_CLIENT *pclient;
      KEY *pkey;
      INT i, idx;

      if (hDB > _database_entries || hDB <= 0) {
         cm_msg(MERROR, "db_remove_open_record", "invalid database handle %d", hDB);
         return DB_INVALID_HANDLE;
      }

      if (lock)
         db_lock_database(hDB);

      pheader = _database[hDB - 1].database_header;
      pclient = &pheader->client[_database[hDB - 1].client_index];

      /* search key */
      for (idx = 0; idx < pclient->max_index; idx++)
         if (pclient->open_record[idx].handle == hKey)
            break;

      if (idx == pclient->max_index) {
         if (lock)
            db_unlock_database(hDB);
         return DB_INVALID_HANDLE;
      }

      /* check if hKey argument is correct */
      if (!db_validate_hkey(pheader, hKey)) {
         if (lock)
            db_unlock_database(hDB);
         return DB_INVALID_HANDLE;
      }

      /* decrement notify_count */
      pkey = (KEY *) ((char *) pheader + hKey);

      db_allow_write_locked(&_database[hDB-1], "db_remove_open_record");

      if (pkey->notify_count > 0)
         pkey->notify_count--;

      pclient->num_open_records--;

      /* remove exclusive flag */
      if (pclient->open_record[idx].access_mode & MODE_WRITE)
         db_set_mode(hDB, hKey, (WORD) (pkey->access_mode & ~MODE_EXCLUSIVE), 2);

      memset(&pclient->open_record[idx], 0, sizeof(OPEN_RECORD));

      /* calculate new max_index entry */
      for (i = pclient->max_index - 1; i >= 0; i--)
         if (pclient->open_record[i].handle != 0)
            break;
      pclient->max_index = i + 1;

      if (lock)
         db_unlock_database(hDB);
   }
#endif                          /* LOCAL_ROUTINES */

   return DB_SUCCESS;
}

/*------------------------------------------------------------------*/

#ifdef LOCAL_ROUTINES

static INT db_notify_clients_locked(const DATABASE_HEADER* pheader, HNDLE hDB, HNDLE hKeyMod, int index, BOOL bWalk, db_err_msg** msg)
/********************************************************************\

  Routine: db_notify_clients

  Purpose: Gets called by db_set_xxx functions. Internal use only.

\********************************************************************/
{
   HNDLE hKey;
   KEYLIST *pkeylist;
   INT i, j;
   char str[80];
   int status;

   hKey = hKeyMod;

   const KEY* pkey = db_get_pkey(pheader, hKey, &status, "db_notify_clients", msg);
   
   if (!pkey) {
      return status;
   }
   
   do {

      /* check which client has record open */
      if (pkey->notify_count)
         for (i = 0; i < pheader->max_client_index; i++) {
            const DATABASE_CLIENT* pclient = &pheader->client[i];
            for (j = 0; j < pclient->max_index; j++)
               if (pclient->open_record[j].handle == hKey) {
                  /* send notification to remote process */
                  sprintf(str, "O %d %d %d %d", hDB, hKey, hKeyMod, index);
                  ss_resume(pclient->port, str);
               }
         }

      if (pkey->parent_keylist == 0 || !bWalk)
         return DB_SUCCESS;

      // FIXME: validate pkey->parent_keylist
      pkeylist = (KEYLIST *) ((char *) pheader + pkey->parent_keylist);
      pkey = db_get_pkey(pheader, pkeylist->parent, &status, "db_notify_clients", msg);
      if (!pkey) {
         return status;
      }
      hKey = db_pkey_to_hkey(pheader, pkey);
   } while (TRUE);

}

#endif                          /* LOCAL_ROUTINES */
/*------------------------------------------------------------------*/


INT db_notify_clients(HNDLE hDB, HNDLE hKeyMod, int index, BOOL bWalk)
/********************************************************************\

  Routine: db_notify_clients

  Purpose: Gets called by db_set_xxx functions. Internal use only.
 \********************************************************************/
{
   if (rpc_is_remote()) {
      cm_msg(MERROR, "db_notify_clients", "db_notify_clients() does not work in remotely connected MIDAS clients");
      return DB_INVALID_HANDLE;
   }
   
#ifdef LOCAL_ROUTINES
   {
      db_err_msg* msg = NULL;
      int status = db_lock_database(hDB);
      if (status != DB_SUCCESS)
         return status;
      DATABASE_HEADER* pheader = _database[hDB - 1].database_header;
      db_notify_clients_locked(pheader, hDB, hKeyMod, index, bWalk, &msg);
      db_unlock_database(hDB);
      if (msg)
         db_flush_msg(&msg);
   }
#endif
   return DB_SUCCESS;
}

INT db_notify_clients_array(HNDLE hDB, HNDLE hKeys[], INT size)
/********************************************************************\
 
 Routine: db_notify_clients_array
 
 Purpose: This function is typically called after a set of calls
          to db_set_data1 which omits hot-link notification to 
          programs. After several ODB values are modified in a set,
          this function has to be called to trigger the hot-links
          of the whole set.
 
 \********************************************************************/
{
   if (rpc_is_remote())
      return rpc_call(RPC_DB_NOTIFY_CLIENTS_ARRAY, hDB, hKeys, size);
   
#ifdef LOCAL_ROUTINES
   {
      int status = db_lock_database(hDB);
      if (status != DB_SUCCESS)
         return status;
      db_err_msg* msg = NULL;
      DATABASE_HEADER* pheader = _database[hDB - 1].database_header;
      int count = size/sizeof(INT);
      for (int i=0 ; i<count; i++) {
         db_notify_clients_locked(pheader, hDB, hKeys[i], -1, TRUE, &msg);
      }
      db_unlock_database(hDB);
      if (msg)
         db_flush_msg(&msg);
   }
#endif
   return DB_SUCCESS;
}

/*------------------------------------------------------------------*/
static void merge_records(HNDLE hDB, HNDLE hKey, KEY * pkey, INT level, void *info)
{
   char full_name[MAX_ODB_PATH];
   INT status, size;
   HNDLE hKeyInit;
   KEY initkey, key;

   /* avoid compiler warnings */
   status = level;

   /* compose name of init key */
   db_get_path(hDB, hKey, full_name, sizeof(full_name));
   *strchr(full_name, 'O') = 'I';

   /* if key in init record found, copy original data to init data */
   status = db_find_key(hDB, 0, full_name, &hKeyInit);
   if (status == DB_SUCCESS) {
      status = db_get_key(hDB, hKeyInit, &initkey);
      if (status != DB_SUCCESS) {
         cm_msg(MERROR, "merge_records", "merge_record error at \'%s\', db_get_key() status %d", full_name, status);
         return;
      }
      status = db_get_key(hDB, hKey, &key);
      if (status != DB_SUCCESS) {
         cm_msg(MERROR, "merge_records", "merge_record error at \'%s\', second db_get_key() status %d", full_name, status);
         return;
      }

      if (initkey.type != TID_KEY && initkey.type == key.type) {
         char* allocbuffer = NULL;
         char  stackbuffer[10000];
         char* buffer = stackbuffer;
         size = sizeof(stackbuffer);
         while (1) {
            /* copy data from original key to new key */
            status = db_get_data(hDB, hKey, buffer, &size, initkey.type);
            if (status == DB_SUCCESS) {
               status = db_set_data(hDB, hKeyInit, buffer, initkey.total_size, initkey.num_values, initkey.type);
               if (status != DB_SUCCESS) {
                  cm_msg(MERROR, "merge_records", "merge_record error at \'%s\', db_set_data() status %d", full_name, status);
                  return;
               }
               break;
            }
            if (status == DB_TRUNCATED) {
               size *= 2;
               allocbuffer = (char *)realloc(allocbuffer, size);
               assert(allocbuffer != NULL);
               buffer = allocbuffer;
               continue;
            }
            cm_msg(MERROR, "merge_records", "aborting on unexpected failure of db_get_data(%s), status %d", full_name, status);
            abort();
         }
         if (allocbuffer)
            free(allocbuffer);
      }
   } else if (status == DB_NO_KEY) {
      /* do nothing */
   } else if (status == DB_INVALID_LINK) {
      status = db_find_link(hDB, 0, full_name, &hKeyInit);
      if (status == DB_SUCCESS) {
         size = sizeof(full_name);
         status = db_get_data(hDB, hKeyInit, full_name, &size, TID_LINK);
      }
      cm_msg(MERROR, "merge_records", "Invalid link \"%s\"", full_name);
   } else {
      cm_msg(MERROR, "merge_records", "aborting on unexpected failure of db_find_key(%s), status %d", full_name, status);
      abort();
   }
}

static int _global_open_count; // FIXME: this is not thread-safe

static void check_open_keys(HNDLE hDB, HNDLE hKey, KEY * pkey, INT level, void *info)
{
   if (pkey->notify_count)
      _global_open_count++;
}

/**dox***************************************************************/
#endif                          /* DOXYGEN_SHOULD_SKIP_THIS */

/********************************************************************/
/**
Create a record. If a part of the record exists alreay,
merge it with the init_str (use values from the init_str only when they are
not in the existing record).

This functions creates a ODB sub-tree according to an ASCII
representation of that tree. See db_copy() for a description. It can be used to
create a sub-tree which exactly matches a C structure. The sub-tree can then
later mapped to the C structure ("hot-link") via the function db_open_record().

If a sub-tree exists already which exactly matches the ASCII representation, it is
not modified. If part of the tree exists, it is merged with the ASCII representation
where the ODB values have priority, only values not present in the ODB are
created with the default values of the ASCII representation. It is therefore
recommended that before creating an ODB hot-link the function
db_create_record() is called to insure that the ODB tree and the C structure
contain exactly the same values in the same order.

Following example creates a record under /Equipment/Trigger/Settings,
opens a hot-link between that record and a local C structure
trigger_settings and registers a callback function trigger_update()
which gets called each time the record is changed.
\code
struct {
  INT level1;
  INT level2;
} trigger_settings;
char *trigger_settings_str =
"[Settings]\n\
level1 = INT : 0\n\
level2 = INT : 0";
void trigger_update(INT hDB, INT hkey, void *info)
{
  printf("New levels: %d %d\n",
    trigger_settings.level1,
    trigger_settings.level2);
}
main()
{
  HNDLE hDB, hkey;
  char[128] info;
  ...
  cm_get_experiment_database(&hDB, NULL);
  db_create_record(hDB, 0, "/Equipment/Trigger", trigger_settings_str);
  db_find_key(hDB, 0,"/Equipment/Trigger/Settings", &hkey);
  db_open_record(hDB, hkey, &trigger_settings,
    sizeof(trigger_settings), MODE_READ, trigger_update, info);
  ...
}
\endcode
@param hDB          ODB handle obtained via cm_get_experiment_database().
@param hKey         Handle for key where search starts, zero for root.
@param orig_key_name     Name of key to search, can contain directories.
@param init_str     Initialization string in the format of the db_copy/db_save functions.
@return DB_SUCCESS, DB_INVALID_HANDLE, DB_FULL, DB_NO_ACCESS, DB_OPEN_RECORD
*/
INT db_create_record(HNDLE hDB, HNDLE hKey, const char *orig_key_name, const char *init_str)
{
   char str[256], key_name[256], *buffer;
   INT status, size, i, buffer_size;
   HNDLE hKeyTmp, hKeyTmpO, hKeyOrig, hSubkey;

   if (rpc_is_remote())
      return rpc_call(RPC_DB_CREATE_RECORD, hDB, hKey, orig_key_name, init_str);

   /* make this function atomic */
   db_lock_database(hDB);

   /* strip trailing '/' */
   strlcpy(key_name, orig_key_name, sizeof(key_name));
   if (strlen(key_name) > 1 && key_name[strlen(key_name) - 1] == '/')
      key_name[strlen(key_name) - 1] = 0;

   /* merge temporay record and original record */
   status = db_find_key(hDB, hKey, key_name, &hKeyOrig);
   if (status == DB_SUCCESS) {
      assert(hKeyOrig != 0);
#ifdef CHECK_OPEN_RECORD
      /* check if key or subkey is opened */
      _global_open_count = 0; // FIXME: this is not thread safe
      db_scan_tree_link(hDB, hKeyOrig, 0, check_open_keys, NULL);
      if (_global_open_count) {
         db_unlock_database(hDB);
         return DB_OPEN_RECORD;
      }
#endif
      /* create temporary records */
      sprintf(str, "/System/Tmp/%sI", ss_tid_to_string(ss_gettid()).c_str());
      //printf("db_create_record str [%s]\n", str);
      db_find_key(hDB, 0, str, &hKeyTmp);
      if (hKeyTmp)
         db_delete_key(hDB, hKeyTmp, FALSE);
      db_create_key(hDB, 0, str, TID_KEY);
      status = db_find_key(hDB, 0, str, &hKeyTmp);
      if (status != DB_SUCCESS) {
         db_unlock_database(hDB);
         return status;
      }

      sprintf(str, "/System/Tmp/%sO", ss_tid_to_string(ss_gettid()).c_str());
      //printf("db_create_record str [%s]\n", str);
      db_find_key(hDB, 0, str, &hKeyTmpO);
      if (hKeyTmpO)
         db_delete_key(hDB, hKeyTmpO, FALSE);
      db_create_key(hDB, 0, str, TID_KEY);
      status = db_find_key(hDB, 0, str, &hKeyTmpO);
      if (status != DB_SUCCESS) {
         db_unlock_database(hDB);
         return status;
      }

      status = db_paste(hDB, hKeyTmp, init_str);
      if (status != DB_SUCCESS) {
         db_unlock_database(hDB);
         return status;
      }

      buffer_size = 10000;
      buffer = (char *) malloc(buffer_size);
      do {
         size = buffer_size;
         status = db_copy(hDB, hKeyOrig, buffer, &size, "");
         if (status == DB_TRUNCATED) {
            buffer_size += 10000;
            buffer = (char *) realloc(buffer, buffer_size);
            continue;
         }
         if (status != DB_SUCCESS) {
            db_unlock_database(hDB);
            return status;
         }

      } while (status != DB_SUCCESS);

      status = db_paste(hDB, hKeyTmpO, buffer);
      if (status != DB_SUCCESS) {
         free(buffer);
         db_unlock_database(hDB);
         return status;
      }

      /* merge temporay record and original record */
      db_scan_tree_link(hDB, hKeyTmpO, 0, merge_records, NULL);

      /* delete original record */
      for (i = 0;; i++) {
         db_enum_link(hDB, hKeyOrig, 0, &hSubkey);
         if (!hSubkey)
            break;

         status = db_delete_key(hDB, hSubkey, FALSE);
         if (status != DB_SUCCESS) {
            free(buffer);
            db_unlock_database(hDB);
            return status;
         }
      }

      /* copy merged record to original record */
      do {
         size = buffer_size;
         status = db_copy(hDB, hKeyTmp, buffer, &size, "");
         if (status == DB_TRUNCATED) {
            buffer_size += 10000;
            buffer = (char *) realloc(buffer, buffer_size);
            continue;
         }
         if (status != DB_SUCCESS) {
            free(buffer);
            db_unlock_database(hDB);
            return status;
         }

      } while (status != DB_SUCCESS);

      status = db_paste(hDB, hKeyOrig, buffer);
      if (status != DB_SUCCESS) {
         free(buffer);
         db_unlock_database(hDB);
         return status;
      }

      /* delete temporary records */
      db_delete_key(hDB, hKeyTmp, FALSE);
      db_delete_key(hDB, hKeyTmpO, FALSE);

      free(buffer);
      buffer = NULL;
   } else if (status == DB_NO_KEY) {
      /* create fresh record */
      db_create_key(hDB, hKey, key_name, TID_KEY);
      status = db_find_key(hDB, hKey, key_name, &hKeyTmp);
      if (status != DB_SUCCESS) {
         db_unlock_database(hDB);
         return status;
      }

      status = db_paste(hDB, hKeyTmp, init_str);
      if (status != DB_SUCCESS) {
         db_unlock_database(hDB);
         return status;
      }
   } else {
      cm_msg(MERROR, "db_create_record", "aborting on unexpected failure of db_find_key(%s), status %d", key_name, status);
      abort();
   }

   db_unlock_database(hDB);

   return DB_SUCCESS;
}

/********************************************************************/
/**
This function ensures that a certain ODB subtree matches
a given C structure, by comparing the init_str with the
current ODB structure. If the record does not exist at all,
it is created with the default values in init_str. If it
does exist but does not match the variables in init_str,
the function returns an error if correct=FALSE or calls
db_create_record() if correct=TRUE.
@param hDB          ODB handle obtained via cm_get_experiment_database().
@param hKey     Handle for key where search starts, zero for root.
@param keyname  Name of key to search, can contain directories.
@param rec_str  ASCII representation of ODB record in the format
@param correct  If TRUE, correct ODB record if necessary
@return DB_SUCCESS, DB_INVALID_HANDLE, DB_NO_KEY, DB_STRUCT_MISMATCH
*/
INT db_check_record(HNDLE hDB, HNDLE hKey, const char *keyname, const char *rec_str, BOOL correct)
{
   char line[MAX_STRING_LENGTH];
   char title[MAX_STRING_LENGTH];
   char key_name[MAX_STRING_LENGTH];
   char info_str[MAX_STRING_LENGTH + 50];
   char *pc;
   const char *pold, *rec_str_orig;
   DWORD tid;
   INT i, j, n_data, string_length, status;
   HNDLE hKeyRoot, hKeyTest;
   KEY key;
   int bad_string_length;

   if (rpc_is_remote())
      return rpc_call(RPC_DB_CHECK_RECORD, hDB, hKey, keyname, rec_str, correct);

   /* check if record exists */
   status = db_find_key(hDB, hKey, keyname, &hKeyRoot);

   /* create record if not */
   if (status == DB_NO_KEY) {
      if (correct)
         return db_create_record(hDB, hKey, keyname, rec_str);
      return DB_NO_KEY;
   }

   assert(hKeyRoot);

   title[0] = 0;
   rec_str_orig = rec_str;

   db_get_key(hDB, hKeyRoot, &key);
   if (key.type == TID_KEY)
      /* get next subkey which is not of type TID_KEY */
      db_get_next_link(hDB, hKeyRoot, &hKeyTest);
   else
      /* test root key itself */
      hKeyTest = hKeyRoot;

   if (hKeyTest == 0 && *rec_str != 0) {
      if (correct)
         return db_create_record(hDB, hKey, keyname, rec_str_orig);

      return DB_STRUCT_MISMATCH;
   }

   do {
      if (*rec_str == 0)
         break;

      for (i = 0; *rec_str != '\n' && *rec_str && i < MAX_STRING_LENGTH; i++)
         line[i] = *rec_str++;

      if (i == MAX_STRING_LENGTH) {
         cm_msg(MERROR, "db_check_record", "line too long");
         return DB_TRUNCATED;
      }

      line[i] = 0;
      if (*rec_str == '\n')
         rec_str++;

      /* check if it is a section title */
      if (line[0] == '[') {
         /* extract title and append '/' */
         strcpy(title, line + 1);
         if (strchr(title, ']'))
            *strchr(title, ']') = 0;
         if (title[0] && title[strlen(title) - 1] != '/')
            strcat(title, "/");
      } else {
         /* valid data line if it includes '=' and no ';' */
         if (strchr(line, '=') && line[0] != ';') {
            /* copy type info and data */
            pc = strchr(line, '=') + 1;
            while (*pc == ' ')
               pc++;
            strcpy(info_str, pc);

            /* extract key name */
            *strchr(line, '=') = 0;

            pc = &line[strlen(line) - 1];
            while (*pc == ' ')
               *pc-- = 0;

            strlcpy(key_name, line, sizeof(key_name));

            /* evaluate type info */
            strcpy(line, info_str);
            if (strchr(line, ' '))
               *strchr(line, ' ') = 0;

            n_data = 1;
            if (strchr(line, '[')) {
               n_data = atol(strchr(line, '[') + 1);
               *strchr(line, '[') = 0;
            }

            for (tid = 0; tid < TID_LAST; tid++)
               if (strcmp(rpc_tid_name(tid), line) == 0)
                  break;
            if (tid == TID_LAST) {
               for (tid = 0; tid < TID_LAST; tid++)
                  if (strcmp(rpc_tid_name_old(tid), line) == 0)
                     break;
            }

            string_length = 0;

            if (tid == TID_LAST)
               cm_msg(MERROR, "db_check_record", "found unknown data type \"%s\" in ODB file", line);
            else {
               /* skip type info */
               pc = info_str;
               while (*pc != ' ' && *pc)
                  pc++;
               while ((*pc == ' ' || *pc == ':') && *pc)
                  pc++;

               if (n_data > 1) {
                  info_str[0] = 0;
                  if (!*rec_str)
                     break;

                  for (j = 0; *rec_str != '\n' && *rec_str; j++)
                     info_str[j] = *rec_str++;
                  info_str[j] = 0;
                  if (*rec_str == '\n')
                     rec_str++;
               }

               for (i = 0; i < n_data; i++) {
                  /* strip trailing \n */
                  pc = &info_str[strlen(info_str) - 1];
                  while (*pc == '\n' || *pc == '\r')
                     *pc-- = 0;

                  if (tid == TID_STRING || tid == TID_LINK) {
                     if (!string_length) {
                        if (info_str[1] == '=')
                           string_length = -1;
                        else {
                           pc = strchr(info_str, '[');
                           if (pc != NULL)
                              string_length = atoi(pc + 1);
                           else
                              string_length = -1;
                        }
                        if (string_length > MAX_STRING_LENGTH) {
                           string_length = MAX_STRING_LENGTH;
                           cm_msg(MERROR, "db_check_record", "found string exceeding MAX_STRING_LENGTH");
                        }
                     }

                     if (string_length == -1) {
                        /* multi-line string */
                        if (strstr(rec_str, "\n====#$@$#====\n") != NULL) {
                           string_length = (POINTER_T) strstr(rec_str, "\n====#$@$#====\n") - (POINTER_T) rec_str + 1;

                           rec_str = strstr(rec_str, "\n====#$@$#====\n") + strlen("\n====#$@$#====\n");
                        } else
                           cm_msg(MERROR, "db_check_record", "found multi-line string without termination sequence");
                     } else {
                        if (strchr(info_str, ']'))
                           pc = strchr(info_str, ']') + 1;
                        else
                           pc = info_str + 2;
                        while (*pc && *pc != ' ')
                           pc++;
                        while (*pc && *pc == ' ')
                           pc++;

                        /* limit string size */
                        *(pc + string_length - 1) = 0;
                     }
                  } else {
                     pc = info_str;

                     if (n_data > 1 && info_str[0] == '[') {
                        pc = strchr(info_str, ']') + 1;
                        while (*pc && *pc == ' ')
                           pc++;
                     }
                  }

                  if (i < n_data - 1) {
                     info_str[0] = 0;
                     if (!*rec_str)
                        break;

                     pold = rec_str;

                     for (j = 0; *rec_str != '\n' && *rec_str; j++)
                        info_str[j] = *rec_str++;
                     info_str[j] = 0;
                     if (*rec_str == '\n')
                        rec_str++;

                     /* test if valid data */
                     if (tid != TID_STRING && tid != TID_LINK) {
                        if (info_str[0] == 0 || (strchr(info_str, '=')
                                                 && strchr(info_str, ':')))
                           rec_str = pold;
                     }
                  }
               }

               /* if rec_str contains key, but not ODB, return mismatch */
               if (!hKeyTest) {
                  if (correct)
                     return db_create_record(hDB, hKey, keyname, rec_str_orig);

                  return DB_STRUCT_MISMATCH;
               }

               status = db_get_key(hDB, hKeyTest, &key);
               assert(status == DB_SUCCESS);

               bad_string_length = 0;

               if (key.type == TID_STRING) {
                  //printf("key name [%s], tid %d/%d, num_values %d/%d, string length %d/%d\n", key_name, key.type, tid, key.num_values, n_data, string_length, key.item_size);
                  if (string_length > 0 && string_length != key.item_size) {
                     bad_string_length = 1;
                  }
               }

               /* check rec_str vs. ODB key */
               if (!equal_ustring(key.name, key_name) || key.type != tid || key.num_values != n_data || bad_string_length) {
                  //printf("miscompare key name [%s], tid %d/%d, num_values %d/%d, string length %d/%d\n", key_name, key.type, tid, key.num_values, n_data, key.item_size, string_length);
                  if (correct)
                     return db_create_record(hDB, hKey, keyname, rec_str_orig);

                  return DB_STRUCT_MISMATCH;
               }

               /* get next key in ODB */
               db_get_next_link(hDB, hKeyTest, &hKeyTest);
            }
         }
      }
   } while (TRUE);

   return DB_SUCCESS;
}

/********************************************************************/
/**
Open a record. Create a local copy and maintain an automatic update.

This function opens a hot-link between an ODB sub-tree and a local
structure. The sub-tree is copied to the structure automatically every time it is
modified by someone else. Additionally, a callback function can be declared
which is called after the structure has been updated. The callback function
receives the database handle and the key handle as parameters.

Problems might occur if the ODB sub-tree contains values which don't match the
C structure. Although the structure size is checked against the sub-tree size, no
checking can be done if the type and order of the values in the structure are the
same than those in the ODB sub-tree. Therefore it is recommended to use the
function db_create_record() before db_open_record() is used which
ensures that both are equivalent.

The access mode might either be MODE_READ or MODE_WRITE. In read mode,
the ODB sub-tree is automatically copied to the local structure when modified by
other clients. In write mode, the local structure is copied to the ODB sub-tree if it
has been modified locally. This update has to be manually scheduled by calling
db_send_changed_records() periodically in the main loop. The system
keeps a copy of the local structure to determine if its contents has been changed.

If MODE_ALLOC is or'ed with the access mode, the memory for the structure is
allocated internally. The structure pointer must contain a pointer to a pointer to
the structure. The internal memory is released when db_close_record() is
called.
- To open a record in write mode.
\code
struct {
  INT level1;
  INT level2;
} trigger_settings;
char *trigger_settings_str =
"[Settings]\n\
level1 = INT : 0\n\
level2 = INT : 0";
main()
{
  HNDLE hDB, hkey, i=0;
  ...
  cm_get_experiment_database(&hDB, NULL);
  db_create_record(hDB, 0, "/Equipment/Trigger", trigger_settings_str);
  db_find_key(hDB, 0,"/Equipment/Trigger/Settings", &hkey);
  db_open_record(hDB, hkey, &trigger_settings, sizeof(trigger_settings)
                  , MODE_WRITE, NULL);
  do
  {
    trigger_settings.level1 = i++;
    db_send_changed_records()
    status = cm_yield(1000);
  } while (status != RPC_SHUTDOWN && status != SS_ABORT);
  ...
}
\endcode
@param hDB          ODB handle obtained via cm_get_experiment_database().
@param hKey         Handle for key where search starts, zero for root.
@param ptr          If access_mode includes MODE_ALLOC:
                    Address of pointer which points to the record data after
                    the call if access_mode includes not MODE_ALLOC:
                    Address of record if ptr==NULL, only the dispatcher is called.
@param rec_size     Record size in bytes
@param access_mode Mode for opening record, either MODE_READ or
                    MODE_WRITE. May be or'ed with MODE_ALLOC to
                    let db_open_record allocate the memory for the record.
@param (*dispatcher)   Function which gets called when record is updated.The
                    argument list composed of: HNDLE hDB, HNDLE hKey, void *info
@param info Additional info passed to the dispatcher.
@return DB_SUCCESS, DB_INVALID_HANDLE, DB_NO_MEMORY, DB_NO_ACCESS, DB_STRUCT_SIZE_MISMATCH
*/
INT db_open_record(HNDLE hDB, HNDLE hKey, void *ptr, INT rec_size,
                   WORD access_mode, void (*dispatcher) (INT, INT, void *), void *info)
{
   INT idx, status, size;
   KEY key;
   void *data;
   char str[256];

   /* allocate new space for the local record list */
   if (_record_list_entries == 0) {
      _record_list = (RECORD_LIST *) malloc(sizeof(RECORD_LIST));
      memset(_record_list, 0, sizeof(RECORD_LIST));
      if (_record_list == NULL) {
         cm_msg(MERROR, "db_open_record", "not enough memory");
         return DB_NO_MEMORY;
      }

      _record_list_entries = 1;
      idx = 0;
   } else {
      /* check for a deleted entry */
      for (idx = 0; idx < _record_list_entries; idx++)
         if (!_record_list[idx].handle)
            break;

      /* if not found, create new one */
      if (idx == _record_list_entries) {
         _record_list = (RECORD_LIST *) realloc(_record_list, sizeof(RECORD_LIST) * (_record_list_entries + 1));
         if (_record_list == NULL) {
            cm_msg(MERROR, "db_open_record", "not enough memory");
            return DB_NO_MEMORY;
         }

         memset(&_record_list[_record_list_entries], 0, sizeof(RECORD_LIST));

         _record_list_entries++;
      }
   }

   db_get_key(hDB, hKey, &key);
 
   /* check record size */
   status = db_get_record_size(hDB, hKey, 0, &size);
   if (status != DB_SUCCESS) {
      _record_list_entries--;
      cm_msg(MERROR, "db_open_record", "cannot get record size, db_get_record_size() status %d", status);
      return DB_NO_MEMORY;
   }

   if (size != rec_size && ptr != NULL) {
      _record_list_entries--;
      db_get_path(hDB, hKey, str, sizeof(str));
      cm_msg(MERROR, "db_open_record", "struct size mismatch for \"%s\" (expected size: %d, size in ODB: %d)", str, rec_size, size);
      return DB_STRUCT_SIZE_MISMATCH;
   }

   /* check for read access */
   if (((key.access_mode & MODE_EXCLUSIVE) && (access_mode & MODE_WRITE))
       || (!(key.access_mode & MODE_WRITE) && (access_mode & MODE_WRITE))
       || (!(key.access_mode & MODE_READ) && (access_mode & MODE_READ))) {
      _record_list_entries--;
      return DB_NO_ACCESS;
   }

   if (access_mode & MODE_ALLOC) {
      data = malloc(size);

      if (data == NULL) {
         _record_list_entries--;
         cm_msg(MERROR, "db_open_record", "not enough memory, malloc(%d) returned NULL", size);
         return DB_NO_MEMORY;
      }

      memset(data, 0, size);

      *((void **) ptr) = data;
   } else {
      data = ptr;
   }

   /* copy record to local memory */
   if (access_mode & MODE_READ && data != NULL) {
      status = db_get_record(hDB, hKey, data, &size, 0);
      if (status != DB_SUCCESS) {
         _record_list_entries--;
         cm_msg(MERROR, "db_open_record", "cannot get record, db_get_record() status %d", status);
         return DB_NO_MEMORY;
      }
   }

   /* copy local record to ODB */
   if (access_mode & MODE_WRITE) {
      /* only write to ODB if not in MODE_ALLOC */
      if ((access_mode & MODE_ALLOC) == 0) {
         status = db_set_record(hDB, hKey, data, size, 0);
         if (status != DB_SUCCESS) {
            _record_list_entries--;
            cm_msg(MERROR, "db_open_record", "cannot set record, db_set_record() status %d", status);
            return DB_NO_MEMORY;
         }
      }

      /* init a local copy of the record */
      _record_list[idx].copy = malloc(size);
      if (_record_list[idx].copy == NULL) {
         cm_msg(MERROR, "db_open_record", "not enough memory");
         return DB_NO_MEMORY;
      }

      memcpy(_record_list[idx].copy, data, size);
   }

   /* initialize record list */
   _record_list[idx].handle = hKey;
   _record_list[idx].hDB = hDB;
   _record_list[idx].access_mode = access_mode;
   _record_list[idx].data = data;
   _record_list[idx].buf_size = size;
   _record_list[idx].dispatcher = dispatcher;
   _record_list[idx].info = info;

   /* add record entry in database structure */
   return db_add_open_record(hDB, hKey, (WORD) (access_mode & ~MODE_ALLOC));
}

/********************************************************************/
/**
Open a record. Create a local copy and maintain an automatic update.

This function is same as db_open_record(), except that it calls
db_check_record(), db_get_record1() and db_create_record()
to ensure that the ODB structure matches

Parameters are the same as for db_open_record():

@param hDB          ODB handle obtained via cm_get_experiment_database().
@param hKey         Handle for key where search starts, zero for root.
@param ptr          If access_mode includes MODE_ALLOC:
                    Address of pointer which points to the record data after
                    the call if access_mode includes not MODE_ALLOC:
                    Address of record if ptr==NULL, only the dispatcher is called.
@param rec_size     Record size in bytes
@param access_mode Mode for opening record, either MODE_READ or
                    MODE_WRITE. May be or'ed with MODE_ALLOC to
                    let db_open_record allocate the memory for the record.
@param (*dispatcher)   Function which gets called when record is updated.The
                    argument list composed of: HNDLE hDB, HNDLE hKey, void *info
@param info Additional info passed to the dispatcher.
@param rec_str  ASCII representation of ODB record in the format
@return DB_SUCCESS, DB_INVALID_HANDLE, DB_NO_MEMORY, DB_NO_ACCESS, DB_STRUCT_SIZE_MISMATCH
*/
INT db_open_record1(HNDLE hDB, HNDLE hKey, void *ptr, INT rec_size,
                    WORD access_mode, void (*dispatcher) (INT, INT, void *), void *info,
                     const char *rec_str)
{
   if (rec_str) {
      int status;
      if (rec_size) {
         char* pbuf;
         int size = rec_size;
         pbuf = (char*)malloc(size);
         assert(pbuf != NULL);
         status = db_get_record1(hDB, hKey, pbuf, &size, 0, rec_str);
         free(pbuf);
         if (status != DB_SUCCESS)
            return status;
      }

      status = db_check_record(hDB, hKey, "", rec_str, TRUE);
      if (status != DB_SUCCESS)
         return status;
   }

   return db_open_record(hDB, hKey, ptr, rec_size, access_mode, dispatcher, info);
}

/********************************************************************/
/**
Close a record previously opend with db_open_record.
@param hDB          ODB handle obtained via cm_get_experiment_database().
@param hKey Handle for key where search starts, zero for root.
@return DB_SUCCESS, DB_INVALID_HANDLE
*/
INT db_close_record(HNDLE hDB, HNDLE hKey)
{
#ifdef LOCAL_ROUTINES
   {
      INT i;

      for (i = 0; i < _record_list_entries; i++)
         if (_record_list[i].handle == hKey && _record_list[i].hDB == hDB)
            break;

      if (i == _record_list_entries)
         return DB_INVALID_HANDLE;

      /* remove record entry from database structure */
      db_remove_open_record(hDB, hKey, TRUE);

      /* free local memory */
      if (_record_list[i].access_mode & MODE_ALLOC) {
         free(_record_list[i].data);
         _record_list[i].data = NULL;
      }

      if (_record_list[i].access_mode & MODE_WRITE) {
         free(_record_list[i].copy);
         _record_list[i].copy = NULL;
      }

      memset(&_record_list[i], 0, sizeof(RECORD_LIST));
   }
#endif                          /* LOCAL_ROUTINES */

   return DB_SUCCESS;
}

/********************************************************************/
/**
Release local memory for open records.
This routines is called by db_close_all_databases() and
cm_disconnect_experiment()
@return DB_SUCCESS, DB_INVALID_HANDLE
*/
INT db_close_all_records()
{
   INT i;

   for (i = 0; i < _record_list_entries; i++) {
      if (_record_list[i].handle) {
         if (_record_list[i].access_mode & MODE_WRITE) {
            free(_record_list[i].copy);
            _record_list[i].copy = NULL;
         }

         if (_record_list[i].access_mode & MODE_ALLOC) {
            free(_record_list[i].data);
            _record_list[i].data = NULL;
         }

         memset(&_record_list[i], 0, sizeof(RECORD_LIST));
      }
   }

   if (_record_list_entries > 0) {
      _record_list_entries = 0;
      free(_record_list);
      _record_list = NULL;
   }

   return DB_SUCCESS;
}

/********************************************************************/
/**
db_open_record() and db_watch() event handler

@param hDB          ODB handle obtained via cm_get_experiment_database().
@param hKey         Handle for key which changed.
@param index        Index for array keys.
@return DB_SUCCESS, DB_INVALID_HANDLE
*/
INT db_update_record_local(INT hDB, INT hKeyRoot, INT hKey, int index)
{
   INT i, size, status;

   status = DB_INVALID_HANDLE;

   /* check all record entries for matching key */
   for (i = 0; i < _record_list_entries; i++)
      if (_record_list[i].handle == hKeyRoot) {
         status = DB_SUCCESS;

         /* get updated data if record not opened in write mode */
         if ((_record_list[i].access_mode & MODE_WRITE) == 0) {
            size = _record_list[i].buf_size;
            if (_record_list[i].data != NULL) {
               status = db_get_record(hDB, hKeyRoot, _record_list[i].data, &size, 0); // db_open_record() update
               //printf("db_open_record update status %d, size %d %d\n", status, _record_list[i].buf_size, size);
            }
            
            /* call dispatcher if requested */
            if (_record_list[i].dispatcher)
               _record_list[i].dispatcher(hDB, hKeyRoot, _record_list[i].info);
         }
      }

   /* check all watch entries for matching key */
   for (i = 0; i < _watch_list_entries; i++)
      if (_watch_list[i].handle == hKeyRoot) {
         status = DB_SUCCESS;
         
         /* call dispatcher if requested */
         if (_watch_list[i].dispatcher)
            _watch_list[i].dispatcher(hDB, hKey, index, _watch_list[i].info);
      }

   return status;
}

/********************************************************************/
/**
Relay db_open_record() and db_watch() notification to the remote client.
@param hDB          ODB handle obtained via cm_get_experiment_database().
@param hKey         Handle for key which changed.
@param index        Index for array keys.
@param s            client socket.
@return DB_SUCCESS, DB_INVALID_HANDLE
*/
INT db_update_record_mserver(INT hDB, INT hKeyRoot, INT hKey, int index, int client_socket)
{
   char buffer[32];

   int convert_flags = rpc_get_server_option(RPC_CONVERT_FLAGS);
   
   NET_COMMAND* nc = (NET_COMMAND *) buffer;
   
   nc->header.routine_id = MSG_ODB;
   nc->header.param_size = 4 * sizeof(INT);
   *((INT *) nc->param) = hDB;
   *((INT *) nc->param + 1) = hKeyRoot;
   *((INT *) nc->param + 2) = hKey;
   *((INT *) nc->param + 3) = index;
   
   if (convert_flags) {
      rpc_convert_single(&nc->header.routine_id, TID_UINT32, RPC_OUTGOING, convert_flags);
      rpc_convert_single(&nc->header.param_size, TID_UINT32, RPC_OUTGOING, convert_flags);
      rpc_convert_single(&nc->param[0], TID_UINT32, RPC_OUTGOING, convert_flags);
      rpc_convert_single(&nc->param[4], TID_UINT32, RPC_OUTGOING, convert_flags);
      rpc_convert_single(&nc->param[8], TID_UINT32, RPC_OUTGOING, convert_flags);
      rpc_convert_single(&nc->param[12], TID_UINT32, RPC_OUTGOING, convert_flags);
   }
   
   /* send the update notification to the client */
   send_tcp(client_socket, buffer, sizeof(NET_COMMAND_HEADER) + 4 * sizeof(INT), 0);
   
   return DB_SUCCESS;
}

/********************************************************************/
/**
Send all records to the ODB which were changed locally since the last
call to this function.

This function is valid if used in conjunction with db_open_record()
under the condition the record is open as MODE_WRITE access code.

- Full example dbchange.c which can be compiled as follow
\code
gcc -DOS_LINUX -I/midas/include -o dbchange dbchange.c
/midas/linux/lib/libmidas.a -lutil}

\begin{verbatim}
//------- dbchange.c
#include "midas.h"
#include "msystem.h"
\endcode

\code
//-------- BOF dbchange.c
typedef struct {
    INT    my_number;
    float   my_rate;
} MY_STATISTICS;

MY_STATISTICS myrec;

#define MY_STATISTICS(_name) char *_name[] = {\
"My Number = INT : 0",\
"My Rate = FLOAT : 0",\
"",\
NULL }

HNDLE hDB, hKey;

// Main
int main(unsigned int argc,char **argv)
{
  char      host_name[HOST_NAME_LENGTH];
  char      expt_name[HOST_NAME_LENGTH];
  INT       lastnumber, status, msg;
  BOOL      debug=FALSE;
  char      i, ch;
  DWORD     update_time, mainlast_time;
  MY_STATISTICS (my_stat);

  // set default
  host_name[0] = 0;
  expt_name[0] = 0;

  // get default
  cm_get_environment(host_name, sizeof(host_name), expt_name, sizeof(expt_name));

  // get parameters
  for (i=1 ; i<argc ; i++)
  {
    if (argv[i][0] == '-' && argv[i][1] == 'd')
      debug = TRUE;
    else if (argv[i][0] == '-')
    {
      if (i+1 >= argc || argv[i+1][0] == '-')
        goto usage;
      if (strncmp(argv[i],"-e",2) == 0)
        strcpy(expt_name, argv[++i]);
      else if (strncmp(argv[i],"-h",2)==0)
        strcpy(host_name, argv[++i]);
    }
    else
    {
   usage:
      printf("usage: dbchange [-h <Hostname>] [-e <Experiment>]\n");
      return 0;
    }
  }

  // connect to experiment
  status = cm_connect_experiment(host_name, expt_name, "dbchange", 0);
  if (status != CM_SUCCESS)
    return 1;

  // Connect to DB
  cm_get_experiment_database(&hDB, &hKey);

  // Create a default structure in ODB
  db_create_record(hDB, 0, "My statistics", strcomb(my_stat));

  // Retrieve key for that strucutre in ODB
  if (db_find_key(hDB, 0, "My statistics", &hKey) != DB_SUCCESS)
  {
    cm_msg(MERROR, "mychange", "cannot find My statistics");
    goto error;
  }

  // Hot link this structure in Write mode
  status = db_open_record(hDB, hKey, &myrec, sizeof(MY_STATISTICS), MODE_WRITE, NULL, NULL);
  if (status != DB_SUCCESS)
  {
    cm_msg(MERROR, "mychange", "cannot open My statistics record");
    goto error;
  }

  // initialize ss_getchar()
  ss_getchar(0);

  // Main loop
  do
  {
    // Update local structure
    if ((ss_millitime() - update_time) > 100)
    {
      myrec.my_number += 1;
      if (myrec.my_number - lastnumber) {
        myrec.my_rate = 1000.f * (float) (myrec.my_number - lastnumber)
          / (float) (ss_millitime() - update_time);
      }
      update_time = ss_millitime();
      lastnumber = myrec.my_number;
    }

    // Publish local structure to ODB (db_send_changed_record)
    if ((ss_millitime() - mainlast_time) > 5000)
    {
      db_send_changed_records();                   // <------- Call
      mainlast_time = ss_millitime();
    }

    // Check for keyboard interaction
    ch = 0;
    while (ss_kbhit())
    {
      ch = ss_getchar(0);
      if (ch == -1)
        ch = getchar();
      if ((char) ch == '!')
        break;
    }
    msg = cm_yield(20);
  } while (msg != RPC_SHUTDOWN && msg != SS_ABORT && ch != '!');

 error:
  cm_disconnect_experiment();
  return 1;
}
//-------- EOF dbchange.c
\endcode
@return DB_SUCCESS
*/
INT db_send_changed_records()
{
   INT i;

   for (i = 0; i < _record_list_entries; i++)
      if (_record_list[i].access_mode & MODE_WRITE) {
         if (memcmp(_record_list[i].copy, _record_list[i].data, _record_list[i].buf_size) != 0) {
            if (rpc_is_remote()) {
               int align = ss_get_struct_align();
               rpc_call(RPC_DB_SET_RECORD|RPC_NO_REPLY, _record_list[i].hDB, _record_list[i].handle, _record_list[i].data, _record_list[i].buf_size, align);
            } else {
               db_set_record(_record_list[i].hDB, _record_list[i].handle, _record_list[i].data, _record_list[i].buf_size, 0);
            }
            memcpy(_record_list[i].copy, _record_list[i].data, _record_list[i].buf_size);
         }
      }

   return DB_SUCCESS;
}

/*------------------------------------------------------------------*/

/********************************************************************/
/**
 Watch an ODB subtree. The callback function gets called whenever a
 key in the watched subtree changes. The callback function
 receives the database handle and the key handle as parameters.
 
 @param hDB          ODB handle obtained via cm_get_experiment_database().
 @param hKey         Handle for key at top of subtree to watch, zero for root.
 @param (*dispatcher)   Function which gets called when record is updated.The
 argument list composed of: HNDLE hDB, HNDLE hKey
 @return DB_SUCCESS, DB_INVALID_HANDLE, DB_NO_MEMORY, DB_NO_ACCESS, DB_STRUCT_SIZE_MISMATCH
 */
INT db_watch(HNDLE hDB, HNDLE hKey, void (*dispatcher) (INT, INT, INT, void*), void* info)
{
   INT idx, status;
   KEY key;
   char str[256];
   
   /* check for valid key */
   assert(hKey);
   
   /* allocate new space for the local record list */
   if (_watch_list_entries == 0) {
      _watch_list = (WATCH_LIST *) malloc(sizeof(WATCH_LIST));
      memset(_watch_list, 0, sizeof(WATCH_LIST));
      if (_watch_list == NULL) {
         cm_msg(MERROR, "db_watch", "not enough memory");
         return DB_NO_MEMORY;
      }
      
      _watch_list_entries = 1;
      idx = 0;
   } else {
      /* check for a deleted entry */
      for (idx = 0; idx < _watch_list_entries; idx++)
         if (!_watch_list[idx].handle)
            break;
      
      /* if not found, create new one */
      if (idx == _watch_list_entries) {
         _watch_list = (WATCH_LIST *) realloc(_watch_list, sizeof(WATCH_LIST) * (_watch_list_entries + 1));
         if (_watch_list == NULL) {
            cm_msg(MERROR, "db_watch", "not enough memory");
            return DB_NO_MEMORY;
         }
         
         memset(&_watch_list[_watch_list_entries], 0, sizeof(WATCH_LIST));
         
         _watch_list_entries++;
      }
   }
   
   /* check key */
   status = db_get_key(hDB, hKey, &key);
   if (status != DB_SUCCESS) {
      _watch_list_entries--;
      db_get_path(hDB, hKey, str, sizeof(str));
      cm_msg(MERROR, "db_watch", "cannot get key %s", str);
      return DB_NO_MEMORY;
   }
   
   /* check for read access */
   if (!(key.access_mode & MODE_READ)) {
      _watch_list_entries--;
      db_get_path(hDB, hKey, str, sizeof(str));
      cm_msg(MERROR, "db_watch", "cannot get key %s", str);
      return DB_NO_ACCESS;
   }
   
   /* initialize record list */
   _watch_list[idx].handle = hKey;
   _watch_list[idx].hDB = hDB;
   _watch_list[idx].dispatcher = dispatcher;
   _watch_list[idx].info = info;
   
   /* add record entry in database structure */
   return db_add_open_record(hDB, hKey, MODE_WATCH);
}


/********************************************************************/
/**
 Remove watch callback from a key previously watched with db_watch.
 @param hDB          ODB handle obtained via cm_get_experiment_database().
 @param hKey         Handle for key, zero for root.
 @return DB_SUCCESS, DB_INVALID_HANDLE
 */
INT db_unwatch(HNDLE hDB, HNDLE hKey)
{
#ifdef LOCAL_ROUTINES
   {
   INT i;
   
   for (i = 0; i < _watch_list_entries; i++)
      if (_watch_list[i].handle == hKey && _watch_list[i].hDB == hDB)
         break;
   
   if (i == _watch_list_entries)
      return DB_INVALID_HANDLE;
   
   /* remove record entry from database structure */
   db_remove_open_record(hDB, hKey, TRUE);
   
   memset(&_watch_list[i], 0, sizeof(WATCH_LIST));
   }
#endif                          /* LOCAL_ROUTINES */
   
   return DB_SUCCESS;
}

/********************************************************************/
/**
 Closes all watched variables.
 This routines is called by db_close_all_databases() and
 cm_disconnect_experiment()
 @return DB_SUCCESS, DB_INVALID_HANDLE
 */
INT db_unwatch_all()
{
   for (int i = _watch_list_entries-1; i >= 0 ; i--) {
      if ((_watch_list[i].hDB == 0) && (_watch_list[i].handle == 0)) {
         // empty or deleted watch list entry
         continue;
      }
      db_unwatch(_watch_list[i].hDB, _watch_list[i].handle);
   }
   
   return DB_SUCCESS;
}

/*------------------------------------------------------------------*/

/* C++ wrapper for db_get_value */

INT EXPRT db_get_value_string(HNDLE hdb, HNDLE hKeyRoot, const char *key_name, int index, std::string* s, BOOL create, int create_string_length)
{
   int status;
   int hkey;

   //printf("db_get_value_string: key_name [%s], index %d, string [%s], create %d, create_string_length %d\n", key_name, index, s->c_str(), create, create_string_length);

   if (index > 0 && create) {
      cm_msg(MERROR, "db_get_value_string", "cannot resize odb string arrays, please use db_resize_string() instead");
      return DB_OUT_OF_RANGE;
   }

   status = db_find_key(hdb, hKeyRoot, key_name, &hkey);
   if (status == DB_SUCCESS) {
      KEY key;
      status = db_get_key(hdb, hkey, &key);
      if (status != DB_SUCCESS)
         return status;
      if (index < 0 || index >= key.num_values)
         return DB_OUT_OF_RANGE;
      int size = key.item_size;
      if (size == 0) {
         if (s)
            *s = "";
         //printf("db_get_value_string: return empty string, item_size %d\n", key.item_size);
         return DB_SUCCESS;
      }
      char* buf = (char*)malloc(size);
      assert(buf != NULL);
      status = db_get_data_index(hdb, hkey, buf, &size, index, TID_STRING);
      if (status != DB_SUCCESS) {
         free(buf);
         return status;
      }
      if (s)
         *s = buf;
      free(buf);
      //printf("db_get_value_string: return [%s], len %d, item_size %d, size %d\n", s->c_str(), s->length(), key.item_size, size);
      return DB_SUCCESS;
   } else if (!create) {
      // does not exist and not asked to create it
      return status;
   } else {
      //printf("db_get_value_string: creating [%s]\n", key_name);
      status = db_create_key(hdb, hKeyRoot, key_name, TID_STRING);
      if (status != DB_SUCCESS)
         return status;
      status = db_find_key(hdb, hKeyRoot, key_name, &hkey);
      if (status != DB_SUCCESS)
         return status;
      assert(s != NULL);
      if (create_string_length == 0) {
         int size = s->length() + 1; // 1 byte for final \0
         status = db_set_data_index(hdb, hkey, s->c_str(), size, index, TID_STRING);
      } else {
         char* buf = (char*)malloc(create_string_length);
         assert(buf);
         strlcpy(buf, s->c_str(), create_string_length);
         status = db_set_data_index(hdb, hkey, buf, create_string_length, index, TID_STRING);
         free(buf);
      }
      if (status != DB_SUCCESS)
         return status;
      //printf("db_get_value_string: created with value [%s]\n", s->c_str());
      return DB_SUCCESS;
   }
   // NOT REACHED
}

/* C++ wrapper for db_set_value */

INT EXPRT db_set_value_string(HNDLE hDB, HNDLE hKeyRoot, const char *key_name, const std::string* s)
{
   assert(s != NULL);
   int size = s->length() + 1; // 1 byte for final \0
   //printf("db_set_value_string: key_name [%s], string [%s], size %d\n", key_name, s->c_str(), size);
   return db_set_value(hDB, hKeyRoot, key_name, s->c_str(), size, 1, TID_STRING);
}

/********************************************************************/
/**
Change size of string arrays.

This function can change the number of elements and the string element length of an array of strings.
@param hDB  ODB handle obtained via cm_get_experiment_database().
@param hKey Handle for key where search starts, zero for root.
@param key_name Odb key name, if NULL, will resize ODB entry pointed to by hKey
@param num_values New number of array elements, if 0, remains unchanged
@param max_string_length New max string length for array elements, if 0, remains unchanged
@return DB_SUCCESS, or error from db_find_key, db_create_key, db_get_data(), db_set_data()
*/
INT EXPRT db_resize_string(HNDLE hdb, HNDLE hKeyRoot, const char *key_name, int num_values, int max_string_length)
{
   int status;
   int hkey;

   //printf("db_resize_string: key_name [%s], num_values %d, max_string_length %d\n", key_name, num_values, max_string_length);

   int old_num_values = 0;
   int old_item_size = 0;
   int old_size = 0;
   char* old_data = NULL;

   if (key_name) {
      status = db_find_key(hdb, hKeyRoot, key_name, &hkey);
   } else {
      hkey = hKeyRoot;
      status = DB_SUCCESS;
   }
   if (status == DB_SUCCESS) {
      KEY key;
      status = db_get_key(hdb, hkey, &key);
      if (status != DB_SUCCESS)
         return status;
      old_num_values = key.num_values;
      old_item_size = key.item_size;
      old_size = old_num_values * old_item_size;
      old_data = (char*)malloc(old_size);
      assert(old_data != NULL);
      int size = old_size;
      status = db_get_data(hdb, hkey, old_data, &size, TID_STRING);
      if (status != DB_SUCCESS) {
         free(old_data);
         return status;
      }
      assert(size == old_size);
   } else {
      status = db_create_key(hdb, hKeyRoot, key_name, TID_STRING);
      if (status != DB_SUCCESS)
         return status;
      status = db_find_key(hdb, hKeyRoot, key_name, &hkey);
      if (status != DB_SUCCESS)
         return status;
   }

   //printf("old_num_values %d, old_item_size %d, old_size %d\n", old_num_values, old_item_size, old_size);

   int item_size = max_string_length;

   if (item_size < 1)
      item_size = old_item_size;

   if (num_values < 1)
      num_values = old_num_values;

   int new_size = num_values * item_size;
   char* new_data = (char*)malloc(new_size);
   assert(new_data);

   int num = old_num_values;
   if (num > num_values)
      num = num_values;

   //printf("new num_values %d, item_size %d, new_size %d, to copy %d values\n", num_values, item_size, new_size, num);

   memset(new_data, 0, new_size);

   for (int i=0; i<num; i++) {
      const char* old_ptr = old_data + i*old_item_size;
      char* new_ptr = new_data + i*item_size;
      strlcpy(new_ptr, old_ptr, item_size);
   }

   status = db_set_data(hdb, hkey, new_data, new_size, num_values, TID_STRING);

   if (old_data)
      free(old_data);
   if (new_data)
      free(new_data);
   
   return status;
}

/** @} *//* end of odbfunctionc */

/* emacs
 * Local Variables:
 * tab-width: 8
 * c-basic-offset: 3
 * indent-tabs-mode: nil
 * End:
 */<|MERGE_RESOLUTION|>--- conflicted
+++ resolved
@@ -82,13 +82,10 @@
 static int db_create_key_wlocked(DATABASE_HEADER* pheader, KEY* parentKey, const char *key_name, DWORD type, KEY** pnewkey, db_err_msg** msg);
 static int db_set_value_wlocked(DATABASE_HEADER* pheader, HNDLE hDB, KEY* pkey_root, const char *key_name, const void *data, INT data_size, INT num_values, DWORD type, db_err_msg** msg);
 static INT db_get_data_locked(DATABASE_HEADER* pheader, const KEY* pkey, int idx, void *data, INT * buf_size, DWORD type, db_err_msg** msg);
-<<<<<<< HEAD
-=======
 static INT db_set_data_wlocked(DATABASE_HEADER* pheader, KEY* pkey, const void *data, INT data_size, INT num_values, DWORD type, const char* caller, db_err_msg** msg);
 static INT db_set_data_index_wlocked(DATABASE_HEADER* pheader, KEY* pkey, int idx, const void *data, INT data_size, DWORD type, const char* caller, db_err_msg** msg);
 static INT db_check_set_data_locked(DATABASE_HEADER* pheader, const KEY* pkey, const void *data, INT data_size, INT num_values, DWORD type, const char* caller, db_err_msg** msg);
 static INT db_check_set_data_index_locked(DATABASE_HEADER* pheader, const KEY* pkey, int idx, const void *data, INT data_size, DWORD type, const char* caller, db_err_msg** msg);
->>>>>>> ba3ae82c
 #endif // LOCAL_ROUTINES
 
 /*------------------------------------------------------------------*/
@@ -5155,8 +5152,6 @@
       db_lock_database(hDB);
 
       DATABASE_HEADER* pheader = _database[hDB - 1].database_header;
-<<<<<<< HEAD
-=======
 
       db_allow_write_locked(&_database[hDB-1], "db_set_value");
 
@@ -5167,29 +5162,11 @@
       if (pkey_root) {
          status = db_set_value_wlocked(pheader, hDB, pkey_root, key_name, data, data_size, num_values, type, &msg);
       }
->>>>>>> ba3ae82c
 
       db_unlock_database(hDB);
       if (msg)
          db_flush_msg(&msg);
 
-<<<<<<< HEAD
-      db_err_msg* msg = NULL;
-
-      KEY* pkey_root = (KEY*)db_get_pkey(pheader, hKeyRoot, &status, "db_set_value", &msg);
-
-      if (pkey_root) {
-         status = db_set_value_wlocked(pheader, hDB, pkey_root, key_name, data, data_size, num_values, type, &msg);
-      }
-
-      db_unlock_database(hDB);
-      if (msg)
-         db_flush_msg(&msg);
-
-      return status;
-   }
-#endif                          /* LOCAL_ROUTINES */
-=======
       return status;
    }
 #endif                          /* LOCAL_ROUTINES */
@@ -5229,96 +5206,9 @@
       return status;
 
    status = db_set_data_wlocked(pheader, pkey, data, data_size, num_values, type, "db_set_value", msg);
->>>>>>> ba3ae82c
 
    if (status != DB_SUCCESS)
       return status;
-   
-   db_notify_clients_locked(pheader, hDB, db_pkey_to_hkey(pheader, pkey), -1, TRUE, msg);
-   
-   return DB_SUCCESS;
-}
-#endif /* LOCAL_ROUTINES */
-
-#ifdef LOCAL_ROUTINES
-static int db_set_value_wlocked(DATABASE_HEADER* pheader, HNDLE hDB, KEY* pkey_root, const char *key_name, const void *data, INT data_size, INT num_values, DWORD type, db_err_msg** msg)
-{
-   INT status;
-
-   if (num_values == 0)
-      return DB_INVALID_PARAM;
-   
-   KEY* pkey = (KEY*)db_find_pkey_locked(pheader, pkey_root, key_name, &status, msg);
-
-   if (!pkey) {
-      status = db_create_key_wlocked(pheader, pkey_root, key_name, type, &pkey, msg);
-      if (status != DB_SUCCESS && status != DB_CREATED)
-         return status;
-   }
-   
-   /* check for write access */
-   if (!(pkey->access_mode & MODE_WRITE) || (pkey->access_mode & MODE_EXCLUSIVE)) {
-      return DB_NO_ACCESS;
-   }
-   
-   if (pkey->type != type) {
-      db_msg(msg, MERROR, "db_set_value", "\"%s\" is of type %s, not %s", key_name, rpc_tid_name(pkey->type), rpc_tid_name(pkey->type));
-      return DB_TYPE_MISMATCH;
-   }
-   
-   /* keys cannot contain data */
-   if (pkey->type == TID_KEY) {
-      db_msg(msg, MERROR, "db_set_value", "key cannot contain data");
-      return DB_TYPE_MISMATCH;
-   }
-   
-   if (data_size == 0) {
-      db_msg(msg, MERROR, "db_set_value", "zero data size not allowed");
-      return DB_TYPE_MISMATCH;
-   }
-   
-   if (type != TID_STRING && type != TID_LINK && data_size != rpc_tid_size(type) * num_values) {
-      db_msg(msg, MERROR, "db_set_value", "\"%s\" data_size %d does not match tid %d size %d times num_values %d", key_name, data_size, type, rpc_tid_size(type), num_values);
-      return DB_TYPE_MISMATCH;
-   }
-
-   if (type == TID_STRING || type == TID_LINK) {
-      //printf("db_set_value: utf8 check for odb \"%s\" value \"%s\"\n", db_get_path_locked(pheader, pkey).c_str(), data);
-      const char* value = (const char*)data;
-      if (!is_utf8(value)) {
-         db_msg(msg, MERROR, "db_set_value", "odb \"%s\" set to invalid UTF-8 Unicode value \"%s\"", db_get_path_locked(pheader, pkey).c_str(), value);
-         // just a warning for now. K.O.
-         //return DB_TYPE_MISMATCH;
-      }
-   }
-   
-   /* resize data size if necessary */
-   if (pkey->total_size != data_size) {
-      pkey->data = (POINTER_T) realloc_data(pheader, (char *) pheader + pkey->data, pkey->total_size, data_size, "db_set_value");
-      
-      if (pkey->data == 0) {
-         pkey->total_size = 0;
-         db_msg(msg, MERROR, "db_set_value", "online database full");
-         return DB_FULL;
-      }
-      
-      pkey->data -= (POINTER_T) pheader;
-      pkey->total_size = data_size;
-   }
-   
-   /* set number of values */
-   pkey->num_values = num_values;
-   
-   if (type == TID_STRING || type == TID_LINK)
-      pkey->item_size = data_size / num_values;
-   else
-      pkey->item_size = rpc_tid_size(type);
-   
-   /* copy data */
-   memcpy((char *) pheader + pkey->data, data, data_size);
-   
-   /* update time */
-   pkey->last_written = ss_time();
    
    db_notify_clients_locked(pheader, hDB, db_pkey_to_hkey(pheader, pkey), -1, TRUE, msg);
    
@@ -7260,47 +7150,10 @@
          return status;
       }
 
-      /* check utf-8 encoding */
-      if (pkey->type == TID_STRING || pkey->type == TID_LINK) {
-         // FIXME: this test is wrong, if this is db_set_data() of an array, we should
-         // check every element of the array! K.O.
-         //printf("db_set_data: utf8 check for odb \"%s\" value \"%s\"\n", db_get_path_locked(pheader, pkey).c_str(), data);
-         const char* value = (const char*)data;
-         if (!is_utf8(value)) {
-            db_msg(&msg, MERROR, "db_set_data", "odb \"%s\" set to invalid UTF-8 Unicode value \"%s\"", db_get_path_locked(pheader, pkey).c_str(), value);
-         }
-      }
-
       db_allow_write_locked(&_database[hDB-1], "db_set_data");
 
       status = db_set_data_wlocked(pheader, pkey, data, buf_size, num_values, type, "db_set_data", &msg);
 
-<<<<<<< HEAD
-         if (pkey->data == 0) {
-            pkey->total_size = 0;
-            db_unlock_database(hDB);
-            if (msg)
-               db_flush_msg(&msg);
-            cm_msg(MERROR, "db_set_data", "online database full");
-            return DB_FULL;
-         }
-
-         pkey->data -= (POINTER_T) pheader;
-         pkey->total_size = buf_size;
-      }
-
-      /* set number of values */
-      pkey->num_values = num_values;
-      if (num_values)
-         pkey->item_size = buf_size / num_values;
-
-      /* copy data */
-      memcpy((char *) pheader + pkey->data, data, buf_size);
-
-      /* update time */
-      pkey->last_written = ss_time();
-
-=======
       if (status != DB_SUCCESS) {
          db_unlock_database(hDB);
          if (msg)
@@ -7308,7 +7161,6 @@
          return status;
       }
 
->>>>>>> ba3ae82c
       db_notify_clients_locked(pheader, hDB, hKey, -1, TRUE, &msg);
       db_unlock_database(hDB);
       if (msg)
@@ -7484,24 +7336,6 @@
          return status;
       }
 
-<<<<<<< HEAD
-      /* check utf-8 encoding */
-      if (pkey->type == TID_STRING || pkey->type == TID_LINK) {
-         // FIXME: this test is wrong, if this is db_set_data() of an array, we should
-         // check every element of the array! K.O.
-         //printf("db_set_link_data: utf8 check for odb \"%s\" value \"%s\"\n", db_get_path_locked(pheader, pkey).c_str(), data);
-         const char* value = (const char*)data;
-         if (!is_utf8(value)) {
-            db_msg(&msg, MERROR, "db_set_link_data", "odb \"%s\" set to invalid UTF-8 Unicode value \"%s\"", db_get_path_locked(pheader, pkey).c_str(), value);
-         }
-      }
-
-      /* if no buf_size given (Java!), calculate it */
-      if (buf_size == 0)
-         buf_size = pkey->item_size * num_values;
-
-=======
->>>>>>> ba3ae82c
       db_allow_write_locked(&_database[hDB - 1], "db_set_link_data");
 
       status = db_set_data_wlocked(pheader, pkey, data, buf_size, num_values, type, "db_set_link_data", &msg);
@@ -7513,20 +7347,6 @@
          return status;
       }
 
-<<<<<<< HEAD
-      /* set number of values */
-      pkey->num_values = num_values;
-      if (num_values)
-         pkey->item_size = buf_size / num_values;
-
-      /* copy data */
-      memcpy((char *) pheader + pkey->data, data, buf_size);
-
-      /* update time */
-      pkey->last_written = ss_time();
-
-=======
->>>>>>> ba3ae82c
       db_notify_clients_locked(pheader, hDB, hKey, -1, TRUE, &msg);
       db_unlock_database(hDB);
       if (msg)
@@ -7751,40 +7571,7 @@
          }
       }
 
-<<<<<<< HEAD
-      if (pkey->type != type) {
-         int pkey_type = pkey->type;
-         db_unlock_database(hDB);
-         db_get_path(hDB, hKey, str, sizeof(str));
-         cm_msg(MERROR, "db_set_data_index", "\"%s\" is of type %s, not %s", str, rpc_tid_name(pkey_type), rpc_tid_name(type));
-         return DB_TYPE_MISMATCH;
-      }
-
-      /* keys cannot contain data */
-      if (pkey->type == TID_KEY) {
-         db_unlock_database(hDB);
-         cm_msg(MERROR, "db_set_data_index", "key cannot contain data");
-         return DB_TYPE_MISMATCH;
-      }
-
-      /* check utf-8 encoding */
-      if (pkey->type == TID_STRING || pkey->type == TID_LINK) {
-         //printf("db_set_data_index: utf8 check for odb \"%s\" value \"%s\"\n", db_get_path_locked(pheader, pkey).c_str(), data);
-         const char* value = (const char*)data;
-         if (!is_utf8(value)) {
-            db_msg(&msg, MERROR, "db_set_data_index", "odb \"%s\" set to invalid UTF-8 Unicode value \"%s\"", db_get_path_locked(pheader, pkey).c_str(), value);
-         }
-      }
-
-      /* check for valid idx */
-      if (idx < 0) {
-         db_unlock_database(hDB);
-         cm_msg(MERROR, "db_set_data_index", "invalid index %d", idx);
-         return DB_FULL;
-      }
-=======
       status = db_check_set_data_index_locked(pheader, pkey, idx, data, data_size, type, "db_set_data_index", &msg);
->>>>>>> ba3ae82c
 
       if (status != DB_SUCCESS) {
          db_unlock_database(hDB);
