--- conflicted
+++ resolved
@@ -7559,14 +7559,9 @@
       /* check utf-8 encoding */
       if (pkey->type == TID_STRING || pkey->type == TID_LINK) {
          //printf("db_set_data_index: utf8 check for odb \"%s\" value \"%s\"\n", db_get_path_locked(pheader, pkey).c_str(), data);
-<<<<<<< HEAD
-         if (!is_utf8((const char*)data)) {
-            db_msg(&msg, MERROR, "db_set_data_index", "odb \"%s\" set to invalid UTF-8 Unicode value \"%s\"", db_get_path_locked(pheader, pkey).c_str(), data);
-=======
          const char* value = (const char*)data;
          if (!is_utf8(value)) {
             db_msg(&msg, MERROR, "db_set_data_index", "odb \"%s\" set to invalid UTF-8 Unicode value \"%s\"", db_get_path_locked(pheader, pkey).c_str(), value);
->>>>>>> 27032b30
          }
       }
 
