--- conflicted
+++ resolved
@@ -7347,29 +7347,8 @@
                         ss_resume(pc->port, str);
                      }
 
-<<<<<<< HEAD
                      blocking_client = i;
                      break;
-=======
-               } else {
-                  /*
-                     The blocking guy has no GET_ALL request for this event
-                     -> shift its read pointer.
-                   */
-
-                  EVENT_HEADER* e = (EVENT_HEADER*)(pdata + pc->read_pointer);
-                  int increment = sizeof(EVENT_HEADER) + e->data_size;
-
-                  /* correct increment for DWORD boundary */
-                  increment = ALIGN8(increment);
-
-                  if (increment <= 0 || increment > pheader->size) {
-                     cm_msg(MERROR, "bm_wait_for_free_space",
-                            "BUG: bad read pointer increment %d for client \"%s\", read_pointer %d, event size %d, while waiting for %d bytes, bytes available: %d, buffer size: %d, rp %d, wp %d",
-                            increment, pc->name, pc->read_pointer, e->data_size,
-                            requested_space, size, pheader->size, pheader->read_pointer, pheader->write_pointer);
-                     return BM_NO_MEMORY;
->>>>>>> a17bd26a
                   }
 
                   bm_increment_read_pointer_locked(pheader, pc, total_size);
