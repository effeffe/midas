/********************************************************************\

  Name:         MIDAS.C
  Created by:   Stefan Ritt

  Contents:     MIDAS main library funcitons

  $Id$

\********************************************************************/

#include "midas.h"
#include "msystem.h"
#include "strlcpy.h"
#include <assert.h>
#include <signal.h>

/**dox***************************************************************/
/** @file midas.c
The main core C-code for Midas.
*/

/** @defgroup cmfunctionc Midas Common Functions (cm_xxx)
 */
/** @defgroup bmfunctionc Midas Buffer Manager Functions (bm_xxx)
 */
/** @defgroup msgfunctionc Midas Message Functions (msg_xxx)
 */
/** @defgroup bkfunctionc Midas Bank Functions (bk_xxx)
 */
/** @defgroup rpcfunctionc Midas RPC Functions (rpc_xxx)
 */
/** @defgroup dmfunctionc Midas Dual Buffer Memory Functions (dm_xxx)
 */
/** @defgroup rbfunctionc Midas Ring Buffer Functions (rb_xxx)
 */

/**dox***************************************************************/
/** @addtogroup midasincludecode
 *
 *  @{  */

/**dox***************************************************************/
#ifndef DOXYGEN_SHOULD_SKIP_THIS

/********************************************************************/
/* data type sizes */
INT tid_size[] = {
   0,                           /* tid == 0 not defined                               */
   1,                           /* TID_BYTE      unsigned byte         0       255    */
   1,                           /* TID_SBYTE     signed byte         -128      127    */
   1,                           /* TID_CHAR      single character      0       255    */
   2,                           /* TID_WORD      two bytes             0      65535   */
   2,                           /* TID_SHORT     signed word        -32768    32767   */
   4,                           /* TID_DWORD     four bytes            0      2^32-1  */
   4,                           /* TID_INT       signed dword        -2^31    2^31-1  */
   4,                           /* TID_BOOL      four bytes bool       0        1     */
   4,                           /* TID_FLOAT     4 Byte float format                  */
   8,                           /* TID_DOUBLE    8 Byte float format                  */
   1,                           /* TID_BITFIELD  8 Bits Bitfield    00000000 11111111 */
   0,                           /* TID_STRING    zero terminated string               */
   0,                           /* TID_ARRAY     variable length array of unkown type */
   0,                           /* TID_STRUCT    C structure                          */
   0,                           /* TID_KEY       key in online database               */
   0                            /* TID_LINK      link in online database              */
};

/* data type names */
char *tid_name[] = {
   "NULL",
   "BYTE",
   "SBYTE",
   "CHAR",
   "WORD",
   "SHORT",
   "DWORD",
   "INT",
   "BOOL",
   "FLOAT",
   "DOUBLE",
   "BITFIELD",
   "STRING",
   "ARRAY",
   "STRUCT",
   "KEY",
   "LINK"
};

struct {
   int transition;
   char name[32];
} trans_name[] = {
   {
   TR_START, "START",}, {
   TR_STOP, "STOP",}, {
   TR_PAUSE, "PAUSE",}, {
   TR_RESUME, "RESUME",}, {
   TR_STARTABORT, "STARTABORT",}, {
   TR_DEFERRED, "DEFERRED",}, {
0, "",},};

/* Globals */
#ifdef OS_MSDOS
extern unsigned _stklen = 60000U;
#endif

extern DATABASE *_database;
extern INT _database_entries;

static BUFFER *_buffer;
static INT _buffer_entries = 0;

static INT _msg_buffer = 0;
static INT _msg_rb = 0;
static MUTEX_T *_msg_mutex = NULL;
static void (*_msg_dispatch) (HNDLE, HNDLE, EVENT_HEADER *, void *);

static REQUEST_LIST *_request_list;
static INT _request_list_entries = 0;

static EVENT_HEADER *_event_buffer;
static INT _event_buffer_size = 0;

static char *_net_recv_buffer;
static INT _net_recv_buffer_size = 0;
static INT _net_recv_buffer_size_odb = 0;

static char *_tcp_buffer = NULL;
static INT _tcp_wp = 0;
static INT _tcp_rp = 0;
static INT _rpc_sock = 0;
static MUTEX_T *_mutex_rpc = NULL;

static void (*_debug_print) (char *) = NULL;
static INT _debug_mode = 0;

static INT _watchdog_last_called = 0;

int _rpc_connect_timeout = 10000;

/* table for transition functions */

typedef struct {
   INT transition;
   INT sequence_number;
    INT(*func) (INT, char *);
} TRANS_TABLE;

#define MAX_TRANSITIONS 20

TRANS_TABLE _trans_table[MAX_TRANSITIONS];

TRANS_TABLE _deferred_trans_table[] = {
   {TR_START, 0, NULL},
   {TR_STOP, 0, NULL},
   {TR_PAUSE, 0, NULL},
   {TR_RESUME, 0, NULL},
   {0, 0, NULL}
};

static BOOL _server_registered = FALSE;

static INT rpc_transition_dispatch(INT idx, void *prpc_param[]);

void cm_ctrlc_handler(int sig);

typedef struct {
   INT code;
   char *string;
} ERROR_TABLE;

ERROR_TABLE _error_table[] = {
   {CM_WRONG_PASSWORD, "Wrong password"},
   {CM_UNDEF_EXP, "Experiment not defined"},
   {CM_UNDEF_ENVIRON,
    "\"exptab\" file not found and MIDAS_DIR environment variable not defined"},
   {RPC_NET_ERROR, "Cannot connect to remote host"},
   {0, NULL}
};

typedef struct {
   void *adr;
   int size;
   char file[80];
   int line;
} DBG_MEM_LOC;

DBG_MEM_LOC *_mem_loc = NULL;
INT _n_mem = 0;

typedef struct {
   INT  transition;
   INT  run_number;
   char *errstr;
   INT  errstr_size;
   INT  async_flag;
   INT  debug_flag;
   INT  status;
   BOOL finished;
} TR_PARAM;

static TR_PARAM _trp;

/*------------------------------------------------------------------*/

void *dbg_malloc(unsigned int size, char *file, int line)
{
   FILE *f;
   void *adr;
   int i;

   adr = malloc(size);

   /* search for deleted entry */
   for (i = 0; i < _n_mem; i++)
      if (_mem_loc[i].adr == NULL)
         break;

   if (i == _n_mem) {
      _n_mem++;
      if (!_mem_loc)
         _mem_loc = (DBG_MEM_LOC *) malloc(sizeof(DBG_MEM_LOC));
      else
         _mem_loc = (DBG_MEM_LOC *) realloc(_mem_loc, sizeof(DBG_MEM_LOC) * _n_mem);
   }

   _mem_loc[i].adr = adr;
   _mem_loc[i].size = size;
   strcpy(_mem_loc[i].file, file);
   _mem_loc[i].line = line;

   f = fopen("mem.txt", "w");
   for (i = 0; i < _n_mem; i++)
      if (_mem_loc[i].adr)
         fprintf(f, "%s:%d size=%d adr=%p\n", _mem_loc[i].file, _mem_loc[i].line, _mem_loc[i].size,
                 _mem_loc[i].adr);
   fclose(f);

   return adr;
}

void *dbg_calloc(unsigned int size, unsigned int count, char *file, int line)
{
   void *adr;

   adr = dbg_malloc(size * count, file, line);
   if (adr)
      memset(adr, 0, size * count);

   return adr;
}

void dbg_free(void *adr, char *file, int line)
{
   FILE *f;
   int i;

   free(adr);

   for (i = 0; i < _n_mem; i++)
      if (_mem_loc[i].adr == adr)
         break;

   if (i < _n_mem)
      _mem_loc[i].adr = NULL;

   f = fopen("mem.txt", "w");
   for (i = 0; i < _n_mem; i++)
      if (_mem_loc[i].adr)
         fprintf(f, "%s:%d %s:%d size=%d adr=%p\n", _mem_loc[i].file, _mem_loc[i].line,
                 file, line, _mem_loc[i].size, _mem_loc[i].adr);
   fclose(f);
}

/********************************************************************\
*                                                                    *
*              Common message functions                              *
*                                                                    *
\********************************************************************/

static int (*_message_print) (const char *) = puts;
static INT _message_mask_system = MT_ALL;
static INT _message_mask_user = MT_ALL;


/**dox***************************************************************/
#endif                          /* DOXYGEN_SHOULD_SKIP_THIS */

/**dox***************************************************************/
/** @addtogroup msgfunctionc
 *
 *  @{  */

/********************************************************************/
/**
Convert error code to string. Used after cm_connect_experiment to print
error string in command line programs or windows programs.
@param code Error code as defined in midas.h
@param string Error string
@return CM_SUCCESS
*/
INT cm_get_error(INT code, char *string)
{
   INT i;

   for (i = 0; _error_table[i].code; i++)
      if (_error_table[i].code == code) {
         strcpy(string, _error_table[i].string);
         return CM_SUCCESS;
      }

   sprintf(string, "Unexpected error #%d", code);
   return CM_SUCCESS;
}

/********************************************************************/
/**
Set message masks. When a message is generated by calling cm_msg(),
it can got to two destinatinons. First a user defined callback routine
and second to the "SYSMSG" buffer.

A user defined callback receives all messages which satisfy the user_mask.

\code
int message_print(const char *msg)
{
  char str[160];

  memset(str, ' ', 159);
  str[159] = 0;
  if (msg[0] == '[')
    msg = strchr(msg, ']')+2;
  memcpy(str, msg, strlen(msg));
  ss_printf(0, 20, str);
  return 0;
}
...
  cm_set_msg_print(MT_ALL, MT_ALL, message_print);
...
\endcode
@param system_mask Bit masks for MERROR, MINFO etc. to send system messages.
@param user_mask Bit masks for MERROR, MINFO etc. to send messages to the user callback.
@param func Function which receives all printout. By setting "puts",
       messages are just printed to the screen.
@return CM_SUCCESS
*/
INT cm_set_msg_print(INT system_mask, INT user_mask, int (*func) (const char *))
{
   _message_mask_system = system_mask;
   _message_mask_user = user_mask;
   _message_print = func;

   return BM_SUCCESS;
}

/********************************************************************/
/**
Write message to logging file. Called by cm_msg.
@attention May burn your fingers
@param message_type      Message type
@param message          Message string
@return CM_SUCCESS
*/
INT cm_msg_log(INT message_type, const char *message)
{
   char dir[256];
   char filename[256], linkname[256];
   char path[256], lpath[256];
   char str[256];
   INT status, size, fh, semaphore;
   HNDLE hDB, hKey;

   if (rpc_is_remote())
      return rpc_call(RPC_CM_MSG_LOG, message_type, message);

   if (message_type != MT_DEBUG) {
      cm_get_experiment_database(&hDB, NULL);

      if (hDB) {

         linkname[0] = lpath[0] = 0;
         strcpy(filename, "midas.log");
         size = sizeof(filename);
         db_get_value(hDB, 0, "/Logger/Message file", filename, &size, TID_STRING, TRUE);

         if (strchr(filename, '%')) {
            /* replace stings such as midas_%y%m%d.mid with current date */
            time_t now;
            struct tm *tms;

            tzset();
            time(&now);
            tms = localtime(&now);

            strlcpy(linkname, filename, sizeof(linkname));
            if (strchr(linkname, '%'))
               *strchr(linkname, '%') = 0;
            if (strchr(linkname, '_'))
               *strchr(linkname, '_') = 0;
            if (strchr(linkname, '.') == NULL && strchr(filename, '.'))
               strlcat(linkname, strchr(filename, '.'), sizeof(linkname));
            
            strftime(str, sizeof(str), filename, tms);
            strlcpy(filename, str, sizeof(filename));
         }

         if (strchr(filename, DIR_SEPARATOR) == NULL) {
            status = db_find_key(hDB, 0, "/Logger/Data dir", &hKey);
            if (status == DB_SUCCESS) {
               size = sizeof(dir);
               memset(dir, 0, size);
               db_get_value(hDB, 0, "/Logger/Data dir", dir, &size, TID_STRING, TRUE);
               if (dir[0] != 0)
                  if (dir[strlen(dir) - 1] != DIR_SEPARATOR)
                     strcat(dir, DIR_SEPARATOR_STR);

               strcpy(path, dir);
               strcat(path, filename);
               if (linkname[0]) {
                  strcpy(lpath, dir);
                  strcat(lpath, linkname);
               }
            } else {
               cm_get_path(dir);
               if (dir[0] != 0)
                  if (dir[strlen(dir) - 1] != DIR_SEPARATOR)
                     strcat(dir, DIR_SEPARATOR_STR);

               strcpy(path, dir);
               strcat(path, "midas.log");
               if (linkname[0]) {
                  strcpy(lpath, dir);
                  strcat(lpath, linkname);
               }
            }
         } else {
            strcpy(path, filename);
            if (linkname[0])
               strcpy(lpath, linkname);
         }
      } else
         strcpy(path, "midas.log");

      fh = open(path, O_WRONLY | O_CREAT | O_APPEND | O_LARGEFILE, 0644);
      if (fh < 0) {
         printf("Cannot open message log file %s\n", path);
      } else {

         cm_get_experiment_semaphore(NULL, NULL, NULL, &semaphore);
         status = ss_semaphore_wait_for(semaphore, 5 * 1000);

         strcpy(str, ss_asctime());
         write(fh, str, strlen(str));
         write(fh, " ", 1);
         write(fh, message, strlen(message));
         write(fh, "\n", 1);
         close(fh);
         
#ifdef OS_LINUX
         if (lpath[0])
            symlink(path, lpath);
#endif

         ss_semaphore_release(semaphore);
      }
   }

   return CM_SUCCESS;
}

/********************************************************************/
/**
Write message to logging file. Called by cm_msg().
@internal
@param message_type      Message type
@param message          Message string
@param facility         Message facility, filename in which messages will be written
@return CM_SUCCESS
*/
INT cm_msg_log1(INT message_type, const char *message, const char *facility)
/********************************************************************\

  Routine: cm_msg_log1

  Purpose: Write message to logging file. Called by cm_msg.
           Internal use only

  Input:
    INT    message_type      Message type
    char   *message          Message string
    char   *

  Output:
    none

  Function value:
    CM_SUCCESS

\********************************************************************/
{
   char dir[256];
   char filename[256];
   char path[256];
   char str[256];
   FILE *f;
   INT status, size;
   HNDLE hDB, hKey;


   if (rpc_is_remote())
      return rpc_call(RPC_CM_MSG_LOG1, message_type, message, facility);

   if (message_type != MT_DEBUG) {
      cm_get_experiment_database(&hDB, NULL);

      if (hDB) {
         strcpy(filename, "midas.log");
         size = sizeof(filename);
         db_get_value(hDB, 0, "/Logger/Message file", filename, &size, TID_STRING, TRUE);

         if (strchr(filename, '%')) {
            /* replace stings such as midas_%y%m%d.mid with current date */
            time_t now;
            struct tm *tms;

            tzset();
            time(&now);
            tms = localtime(&now);

            strftime(str, sizeof(str), filename, tms);
            strlcpy(filename, str, sizeof(filename));
         }

         if (strchr(filename, DIR_SEPARATOR) == NULL) {

            status = db_find_key(hDB, 0, "/Logger/Data dir", &hKey);
            if (status == DB_SUCCESS) {
               size = sizeof(dir);
               memset(dir, 0, size);
               db_get_value(hDB, 0, "/Logger/Data dir", dir, &size, TID_STRING, TRUE);
               if (dir[0] != 0)
                  if (dir[strlen(dir) - 1] != DIR_SEPARATOR)
                     strcat(dir, DIR_SEPARATOR_STR);

               if (facility[0]) {
                  strcpy(filename, facility);
                  strcat(filename, ".log");
               } else {
                  strcpy(filename, "midas.log");
                  size = sizeof(filename);
                  db_get_value(hDB, 0, "/Logger/Message file", filename, &size, TID_STRING, TRUE);

                  if (strchr(filename, '%')) {
                     /* replace stings such as midas_%y%m%d.mid with current date */
                     time_t now;
                     struct tm *tms;

                     tzset();
                     time(&now);
                     tms = localtime(&now);

                     strftime(str, sizeof(str), filename, tms);
                     strlcpy(filename, str, sizeof(filename));
                  }
               }

               strcpy(path, dir);
               strcat(path, filename);
            } else {
               cm_get_path(dir);
               if (dir[0] != 0)
                  if (dir[strlen(dir) - 1] != DIR_SEPARATOR)
                     strcat(dir, DIR_SEPARATOR_STR);

               strcpy(path, dir);
               if (facility[0]) {
                  strcat(path, facility);
                  strcat(path, ".log");
               } else
                  strcat(path, "midas.log");
            }
         } else {
            strcpy(path, filename);
            *(strrchr(path, DIR_SEPARATOR) + 1) = 0;
            if (facility[0]) {
               strcat(path, facility);
               strcat(path, ".log");
            } else
               strcat(path, "midas.log");
         }
      } else {
         if (facility[0]) {
            strcpy(path, facility);
            strcat(path, ".log");
         } else
            strcpy(path, "midas.log");
      }

      f = fopen(path, "a");
      if (f == NULL) {
         printf("Cannot open message log file %s\n", path);
      } else {
         strcpy(str, ss_asctime());
         fprintf(f, "%s", str);
         fprintf(f, " %s\n", message);
         fclose(f);
      }
   }

   return CM_SUCCESS;
}

static INT cm_msg_format(char* message, int sizeof_message, INT message_type, const char *filename, INT line, const char *routine, const char *format, va_list* argptr)
{
   char type_str[256], str[1000], format_cpy[900];
   const char *pc;

   /* strip path */
   pc = filename + strlen(filename);
   while (*pc != '\\' && *pc != '/' && pc != filename)
      pc--;
   if (pc != filename)
      pc++;

   /* convert type to string */
   type_str[0] = 0;
   if (message_type & MT_ERROR)
      strlcat(type_str, MT_ERROR_STR, sizeof(type_str));
   if (message_type & MT_INFO)
      strlcat(type_str, MT_INFO_STR, sizeof(type_str));
   if (message_type & MT_DEBUG)
      strlcat(type_str, MT_DEBUG_STR, sizeof(type_str));
   if (message_type & MT_USER)
      strlcat(type_str, MT_USER_STR, sizeof(type_str));
   if (message_type & MT_LOG)
      strlcat(type_str, MT_LOG_STR, sizeof(type_str));
   if (message_type & MT_TALK)
      strlcat(type_str, MT_TALK_STR, sizeof(type_str));

   /* print client name into string */
   if (message_type == MT_USER)
      sprintf(message, "[%s] ", routine);
   else {
      rpc_get_name(str);
      if (str[0])
         sprintf(message, "[%s,%s] ", str, type_str);
      else
         message[0] = 0;
   }

   /* preceed error messages with file and line info */
   if (message_type == MT_ERROR) {
      sprintf(str, "[%s:%d:%s,%s] ", pc, line, routine, type_str);
      strlcat(message, str, sizeof_message);
   } else if (message_type == MT_USER)
      sprintf(message, "[%s,%s] ", routine, type_str);

   /* limit length of format */
   strlcpy(format_cpy, format, sizeof(format_cpy));

   /* print argument list into message */
   vsprintf(str, (char *) format, *argptr);

   strlcat(message, str, sizeof_message);

   return CM_SUCCESS;
}

static INT cm_msg_send_event(INT ts, INT message_type, const char *send_message)
{
   int status;
   char event[1000];
   EVENT_HEADER *pevent;

   //printf("cm_msg_send: ts %d, type %d, message [%s]\n", ts, message_type, send_message);

   /* copy message to event */
   pevent = (EVENT_HEADER *) event;
   strlcpy(event + sizeof(EVENT_HEADER), send_message, sizeof(event) - sizeof(EVENT_HEADER));

   /* send event if not of type MLOG */
   if (message_type != MT_LOG) {
      /* if no message buffer already opened, do so now */
      if (_msg_buffer == 0) {
         status = bm_open_buffer(MESSAGE_BUFFER_NAME, MESSAGE_BUFFER_SIZE, &_msg_buffer);
         if (status != BM_SUCCESS && status != BM_CREATED) {
            return status;
         }
      }

      /* setup the event header and send the message */
      bm_compose_event(pevent, EVENTID_MESSAGE, (WORD) message_type, strlen(event + sizeof(EVENT_HEADER)) + 1, 0);
      pevent->time_stamp = ts;
      bm_send_event(_msg_buffer, event, pevent->data_size + sizeof(EVENT_HEADER), SYNC);
   }

   return CM_SUCCESS;
}

static INT cm_msg_buffer(int ts, int message_type, const char *message)
{
   int status;
   int len;
   char *wp;
   void *vp;

   //printf("cm_msg_buffer ts %d, type %d, message [%s]!\n", ts, message_type, message);

   if (!_msg_rb) {
      status = rb_create(100*1024, 1024, &_msg_rb);
      assert(status==SUCCESS);

      status = ss_mutex_create(&_msg_mutex);
      assert(status==SS_SUCCESS || status==SS_CREATED);
   }

   len = strlen(message) + 1;

   // lock
   status = ss_mutex_wait_for(_msg_mutex, 0);
   assert(status == SS_SUCCESS);

   status = rb_get_wp(_msg_rb, &vp, 1000);
   wp = (char *)vp;
   
   if (status != SUCCESS || wp == NULL) {
      // unlock
      ss_mutex_release(_msg_mutex);
      return SS_NO_MEMORY;
   }

   *wp++ = 'M';
   *wp++ = 'S';
   *wp++ = 'G';
   *wp++ = '_';
   *(int*)wp = ts;
   wp += sizeof(int);
   *(int*)wp = message_type;
   wp += sizeof(int);
   *(int*)wp = len;
   wp += sizeof(int);
   memcpy(wp, message, len);
   rb_increment_wp(_msg_rb, 4+3*sizeof(int)+len);

   // unlock
   ss_mutex_release(_msg_mutex);

   return CM_SUCCESS;
}

/********************************************************************/
/**
This routine can be called to process messages buffered by cm_msg(). Normally
it is called from cm_yield() and cm_disconnect_experiment() to make sure
all accumulated messages are processed.
*/
INT cm_msg_flush_buffer()
{
   int i;

   //printf("cm_msg_flush_buffer!\n");

   if (!_msg_rb)
     return CM_SUCCESS;

   for (i=0; i<100; i++) {
      int status;
      int ts;
      int message_type;
      char message[1024];
      int n_bytes;
      char *rp;
      void *vp;
      int len;

      status = rb_get_buffer_level(_msg_rb, &n_bytes);
      
      if (status != SUCCESS || n_bytes <= 0)
	break;

      // lock
      status = ss_mutex_wait_for(_msg_mutex, 0);
      assert(status == SS_SUCCESS);
      
      status = rb_get_rp(_msg_rb, &vp, 0);
      rp = (char *)vp;
      if (status != SUCCESS || rp == NULL) {
         // unlock
         ss_mutex_release(_msg_mutex);
         return SS_NO_MEMORY;
      }

      assert(rp);
      assert(rp[0]=='M');
      assert(rp[1]=='S');
      assert(rp[2]=='G');
      assert(rp[3]=='_');
      rp += 4;

      ts = *(int*)rp;
      rp += sizeof(int);

      message_type = *(int*)rp;
      rp += sizeof(int);

      len = *(int*)rp;
      rp += sizeof(int);

      strlcpy(message, rp, sizeof(message));
      
      rb_increment_rp(_msg_rb, 4+3*sizeof(int)+len);

      // unlock
      ss_mutex_release(_msg_mutex);
      
      /* log message */
      cm_msg_log(message_type, message);

      /* send message to SYSMSG */
      status = cm_msg_send_event(ts, message_type, message);
      if (status != CM_SUCCESS)
         return status;
   }

   return CM_SUCCESS;
}

/********************************************************************/
/**
This routine can be called whenever an internal error occurs
or an informative message is produced. Different message
types can be enabled or disabled by setting the type bits
via cm_set_msg_print().
@attention Do not add the "\n" escape carriage control at the end of the
formated line as it is already added by the client on the receiving side.
\code
   ...
   cm_msg(MINFO, "my program", "This is a information message only);
   cm_msg(MERROR, "my program", "This is an error message with status:%d", my_status);
   cm_msg(MTALK, "my_program", My program is Done!");
   ...
\endcode
@param message_type (See @ref midas_macro).
@param filename Name of source file where error occured
@param line Line number where error occured
@param routine Routine name.
@param format message to printout, ... Parameters like for printf()
@return CM_SUCCESS
*/
INT cm_msg(INT message_type, const char *filename, INT line, const char *routine, const char *format, ...)
{
   va_list argptr;
   char message[1000];
   INT status;
   static BOOL in_routine = FALSE;
   int ts = ss_time();

   /* avoid recursive calls */
   if (in_routine)
      return CM_SUCCESS;

   in_routine = TRUE;

   /* print argument list into message */
   va_start(argptr, format);
   cm_msg_format(message, sizeof(message), message_type, filename, line, routine, format, &argptr);
   va_end(argptr);

   /* call user function if set via cm_set_msg_print */
   if (_message_print != NULL && (message_type & _message_mask_user) != 0)
      _message_print(message);

   /* return if system mask is not set */
   if ((message_type & _message_mask_system) == 0) {
      in_routine = FALSE;
      return CM_SUCCESS;
   }

   status = cm_msg_buffer(ts, message_type, message);

   in_routine = FALSE;

   return status;
}

/********************************************************************/
/**
This routine is similar to @ref cm_msg().
It differs from cm_msg() only by the logging destination being a file
given through the argument list i.e:\b facility
@internal
@attention Do not add the "\n" escape carriage control at the end of the
formated line as it is already added by the client on the receiving side.
The first arg in the following example uses the predefined
macro MINFO which handles automatically the first 3 arguments of the function
(see @ref midas_macro).
\code   ...
   cm_msg1(MINFO, "my_log_file", "my_program"," My message status:%d", status);
   ...
//----- File my_log_file.log
Thu Nov  8 17:59:28 2001 [my_program] My message status:1
\endcode
@param message_type See @ref midas_macro.
@param filename Name of source file where error occured
@param line Line number where error occured
@param facility Logging file name
@param routine Routine name
@param format message to printout, ... Parameters like for printf()
@return CM_SUCCESS
*/
INT cm_msg1(INT message_type, const char *filename, INT line,
            const char *facility, const char *routine, const char *format, ...)
{
   va_list argptr;
   char event[1000], message[256];
   EVENT_HEADER *pevent;
   INT status;
   static BOOL in_routine = FALSE;

   /* avoid recursive calles */
   if (in_routine)
      return 0;

   in_routine = TRUE;

   /* print argument list into message */
   va_start(argptr, format);
   cm_msg_format(message, sizeof(message), message_type, filename, line, routine, format, &argptr);
   va_end(argptr);
   
   if (facility)
      sprintf(message + strlen(message), "{%s} ", facility);

   /* call user function if set via cm_set_msg_print */
   if (_message_print != NULL && (message_type & _message_mask_user) != 0)
      _message_print(message);

   /* return if system mask is not set */
   if ((message_type & _message_mask_system) == 0) {
      in_routine = FALSE;
      return CM_SUCCESS;
   }

   /* copy message to event */
   pevent = (EVENT_HEADER *) event;
   strcpy(event + sizeof(EVENT_HEADER), message);

   /* send event if not of type MLOG */
   if (message_type != MT_LOG) {
      /* if no message buffer already opened, do so now */
      if (_msg_buffer == 0) {
         status = bm_open_buffer(MESSAGE_BUFFER_NAME, MESSAGE_BUFFER_SIZE, &_msg_buffer);
         if (status != BM_SUCCESS && status != BM_CREATED) {
            in_routine = FALSE;
            return status;
         }
      }

      /* setup the event header and send the message */
      bm_compose_event(pevent, EVENTID_MESSAGE, (WORD) message_type, strlen(event + sizeof(EVENT_HEADER)) + 1, 0);
      bm_send_event(_msg_buffer, event, pevent->data_size + sizeof(EVENT_HEADER), SYNC);
   }

   /* log message */
   cm_msg_log1(message_type, message, facility);

   in_routine = FALSE;

   return CM_SUCCESS;
}

/********************************************************************/
/**
Register a dispatch function for receiving system messages.
- example code from mlxspeaker.c
\code
void receive_message(HNDLE hBuf, HNDLE id, EVENT_HEADER *header, void *message)
{
  char str[256], *pc, *sp;
  // print message
  printf("%s\n", (char *)(message));

  printf("evID:%x Mask:%x Serial:%i Size:%d\n"
                 ,header->event_id
                 ,header->trigger_mask
                 ,header->serial_number
                 ,header->data_size);
  pc = strchr((char *)(message),']')+2;
  ...
  // skip none talking message
  if (header->trigger_mask == MT_TALK ||
      header->trigger_mask == MT_USER)
   ...
}

int main(int argc, char *argv[])
{
  ...
  // now connect to server
  status = cm_connect_experiment(host_name, exp_name, "Speaker", NULL);
  if (status != CM_SUCCESS)
    return 1;
  // Register callback for messages
  cm_msg_register(receive_message);
  ...
}
\endcode
@param func Dispatch function.
@return CM_SUCCESS or bm_open_buffer and bm_request_event return status
*/
INT cm_msg_register(void (*func) (HNDLE, HNDLE, EVENT_HEADER *, void *))
{
   INT status, id;

   /* if no message buffer already opened, do so now */
   if (_msg_buffer == 0) {
      status = bm_open_buffer(MESSAGE_BUFFER_NAME, MESSAGE_BUFFER_SIZE, &_msg_buffer);
      if (status != BM_SUCCESS && status != BM_CREATED)
         return status;
   }

   _msg_dispatch = func;

   status = bm_request_event(_msg_buffer, EVENTID_ALL, TRIGGER_ALL, GET_NONBLOCKING, &id, func);

   return status;
}

/* Retrieve message from an individual file. Internal use only */
INT cm_msg_retrieve1(char *filename, INT n_message, char *message, INT buf_size)
{
   FILE *f;
   INT offset, i, j;
   char *p;

   f = fopen(filename, "rb");
   if (f == NULL) {
      sprintf(message, "Cannot open message log file %s\n", filename);
      return -1;
   }

   if (buf_size <= 2)
      return 0;

   /* position buf_size bytes before the EOF */
   fseek(f, -(buf_size - 1), SEEK_END);
   offset = ftell(f);
   if (offset != 0) {
      /* go to end of line */
      fgets(message, buf_size - 1, f);
      offset = ftell(f) - offset;
      buf_size -= offset;
   }

   memset(message, 0, buf_size);
   fread(message, 1, buf_size - 1, f);
   message[buf_size - 1] = 0;
   fclose(f);

   p = message + (buf_size - 2);

   /* goto end of buffer */
   while (p != message && *p == 0)
      p--;

   /* strip line break */
   j = 0;
   while (p != message && (*p == '\n' || *p == '\r')) {
      *(p--) = 0;
      j = 1;
   }

   /* trim buffer so that last n_messages remain */
   for (i = 0; i < n_message; i++) {
      while (p != message && *p != '\n')
         p--;

      while (p != message && (*p == '\n' || *p == '\r'))
         p--;

      if (p == message)
         break;

      j++;
   }
   if (p != message) {
      p++;
      while (*p == '\n' || *p == '\r')
         p++;
   }

   buf_size = (buf_size - 1) - (p - message);

   memmove(message, p, buf_size);
   message[buf_size] = 0;

   return j;
}

/********************************************************************/
/**
Retrieve old messages from log file
@param  n_message        Number of messages to retrieve
@param  message          buf_size bytes of messages, separated
                         by \n characters. The returned number
                         of bytes is normally smaller than the
                         initial buf_size, since only full
                         lines are returned.
@param *buf_size         Size of message buffer to fill
@return CM_SUCCESS
*/
INT cm_msg_retrieve(INT n_message, char *message, INT buf_size)
{
   char dir[256];
   char filename[256], filename2[256];
   char path[256], *message2;
   INT status, size, n, i;
   HNDLE hDB, hKey;
   time_t now;
   struct tm *tms;

   if (rpc_is_remote())
      return rpc_call(RPC_CM_MSG_RETRIEVE, n_message, message, buf_size);

   cm_get_experiment_database(&hDB, NULL);
   status = 0;

   if (hDB) {
      strcpy(filename, "midas.log");
      size = sizeof(filename);
      db_get_value(hDB, 0, "/Logger/Message file", filename, &size, TID_STRING, TRUE);

      strlcpy(filename2, filename, sizeof(filename2));

      if (strchr(filename, '%')) {
         /* replace strings such as midas_%y%m%d.mid with current date */
         tzset();
         time(&now);
         tms = localtime(&now);

         strftime(filename2, sizeof(filename2), filename, tms);
      }

      if (strchr(filename2, DIR_SEPARATOR) == NULL) {
         status = db_find_key(hDB, 0, "/Logger/Data dir", &hKey);
         if (status == DB_SUCCESS) {
            size = sizeof(dir);
            memset(dir, 0, size);
            db_get_value(hDB, 0, "/Logger/Data dir", dir, &size, TID_STRING, TRUE);
            if (dir[0] != 0)
               if (dir[strlen(dir) - 1] != DIR_SEPARATOR)
                  strcat(dir, DIR_SEPARATOR_STR);

            strcpy(path, dir);
            strcat(path, filename2);
         } else {
            cm_get_path(dir);
            if (dir[0] != 0)
               if (dir[strlen(dir) - 1] != DIR_SEPARATOR)
                  strcat(dir, DIR_SEPARATOR_STR);

            strcpy(path, dir);
            strcat(path, filename2);
         }
      } else {
         strcpy(path, filename2);
      }
   } else
      strcpy(path, "midas.log");

   n = cm_msg_retrieve1(path, n_message, message, buf_size);

   while (n < n_message && strchr(filename, '%')) {
      now -= 3600 * 24;         // go one day back 
      tms = localtime(&now);

      strftime(filename2, sizeof(filename2), filename, tms);

      if (strchr(filename2, DIR_SEPARATOR) == NULL) {
         status = db_find_key(hDB, 0, "/Logger/Data dir", &hKey);
         if (status == DB_SUCCESS) {
            size = sizeof(dir);
            memset(dir, 0, size);
            db_get_value(hDB, 0, "/Logger/Data dir", dir, &size, TID_STRING, TRUE);
            if (dir[0] != 0)
               if (dir[strlen(dir) - 1] != DIR_SEPARATOR)
                  strcat(dir, DIR_SEPARATOR_STR);

            strcpy(path, dir);
            strcat(path, filename2);
         } else {
            cm_get_path(dir);
            if (dir[0] != 0)
               if (dir[strlen(dir) - 1] != DIR_SEPARATOR)
                  strcat(dir, DIR_SEPARATOR_STR);

            strcpy(path, dir);
            strcat(path, filename2);
         }
      } else {
         strcpy(path, filename2);
      }

      message2 = (char *) malloc(buf_size);

      i = cm_msg_retrieve1(path, n_message - n, message2, buf_size - strlen(message) - 1);
      if (i < 0)
         break;
      strlcat(message2, "\r\n", buf_size);

      memmove(message + strlen(message2), message, strlen(message) + 1);
      memmove(message, message2, strlen(message2));
      free(message2);
      n += i;
   }

   return status;
}

/**dox***************************************************************/
                                                                                                                               /** @} *//* end of msgfunctionc */

/**dox***************************************************************/
/** @addtogroup cmfunctionc
 *
 *  @{  */

/********************************************************************/
/**
Get time from MIDAS server and set local time.
@param    seconds         Time in seconds
@return CM_SUCCESS
*/
INT cm_synchronize(DWORD * seconds)
{
   INT sec, status;

   /* if connected to server, get time from there */
   if (rpc_is_remote()) {
      status = rpc_call(RPC_CM_SYNCHRONIZE, &sec);

      /* set local time */
      if (status == CM_SUCCESS)
         ss_settime(sec);
   }

   /* return time to caller */
   if (seconds != NULL) {
      *seconds = ss_time();
   }

   return CM_SUCCESS;
}

/********************************************************************/
/**
Get time from MIDAS server and set local time.
@param    str            return time string
@param    buf_size       Maximum size of str
@return   CM_SUCCESS
*/
INT cm_asctime(char *str, INT buf_size)
{
   /* if connected to server, get time from there */
   if (rpc_is_remote())
      return rpc_call(RPC_CM_ASCTIME, str, buf_size);

   /* return local time */
   strcpy(str, ss_asctime());

   return CM_SUCCESS;
}

/********************************************************************/
/**
Get time from ss_time on server.
@param    t string
@return   CM_SUCCESS
*/
INT cm_time(DWORD * t)
{
   /* if connected to server, get time from there */
   if (rpc_is_remote())
      return rpc_call(RPC_CM_TIME, t);

   /* return local time */
   *t = ss_time();

   return CM_SUCCESS;
}

/**dox***************************************************************/
                                                                                                                               /** @} *//* end of cmfunctionc */

/********************************************************************\
*                                                                    *
*           cm_xxx  -  Common Functions to buffer & database         *
*                                                                    *
\********************************************************************/

/* Globals */

static HNDLE _hKeyClient = 0;   /* key handle for client in ODB */
static HNDLE _hDB = 0;          /* Database handle */
static char _experiment_name[NAME_LENGTH];
static char _client_name[NAME_LENGTH];
static char _path_name[MAX_STRING_LENGTH];
static INT _call_watchdog = TRUE;
static INT _watchdog_timeout = DEFAULT_WATCHDOG_TIMEOUT;
INT _semaphore_alarm, _semaphore_elog, _semaphore_history, _semaphore_msg;

/**dox***************************************************************/
/** @addtogroup cmfunctionc
 *
 *  @{  */

/**
Return version number of current MIDAS library as a string
@return version number
*/
char *cm_get_version()
{
   return MIDAS_VERSION;
}

/**
Return git revision number of current MIDAS library as a string
@return revision number
*/
char* cm_get_revision()
{
   return GIT_REVISION;
}

/********************************************************************/
/**
Set path to actual experiment. This function gets called
by cm_connect_experiment if the connection is established
to a local experiment (not through the TCP/IP server).
The path is then used for all shared memory routines.
@param  path             Pathname
@return CM_SUCCESS
*/
INT cm_set_path(const char *path)
{
   strlcpy(_path_name, path, sizeof(_path_name));

   /* check for trailing directory seperator */
   if (strlen(_path_name) > 0 && _path_name[strlen(_path_name) - 1] != DIR_SEPARATOR)
      strcat(_path_name, DIR_SEPARATOR_STR);

   return CM_SUCCESS;
}

/********************************************************************/
/**
Return the path name previously set with cm_set_path.
@param  path             Pathname
@return CM_SUCCESS
*/
INT cm_get_path(char *path)
{
   strcpy(path, _path_name);

   return CM_SUCCESS;
}

INT cm_get_path1(char *path, int path_size)
{
   strlcpy(path, _path_name, path_size);

   return CM_SUCCESS;
}

/********************************************************************/
/**
Set name of the experiment
@param  name             Experiment name
@return CM_SUCCESS
*/
INT cm_set_experiment_name(const char *name)
{
   strlcpy(_experiment_name, name, sizeof(_experiment_name));
   return CM_SUCCESS;
}

/********************************************************************/
/**
Return the experiment name
@param  name             Pointer to user string, size should be at least NAME_LENGTH
@param  name_size        Size of user string
@return CM_SUCCESS
*/
INT cm_get_experiment_name(char *name, int name_length)
{
   strlcpy(name, _experiment_name, name_length);

   return CM_SUCCESS;
}

/**dox***************************************************************/
                                                                                                                               /** @} *//* end of cmfunctionc */

/**dox***************************************************************/
/** @addtogroup cmfunctionc
 *
 *  @{  */

/**dox***************************************************************/
#ifndef DOXYGEN_SHOULD_SKIP_THIS

typedef struct {
   char name[NAME_LENGTH];
   char directory[MAX_STRING_LENGTH];
   char user[NAME_LENGTH];
} experiment_table;

static experiment_table exptab[MAX_EXPERIMENT];

/**dox***************************************************************/
#endif                          /* DOXYGEN_SHOULD_SKIP_THIS */

/**
Scan the "exptab" file for MIDAS experiment names and save them
for later use by rpc_server_accept(). The file is first searched
under $MIDAS/exptab if present, then the directory from argv[0] is probed.
@return CM_SUCCESS<br>
        CM_UNDEF_EXP exptab not found and MIDAS_DIR not set
*/
INT cm_scan_experiments(void)
{
   INT i;
   FILE *f;
   char str[MAX_STRING_LENGTH], alt_str[MAX_STRING_LENGTH], *pdir;

   for (i = 0; i < MAX_EXPERIMENT; i++)
      exptab[i].name[0] = 0;

   /* MIDAS_DIR overrides exptab */
   if (getenv("MIDAS_DIR")) {
      strlcpy(str, getenv("MIDAS_DIR"), sizeof(str));

      strcpy(exptab[0].name, "Default");
      strlcpy(exptab[0].directory, getenv("MIDAS_DIR"), sizeof(exptab[0].directory));
      exptab[0].user[0] = 0;

      return CM_SUCCESS;
   }

   /* default directory for different OSes */
#if defined (OS_WINNT)
   if (getenv("SystemRoot"))
      strlcpy(str, getenv("SystemRoot"), sizeof(str));
   else if (getenv("windir"))
      strlcpy(str, getenv("windir"), sizeof(str));
   else
      strcpy(str, "");

   strcpy(alt_str, str);
   strcat(str, "\\system32\\exptab");
   strcat(alt_str, "\\system\\exptab");
#elif defined (OS_UNIX)
   strcpy(str, "/etc/exptab");
   strcpy(alt_str, "/exptab");
#else
   strcpy(str, "exptab");
   strcpy(alt_str, "exptab");
#endif

   /* MIDAS_EXPTAB overrides default directory */
   if (getenv("MIDAS_EXPTAB")) {
      strlcpy(str, getenv("MIDAS_EXPTAB"), sizeof(str));
      strlcpy(alt_str, getenv("MIDAS_EXPTAB"), sizeof(alt_str));
   }

   /* read list of available experiments */
   f = fopen(str, "r");
   if (f == NULL) {
      f = fopen(alt_str, "r");
      if (f == NULL)
         return CM_UNDEF_ENVIRON;
   }

   i = 0;
   if (f != NULL) {
      do {
         str[0] = 0;
         if (fgets(str, 100, f) == NULL)
            break;
         if (str[0] && str[0] != '#' && str[0] != ' ' && str[0] != '\t'
             && (strchr(str, ' ') || strchr(str, '\t'))) {
            sscanf(str, "%s %s %s", exptab[i].name, exptab[i].directory, exptab[i].user);

            /* check for trailing directory separator */
            pdir = exptab[i].directory;
            if (pdir[strlen(pdir) - 1] != DIR_SEPARATOR)
               strcat(pdir, DIR_SEPARATOR_STR);

            i++;
         }
      } while (!feof(f));
      fclose(f);
   }

   /*
      for (j=0 ; j<i ; j++)
      {
      sprintf(str, "Scanned experiment %s", exptab[j].name);
      cm_msg(MINFO, str);
      }
    */

   return CM_SUCCESS;
}

/********************************************************************/
/**
Delete client info from database
@param hDB               Database handle
@param pid               PID of entry to delete, zero for this process.
@return CM_SUCCESS
*/
INT cm_delete_client_info(HNDLE hDB, INT pid)
{
#ifdef LOCAL_ROUTINES

   /* only do it if local */
   if (!rpc_is_remote()) {
      INT status;
      HNDLE hKey;
      char str[256];

      if (!pid)
         pid = ss_getpid();

      /* don't delete info from a closed database */
      if (_database_entries == 0)
         return CM_SUCCESS;

      /* make operation atomic by locking database */
      db_lock_database(hDB);

      sprintf(str, "System/Clients/%0d", pid);
      status = db_find_key1(hDB, 0, str, &hKey);

      if (status == DB_NO_KEY) {
         db_unlock_database(hDB);
         return DB_SUCCESS;
      }

      if (status != DB_SUCCESS) {
         db_unlock_database(hDB);
         return status;
      }

      /* unlock client entry and delete it without locking DB */
      db_set_mode(hDB, hKey, MODE_READ | MODE_WRITE | MODE_DELETE, 2);
      db_delete_key1(hDB, hKey, 1, TRUE);

      db_unlock_database(hDB);

      /* touch notify key to inform others */
      status = 0;
      db_set_value(hDB, 0, "/System/Client Notify", &status, sizeof(status), 1, TID_INT);
   }
#endif                          /*LOCAL_ROUTINES */

   return CM_SUCCESS;
}

/********************************************************************/
/**
Check if a client with a /system/client/xxx entry has
a valid entry in the ODB client table. If not, remove
that client from the /system/client tree.
@param   hDB               Handle to online database
@param   hKeyClient        Handle to client key
@return  CM_SUCCESS, CM_NO_CLIENT
*/
INT cm_check_client(HNDLE hDB, HNDLE hKeyClient)
{
   if (rpc_is_remote())
      return rpc_call(RPC_CM_CHECK_CLIENT, hDB, hKeyClient);

#ifdef LOCAL_ROUTINES
   {
      KEY key;
      DATABASE_HEADER *pheader;
      DATABASE_CLIENT *pclient;
      INT i, client_pid, status, dead = 0, found = 0;
      char name[NAME_LENGTH];

      db_lock_database(hDB);

      status = db_get_key(hDB, hKeyClient, &key);
      if (status != DB_SUCCESS)
         return CM_NO_CLIENT;

      client_pid = atoi(key.name);

      name[0] = 0;
      i = sizeof(name);
      status = db_get_value(hDB, hKeyClient, "Name", name, &i, TID_STRING, FALSE);

      //fprintf(stderr, "cm_check_client: hkey %d, status %d, pid %d, name \'%s\', my name %s\n", hKeyClient, status, client_pid, name, _client_name);

      if (status != DB_SUCCESS) {
         db_unlock_database(hDB);
         return CM_NO_CLIENT;
      }

      if (_database[hDB - 1].attached) {
         pheader = _database[hDB - 1].database_header;
         pclient = pheader->client;

         /* loop through clients */
         for (i = 0; i < pheader->max_client_index; i++, pclient++)
            if (pclient->pid == client_pid) {
               found = 1;
               break;
            }

#ifdef OS_UNIX
#ifdef ESRCH
         if (found) {           /* check that the client is still running: PID still exists */
            /* Only enable this for systems that define ESRCH and hope that they also support kill(pid,0) */
            errno = 0;
            kill(client_pid, 0);
            if (errno == ESRCH) {
               dead = 1;
            }
         }
#endif
#endif

         if (!found || dead) {
            /* client not found : delete ODB stucture */

            status = cm_delete_client_info(hDB, client_pid);

            if (status != CM_SUCCESS)
               cm_msg(MERROR, "cm_check_client",
                      "Cannot delete client info for client \'%s\', pid %d, cm_delete_client_info() status %d", name, client_pid, status);
            else if (!found)
               cm_msg(MINFO, "cm_check_client",
                      "Deleted entry \'/System/Clients/%d\' for client \'%s\' because it is not connected to ODB", client_pid, name);
            else if (dead)
               cm_msg(MINFO, "cm_check_client",
                      "Deleted entry \'/System/Clients/%d\' for client \'%s\' because process pid %d does not exists", client_pid, name, client_pid);

            db_unlock_database(hDB);

            return CM_NO_CLIENT;
         }
      }

      db_unlock_database(hDB);
   }
#endif                          /*LOCAL_ROUTINES */

   return CM_SUCCESS;
}

/********************************************************************/
/**
Set client information in online database and return handle
@param  hDB              Handle to online database
@param  hKeyClient       returned key
@param  host_name        server name
@param  client_name      Name of this program as it will be seen
                         by other clients.
@param  hw_type          Type of byte order
@param  password         MIDAS password
@param  watchdog_timeout Default watchdog timeout, can be overwritten
                         by ODB setting /programs/\<name\>/Watchdog timeout
@return   CM_SUCCESS
*/
INT cm_set_client_info(HNDLE hDB, HNDLE * hKeyClient, char *host_name,
                       char *client_name, INT hw_type, char *password, DWORD watchdog_timeout)
{
   if (rpc_is_remote())
      return rpc_call(RPC_CM_SET_CLIENT_INFO, hDB, hKeyClient,
                      host_name, client_name, hw_type, password, watchdog_timeout);

#ifdef LOCAL_ROUTINES
   {
      INT status, pid, data, i, idx, size;
      HNDLE hKey, hSubkey;
      char str[256], name[NAME_LENGTH], orig_name[NAME_LENGTH], pwd[NAME_LENGTH];
      BOOL call_watchdog, allow;
      PROGRAM_INFO_STR(program_info_str);

      /* check security if password is present */
      status = db_find_key(hDB, 0, "/Experiment/Security/Password", &hKey);
      if (hKey) {
         /* get password */
         size = sizeof(pwd);
         db_get_data(hDB, hKey, pwd, &size, TID_STRING);

         /* first check allowed hosts list */
         allow = FALSE;
         db_find_key(hDB, 0, "/Experiment/Security/Allowed hosts", &hKey);
         if (hKey && db_find_key(hDB, hKey, host_name, &hKey) == DB_SUCCESS)
            allow = TRUE;

         /* check allowed programs list */
         db_find_key(hDB, 0, "/Experiment/Security/Allowed programs", &hKey);
         if (hKey && db_find_key(hDB, hKey, client_name, &hKey) == DB_SUCCESS)
            allow = TRUE;

         /* now check password */
         if (!allow && strcmp(password, pwd) != 0) {
            if (password[0])
               cm_msg(MINFO, "cm_set_client_info", "Wrong password for host %s", host_name);
            db_close_all_databases();
            bm_close_all_buffers();
            _msg_buffer = 0;
            return CM_WRONG_PASSWORD;
         }
      }

      /* make following operation atomic by locking database */
      db_lock_database(hDB);

      /* check if entry with this pid exists already */
      pid = ss_getpid();

      sprintf(str, "System/Clients/%0d", pid);
      status = db_find_key(hDB, 0, str, &hKey);
      if (status == DB_SUCCESS) {
         db_set_mode(hDB, hKey, MODE_READ | MODE_WRITE | MODE_DELETE, TRUE);
         db_delete_key(hDB, hKey, TRUE);
      }

      if (strlen(client_name) >= NAME_LENGTH)
         client_name[NAME_LENGTH] = 0;

      strcpy(name, client_name);
      strcpy(orig_name, client_name);

      /* check if client name already exists */
      status = db_find_key(hDB, 0, "System/Clients", &hKey);

      for (idx = 1; status != DB_NO_MORE_SUBKEYS; idx++) {
         for (i = 0;; i++) {
            status = db_enum_key(hDB, hKey, i, &hSubkey);
            if (status == DB_NO_MORE_SUBKEYS)
               break;

            if (status == DB_SUCCESS) {
               size = sizeof(str);
               status = db_get_value(hDB, hSubkey, "Name", str, &size, TID_STRING, FALSE);
               if (status != DB_SUCCESS)
                  continue;
            }

            /* check if client is living */
            if (cm_check_client(hDB, hSubkey) == CM_NO_CLIENT)
               continue;

            if (equal_ustring(str, name)) {
               sprintf(name, "%s%d", client_name, idx);
               break;
            }
         }
      }

      /* set name */
      sprintf(str, "System/Clients/%0d/Name", pid);
      status = db_set_value(hDB, 0, str, name, NAME_LENGTH, 1, TID_STRING);
      if (status != DB_SUCCESS) {
         db_unlock_database(hDB);
         cm_msg(MERROR, "cm_set_client_info", "cannot set client name");
         return status;
      }

      /* copy new client name */
      strcpy(client_name, name);
      db_set_client_name(hDB, client_name);

      /* set also as rpc name */
      rpc_set_name(client_name);

      /* use /system/clients/PID as root */
      sprintf(str, "System/Clients/%0d", pid);
      db_find_key(hDB, 0, str, &hKey);

      /* set host name */
      status = db_set_value(hDB, hKey, "Host", host_name, HOST_NAME_LENGTH, 1, TID_STRING);
      if (status != DB_SUCCESS) {
         db_unlock_database(hDB);
         return status;
      }

      /* set computer id */
      status = db_set_value(hDB, hKey, "Hardware type", &hw_type, sizeof(hw_type), 1, TID_INT);
      if (status != DB_SUCCESS) {
         db_unlock_database(hDB);
         return status;
      }

      /* set server port */
      data = 0;
      status = db_set_value(hDB, hKey, "Server Port", &data, sizeof(INT), 1, TID_INT);
      if (status != DB_SUCCESS) {
         db_unlock_database(hDB);
         return status;
      }

      /* lock client entry */
      db_set_mode(hDB, hKey, MODE_READ, TRUE);

      /* get (set) default watchdog timeout */
      size = sizeof(watchdog_timeout);
      sprintf(str, "/Programs/%s/Watchdog Timeout", orig_name);
      db_get_value(hDB, 0, str, &watchdog_timeout, &size, TID_INT, TRUE);

      /* define /programs entry */
      sprintf(str, "/Programs/%s", orig_name);
      db_create_record(hDB, 0, str, strcomb(program_info_str));

      /* save handle for ODB and client */
      rpc_set_server_option(RPC_ODB_HANDLE, hDB);
      rpc_set_server_option(RPC_CLIENT_HANDLE, hKey);

      /* save watchdog timeout */
      cm_get_watchdog_params(&call_watchdog, NULL);
      cm_set_watchdog_params(call_watchdog, watchdog_timeout);
      if (call_watchdog)
         ss_alarm(WATCHDOG_INTERVAL, cm_watchdog);

      /* end of atomic operations */
      db_unlock_database(hDB);

      /* touch notify key to inform others */
      data = 0;
      db_set_value(hDB, 0, "/System/Client Notify", &data, sizeof(data), 1, TID_INT);

      *hKeyClient = hKey;
   }
#endif                          /* LOCAL_ROUTINES */

   return CM_SUCCESS;
}

/********************************************************************/
/**
Get info about the current client
@param  *client_name       Client name.
@return   CM_SUCCESS, CM_UNDEF_EXP
*/
INT cm_get_client_info(char *client_name)
{
   INT status, length;
   HNDLE hDB, hKey;

   /* get root key of client */
   cm_get_experiment_database(&hDB, &hKey);
   if (!hDB) {
      client_name[0] = 0;
      return CM_UNDEF_EXP;
   }

   status = db_find_key(hDB, hKey, "Name", &hKey);
   if (status != DB_SUCCESS)
      return status;

   length = NAME_LENGTH;
   status = db_get_data(hDB, hKey, client_name, &length, TID_STRING);
   if (status != DB_SUCCESS)
      return status;

   return CM_SUCCESS;
}

/********************************************************************/
/**
Returns MIDAS environment variables.
@attention This function can be used to evaluate the standard MIDAS
           environment variables before connecting to an experiment
           (see @ref Environment_variables).
           The usual way is that the host name and experiment name are first derived
           from the environment variables MIDAS_SERVER_HOST and MIDAS_EXPT_NAME.
           They can then be superseded by command line parameters with -h and -e flags.
\code
#include <stdio.h>
#include <midas.h>
main(int argc, char *argv[])
{
  INT  status, i;
  char host_name[256],exp_name[32];

  // get default values from environment
  cm_get_environment(host_name, exp_name);

  // parse command line parameters
  for (i=1 ; i<argc ; i++)
    {
    if (argv[i][0] == '-')
      {
      if (i+1 >= argc || argv[i+1][0] == '-')
        goto usage;
      if (argv[i][1] == 'e')
        strcpy(exp_name, argv[++i]);
      else if (argv[i][1] == 'h')
        strcpy(host_name, argv[++i]);
      else
        {
usage:
        printf("usage: test [-h Hostname] [-e Experiment]\n\n");
        return 1;
        }
      }
    }
  status = cm_connect_experiment(host_name, exp_name, "Test", NULL);
  if (status != CM_SUCCESS)
    return 1;
    ...do anyting...
  cm_disconnect_experiment();
}
\endcode
@param host_name           Contents of MIDAS_SERVER_HOST environment variable.
@param host_name_size     string length
@param exp_name           Contents of MIDAS_EXPT_NAME environment variable.
@param exp_name_size      string length
@return CM_SUCCESS
*/
INT cm_get_environment(char *host_name, int host_name_size, char *exp_name, int exp_name_size)
{
   host_name[0] = exp_name[0] = 0;

   if (getenv("MIDAS_SERVER_HOST"))
      strlcpy(host_name, getenv("MIDAS_SERVER_HOST"), host_name_size);

   if (getenv("MIDAS_EXPT_NAME"))
      strlcpy(exp_name, getenv("MIDAS_EXPT_NAME"), exp_name_size);

   return CM_SUCCESS;
}


/**dox***************************************************************/
#ifndef DOXYGEN_SHOULD_SKIP_THIS

/********************************************************************/
void cm_check_connect(void)
{
   if (_hKeyClient) {
      cm_msg(MERROR, "", "cm_disconnect_experiment not called at end of program");
      cm_msg_flush_buffer();
   }
}

/**dox***************************************************************/
#endif                          /* DOXYGEN_SHOULD_SKIP_THIS */

/********************************************************************/
/**
This function connects to an existing MIDAS experiment.
This must be the first call in a MIDAS application.
It opens three TCP connection to the remote host (one for RPC calls,
one to send events and one for hot-link notifications from the remote host)
and writes client information into the ODB under /System/Clients.
@attention All MIDAS applications should evaluate the MIDAS_SERVER_HOST
and MIDAS_EXPT_NAME environment variables as defaults to the host name and
experiment name (see @ref Environment_variables).
For that purpose, the function cm_get_environment()
should be called prior to cm_connect_experiment(). If command line
parameters -h and -e are used, the evaluation should be done between
cm_get_environment() and cm_connect_experiment(). The function
cm_disconnect_experiment() must be called before a MIDAS application exits.
\code
#include <stdio.h>
#include <midas.h>
main(int argc, char *argv[])
{
  INT  status, i;
  char host_name[256],exp_name[32];

  // get default values from environment
  cm_get_environment(host_name, exp_name);

  // parse command line parameters
  for (i=1 ; i<argc ; i++)
    {
    if (argv[i][0] == '-')
      {
      if (i+1 >= argc || argv[i+1][0] == '-')
        goto usage;
      if (argv[i][1] == 'e')
        strcpy(exp_name, argv[++i]);
      else if (argv[i][1] == 'h')
        strcpy(host_name, argv[++i]);
      else
        {
usage:
        printf("usage: test [-h Hostname] [-e Experiment]\n\n");
        return 1;
        }
      }
    }
  status = cm_connect_experiment(host_name, exp_name, "Test", NULL);
  if (status != CM_SUCCESS)
    return 1;
  ...do operations...
  cm_disconnect_experiment();
}
\endcode
@param host_name Specifies host to connect to. Must be a valid IP host name.
  The string can be empty ("") if to connect to the local computer.
@param exp_name Specifies the experiment to connect to.
  If this string is empty, the number of defined experiments in exptab is checked.
  If only one experiment is defined, the function automatically connects to this
  one. If more than one experiment is defined, a list is presented and the user
  can interactively select one experiment.
@param client_name Client name of the calling program as it can be seen by
  others (like the scl command in ODBEdit).
@param func Callback function to read in a password if security has
  been enabled. In all command line applications this function is NULL which
  invokes an internal ss_gets() function to read in a password.
  In windows environments (MS Windows, X Windows) a function can be supplied to
  open a dialog box and read in the password. The argument of this function must
  be the returned password.
@return CM_SUCCESS, CM_UNDEF_EXP, CM_SET_ERROR, RPC_NET_ERROR <br>
CM_VERSION_MISMATCH MIDAS library version different on local and remote computer
*/
INT cm_connect_experiment(const char *host_name, const char *exp_name, const char *client_name, void (*func) (char *))
{
   INT status;
   char str[256];

   status =
       cm_connect_experiment1(host_name, exp_name, client_name, func, DEFAULT_ODB_SIZE,
                              DEFAULT_WATCHDOG_TIMEOUT);
   cm_msg_flush_buffer();
   if (status != CM_SUCCESS) {
      cm_get_error(status, str);
      puts(str);
   }

   return status;
}

/********************************************************************/
/**
Connect to a MIDAS experiment (to the online database) on
           a specific host.
@internal
*/
INT cm_connect_experiment1(const char *host_name, const char *exp_name,
                           const char *client_name, void (*func) (char *), INT odb_size, DWORD watchdog_timeout)
{
   INT status, i, semaphore_elog, semaphore_alarm, semaphore_history, semaphore_msg, size;
   char local_host_name[HOST_NAME_LENGTH];
   char client_name1[NAME_LENGTH];
   char password[NAME_LENGTH], str[256], exp_name1[NAME_LENGTH];
   HNDLE hDB, hKeyClient;
   BOOL call_watchdog;

   if (_hKeyClient)
      cm_disconnect_experiment();

   rpc_set_name(client_name);

   /* check for local host */
   if (equal_ustring(host_name, "local"))
      host_name = NULL;

#ifdef OS_WINNT
   {
      WSADATA WSAData;

      /* Start windows sockets */
      if (WSAStartup(MAKEWORD(1, 1), &WSAData) != 0)
         return RPC_NET_ERROR;
   }
#endif

   /* search for experiment name in exptab */
   if (exp_name == NULL)
      exp_name = "";

   strcpy(exp_name1, exp_name);
   if (exp_name1[0] == 0) {
      status = cm_select_experiment(host_name, exp_name1);
      if (status != CM_SUCCESS)
         return status;
   }

   /* connect to MIDAS server */
   if (host_name && host_name[0]) {
      status = rpc_server_connect(host_name, exp_name1);
      if (status != RPC_SUCCESS)
         return status;

      /* register MIDAS library functions */
      status = rpc_register_functions(rpc_get_internal_list(1), NULL);
      if (status != RPC_SUCCESS)
         return status;
   } else {
      /* lookup path for *SHM files and save it */
      status = cm_scan_experiments();
      if (status != CM_SUCCESS)
         return status;

      for (i = 0; i < MAX_EXPERIMENT && exptab[i].name[0]; i++)
         if (equal_ustring(exp_name1, exptab[i].name))
            break;

      /* return if experiment not defined */
      if (i == MAX_EXPERIMENT || exptab[i].name[0] == 0) {
         /* message should be displayed by application
            sprintf(str, "Experiment %s not defined in exptab\r", exp_name1);
            cm_msg(MERROR, str);
          */
         return CM_UNDEF_EXP;
      }

      cm_set_experiment_name(exptab[i].name);
      cm_set_path(exptab[i].directory);

      /* create alarm and elog semaphores */
      status = ss_semaphore_create("ALARM", &semaphore_alarm);
      if (status != SS_CREATED && status != SS_SUCCESS) {
         cm_msg(MERROR, "cm_connect_experiment", "Cannot create alarm semaphore");
         return status;
      }
      status = ss_semaphore_create("ELOG", &semaphore_elog);
      if (status != SS_CREATED && status != SS_SUCCESS) {
         cm_msg(MERROR, "cm_connect_experiment", "Cannot create elog semaphore");
         return status;
      }
      status = ss_semaphore_create("HISTORY", &semaphore_history);
      if (status != SS_CREATED && status != SS_SUCCESS) {
         cm_msg(MERROR, "cm_connect_experiment", "Cannot create history semaphore");
         return status;
      }
      status = ss_semaphore_create("MSG", &semaphore_msg);
      if (status != SS_CREATED && status != SS_SUCCESS) {
         cm_msg(MERROR, "cm_connect_experiment", "Cannot create message semaphore");
         return status;
      }

      cm_set_experiment_semaphore(semaphore_alarm, semaphore_elog, semaphore_history, semaphore_msg);
   }

   /* open ODB */
   if (odb_size == 0)
      odb_size = DEFAULT_ODB_SIZE;

   status = db_open_database("ODB", odb_size, &hDB, client_name);
   if (status != DB_SUCCESS && status != DB_CREATED) {
      cm_msg(MERROR, "cm_connect_experiment1", "cannot open database");
      return status;
   }

   /* now setup client info */
   gethostname(local_host_name, sizeof(local_host_name));

   /* check watchdog timeout */
   if (watchdog_timeout == 0)
      watchdog_timeout = DEFAULT_WATCHDOG_TIMEOUT;

   strcpy(client_name1, client_name);
   password[0] = 0;
   status = cm_set_client_info(hDB, &hKeyClient, local_host_name,
                               client_name1, rpc_get_option(0, RPC_OHW_TYPE), password, watchdog_timeout);

   if (status == CM_WRONG_PASSWORD) {
      if (func == NULL)
         strcpy(str, ss_getpass("Password: "));
      else
         func(str);

      /* re-open database */
      status = db_open_database("ODB", odb_size, &hDB, client_name);
      if (status != DB_SUCCESS && status != DB_CREATED) {
         cm_msg(MERROR, "cm_connect_experiment1", "cannot open database");
         return status;
      }

      strcpy(password, ss_crypt(str, "mi"));
      status = cm_set_client_info(hDB, &hKeyClient, local_host_name,
                                  client_name1, rpc_get_option(0, RPC_OHW_TYPE), password, watchdog_timeout);
      if (status != CM_SUCCESS) {
         /* disconnect */
         if (rpc_is_remote())
            rpc_server_disconnect();

         return status;
      }
   }

   cm_set_experiment_database(hDB, hKeyClient);

   /* set experiment name in ODB */
   db_set_value(hDB, 0, "/Experiment/Name", exp_name1, NAME_LENGTH, 1, TID_STRING);

   /* set data dir in ODB */
   cm_get_path(str);
   size = sizeof(str);
   db_get_value(hDB, 0, "/Logger/Data dir", str, &size, TID_STRING, TRUE);

   /* register server to be able to be called by other clients */
   status = cm_register_server();
   if (status != CM_SUCCESS)
      return status;

   /* set watchdog timeout */
   cm_get_watchdog_params(&call_watchdog, &watchdog_timeout);
   size = sizeof(watchdog_timeout);
   sprintf(str, "/Programs/%s/Watchdog Timeout", client_name);
   db_get_value(hDB, 0, str, &watchdog_timeout, &size, TID_INT, TRUE);
   cm_set_watchdog_params(call_watchdog, watchdog_timeout);

   /* send startup notification */
   if (strchr(local_host_name, '.'))
      *strchr(local_host_name, '.') = 0;

   /* startup message is not displayed */
   _message_print = NULL;

   cm_msg(MINFO, "cm_connect_experiment", "Program %s on host %s started", client_name, local_host_name);

   /* enable system and user messages to stdout as default */
   cm_set_msg_print(MT_ALL, MT_ALL, puts);

   /* call cm_check_connect when exiting */
   atexit((void (*)(void)) cm_check_connect);

   /* register ctrl-c handler */
   ss_ctrlc_handler(cm_ctrlc_handler);

   return CM_SUCCESS;
}

/********************************************************************/
/**
Connect to a MIDAS server and return all defined
           experiments in *exp_name[MAX_EXPERIMENTS]
@param  host_name         Internet host name.
@param  exp_name          list of experiment names
@return CM_SUCCESS, RPC_NET_ERROR
*/
INT cm_list_experiments(const char *host_name, char exp_name[MAX_EXPERIMENT][NAME_LENGTH])
{
   INT i, status;
   struct sockaddr_in bind_addr;
   INT sock;
   char str[MAX_EXPERIMENT * NAME_LENGTH];
   struct hostent *phe;
   int port = MIDAS_TCP_PORT;
   char hname[256];
   char *s;

   if (host_name == NULL || host_name[0] == 0 || equal_ustring(host_name, "local")) {
      status = cm_scan_experiments();
      if (status != CM_SUCCESS)
         return status;

      for (i = 0; i < MAX_EXPERIMENT; i++)
         strcpy(exp_name[i], exptab[i].name);

      return CM_SUCCESS;
   }
#ifdef OS_WINNT
   {
      WSADATA WSAData;

      /* Start windows sockets */
      if (WSAStartup(MAKEWORD(1, 1), &WSAData) != 0)
         return RPC_NET_ERROR;
   }
#endif

   /* create a new socket for connecting to remote server */
   sock = socket(AF_INET, SOCK_STREAM, 0);
   if (sock == -1) {
      cm_msg(MERROR, "cm_list_experiments", "cannot create socket");
      return RPC_NET_ERROR;
   }

   /* extract port number from host_name */
   strlcpy(hname, host_name, sizeof(hname));
   s = strchr(hname, ':');
   if (s) {
      *s = 0;
      port = strtoul(s + 1, NULL, 0);
   }

   /* connect to remote node */
   memset(&bind_addr, 0, sizeof(bind_addr));
   bind_addr.sin_family = AF_INET;
   bind_addr.sin_addr.s_addr = 0;
   bind_addr.sin_port = htons(port);

#ifdef OS_VXWORKS
   {
      INT host_addr;

      host_addr = hostGetByName(hname);
      memcpy((char *) &(bind_addr.sin_addr), &host_addr, 4);
   }
#else
   phe = gethostbyname(hname);
   if (phe == NULL) {
      cm_msg(MERROR, "cm_list_experiments", "cannot resolve host name \'%s\'", hname);
      return RPC_NET_ERROR;
   }
   memcpy((char *) &(bind_addr.sin_addr), phe->h_addr, phe->h_length);
#endif

#ifdef OS_UNIX
   do {
      status = connect(sock, (void *) &bind_addr, sizeof(bind_addr));

      /* don't return if an alarm signal was cought */
   } while (status == -1 && errno == EINTR);
#else
   status = connect(sock, (struct sockaddr *) &bind_addr, sizeof(bind_addr));
#endif

   if (status != 0) {
/*    cm_msg(MERROR, "cannot connect"); message should be displayed by application */
      return RPC_NET_ERROR;
   }

   /* request experiment list */
   send(sock, "I", 2, 0);

   for (i = 0; i < MAX_EXPERIMENT; i++) {
      exp_name[i][0] = 0;
      status = recv_string(sock, str, sizeof(str), _rpc_connect_timeout);

      if (status < 0)
         return RPC_NET_ERROR;

      if (status == 0)
         break;

      strcpy(exp_name[i], str);
   }

   exp_name[i][0] = 0;
   closesocket(sock);

   return CM_SUCCESS;
}

/********************************************************************/
/**
Connect to a MIDAS server and select an experiment
           from the experiments available on this server
@internal
@param  host_name         Internet host name.
@param  exp_name          list of experiment names
@return CM_SUCCESS, RPC_NET_ERROR
*/
INT cm_select_experiment(const char *host_name, char *exp_name)
{
   INT status, i;
   char expts[MAX_EXPERIMENT][NAME_LENGTH];
   char str[32];

   /* retrieve list of experiments and make selection */
   status = cm_list_experiments(host_name, expts);
   if (status != CM_SUCCESS)
      return status;

   if (expts[1][0]) {
      if (host_name[0])
         printf("Available experiments on server %s:\n", host_name);
      else
         printf("Available experiments on local computer:\n");

      for (i = 0; expts[i][0]; i++)
         printf("%d : %s\n", i, expts[i]);
      printf("Select number: ");
      ss_gets(str, 32);
      i = atoi(str);
      strcpy(exp_name, expts[i]);
   } else
      strcpy(exp_name, expts[0]);

   return CM_SUCCESS;
}

/********************************************************************/
/**
Connect to a MIDAS client of the current experiment
@internal
@param  client_name       Name of client to connect to. This name
                            is set by the other client via the
                            cm_connect_experiment call.
@param  hConn            Connection handle
@return CM_SUCCESS, CM_NO_CLIENT
*/
INT cm_connect_client(char *client_name, HNDLE * hConn)
{
   HNDLE hDB, hKeyRoot, hSubkey, hKey;
   INT status, i, length, port;
   char name[NAME_LENGTH], host_name[HOST_NAME_LENGTH];

   /* find client entry in ODB */
   cm_get_experiment_database(&hDB, &hKey);

   status = db_find_key(hDB, 0, "System/Clients", &hKeyRoot);
   if (status != DB_SUCCESS)
      return status;

   i = 0;
   do {
      /* search for client with specific name */
      status = db_enum_key(hDB, hKeyRoot, i++, &hSubkey);
      if (status == DB_NO_MORE_SUBKEYS)
         return CM_NO_CLIENT;

      status = db_find_key(hDB, hSubkey, "Name", &hKey);
      if (status != DB_SUCCESS)
         return status;

      length = NAME_LENGTH;
      status = db_get_data(hDB, hKey, name, &length, TID_STRING);
      if (status != DB_SUCCESS)
         return status;

      if (equal_ustring(name, client_name)) {
         status = db_find_key(hDB, hSubkey, "Server Port", &hKey);
         if (status != DB_SUCCESS)
            return status;

         length = sizeof(INT);
         status = db_get_data(hDB, hKey, &port, &length, TID_INT);
         if (status != DB_SUCCESS)
            return status;

         status = db_find_key(hDB, hSubkey, "Host", &hKey);
         if (status != DB_SUCCESS)
            return status;

         length = sizeof(host_name);
         status = db_get_data(hDB, hKey, host_name, &length, TID_STRING);
         if (status != DB_SUCCESS)
            return status;

         /* client found -> connect to its server port */
         return rpc_client_connect(host_name, port, client_name, hConn);
      }


   } while (TRUE);
}

/********************************************************************/
/**
Disconnect from a MIDAS client
@param   hConn             Connection handle obtained via
                             cm_connect_client()
@param   bShutdown         If TRUE, disconnect from client and
                             shut it down (exit the client program)
                             by sending a RPC_SHUTDOWN message
@return   see rpc_client_disconnect()
*/
INT cm_disconnect_client(HNDLE hConn, BOOL bShutdown)
{
   return rpc_client_disconnect(hConn, bShutdown);
}

/********************************************************************/
/**
Disconnect from a MIDAS experiment.
@attention Should be the last call to a MIDAS library function in an
application before it exits. This function removes the client information
from the ODB, disconnects all TCP connections and frees all internal
allocated memory. See cm_connect_experiment() for example.
@return CM_SUCCESS
*/
INT cm_disconnect_experiment(void)
{
   HNDLE hDB, hKey;
   char local_host_name[HOST_NAME_LENGTH], client_name[80];

   /* wait on any transition thread */
   if (_trp.transition && !_trp.finished) {
      printf("Waiting for transition to finish...\n");
      do {
         ss_sleep(10);
      } while (!_trp.finished);
   }
   
   /* send shutdown notification */
   rpc_get_name(client_name);
   gethostname(local_host_name, sizeof(local_host_name));
   if (strchr(local_host_name, '.'))
      *strchr(local_host_name, '.') = 0;

   /* disconnect message not displayed */
   _message_print = NULL;

   cm_msg(MINFO, "cm_disconnect_experiment", "Program %s on host %s stopped", client_name, local_host_name);

   cm_msg_flush_buffer();

   if (rpc_is_remote()) {
      /* close open records */
      db_close_all_records();

      rpc_client_disconnect(-1, FALSE);
      rpc_server_disconnect();
   } else {
      rpc_client_disconnect(-1, FALSE);

#ifdef LOCAL_ROUTINES
      ss_alarm(0, cm_watchdog);
      _watchdog_last_called = 0;
#endif                          /* LOCAL_ROUTINES */

      /* delete client info */
      cm_get_experiment_database(&hDB, &hKey);

      if (hDB)
         cm_delete_client_info(hDB, 0);

      bm_close_all_buffers();
      db_close_all_databases();
   }

   if (rpc_get_server_option(RPC_OSERVER_TYPE) == ST_REMOTE)
      rpc_server_shutdown();

   /* free RPC list */
   rpc_deregister_functions();

   cm_set_experiment_database(0, 0);

   if (_msg_mutex)
      ss_mutex_delete(_msg_mutex);
   _msg_mutex = 0;
   if (_msg_rb)
      rb_delete(_msg_rb);
   _msg_rb = 0;

   _msg_buffer = 0;

   /* free memory buffers */
   if (_event_buffer_size > 0) {
      M_FREE(_event_buffer);
      _event_buffer = NULL;
      _event_buffer_size = 0;
   }

   if (_net_recv_buffer_size > 0) {
      M_FREE(_net_recv_buffer);
      _net_recv_buffer = NULL;
      _net_recv_buffer_size = 0;
      _net_recv_buffer_size_odb = 0;
   }

   if (_tcp_buffer != NULL) {
      M_FREE(_tcp_buffer);
      _tcp_buffer = NULL;
   }

   return CM_SUCCESS;
}

/********************************************************************/
/**
Set the handle to the ODB for the currently connected experiment
@param hDB              Database handle
@param hKeyClient       Key handle of client structure
@return CM_SUCCESS
*/
INT cm_set_experiment_database(HNDLE hDB, HNDLE hKeyClient)
{
   _hDB = hDB;
   _hKeyClient = hKeyClient;

   return CM_SUCCESS;
}



/**dox***************************************************************/
#ifndef DOXYGEN_SHOULD_SKIP_THIS

/********************************************************************/
INT cm_set_experiment_semaphore(INT semaphore_alarm, INT semaphore_elog, INT semaphore_history, INT semaphore_msg)
/********************************************************************\

  Routine: cm_set_experiment_semaphore

  Purpose: Set the handle to the experiment wide semaphorees

  Input:
    INT    semaphore_alarm      Alarm semaphore
    INT    semaphore_elog       Elog semaphore
    INT    semaphore_history    History semaphore
    INT    semaphore_msg        Message semaphore

  Output:
    none

  Function value:
    CM_SUCCESS              Successful completion

\********************************************************************/
{
   _semaphore_alarm = semaphore_alarm;
   _semaphore_elog = semaphore_elog;
   _semaphore_history = semaphore_history;
   _semaphore_msg = semaphore_msg;

   return CM_SUCCESS;
}

/**dox***************************************************************/
#endif                          /* DOXYGEN_SHOULD_SKIP_THIS */

/********************************************************************/
/**
Get the handle to the ODB from the currently connected experiment.

@attention This function returns the handle of the online database (ODB) which
can be used in future db_xxx() calls. The hkeyclient key handle can be used
to access the client information in the ODB. If the client key handle is not needed,
the parameter can be NULL.
\code
HNDLE hDB, hkeyclient;
 char  name[32];
 int   size;
 db_get_experiment_database(&hdb, &hkeyclient);
 size = sizeof(name);
 db_get_value(hdb, hkeyclient, "Name", name, &size, TID_STRING, TRUE);
 printf("My name is %s\n", name);
\endcode
@param hDB Database handle.
@param hKeyClient Handle for key where search starts, zero for root.
@return CM_SUCCESS
*/
INT cm_get_experiment_database(HNDLE * hDB, HNDLE * hKeyClient)
{
   if (_hDB) {
      if (hDB != NULL)
         *hDB = _hDB;
      if (hKeyClient != NULL)
         *hKeyClient = _hKeyClient;
   } else {
      if (hDB != NULL)
         *hDB = rpc_get_server_option(RPC_ODB_HANDLE);
      if (hKeyClient != NULL)
         *hKeyClient = rpc_get_server_option(RPC_CLIENT_HANDLE);
   }

   return CM_SUCCESS;
}

/**dox***************************************************************/
#ifndef DOXYGEN_SHOULD_SKIP_THIS

/********************************************************************/
INT cm_get_experiment_semaphore(INT * semaphore_alarm, INT * semaphore_elog, INT * semaphore_history, INT * semaphore_msg)
/********************************************************************\

  Routine: cm_get_experiment_semaphore

  Purpose: Get the handle to the experiment wide semaphores

  Input:
    none

  Output:
    INT    semaphore_alarm      Alarm semaphore
    INT    semaphore_elog       Elog semaphore
    INT    semaphore_history    History semaphore
    INT    semaphore_msg        Message semaphore

  Function value:
    CM_SUCCESS              Successful completion

\********************************************************************/
{
   if (semaphore_alarm)
      *semaphore_alarm = _semaphore_alarm;
   if (semaphore_elog)
      *semaphore_elog = _semaphore_elog;
   if (semaphore_history)
      *semaphore_history = _semaphore_history;
   if (semaphore_msg)
      *semaphore_msg = _semaphore_msg;

   return CM_SUCCESS;
}

/**dox***************************************************************/
#endif                          /* DOXYGEN_SHOULD_SKIP_THIS */

static int bm_validate_client_index(const BUFFER * buf, BOOL abort_if_invalid)
{
   static int prevent_recursion = 1;
   int badindex = 0;
   BUFFER_CLIENT *bcl = buf->buffer_header->client;

   if (buf->client_index < 0)
      badindex = 1;
   else if (buf->client_index > buf->buffer_header->max_client_index)
      badindex = 1;
   else {
      bcl = &(buf->buffer_header->client[buf->client_index]);
      if (bcl->name[0] == 0)
         badindex = 1;
      else if (bcl->pid != ss_getpid())
         badindex = 1;
   }

#if 0
   printf
       ("bm_validate_client_index: badindex=%d, buf=%p, client_index=%d, max_client_index=%d, client_name=\'%s\', client_pid=%d, pid=%d\n",
        badindex, buf, buf->client_index, buf->buffer_header->max_client_index,
        buf->buffer_header->client[buf->client_index].name, buf->buffer_header->client[buf->client_index].pid,
        ss_getpid());
#endif

   if (badindex) {

      if (!abort_if_invalid)
         return -1;

      if (prevent_recursion) {
         prevent_recursion = 0;
         cm_msg(MERROR, "bm_validate_client_index",
                "My client index %d in buffer \'%s\' is invalid: client name \'%s\', pid %d should be my pid %d",
                buf->client_index, buf->buffer_header->name, bcl->name, bcl->pid, ss_getpid());
         cm_msg(MERROR, "bm_validate_client_index",
                "Maybe this client was removed by a timeout. Cannot continue, aborting...");
      }

      abort();
      exit(1);
   }

   return buf->client_index;
}

/********************************************************************/
/**
Sets the internal watchdog flags and the own timeout.
If call_watchdog is TRUE, the cm_watchdog routine is called
periodically from the system to show other clients that
this application is "alive". On UNIX systems, the
alarm() timer is used which is then not available for
user purposes.

The timeout specifies the time, after which the calling
application should be considered "dead" by other clients.
Normally, the cm_watchdog() routines is called periodically.
If a client crashes, this does not occur any more. Then
other clients can detect this and clear all buffer and
database entries of this application so they are not
blocked any more. If this application should not checked
by others, the timeout can be specified as zero.
It might be useful for debugging purposes to do so,
because if a debugger comes to a breakpoint and stops
the application, the periodic call of cm_watchdog
is disabled and the client looks like dead.

If the timeout is not zero, but the watchdog is not
called (call_watchdog == FALSE), the user must ensure
to call cm_watchdog periodically with a period of
WATCHDOG_INTERVAL milliseconds or less.

An application which calles system routines which block
the alarm signal for some time, might increase the
timeout to the maximum expected blocking time before
issuing the calls. One example is the logger doing
Exabyte tape IO, which can take up to one minute.
@param    call_watchdog   Call the cm_watchdog routine periodically
@param    timeout         Timeout for this application in ms
@return   CM_SUCCESS
*/
INT cm_set_watchdog_params(BOOL call_watchdog, DWORD timeout)
{
   INT i;

   /* set also local timeout to requested value (needed by cm_enable_watchdog()) */
   _watchdog_timeout = timeout;

   if (rpc_is_remote())
      return rpc_call(RPC_CM_SET_WATCHDOG_PARAMS, call_watchdog, timeout);

#ifdef LOCAL_ROUTINES

   if (rpc_get_server_option(RPC_OSERVER_TYPE) != ST_REMOTE) {
      HNDLE hDB, hKey;

      rpc_set_server_option(RPC_WATCHDOG_TIMEOUT, timeout);

      /* write timeout value to client enty in ODB */
      cm_get_experiment_database(&hDB, &hKey);

      if (hDB) {
         db_set_mode(hDB, hKey, MODE_READ | MODE_WRITE, TRUE);
         db_set_value(hDB, hKey, "Link timeout", &timeout, sizeof(timeout), 1, TID_INT);
         db_set_mode(hDB, hKey, MODE_READ, TRUE);
      }
   } else {
      _call_watchdog = call_watchdog;
      _watchdog_timeout = timeout;

      /* set watchdog flag of all open buffers */
      for (i = _buffer_entries; i > 0; i--) {
         BUFFER_CLIENT *pclient;
         BUFFER_HEADER *pheader;
         INT idx;
	 
         if (rpc_get_server_option(RPC_OSERVER_TYPE) == ST_SINGLE
             && _buffer[i - 1].index != rpc_get_server_acception())
            continue;

         if (rpc_get_server_option(RPC_OSERVER_TYPE) != ST_SINGLE && _buffer[i - 1].index != ss_gettid())
            continue;

         if (!_buffer[i - 1].attached)
            continue;

         idx = bm_validate_client_index(&_buffer[i - 1], TRUE);
         pheader = _buffer[i - 1].buffer_header;
         pclient = &pheader->client[idx];

         /* clear entry from client structure in buffer header */
         pclient->watchdog_timeout = timeout;

         /* show activity */
         pclient->last_activity = ss_millitime();
      }

      /* set watchdog flag of all open databases */
      for (i = _database_entries; i > 0; i--) {
         DATABASE_HEADER *pheader;
         DATABASE_CLIENT *pclient;
         INT idx;

         db_lock_database(i);

         idx = _database[i - 1].client_index;
         pheader = _database[i - 1].database_header;
         pclient = &pheader->client[idx];

         if (rpc_get_server_option(RPC_OSERVER_TYPE) == ST_SINGLE &&
             _database[i - 1].index != rpc_get_server_acception()) {
            db_unlock_database(i);
            continue;
         }

         if (rpc_get_server_option(RPC_OSERVER_TYPE) != ST_SINGLE && _database[i - 1].index != ss_gettid()) {
            db_unlock_database(i);
            continue;
         }

         if (!_database[i - 1].attached) {
            db_unlock_database(i);
            continue;
         }

         /* clear entry from client structure in buffer header */
         pclient->watchdog_timeout = timeout;

         /* show activity */
         pclient->last_activity = ss_millitime();

         db_unlock_database(i);
      }

      if (call_watchdog)
         /* restart watchdog */
         ss_alarm(WATCHDOG_INTERVAL, cm_watchdog);
      else
         /* kill current timer */
         ss_alarm(0, cm_watchdog);
   }

#endif                          /* LOCAL_ROUTINES */

   return CM_SUCCESS;
}

/********************************************************************/
/**
Return the current watchdog parameters
@param call_watchdog   Call the cm_watchdog routine periodically
@param timeout         Timeout for this application in seconds
@return   CM_SUCCESS
*/
INT cm_get_watchdog_params(BOOL * call_watchdog, DWORD * timeout)
{
   if (call_watchdog)
      *call_watchdog = _call_watchdog;
   if (timeout)
      *timeout = _watchdog_timeout;

   return CM_SUCCESS;
}

/********************************************************************/
/**
Return watchdog information about specific client
@param    hDB              ODB handle
@param    client_name     ODB client name
@param    timeout         Timeout for this application in seconds
@param    last            Last time watchdog was called in msec
@return   CM_SUCCESS, CM_NO_CLIENT, DB_INVALID_HANDLE
*/

INT cm_get_watchdog_info(HNDLE hDB, char *client_name, DWORD * timeout, DWORD * last)
{
   if (rpc_is_remote())
      return rpc_call(RPC_CM_GET_WATCHDOG_INFO, hDB, client_name, timeout, last);

#ifdef LOCAL_ROUTINES
   {
      DATABASE_HEADER *pheader;
      DATABASE_CLIENT *pclient;
      INT i;

      if (hDB > _database_entries || hDB <= 0) {
         cm_msg(MERROR, "cm_get_watchdog_info", "invalid database handle");
         return DB_INVALID_HANDLE;
      }

      if (!_database[hDB - 1].attached) {
         cm_msg(MERROR, "cm_get_watchdog_info", "invalid database handle");
         return DB_INVALID_HANDLE;
      }

      /* lock database */
      db_lock_database(hDB);

      pheader = _database[hDB - 1].database_header;
      pclient = pheader->client;

      /* find client */
      for (i = 0; i < pheader->max_client_index; i++, pclient++)
         if (pclient->pid && equal_ustring(pclient->name, client_name)) {
            *timeout = pclient->watchdog_timeout;
            *last = ss_millitime() - pclient->last_activity;
            db_unlock_database(hDB);
            return CM_SUCCESS;
         }

      *timeout = *last = 0;

      db_unlock_database(hDB);

      return CM_NO_CLIENT;
   }
#else                           /* LOCAL_ROUTINES */
   return CM_SUCCESS;
#endif                          /* LOCAL_ROUTINES */
}


/**dox***************************************************************/
#ifndef DOXYGEN_SHOULD_SKIP_THIS

/********************************************************************/
INT cm_register_server(void)
/********************************************************************\

  Routine: cm_register_server

  Purpose: Register a server which can be called from other clients
           of a specific experiment.

  Input:
    none

  Output:
    none

  Function value:
    CM_SUCCESS              Successful completion

\********************************************************************/
{
   INT status, port;
   HNDLE hDB, hKey;

   if (!_server_registered) {
      port = 0;
      status = rpc_register_server(ST_REMOTE, NULL, &port, NULL);
      if (status != RPC_SUCCESS)
         return status;
      _server_registered = TRUE;

      /* register MIDAS library functions */
      rpc_register_functions(rpc_get_internal_list(1), NULL);

      /* store port number in ODB */
      cm_get_experiment_database(&hDB, &hKey);

      status = db_find_key(hDB, hKey, "Server Port", &hKey);
      if (status != DB_SUCCESS)
         return status;

      /* unlock database */
      db_set_mode(hDB, hKey, MODE_READ | MODE_WRITE, TRUE);

      /* set value */
      status = db_set_data(hDB, hKey, &port, sizeof(INT), 1, TID_INT);
      if (status != DB_SUCCESS)
         return status;

      /* lock database */
      db_set_mode(hDB, hKey, MODE_READ, TRUE);
   }

   return CM_SUCCESS;
}

/**dox***************************************************************/
#endif                          /* DOXYGEN_SHOULD_SKIP_THIS */

/********************************************************************/
/**
Registers a callback function for run transitions.
This function internally registers the transition callback
function and publishes its request for transition notification by writing
a transition request to /System/Clients/\<pid\>/Transition XXX.
Other clients making a transition scan the transition requests of all clients
and call their transition callbacks via RPC.

Clients can register for transitions (Start/Stop/Pause/Resume) in a given
sequence. All sequence numbers given in the registration are sorted on
a transition and the clients are contacted in ascending order. By default,
all programs register with a sequence number of 500. The logger however
uses 200 for start, so that it can open files before the other clients
are contacted, and 800 for stop, so that the files get closed when all
other clients have gone already through the stop trantition.

The callback function returns CM_SUCCESS if it can perform the transition or
a value larger than one in case of error. An error string can be copied
into the error variable.
@attention The callback function will be called on transitions from inside the
    cm_yield() function which therefore must be contained in the main program loop.
\code
INT start(INT run_number, char *error)
{
  if (<not ok>)
    {
    strcpy(error, "Cannot start because ...");
    return 2;
    }
  printf("Starting run %d\n", run_number);
  return CM_SUCCESS;
}
main()
{
  ...
  cm_register_transition(TR_START, start, 500);
  do
    {
    status = cm_yield(1000);
    } while (status != RPC_SHUTDOWN &&
             status != SS_ABORT);
  ...
}
\endcode
@param transition Transition to register for (see @ref state_transition)
@param func Callback function.
@param sequence_number Sequence number for that transition (1..1000)
@return CM_SUCCESS
*/
INT cm_register_transition(INT transition, INT(*func) (INT, char *), INT sequence_number)
{
   INT status, i;
   HNDLE hDB, hKey, hKeyTrans;
   KEY key;
   char str[256];

   /* check for valid transition */
   if (transition != TR_START && transition != TR_STOP && transition != TR_PAUSE && transition != TR_RESUME
       && transition != TR_STARTABORT) {
      cm_msg(MERROR, "cm_register_transition", "Invalid transition request \"%d\"", transition);
      return CM_INVALID_TRANSITION;
   }

   cm_get_experiment_database(&hDB, &hKey);

   rpc_register_function(RPC_RC_TRANSITION, rpc_transition_dispatch);

   /* register new transition request */

   /* find empty slot */
   for (i = 0; i < MAX_TRANSITIONS; i++)
      if (!_trans_table[i].transition)
         break;

   if (i == MAX_TRANSITIONS) {
      cm_msg(MERROR, "cm_register_transition",
             "To many transition registrations. Please increase MAX_TRANSITIONS and recompile");
      return CM_TOO_MANY_REQUESTS;
   }

   _trans_table[i].transition = transition;
   _trans_table[i].func = func;
   _trans_table[i].sequence_number = sequence_number;

   for (i = 0;; i++)
      if (trans_name[i].name[0] == 0 || trans_name[i].transition == transition)
         break;

   sprintf(str, "Transition %s", trans_name[i].name);

   /* unlock database */
   db_set_mode(hDB, hKey, MODE_READ | MODE_WRITE | MODE_DELETE, TRUE);

   /* set value */
   status = db_find_key(hDB, hKey, str, &hKeyTrans);
   if (!hKeyTrans) {
      status = db_set_value(hDB, hKey, str, &sequence_number, sizeof(INT), 1, TID_INT);
      if (status != DB_SUCCESS)
         return status;
   } else {
      status = db_get_key(hDB, hKeyTrans, &key);
      if (status != DB_SUCCESS)
         return status;
      status = db_set_data_index(hDB, hKeyTrans, &sequence_number, sizeof(INT), key.num_values, TID_INT);
      if (status != DB_SUCCESS)
         return status;
   }

   /* re-lock database */
   db_set_mode(hDB, hKey, MODE_READ, TRUE);

   return CM_SUCCESS;
}

INT cm_deregister_transition(INT transition)
{
   INT status, i;
   HNDLE hDB, hKey, hKeyTrans;
   char str[256];

   /* check for valid transition */
   if (transition != TR_START && transition != TR_STOP && transition != TR_PAUSE && transition != TR_RESUME) {
      cm_msg(MERROR, "cm_deregister_transition", "Invalid transition request \"%d\"", transition);
      return CM_INVALID_TRANSITION;
   }

   cm_get_experiment_database(&hDB, &hKey);

   /* remove existing transition request */
   for (i = 0; i < MAX_TRANSITIONS; i++)
      if (_trans_table[i].transition == transition)
         break;

   if (i == MAX_TRANSITIONS) {
      cm_msg(MERROR, "cm_register_transition",
             "Cannot de-register transition registration, request not found");
      return CM_INVALID_TRANSITION;
   }

   _trans_table[i].transition = 0;
   _trans_table[i].func = NULL;
   _trans_table[i].sequence_number = 0;

   for (i = 0;; i++)
      if (trans_name[i].name[0] == 0 || trans_name[i].transition == transition)
         break;

   sprintf(str, "Transition %s", trans_name[i].name);

   /* unlock database */
   db_set_mode(hDB, hKey, MODE_READ | MODE_WRITE | MODE_DELETE, TRUE);

   /* set value */
   status = db_find_key(hDB, hKey, str, &hKeyTrans);
   if (hKeyTrans) {
      status = db_delete_key(hDB, hKeyTrans, FALSE);
      if (status != DB_SUCCESS)
         return status;
   }

   /* re-lock database */
   db_set_mode(hDB, hKey, MODE_READ, TRUE);

   return CM_SUCCESS;
}

/********************************************************************/
/**
Change the transition sequence for the calling program.
@param transition TR_START, TR_PAUSE, TR_RESUME or TR_STOP.
@param sequence_number New sequence number, should be between 1 and 1000
@return     CM_SUCCESS
*/
INT cm_set_transition_sequence(INT transition, INT sequence_number)
{
   INT status, i;
   HNDLE hDB, hKey;
   char str[256];

   /* check for valid transition */
   if (transition != TR_START && transition != TR_STOP && transition != TR_PAUSE && transition != TR_RESUME) {
      cm_msg(MERROR, "cm_set_transition_sequence", "Invalid transition request \"%d\"", transition);
      return CM_INVALID_TRANSITION;
   }

   cm_get_experiment_database(&hDB, &hKey);

   /* Find the transition type from the list */
   for (i = 0;; i++)
      if (trans_name[i].name[0] == 0 || trans_name[i].transition == transition)
         break;
   sprintf(str, "Transition %s", trans_name[i].name);

   /* Change local sequence number for this transition type */
   for (i = 0; i < MAX_TRANSITIONS; i++)
      if (_trans_table[i].transition == transition) {
         _trans_table[i].sequence_number = sequence_number;
         break;
      }

   /* unlock database */
   db_set_mode(hDB, hKey, MODE_READ | MODE_WRITE, TRUE);

   /* set value */
   status = db_set_value(hDB, hKey, str, &sequence_number, sizeof(INT), 1, TID_INT);
   if (status != DB_SUCCESS)
      return status;

   /* re-lock database */
   db_set_mode(hDB, hKey, MODE_READ, TRUE);

   return CM_SUCCESS;

}

INT cm_set_run_state(INT state)
{
   INT status;
   HNDLE hDB, hKey;
   
   cm_get_experiment_database(&hDB, &hKey);
   
   /* unlock database */
   db_set_mode(hDB, hKey, MODE_READ | MODE_WRITE, TRUE);
   
   /* set value */
   status = db_set_value(hDB, hKey, "Run state", &state, sizeof(INT), 1, TID_INT);
   if (status != DB_SUCCESS)
      return status;
   
   /* re-lock database */
   db_set_mode(hDB, hKey, MODE_READ, TRUE);
   
   return CM_SUCCESS;
   
}

/**dox***************************************************************/
#ifndef DOXYGEN_SHOULD_SKIP_THIS

static INT _requested_transition;
static DWORD _deferred_transition_mask;

/**dox***************************************************************/
#endif                          /* DOXYGEN_SHOULD_SKIP_THIS */

/********************************************************************/
/**
Register a deferred transition handler. If a client is
registered as a deferred transition handler, it may defer
a requested transition by returning FALSE until a certain
condition (like a motor reaches its end position) is
reached.
@param transition      One of TR_xxx
@param (*func)         Function which gets called whenever
                       a transition is requested. If it returns
                       FALSE, the transition is not performed.
@return CM_SUCCESS,    \<error\> Error from ODB access
*/
INT cm_register_deferred_transition(INT transition, BOOL(*func) (INT, BOOL))
{
   INT status, i, size;
   char tr_key_name[256];
   HNDLE hDB, hKey;

   cm_get_experiment_database(&hDB, &hKey);

   for (i = 0; _deferred_trans_table[i].transition; i++)
      if (_deferred_trans_table[i].transition == transition)
         _deferred_trans_table[i].func = (int (*)(int, char *)) func;

   /* set new transition mask */
   _deferred_transition_mask |= transition;

   for (i = 0;; i++)
      if (trans_name[i].name[0] == 0 || trans_name[i].transition == transition)
         break;

   sprintf(tr_key_name, "Transition %s DEFERRED", trans_name[i].name);

   /* unlock database */
   db_set_mode(hDB, hKey, MODE_READ | MODE_WRITE, TRUE);

   /* set value */
   i = 0;
   status = db_set_value(hDB, hKey, tr_key_name, &i, sizeof(INT), 1, TID_INT);
   if (status != DB_SUCCESS)
      return status;

   /* re-lock database */
   db_set_mode(hDB, hKey, MODE_READ, TRUE);

   /* hot link requested transition */
   size = sizeof(_requested_transition);
   db_get_value(hDB, 0, "/Runinfo/Requested Transition", &_requested_transition, &size, TID_INT, TRUE);
   db_find_key(hDB, 0, "/Runinfo/Requested Transition", &hKey);
   status = db_open_record(hDB, hKey, &_requested_transition, sizeof(INT), MODE_READ, NULL, NULL);
   if (status != DB_SUCCESS) {
      cm_msg(MERROR, "cm_register_deferred_transition", "Cannot hotlink /Runinfo/Requested Transition");
      return status;
   }

   return CM_SUCCESS;
}

/********************************************************************/
/**
Check for any deferred transition. If a deferred transition
handler has been registered via the
cm_register_deferred_transition function, this routine
should be called regularly. It checks if a transition
request is pending. If so, it calld the registered handler
if the transition should be done and then actually does
the transition.
@return     CM_SUCCESS, \<error\>  Error from cm_transition()
*/
INT cm_check_deferred_transition()
{
   INT i, status;
   char str[256];
   static BOOL first;

   if (_requested_transition == 0)
      first = TRUE;

   if (_requested_transition & _deferred_transition_mask) {
      for (i = 0; _deferred_trans_table[i].transition; i++)
         if (_deferred_trans_table[i].transition == _requested_transition)
            break;

      if (_deferred_trans_table[i].transition == _requested_transition) {
         if (((BOOL(*)(INT, BOOL)) _deferred_trans_table[i].func) (_requested_transition, first)) {
            status = cm_transition(_requested_transition | TR_DEFERRED, 0, str, sizeof(str), SYNC, FALSE);
            if (status != CM_SUCCESS)
               cm_msg(MERROR, "cm_check_deferred_transition", "Cannot perform deferred transition: %s", str);

            /* bypass hotlink and set _requested_transition directly to zero */
            _requested_transition = 0;

            return status;
         }
         first = FALSE;
      }
   }

   return SUCCESS;
}


/**dox***************************************************************/
#ifndef DOXYGEN_SHOULD_SKIP_THIS

/********************************************************************/

/**dox***************************************************************/
#endif                          /* DOXYGEN_SHOULD_SKIP_THIS */

typedef struct tr_client *PTR_CLIENT;

typedef struct tr_client {
   int   transition;
   int   run_number;
   int   async_flag;
   int   debug_flag;
   int   sequence_number;
   PTR_CLIENT *pred;
   int   n_pred;
   char  host_name[HOST_NAME_LENGTH];
   char  client_name[NAME_LENGTH];
   int   port;
   char  key_name[NAME_LENGTH]; /* this client key name in /System/Clients */
   int   status;
   char  errorstr[256];
} TR_CLIENT;

int tr_compare(const void *arg1, const void *arg2)
{
   return ((TR_CLIENT *) arg1)->sequence_number - ((TR_CLIENT *) arg2)->sequence_number;
}

int tr_thread(void *param)
{
   return 0;
}

/*------------------------------------------------------------------*/

/* Perform a detached transition through teh externam "mtransition" program */
int cm_transition_detach(INT transition, INT run_number, char *errstr, INT errstr_size, INT async_flag, INT debug_flag)
{
   HNDLE hDB;
   char *args[100], path[256];
   int  size, status, iarg = 0;
   char debug_arg[256];
   char start_arg[256];
   char expt_name[256];
   extern RPC_SERVER_CONNECTION _server_connection;
   
   cm_get_experiment_database(&hDB, NULL);
   
   path[0] = 0;
   if (getenv("MIDASSYS")) {
      strlcpy(path, getenv("MIDASSYS"), sizeof(path));
      strlcat(path, DIR_SEPARATOR_STR, sizeof(path));
#ifdef OS_LINUX
#ifdef OS_DARWIN
      strlcat(path, "darwin/bin/", sizeof(path));
#else
      strlcat(path, "linux/bin/", sizeof(path));
#endif
#else
#ifdef OS_WINNT
      strlcat(path, "nt/bin/", sizeof(path));
#endif
#endif
   }
   strlcat(path, "mtransition", sizeof(path));
   
   args[iarg++] = path;
   
   if (_server_connection.send_sock) {
      /* if connected to mserver, pass connection info to mtransition */
      args[iarg++] = "-h";
      args[iarg++] = _server_connection.host_name;
      args[iarg++] = "-e";
      args[iarg++] = _server_connection.exp_name;
   } else {
      /* get experiment name from ODB */
      size = sizeof(expt_name);
      db_get_value(hDB, 0, "/Experiment/Name", expt_name, &size, TID_STRING, FALSE);
      
      args[iarg++] = "-e";
      args[iarg++] = expt_name;
   }
   
   if (debug_flag) {
      args[iarg++] = "-d";
      
      sprintf(debug_arg, "%d", debug_flag);
      args[iarg++] = debug_arg;
   }
   
   if (transition == TR_STOP)
      args[iarg++] = "STOP";
   else if (transition == TR_PAUSE)
      args[iarg++] = "PAUSE";
   else if (transition == TR_RESUME)
      args[iarg++] = "RESUME";
   else if (transition == TR_START) {
      args[iarg++] = "START";
      
      sprintf(start_arg, "%d", run_number);
      args[iarg++] = start_arg;
   }
   
   args[iarg++] = NULL;
#if 0
      for (iarg = 0; args[iarg] != NULL; iarg++)
         printf("arg[%d] [%s]\n", iarg, args[iarg]);
#endif
   
   status = ss_spawnv(P_DETACH, args[0], args);
   
   if (status != SUCCESS) {
      if (errstr != NULL)
         sprintf(errstr, "Cannot execute mtransition, ss_spawnvp() returned %d", status);
      return CM_SET_ERROR;
   }
   
   return CM_SUCCESS;
}

/*------------------------------------------------------------------*/

/* contact a client via RPC and execute the remote transition */
int cm_transition_call(void *param)
{
   INT old_timeout, status, i, t1, t0, size, n_wait;
   HNDLE hDB, hConn, hKey;
   int connect_timeout = 10000;
   int timeout = 120000;
   TR_CLIENT *tr_client;

   cm_get_experiment_database(&hDB, NULL);
   tr_client = (TR_CLIENT *)param;
   
   tr_client->errorstr[0] = 0;
   
   /* wait for predecessor if set */
   if (tr_client->async_flag & MTHREAD && tr_client->pred) {
      do {
         n_wait = 0;
         for (i=0 ; i<tr_client->n_pred ; i++) {
            if (tr_client->pred[i]->status == 0) {
               n_wait++;
               if (tr_client->debug_flag == 1)
                  printf("Client \"%s\" waits for client \"%s\"\n", tr_client->client_name, tr_client->pred[i]->client_name);
               ss_sleep(100); // FIXME: check if transition was canceled
            } else {
               if (tr_client->pred[i]->status != SUCCESS && tr_client->transition != TR_STOP) {
                  cm_msg(MERROR, "cm_transition_call", "Transition %d aborted: client \"%s\" returned status %d", tr_client->transition, tr_client->pred[i]->client_name, tr_client->pred[i]->status);
                  tr_client->status = -1;
                  return CM_SUCCESS;
               }
            }
         }
      } while (n_wait > 0);
   }
   
   /* contact client if transition mask set */
   if (tr_client->debug_flag == 1)
      printf("Connecting to client \"%s\" on host %s...\n", tr_client->client_name,
             tr_client->host_name);
   if (tr_client->debug_flag == 2)
      cm_msg(MINFO, "cm_transition_call",
             "cm_transition_call: Connecting to client \"%s\" on host %s...",
             tr_client->client_name, tr_client->host_name);
   
   /* get transition timeout for rpc connect */
   size = sizeof(timeout);
   db_get_value(hDB, 0, "/Experiment/Transition connect timeout", &connect_timeout, &size, TID_INT, TRUE);
   
   if (connect_timeout < 1000)
      connect_timeout = 1000;
   
   /* get transition timeout */
   size = sizeof(timeout);
   db_get_value(hDB, 0, "/Experiment/Transition timeout", &timeout, &size, TID_INT, TRUE);
   
   if (timeout < 1000)
      timeout = 1000;

   /* set our timeout for rpc_client_connect() */
   old_timeout = rpc_get_option(-2, RPC_OTIMEOUT);
   rpc_set_option(-2, RPC_OTIMEOUT, connect_timeout);
   
   /* client found -> connect to its server port */
   status = rpc_client_connect(tr_client->host_name, tr_client->port, tr_client->client_name, &hConn);
   
   rpc_set_option(-2, RPC_OTIMEOUT, old_timeout);
   
   if (status != RPC_SUCCESS) {
      cm_msg(MERROR, "cm_transition_call",
             "cannot connect to client \"%s\" on host %s, port %d, status %d",
             tr_client->client_name, tr_client->host_name, tr_client->port, status);
      strlcpy(tr_client->errorstr, "Cannot connect to client \'", sizeof(tr_client->errorstr));
      strlcat(tr_client->errorstr, tr_client->client_name, sizeof(tr_client->errorstr));
      strlcat(tr_client->errorstr, "\'", sizeof(tr_client->errorstr));
      
      /* clients that do not respond to transitions are dead or defective, get rid of them. K.O. */
      cm_shutdown(tr_client->client_name, TRUE);
      cm_cleanup(tr_client->client_name, TRUE);
      
      if (tr_client->transition != TR_STOP) {
         /* indicate abort */
         i = 1;
         db_set_value(hDB, 0, "/Runinfo/Start abort", &i, sizeof(INT), 1, TID_INT);
         i = 0;
         db_set_value(hDB, 0, "/Runinfo/Transition in progress", &i, sizeof(INT), 1, TID_INT);
      }
      
      tr_client->status = status;
      return status;
   }
   
   if (tr_client->debug_flag == 1)
      printf("Connection established to client \"%s\" on host %s\n",
             tr_client->client_name, tr_client->host_name);
   if (tr_client->debug_flag == 2)
      cm_msg(MINFO, "cm_transition_call",
             "cm_transition: Connection established to client \"%s\" on host %s",
             tr_client->client_name, tr_client->host_name);
   
   /* call RC_TRANSITION on remote client with increased timeout */
   old_timeout = rpc_get_option(hConn, RPC_OTIMEOUT);
   rpc_set_option(hConn, RPC_OTIMEOUT, timeout);
   
   if (tr_client->debug_flag == 1)
      printf("Executing RPC transition client \"%s\" on host %s...\n",
             tr_client->client_name, tr_client->host_name);
   if (tr_client->debug_flag == 2)
      cm_msg(MINFO, "cm_transition_call",
             "cm_transition: Executing RPC transition client \"%s\" on host %s...",
             tr_client->client_name, tr_client->host_name);
   
   t0 = ss_millitime();
   
   status = rpc_client_call(hConn, RPC_RC_TRANSITION, tr_client->transition, tr_client->run_number, tr_client->errorstr, sizeof(tr_client->errorstr), tr_client->sequence_number);

   t1 = ss_millitime();

   /* fix for clients returning 0 as error code */
   if (status == 0)
      status = FE_ERR_HW;
   
   /* reset timeout */
   rpc_set_option(hConn, RPC_OTIMEOUT, old_timeout);
      
   if (tr_client->debug_flag == 1)
      printf("RPC transition finished client \"%s\" on host %s in %d ms with status %d\n",
             tr_client->client_name, tr_client->host_name, t1 - t0, status);
   if (tr_client->debug_flag == 2)
      cm_msg(MINFO, "cm_transition_call",
             "cm_transition: RPC transition finished client \"%s\" on host %s in %d ms with status %d",
             tr_client->client_name, tr_client->host_name, t1 - t0, status);

   if (status == RPC_NET_ERROR || status == RPC_TIMEOUT) {
      sprintf(tr_client->errorstr, "RPC network error or timeout from client \'%s\' on host %s", tr_client->client_name, tr_client->host_name);
      /* clients that do not respond to transitions are dead or defective, get rid of them. K.O. */
      cm_shutdown(tr_client->client_name, TRUE);
      cm_cleanup(tr_client->client_name, TRUE); 
   } else if (status != CM_SUCCESS && strlen(tr_client->errorstr) < 2) {
      sprintf(tr_client->errorstr, "Unknown error %d from client \'%s\' on host %s", status, tr_client->client_name, tr_client->host_name);
   }

   tr_client->status = status;

   /* put error string into client entry in ODB */
   status = db_find_key(hDB, 0, "/System/Clients", &hKey);
   if (status == DB_SUCCESS && hKey) {
      status = db_find_key(hDB, hKey, tr_client->key_name, &hKey);
      if (status == DB_SUCCESS) {
         db_set_mode(hDB, hKey, MODE_READ | MODE_WRITE, TRUE);
         db_set_value(hDB, hKey, "Error", tr_client->errorstr, sizeof(tr_client->errorstr), 1, TID_STRING);
         db_set_mode(hDB, hKey, MODE_READ, TRUE);
      }
   }

   return CM_SUCCESS;
}

/*------------------------------------------------------------------*/

int cm_transition_call_direct(TR_CLIENT *tr_client)
{
   int i, status;
   int transition_status = CM_SUCCESS;
   HNDLE hDB, hKey;
   
   cm_get_experiment_database(&hDB, NULL);
   
   for (i = 0; _trans_table[i].transition; i++)
      if (_trans_table[i].transition == tr_client->transition)
         break;
   
   /* call registered function */
   if (_trans_table[i].transition == tr_client->transition && _trans_table[i].func) {
      if (tr_client->debug_flag == 1)
         printf("Calling local transition callback\n");
      if (tr_client->debug_flag == 2)
         cm_msg(MINFO, "cm_transition_call_direct", "cm_transition: Calling local transition callback");
      
      transition_status = _trans_table[i].func(tr_client->run_number, tr_client->errorstr);
      
      if (tr_client->debug_flag == 1)
         printf("Local transition callback finished, status %d\n", transition_status);
      if (tr_client->debug_flag == 2)
         cm_msg(MINFO, "cm_transition_call_direct", "cm_transition: Local transition callback finished, status %d", transition_status);
   }

   tr_client->status = transition_status;

   /* put error string into client entry in ODB */
   status = db_find_key(hDB, 0, "/System/Clients", &hKey);
   if (status == DB_SUCCESS && hKey) {
      status = db_find_key(hDB, hKey, tr_client->key_name, &hKey);
      if (status == DB_SUCCESS) {
         db_set_mode(hDB, hKey, MODE_READ | MODE_WRITE, TRUE);
         db_set_value(hDB, hKey, "Error", tr_client->errorstr, sizeof(tr_client->errorstr), 1, TID_STRING);
         db_set_mode(hDB, hKey, MODE_READ, TRUE);
      }
   }

   return transition_status;
}

/********************************************************************/
/**
Performs a run transition (Start/Stop/Pause/Resume).

Synchronous/Asynchronous flag.
If set to ASYNC, the transition is done
asynchronously, meaning that clients are connected and told to execute their
callback routine, but no result is awaited. The return value is
specified by the transition callback function on the remote clients. If all callbacks
can perform the transition, CM_SUCCESS is returned. If one callback cannot
perform the transition, the return value of this callback is returned from
cm_transition().
The async_flag is usually FALSE so that transition callbacks can block a
run transition in case of problems and return an error string. The only exception are
situations where a run transition is performed automatically by a program which
cannot block in a transition. For example the logger can cause a run stop when a
disk is nearly full but it cannot block in the cm_transition() function since it
has its own run stop callback which must flush buffers and close disk files and
tapes.
\code
...
    i = 1;
    db_set_value(hDB, 0, "/Runinfo/Transition in progress", &i, sizeof(INT), 1, TID_INT);

      status = cm_transition(TR_START, new_run_number, str, sizeof(str), SYNC, debug_flag);
      if (status != CM_SUCCESS)
      {
        // in case of error
        printf("Error: %s\n", str);
      }
    ...
\endcode
@param transition TR_START, TR_PAUSE, TR_RESUME or TR_STOP.
@param run_number New run number. If zero, use current run number plus one.
@param errstr returned error string.
@param errstr_size Size of error string.
@param async_flag SYNC: synchronization flag (SYNC:wait completion, ASYNC: retun immediately)
@param debug_flag If 1 output debugging information, if 2 output via cm_msg().
@return CM_SUCCESS, \<error\> error code from remote client
*/
INT cm_transition2(INT transition, INT run_number, char *errstr, INT errstr_size, INT async_flag, INT debug_flag)
{
   INT i, j, status, idx, size, sequence_number, port, state, n_tr_clients;
   HNDLE hDB, hRootKey, hSubkey, hKey, hKeylocal, hKeyTrans;
   DWORD seconds;
   char host_name[HOST_NAME_LENGTH], client_name[NAME_LENGTH], str[256], error[256], tr_key_name[256];
   char *trname = "unknown";
   KEY key;
   BOOL deferred;
   PROGRAM_INFO program_info;
   TR_CLIENT *tr_client;

   /* get key of local client */
   cm_get_experiment_database(&hDB, &hKeylocal);

   deferred = (transition & TR_DEFERRED) > 0;
   transition &= ~TR_DEFERRED;

   /* check for valid transition */
   if (transition != TR_START && transition != TR_STOP && transition != TR_PAUSE && transition != TR_RESUME
       && transition != TR_STARTABORT) {
      cm_msg(MERROR, "cm_transition", "Invalid transition request \"%d\"", transition);
      if (errstr != NULL)
         strlcpy(errstr, "Invalid transition request", errstr_size);
      return CM_INVALID_TRANSITION;
   }

   /* check for alarms */
   i = 0;
   size = sizeof(i);
   db_get_value(hDB, 0, "/Experiment/Prevent start on alarms", &i, &size, TID_BOOL, TRUE);
   if (i == TRUE && transition == TR_START) {
      al_check();
      if (al_get_alarms(str, sizeof(str)) > 0) {
         cm_msg(MERROR, "cm_transition", "Run start abort due to alarms: %s", str);
         if (errstr) {
            strlcpy(errstr, str, errstr_size);
         }
         return AL_TRIGGERED;
      }
   }
   
   /* check for required programs */
   i = 0;
   size = sizeof(i);
   db_get_value(hDB, 0, "/Experiment/Prevent start on required progs", &i, &size, TID_BOOL, TRUE);
   if (i == TRUE && transition == TR_START) {
      
      HNDLE hkeyroot, hkey;
      
      /* check /programs alarms */
      db_find_key(hDB, 0, "/Programs", &hkeyroot);
      if (hkeyroot) {
         for (i = 0;; i++) {
            status = db_enum_key(hDB, hkeyroot, i, &hkey);
            if (status == DB_NO_MORE_SUBKEYS)
               break;
            
            db_get_key(hDB, hkey, &key);
            
            /* don't check "execute on xxx" */
            if (key.type != TID_KEY)
               continue;
            
            size = sizeof(program_info);
            status = db_get_record(hDB, hkey, &program_info, &size, 0);
            if (status != DB_SUCCESS) {
               cm_msg(MERROR, "cm_transition", "Cannot get program info record");
               continue;
            }
            
            if (program_info.required) {
               rpc_get_name(str);
               str[strlen(key.name)] = 0;
               if (!equal_ustring(str, key.name) && cm_exist(key.name, FALSE) == CM_NO_CLIENT) {
                  cm_msg(MERROR, "cm_transition", "Run start abort due to program %s not running", key.name);
                  if (errstr)
                     sprintf(errstr, "Run start abort due to program %s not running", key.name);
                  return AL_TRIGGERED;
               }
            }
         }
      }
   }

   /* do detached transition via mtransition tool */
   if (async_flag & DETACH)
      return cm_transition_detach(transition, run_number, errstr, errstr_size, async_flag, debug_flag);

   if (errstr != NULL)
      strlcpy(errstr, "Unknown error", errstr_size);

   if (debug_flag == 0) {
      size = sizeof(i);
      db_get_value(hDB, 0, "/Experiment/Transition debug flag", &debug_flag, &size, TID_INT, TRUE);
   }

   /* if no run number is given, get it from DB */
   if (run_number == 0) {
      size = sizeof(run_number);
      status = db_get_value(hDB, 0, "Runinfo/Run number", &run_number, &size, TID_INT, TRUE);
      assert(status == SUCCESS);
   }

   if (run_number <= 0) {
      cm_msg(MERROR, "cm_transition", "aborting on attempt to use invalid run number %d", run_number);
      abort();
   }

   /* check if transition in progress */
   if (!deferred) {
      i = 0;
      size = sizeof(i);
      db_get_value(hDB, 0, "/Runinfo/Transition in progress", &i, &size, TID_INT, TRUE);
      if (i == 1) {
         if (errstr) {
            sprintf(errstr, "Start/Stop transition %d already in progress, please try again later\n", i);
            strlcat(errstr, "or set \"/Runinfo/Transition in progress\" manually to zero.\n", errstr_size);
         }
         return CM_TRANSITION_IN_PROGRESS;
      }
   }

   /* indicate transition in progress */
   i = transition;
   db_set_value(hDB, 0, "/Runinfo/Transition in progress", &i, sizeof(INT), 1, TID_INT);

   /* clear run abort flag */
   i = 0;
   db_set_value(hDB, 0, "/Runinfo/Start abort", &i, sizeof(INT), 1, TID_INT);

   /* Set new run number in ODB */
   if (transition == TR_START) {
      if (debug_flag == 1)
         printf("Setting run number %d in ODB\n", run_number);
      if (debug_flag == 2)
         cm_msg(MINFO, "cm_transition", "cm_transition: Setting run number %d in ODB", run_number);

      status = db_set_value(hDB, 0, "Runinfo/Run number", &run_number, sizeof(run_number), 1, TID_INT);
      if (status != DB_SUCCESS) {
         cm_msg(MERROR, "cm_transition", "cannot set Runinfo/Run number in database, status %d", status);
         abort();
      }
   }

   if (deferred) {
      /* remove transition request */
      i = 0;
      db_set_value(hDB, 0, "/Runinfo/Requested transition", &i, sizeof(int), 1, TID_INT);
   } else {
      status = db_find_key(hDB, 0, "System/Clients", &hRootKey);
      if (status != DB_SUCCESS) {
         cm_msg(MERROR, "cm_transition", "cannot find System/Clients entry in database");
         if (errstr != NULL)
            strlcpy(errstr, "Cannot find /System/Clients in ODB", errstr_size);
         return status;
      }

      /* check if deferred transition already in progress */
      size = sizeof(i);
      db_get_value(hDB, 0, "/Runinfo/Requested transition", &i, &size, TID_INT, TRUE);
      if (i) {
         if (errstr != NULL)
            strlcpy(errstr, "Deferred transition already in progress", errstr_size);
         return CM_TRANSITION_IN_PROGRESS;
      }

      for (i = 0; trans_name[i].name[0] != 0; i++)
         if (trans_name[i].transition == transition) {
            trname = trans_name[i].name;
            break;
         }

      sprintf(tr_key_name, "Transition %s DEFERRED", trname);

      /* search database for clients with deferred transition request */
      for (i = 0, status = 0;; i++) {
         status = db_enum_key(hDB, hRootKey, i, &hSubkey);
         if (status == DB_NO_MORE_SUBKEYS)
            break;

         if (status == DB_SUCCESS) {
            size = sizeof(sequence_number);
            status = db_get_value(hDB, hSubkey, tr_key_name, &sequence_number, &size, TID_INT, FALSE);

            /* if registered for deferred transition, set flag in ODB and return */
            if (status == DB_SUCCESS) {
               size = NAME_LENGTH;
               db_get_value(hDB, hSubkey, "Name", str, &size, TID_STRING, TRUE);
               db_set_value(hDB, 0, "/Runinfo/Requested transition", &transition, sizeof(int), 1, TID_INT);

               if (debug_flag == 1)
                  printf("---- Transition %s deferred by client \"%s\" ----\n", trname, str);
               if (debug_flag == 2)
                  cm_msg(MINFO, "cm_transition",
                         "cm_transition: ---- Transition %s deferred by client \"%s\" ----", trname, str);

               if (errstr)
                  sprintf(errstr, "Transition %s deferred by client \"%s\"", trname, str);

               return CM_DEFERRED_TRANSITION;
            }
         }
      }
   }

   /* execute programs on start */
   if (transition == TR_START) {
      str[0] = 0;
      size = sizeof(str);
      db_get_value(hDB, 0, "/Programs/Execute on start run", str, &size, TID_STRING, TRUE);
      if (str[0])
         ss_system(str);

      db_find_key(hDB, 0, "/Programs", &hRootKey);
      if (hRootKey) {
         for (i = 0;; i++) {
            status = db_enum_key(hDB, hRootKey, i, &hKey);
            if (status == DB_NO_MORE_SUBKEYS)
               break;

            db_get_key(hDB, hKey, &key);

            /* don't check "execute on xxx" */
            if (key.type != TID_KEY)
               continue;

            size = sizeof(program_info);
            status = db_get_record(hDB, hKey, &program_info, &size, 0);
            if (status != DB_SUCCESS) {
               cm_msg(MERROR, "cm_transition", "Cannot get program info record");
               continue;
            }

            if (program_info.auto_start && program_info.start_command[0])
               ss_system(program_info.start_command);
         }
      }
   }

   /* set new start time in database */
   if (transition == TR_START) {
      /* ASCII format */
      cm_asctime(str, sizeof(str));
      db_set_value(hDB, 0, "Runinfo/Start Time", str, 32, 1, TID_STRING);

      /* reset stop time */
      seconds = 0;
      db_set_value(hDB, 0, "Runinfo/Stop Time binary", &seconds, sizeof(seconds), 1, TID_DWORD);

      /* Seconds since 1.1.1970 */
      cm_time(&seconds);
      db_set_value(hDB, 0, "Runinfo/Start Time binary", &seconds, sizeof(seconds), 1, TID_DWORD);
   }

   /* set stop time in database */
   if (transition == TR_STOP) {
      size = sizeof(state);
      status = db_get_value(hDB, 0, "Runinfo/State", &state, &size, TID_INT, TRUE);
      if (status != DB_SUCCESS)
         cm_msg(MERROR, "cm_transition", "cannot get Runinfo/State in database");

      if (state != STATE_STOPPED) {
         /* stop time binary */
         cm_time(&seconds);
         status = db_set_value(hDB, 0, "Runinfo/Stop Time binary", &seconds, sizeof(seconds), 1, TID_DWORD);
         if (status != DB_SUCCESS)
            cm_msg(MERROR, "cm_transition", "cannot set \"Runinfo/Stop Time binary\" in database");

         /* stop time ascii */
         cm_asctime(str, sizeof(str));
         status = db_set_value(hDB, 0, "Runinfo/Stop Time", str, 32, 1, TID_STRING);
         if (status != DB_SUCCESS)
            cm_msg(MERROR, "cm_transition", "cannot set \"Runinfo/Stop Time\" in database");
      }
   }

   status = db_find_key(hDB, 0, "System/Clients", &hRootKey);
   if (status != DB_SUCCESS) {
      cm_msg(MERROR, "cm_transition", "cannot find System/Clients entry in database");
      if (errstr)
         strlcpy(errstr, "Cannot find /System/Clients in ODB", errstr_size);
      return status;
   }

   for (i = 0; trans_name[i].name[0] != 0; i++)
      if (trans_name[i].transition == transition) {
         trname = trans_name[i].name;
         break;
      }

   /* check that all transition clients are alive */
   for (i = 0;;) {
      status = db_enum_key(hDB, hRootKey, i, &hSubkey);
      if (status != DB_SUCCESS)
         break;

      status = cm_check_client(hDB, hSubkey);

      if (status == DB_SUCCESS) {
         /* this client is alive. Check next one! */
         i++;
         continue;
      }

      assert(status == CM_NO_CLIENT);

      /* start from scratch: removing odb entries as we iterate over them
       * does strange things to db_enum_key() */
      i = 0;
   }

   /* check for broken RPC connections */
   rpc_client_check();

   if (debug_flag == 1)
      printf("---- Transition %s started ----\n", trname);
   if (debug_flag == 2)
      cm_msg(MINFO, "cm_transition", "cm_transition: ---- Transition %s started ----", trname);

   sprintf(tr_key_name, "Transition %s", trname);

   /* search database for clients which registered for transition */
   n_tr_clients = 0;
   tr_client = NULL;

   for (i = 0, status = 0;; i++) {
      KEY subkey;
      status = db_enum_key(hDB, hRootKey, i, &hSubkey);
      if (status == DB_NO_MORE_SUBKEYS)
         break;

      status = db_get_key(hDB, hSubkey, &subkey);
      assert(status == DB_SUCCESS);

      if (status == DB_SUCCESS) {
         status = db_find_key(hDB, hSubkey, tr_key_name, &hKeyTrans);

         if (status == DB_SUCCESS) {

            db_get_key(hDB, hKeyTrans, &key);

            for (j = 0; j < key.num_values; j++) {
               size = sizeof(sequence_number);
               status = db_get_data_index(hDB, hKeyTrans, &sequence_number, &size, j, TID_INT);
               assert(status == DB_SUCCESS);

               if (tr_client == NULL)
                  tr_client = (TR_CLIENT *) malloc(sizeof(TR_CLIENT));
               else
                  tr_client = (TR_CLIENT *) realloc(tr_client, sizeof(TR_CLIENT) * (n_tr_clients + 1));
               assert(tr_client);

               tr_client[n_tr_clients].transition = transition;
               tr_client[n_tr_clients].run_number = run_number;
               tr_client[n_tr_clients].async_flag = async_flag;
               tr_client[n_tr_clients].debug_flag = debug_flag;
               tr_client[n_tr_clients].sequence_number = sequence_number;
               tr_client[n_tr_clients].status = 0;
               tr_client[n_tr_clients].n_pred  = 0;
               tr_client[n_tr_clients].pred = NULL;
               strlcpy(tr_client[n_tr_clients].key_name, subkey.name, sizeof(tr_client[n_tr_clients].key_name));

               if (hSubkey == hKeylocal && ((async_flag & MTHREAD) == 0)) {
                  /* remember own client */
                  tr_client[n_tr_clients].port = 0;
                  strlcpy(tr_client[n_tr_clients].client_name, "(localclient)", sizeof(tr_client[n_tr_clients].client_name));
                  strlcpy(tr_client[n_tr_clients].host_name, "(localhost)", sizeof(tr_client[n_tr_clients].host_name));
               } else {
                  /* get client info */
                  size = sizeof(client_name);
                  db_get_value(hDB, hSubkey, "Name", client_name, &size, TID_STRING, TRUE);
                  strlcpy(tr_client[n_tr_clients].client_name, client_name, sizeof(tr_client[n_tr_clients].client_name));

                  size = sizeof(port);
                  db_get_value(hDB, hSubkey, "Server Port", &port, &size, TID_INT, TRUE);
                  tr_client[n_tr_clients].port = port;

                  size = sizeof(host_name);
                  db_get_value(hDB, hSubkey, "Host", host_name, &size, TID_STRING, TRUE);
                  strlcpy(tr_client[n_tr_clients].host_name, host_name, sizeof(tr_client[n_tr_clients].host_name));
               }

               n_tr_clients++;
            }
         }
      }
   }

   /* sort clients according to sequence number */
   if (n_tr_clients > 1)
      qsort(tr_client, n_tr_clients, sizeof(TR_CLIENT), tr_compare);

   /* set predecessor for multi-threaded transitions */
   for (idx = 0; idx < n_tr_clients; idx++) {
      if (tr_client[idx].sequence_number == 0)
         tr_client[idx].n_pred = 0; // sequence number 0 means "don't care"
      else {
         /* find clients with smaller sequence number */
         tr_client[idx].n_pred = 0;
         for (i = idx-1 ; i >= 0 ; i--) {
            if (tr_client[i].sequence_number < tr_client[idx].sequence_number) {
               if (i >= 0 && tr_client[i].sequence_number > 0) {
                  if (tr_client[idx].n_pred == 0)
                     tr_client[idx].pred = malloc(sizeof(PTR_CLIENT));
                  else
                     tr_client[idx].pred = realloc(tr_client[idx].pred, (tr_client[idx].n_pred+1)*sizeof(PTR_CLIENT));
                  tr_client[idx].pred[tr_client[idx].n_pred] = &tr_client[i];
                  tr_client[idx].n_pred ++;
               }
            }
         }
      }
   }
   
   /* contact ordered clients for transition -----------------------*/
   status = CM_SUCCESS;
   for (idx = 0; idx < n_tr_clients; idx++) {
      /* erase error string */
      error[0] = 0;

      if (debug_flag == 1)
         printf("\n==== Found client \"%s\" with sequence number %d\n",
                tr_client[idx].client_name, tr_client[idx].sequence_number);
      if (debug_flag == 2)
         cm_msg(MINFO, "cm_transition",
                "cm_transition: ==== Found client \"%s\" with sequence number %d",
                tr_client[idx].client_name, tr_client[idx].sequence_number);

      if (async_flag & MTHREAD) {
         status = CM_SUCCESS;
         ss_thread_create(cm_transition_call, &tr_client[idx]);
      } else {
         if (tr_client[idx].port == 0) {
            /* if own client call transition callback directly */
            status = cm_transition_call_direct(&tr_client[idx]);
         } else {
            /* if other client call transition via RPC layer */
            status = cm_transition_call(&tr_client[idx]);
         }

         if (status == CM_SUCCESS && transition != TR_STOP)
            if (tr_client[idx].status != SUCCESS) {
               cm_msg(MERROR, "cm_transition", "transition %s aborted: client \"%s\" returned status %d", trname, tr_client[idx].client_name, tr_client[idx].status);
               break;
            }
      }
      
      if (status != CM_SUCCESS)
         break;
   }
   
   if (async_flag & MTHREAD) {
      /* wait until all threads have finished */
      do {
         ss_sleep(10); // FIXME: check if transition was canceled
         for (idx = 0 ; idx < n_tr_clients ; idx++)
            if (tr_client[idx].status == 0)
               break;
         
      } while (idx < n_tr_clients);
   }

   /* search for any error */
   for (idx = 0 ; idx < n_tr_clients ; idx++)
      if (tr_client[idx].status != CM_SUCCESS) {
         status = tr_client[idx].status;
         if (errstr)
            strlcpy(errstr, tr_client[idx].errorstr, errstr_size);
         break;
      }

   if (transition != TR_STOP && status != CM_SUCCESS) {
      /* indicate abort */
      i = 1;
      db_set_value(hDB, 0, "/Runinfo/Start abort", &i, sizeof(INT), 1, TID_INT);
      i = 0;
      db_set_value(hDB, 0, "/Runinfo/Transition in progress", &i, sizeof(INT), 1, TID_INT);
      
      free(tr_client);
      return status;
   }

   if (tr_client) {
      for (i=0 ; i<n_tr_clients ; i++)
         if (tr_client[i].pred)
            free(tr_client[i].pred);
      free(tr_client);
      tr_client = NULL;
   }

   if (debug_flag == 1)
      printf("\n---- Transition %s finished ----\n", trname);
   if (debug_flag == 2)
      cm_msg(MINFO, "cm_transition", "cm_transition: ---- Transition %s finished ----", trname);

   /* set new run state in database */
   if (transition == TR_START || transition == TR_RESUME)
      state = STATE_RUNNING;

   if (transition == TR_PAUSE)
      state = STATE_PAUSED;

   if (transition == TR_STOP)
      state = STATE_STOPPED;

   if (transition == TR_STARTABORT)
      state = STATE_STOPPED;

   size = sizeof(state);
   status = db_set_value(hDB, 0, "Runinfo/State", &state, size, 1, TID_INT);
   if (status != DB_SUCCESS)
      cm_msg(MERROR, "cm_transition", "cannot set Runinfo/State in database, db_set_value() status %d", status);

   /* send notification message */
   str[0] = 0;
   if (transition == TR_START)
      sprintf(str, "Run #%d started", run_number);
   if (transition == TR_STOP)
      sprintf(str, "Run #%d stopped", run_number);
   if (transition == TR_PAUSE)
      sprintf(str, "Run #%d paused", run_number);
   if (transition == TR_RESUME)
      sprintf(str, "Run #%d resumed", run_number);
   if (transition == TR_STARTABORT)
      sprintf(str, "Run #%d start aborted", run_number);

   if (str[0])
      cm_msg(MINFO, "cm_transition", "%s", str);

   /* lock/unlock ODB values if present */
   db_find_key(hDB, 0, "/Experiment/Lock when running", &hKey);
   if (hKey) {
      if (state == STATE_STOPPED)
         db_set_mode(hDB, hKey, MODE_READ | MODE_WRITE | MODE_DELETE, TRUE);
      else
         db_set_mode(hDB, hKey, MODE_READ, TRUE);
   }

   /* flush online database */
   if (transition == TR_STOP)
      db_flush_database(hDB);

   /* execute/stop programs on stop */
   if (transition == TR_STOP) {
      str[0] = 0;
      size = sizeof(str);
      db_get_value(hDB, 0, "/Programs/Execute on stop run", str, &size, TID_STRING, TRUE);
      if (str[0])
         ss_system(str);

      db_find_key(hDB, 0, "/Programs", &hRootKey);
      if (hRootKey) {
         for (i = 0;; i++) {
            status = db_enum_key(hDB, hRootKey, i, &hKey);
            if (status == DB_NO_MORE_SUBKEYS)
               break;

            db_get_key(hDB, hKey, &key);

            /* don't check "execute on xxx" */
            if (key.type != TID_KEY)
               continue;

            size = sizeof(program_info);
            status = db_get_record(hDB, hKey, &program_info, &size, 0);
            if (status != DB_SUCCESS) {
               cm_msg(MERROR, "cm_transition", "Cannot get program info record");
               continue;
            }

            if (program_info.auto_stop)
               cm_shutdown(key.name, FALSE);
         }
      }
   }


   /* indicate success */
   i = 0;
   db_set_value(hDB, 0, "/Runinfo/Transition in progress", &i, sizeof(INT), 1, TID_INT);

   if (errstr != NULL)
      strlcpy(errstr, "Success", errstr_size);

   return CM_SUCCESS;
}

/*------------------------------------------------------------------*/

/* wrapper around cm_transition2() to send a TR_STARTABORT in case of failure */
INT cm_transition1(INT transition, INT run_number, char *errstr, INT errstr_size, INT async_flag,
                   INT debug_flag)
{
   int status;
   
   status = cm_transition2(transition, run_number, errstr, errstr_size, async_flag, debug_flag);
   
   if (transition == TR_START && status != CM_SUCCESS) {
      cm_msg(MERROR, "cm_transition", "Could not start a run: cm_transition() status %d, message \'%s\'",
             status, errstr);
      cm_transition2(TR_STARTABORT, run_number, NULL, 0, async_flag, debug_flag);
   }
   
   return status;
}

/*------------------------------------------------------------------*/

INT tr_main_thread(void *param)
{
   INT status;
   TR_PARAM *trp;
   
   trp = (TR_PARAM *)param;
   status = cm_transition1(trp->transition, trp->run_number, trp->errstr, trp->errstr_size, trp->async_flag, trp->debug_flag);
   
   trp->status = status;
   trp->finished = TRUE;
   return 0;
}

/* wrapper around cm_transition1() for detached multi-threaded transitions */
INT cm_transition(INT transition, INT run_number, char *errstr, INT errstr_size, INT async_flag, INT debug_flag)
{
   int mflag = async_flag & MTHREAD;
   int sflag = async_flag & SYNC;
   midas_thread_t tr_main;

   if (mflag) {
      _trp.transition = transition;
      _trp.run_number = run_number;
      if (sflag) {
         /* in MTHREAD|SYNC mode, we wait until the main thread finishes and it is safe for it to write into errstr */
         _trp.errstr = errstr;
         _trp.errstr_size = errstr_size;
      } else {
         /* in normal MTHREAD mode, we return right away and
          * if errstr is a local variable in the caller and they return too,
          * errstr becomes a stale reference and writing into it will corrupt the stack
          * in the mlogger, errstr is a local variable in "start_the_run", "stop_the_run"
          * and we definitely corrupt mlogger memory with out this: */
         _trp.errstr = NULL;
         _trp.errstr_size = 0;
      }
      _trp.async_flag = async_flag;
      _trp.debug_flag = debug_flag;
      _trp.status = 0;
      _trp.finished = FALSE;
      
      if (errstr)
         *errstr = 0; // null error string
      
      tr_main = ss_thread_create(tr_main_thread, &_trp);
      if (sflag) {
         
         /* wait until main thread has finished */
         do {
            ss_sleep(10);
         } while (!_trp.finished);
         
         return _trp.status;
      }
   } else
      return cm_transition1(transition, run_number, errstr, errstr_size, async_flag, debug_flag);
   
   return CM_SUCCESS;
}

/**dox***************************************************************/
#ifndef DOXYGEN_SHOULD_SKIP_THIS

/********************************************************************/
INT cm_dispatch_ipc(char *message, int s)
/********************************************************************\

  Routine: cm_dispatch_ipc

  Purpose: Called from ss_suspend if an IPC message arrives

  Input:
    INT   msg               IPC message we got, MSG_ODB/MSG_BM
    INT   p1, p2            Optional parameters
    int   s                 Optional server socket

  Output:
    none

  Function value:
    CM_SUCCESS              Successful completion

\********************************************************************/
{
   if (message[0] == 'O') {
      HNDLE hDB, hKey;
      sscanf(message + 2, "%d %d", &hDB, &hKey);
      return db_update_record(hDB, hKey, s);
   }

   /* message == "B  " means "resume event sender" */
   if (message[0] == 'B' && message[2] != ' ') {
      char str[80];

      strcpy(str, message + 2);
      if (strchr(str, ' '))
         *strchr(str, ' ') = 0;

      if (s)
         return bm_notify_client(str, s);
      else
         return bm_push_event(str);
   }

   return CM_SUCCESS;
}

/********************************************************************/
static BOOL _ctrlc_pressed = FALSE;

void cm_ctrlc_handler(int sig)
{
   int i;

   i = sig;                     /* avoid compiler warning */

   if (_ctrlc_pressed) {
      printf("Received 2nd break. Hard abort.\n");
      exit(0);
   }
   printf("Received break. Aborting...\n");
   _ctrlc_pressed = TRUE;

   ss_ctrlc_handler(cm_ctrlc_handler);
}

BOOL cm_is_ctrlc_pressed()
{
   return _ctrlc_pressed;
}

void cm_ack_ctrlc_pressed()
{
   _ctrlc_pressed = FALSE;
}


/**dox***************************************************************/
#endif                          /* DOXYGEN_SHOULD_SKIP_THIS */

/********************************************************************/
/**
Central yield functions for clients. This routine should
be called in an infinite loop by a client in order to
give the MIDAS system the opportunity to receive commands
over RPC channels, update database records and receive
events.
@param millisec         Timeout in millisec. If no message is
                        received during the specified timeout,
                        the routine returns. If millisec=-1,
                        it only returns when receiving an
                        RPC_SHUTDOWN message.
@return CM_SUCCESS, RPC_SHUTDOWN
*/
INT cm_yield(INT millisec)
{
   INT status;
   BOOL bMore;
   static DWORD last_checked = 0;

   /* check for ctrl-c */
   if (_ctrlc_pressed)
      return RPC_SHUTDOWN;

   /* flush the cm_msg buffer */
   cm_msg_flush_buffer();

   /* check for available events */
   if (rpc_is_remote()) {
      bMore = bm_poll_event(TRUE);
      if (bMore)
         status = ss_suspend(0, 0);
      else
         status = ss_suspend(millisec, 0);

      return status;
   }

   /* check alarms once every 10 seconds */
   if (!rpc_is_remote() && ss_time() - last_checked > 10) {
      al_check();
      last_checked = ss_time();
   }

   bMore = bm_check_buffers();

   if (bMore) {
      /* if events available, quickly check other IPC channels */
      status = ss_suspend(0, 0);
   } else {
      /* mark event buffers for ready-to-receive */
      bm_mark_read_waiting(TRUE);

      status = ss_suspend(millisec, 0);

      /* unmark event buffers for ready-to-receive */
      bm_mark_read_waiting(FALSE);
   }

   /* flush the cm_msg buffer */
   cm_msg_flush_buffer();

   return status;
}

/********************************************************************/
/**
Executes command via system() call
@param    command          Command string to execute
@param    result           stdout of command
@param    bufsize          string size in byte
@return   CM_SUCCESS
*/
INT cm_execute(const char *command, char *result, INT bufsize)
{
   char str[256];
   INT n;
   int fh;

   if (rpc_is_remote())
      return rpc_call(RPC_CM_EXECUTE, command, result, bufsize);

   if (bufsize > 0) {
      strcpy(str, command);
      sprintf(str, "%s > %d.tmp", command, ss_getpid());

      system(str);

      sprintf(str, "%d.tmp", ss_getpid());
      fh = open(str, O_RDONLY, 0644);
      result[0] = 0;
      if (fh) {
         n = read(fh, result, bufsize - 1);
         result[MAX(0, n)] = 0;
         close(fh);
      }
      remove(str);
   } else
      system(command);

   return CM_SUCCESS;
}



/**dox***************************************************************/
#ifndef DOXYGEN_SHOULD_SKIP_THIS

/********************************************************************/
INT cm_register_function(INT id, INT(*func) (INT, void **))
/********************************************************************\

  Routine: cm_register_function

  Purpose: Call rpc_register_function and publish the registered
           function under system/clients/<pid>/RPC

  Input:
    INT      id             RPC ID
    INT      *func          New dispatch function

  Output:
   <implicit: func gets copied to rpc_list>

  Function value:
   CM_SUCCESS               Successful completion
   RPC_INVALID_ID           RPC ID not found

\********************************************************************/
{
   HNDLE hDB, hKey;
   INT status;
   char str[80];

   status = rpc_register_function(id, func);
   if (status != RPC_SUCCESS)
      return status;

   cm_get_experiment_database(&hDB, &hKey);

   /* create new key for this id */
   status = 1;
   sprintf(str, "RPC/%d", id);

   db_set_mode(hDB, hKey, MODE_READ | MODE_WRITE, TRUE);
   status = db_set_value(hDB, hKey, str, &status, sizeof(BOOL), 1, TID_BOOL);
   db_set_mode(hDB, hKey, MODE_READ, TRUE);

   if (status != DB_SUCCESS)
      return status;

   return CM_SUCCESS;
}


/**dox***************************************************************/
#endif                          /* DOXYGEN_SHOULD_SKIP_THIS */

/**dox***************************************************************/
                                                                                                                               /** @} *//* end of cmfunctionc */

/**dox***************************************************************/
/** @addtogroup bmfunctionc
 *
 *  @{  */

/********************************************************************\
*                                                                    *
*                 bm_xxx  -  Buffer Manager Functions                *
*                                                                    *
\********************************************************************/

/********************************************************************/
/**
Check if an event matches a given event request by the
event id and trigger mask
@param event_id      Event ID of request
@param trigger_mask  Trigger mask of request
@param pevent    Pointer to event to check
@return TRUE      if event matches request
*/
INT bm_match_event(short int event_id, short int trigger_mask, EVENT_HEADER * pevent)
{
   if ((pevent->event_id & 0xF000) == EVENTID_FRAG1 || (pevent->event_id & 0xF000) == EVENTID_FRAG)
      /* fragmented event */
      return ((event_id == EVENTID_ALL ||
               event_id == (pevent->event_id & 0x0FFF)) &&
              (trigger_mask == TRIGGER_ALL || (trigger_mask & pevent->trigger_mask)));

   return ((event_id == EVENTID_ALL ||
            event_id == pevent->event_id) && (trigger_mask == TRIGGER_ALL
                                              || (trigger_mask & pevent->trigger_mask)));
}

/********************************************************************/
/**
Called to forcibly disconnect given client from a data buffer
*/
void bm_remove_client_locked(BUFFER_HEADER * pheader, int j)
{
   int k, nc;
   BUFFER_CLIENT *pbctmp;

   /* clear entry from client structure in buffer header */
   memset(&(pheader->client[j]), 0, sizeof(BUFFER_CLIENT));

   /* calculate new max_client_index entry */
   for (k = MAX_CLIENTS - 1; k >= 0; k--)
      if (pheader->client[k].pid != 0)
         break;
   pheader->max_client_index = k + 1;

   /* count new number of clients */
   for (k = MAX_CLIENTS - 1, nc = 0; k >= 0; k--)
      if (pheader->client[k].pid != 0)
         nc++;
   pheader->num_clients = nc;

   /* check if anyone is waiting and wake him up */
   pbctmp = pheader->client;

   for (k = 0; k < pheader->max_client_index; k++, pbctmp++)
      if (pbctmp->pid && (pbctmp->write_wait || pbctmp->read_wait))
         ss_resume(pbctmp->port, "B  ");
}

/********************************************************************/
/**
Check all clients on buffer, remove invalid clients
*/
static void bm_cleanup_buffer_locked(int i, const char *who, DWORD actual_time)
{
   BUFFER_HEADER *pheader;
   BUFFER_CLIENT *pbclient;
   int j;

   pheader = _buffer[i].buffer_header;
   pbclient = pheader->client;

   /* now check other clients */
   for (j = 0; j < pheader->max_client_index; j++, pbclient++) {
      
#ifdef OS_UNIX
#ifdef ESRCH
      if (pbclient->pid) {
         errno = 0;
         kill(pbclient->pid, 0);
         if (errno == ESRCH) {
            cm_msg(MINFO, "bm_cleanup", "Client \'%s\' on buffer \'%s\' removed by %s because process pid %d does not exist", pbclient->name, pheader->name, who, pbclient->pid);
            
            bm_remove_client_locked(pheader, j);
            continue;
         }
      }
#endif
#endif
      
      /* If client process has no activity, clear its buffer entry. */
      if (pbclient->pid && pbclient->watchdog_timeout > 0 &&
          actual_time > pbclient->last_activity &&
          actual_time - pbclient->last_activity > pbclient->watchdog_timeout) {
         
         /* now make again the check with the buffer locked */
         actual_time = ss_millitime();
         if (pbclient->pid && pbclient->watchdog_timeout > 0 &&
             actual_time > pbclient->last_activity &&
             actual_time - pbclient->last_activity > pbclient->watchdog_timeout) {
            
            cm_msg(MINFO, "bm_cleanup", "Client \'%s\' on buffer \'%s\' removed by %s (idle %1.1lfs,TO %1.0lfs)",
                   pbclient->name, pheader->name, who,
                   (actual_time - pbclient->last_activity) / 1000.0,
                   pbclient->watchdog_timeout / 1000.0);
            
            bm_remove_client_locked(pheader, j);
         }
      }
   }
}

/**
Update last activity time
*/
static void cm_update_last_activity(DWORD actual_time)
{
   int i, idx;

   /* check buffers */
   for (i = 0; i < _buffer_entries; i++)
      if (_buffer[i].attached) {
         idx = bm_validate_client_index(&_buffer[i], FALSE);
         if (idx >= 0) {
            _buffer[i].buffer_header->client[idx].last_activity = actual_time;
         }
      }

   /* check online databases */
   for (i = 0; i < _database_entries; i++)
      if (_database[i].attached) {
         /* update the last_activity entry to show that we are alive */
         _database[i].database_header->client[_database[i].client_index].last_activity = actual_time;
      }
}

/**
Check all clients on all buffers, remove invalid clients
*/
static void bm_cleanup(const char *who, DWORD actual_time, BOOL wrong_interval)
{
   BUFFER_HEADER *pheader;
   BUFFER_CLIENT *pbclient;
   int i, idx;

   /* check buffers */
   for (i = 0; i < _buffer_entries; i++)
      if (_buffer[i].attached) {
         /* update the last_activity entry to show that we are alive */

         bm_lock_buffer(i+1);

         pheader = _buffer[i].buffer_header;
         pbclient = pheader->client;
         idx = bm_validate_client_index(&_buffer[i], TRUE);
         pbclient[idx].last_activity = actual_time;

         /* don't check other clients if interval is strange */
         if (!wrong_interval)
	   bm_cleanup_buffer_locked(i, who, actual_time);

         bm_unlock_buffer(i+1);
      }
}

/********************************************************************/
/**
Open an event buffer.
Two default buffers are created by the system.
The "SYSTEM" buffer is used to
exchange events and the "SYSMSG" buffer is used to exchange system messages.
The name and size of the event buffers is defined in midas.h as
EVENT_BUFFER_NAME and 2*MAX_EVENT_SIZE.
Following example opens the "SYSTEM" buffer, requests events with ID 1 and
enters a main loop. Events are then received in process_event()
\code
#include <stdio.h>
#include "midas.h"
void process_event(HNDLE hbuf, HNDLE request_id,
           EVENT_HEADER *pheader, void *pevent)
{
  printf("Received event #%d\r",
  pheader->serial_number);
}
main()
{
  INT status, request_id;
  HNDLE hbuf;
  status = cm_connect_experiment("pc810", "Sample", "Simple Analyzer", NULL);
  if (status != CM_SUCCESS)
  return 1;
  bm_open_buffer(EVENT_BUFFER_NAME, 2*MAX_EVENT_SIZE, &hbuf);
  bm_request_event(hbuf, 1, TRIGGER_ALL, GET_ALL, request_id, process_event);

  do
  {
   status = cm_yield(1000);
  } while (status != RPC_SHUTDOWN && status != SS_ABORT);
  cm_disconnect_experiment();
  return 0;
}
\endcode
@param buffer_name Name of buffer
@param buffer_size Default size of buffer in bytes. Can by overwritten with ODB value
@param buffer_handle Buffer handle returned by function
@return BM_SUCCESS, BM_CREATED <br>
BM_NO_SHM Shared memory cannot be created <br>
BM_NO_SEMAPHORE Semaphore cannot be created <br>
BM_NO_MEMORY Not enough memory to create buffer descriptor <br>
BM_MEMSIZE_MISMATCH Buffer size conflicts with an existing buffer of
different size <br>
BM_INVALID_PARAM Invalid parameter
*/
INT bm_open_buffer(const char *buffer_name, INT buffer_size, INT * buffer_handle)
{
   INT status;

   if (rpc_is_remote()) {
      status = rpc_call(RPC_BM_OPEN_BUFFER, buffer_name, buffer_size, buffer_handle);
      bm_mark_read_waiting(TRUE);
      return status;
   }
#ifdef LOCAL_ROUTINES
   {
      INT i, handle, size;
      BUFFER_CLIENT *pclient;
      BOOL shm_created;
      HNDLE shm_handle;
      BUFFER_HEADER *pheader;
      HNDLE hDB, odb_key;
      char odb_path[256];
      void *p;

      bm_cleanup("bm_open_buffer", ss_millitime(), FALSE);

      if (!buffer_name || !buffer_name[0]) {
         cm_msg(MERROR, "bm_open_buffer", "cannot open buffer with zero name");
         return BM_INVALID_PARAM;
      }

      if (strlen(buffer_name) >= NAME_LENGTH) {
         cm_msg(MERROR, "bm_open_buffer", "buffer name \"%s\" is longer than %d bytes", buffer_name, NAME_LENGTH);
         return BM_INVALID_PARAM;
      }

      status = cm_get_experiment_database(&hDB, &odb_key);

      if (status != SUCCESS || hDB == 0) {
         //cm_msg(MERROR, "bm_open_buffer", "cannot open buffer \'%s\' - not connected to ODB", buffer_name);
         return BM_NO_SHM;
      }

      /* get buffer size from ODB, user parameter as default if not present in ODB */
      strlcpy(odb_path, "/Experiment/Buffer sizes/", sizeof(odb_path));
      strlcat(odb_path, buffer_name, sizeof(odb_path));

      size = sizeof(INT);
      status = db_get_value(hDB, 0, odb_path, &buffer_size, &size, TID_DWORD, TRUE);

      if (buffer_size <= 0 || buffer_size > 1 * 1024 * 1024 * 1024) {
         cm_msg(MERROR, "bm_open_buffer", "cannot open buffer \'%s\' - invalid buffer size %d", buffer_name, buffer_size);
         return BM_INVALID_PARAM;
      }

      /* allocate new space for the new buffer descriptor */
      if (_buffer_entries == 0) {
         _buffer = (BUFFER *) M_MALLOC(sizeof(BUFFER));
         memset(_buffer, 0, sizeof(BUFFER));
         if (_buffer == NULL) {
            *buffer_handle = 0;
            return BM_NO_MEMORY;
         }

         _buffer_entries = 1;
         i = 0;
      } else {
         /* check if buffer alreay is open */
         for (i = 0; i < _buffer_entries; i++)
            if (_buffer[i].attached && equal_ustring(_buffer[i].buffer_header->name, buffer_name)) {
               if (rpc_get_server_option(RPC_OSERVER_TYPE) == ST_SINGLE &&
                   _buffer[i].index != rpc_get_server_acception())
                  continue;

               if (rpc_get_server_option(RPC_OSERVER_TYPE) != ST_SINGLE && _buffer[i].index != ss_gettid())
                  continue;

               *buffer_handle = i + 1;
               return BM_SUCCESS;
            }

         /* check for a deleted entry */
         for (i = 0; i < _buffer_entries; i++)
            if (!_buffer[i].attached)
               break;

         /* if not found, create new one */
         if (i == _buffer_entries) {
            _buffer = (BUFFER *) realloc(_buffer, sizeof(BUFFER) * (_buffer_entries + 1));
            memset(&_buffer[_buffer_entries], 0, sizeof(BUFFER));

            _buffer_entries++;
            if (_buffer == NULL) {
               _buffer_entries--;
               *buffer_handle = 0;
               return BM_NO_MEMORY;
            }
         }
      }

      handle = i;

      /* reduce buffer size is larger than maximum */
#ifdef MAX_SHM_SIZE
      if (buffer_size + sizeof(BUFFER_HEADER) > MAX_SHM_SIZE)
         buffer_size = MAX_SHM_SIZE - sizeof(BUFFER_HEADER);
#endif

      /* open shared memory region */
      //status = ss_shm_open(buffer_name, sizeof(BUFFER_HEADER) + buffer_size,
      //               (void **) &(_buffer[handle].buffer_header), &shm_handle, FALSE);
      status = ss_shm_open(buffer_name, sizeof(BUFFER_HEADER) + buffer_size, &p, &shm_handle, FALSE);
      _buffer[handle].buffer_header = (BUFFER_HEADER *) p;

      if (status != SS_SUCCESS && status != SS_CREATED) {
         *buffer_handle = 0;
         _buffer_entries--;
         return BM_NO_SHM;
      }

      pheader = _buffer[handle].buffer_header;

      shm_created = (status == SS_CREATED);

      if (shm_created) {
         /* setup header info if buffer was created */
         memset(pheader, 0, sizeof(BUFFER_HEADER) + buffer_size);

         strcpy(pheader->name, buffer_name);
         pheader->size = buffer_size;
      } else {
         /* check if buffer size is identical */
         if (pheader->size != buffer_size) {
            cm_msg(MERROR, "bm_open_buffer", "Requested buffer size (%d) differs from existing size (%d)",
                   buffer_size, pheader->size);
            *buffer_handle = 0;
            _buffer_entries--;
            return BM_MEMSIZE_MISMATCH;
         }
      }

      /* create semaphore for the buffer */
      status = ss_semaphore_create(buffer_name, &(_buffer[handle].semaphore));
      if (status != SS_CREATED && status != SS_SUCCESS) {
         *buffer_handle = 0;
         _buffer_entries--;
         return BM_NO_SEMAPHORE;
      }

      /* first lock buffer */
      bm_lock_buffer(handle + 1);

      bm_cleanup_buffer_locked(handle, "bm_open_buffer", ss_millitime());

      /*
         Now we have a BUFFER_HEADER, so let's setup a CLIENT
         structure in that buffer. The information there can also
         be seen by other processes.
       */

      for (i = 0; i < MAX_CLIENTS; i++)
         if (pheader->client[i].pid == 0)
            break;

      if (i == MAX_CLIENTS) {
         bm_unlock_buffer(handle + 1);
         *buffer_handle = 0;
         cm_msg(MERROR, "bm_open_buffer", "buffer \'%s\' maximum number of clients exceeded", buffer_name);
         return BM_NO_SLOT;
      }

      /* store slot index in _buffer structure */
      _buffer[handle].client_index = i;

      /*
         Save the index of the last client of that buffer so that later only
         the clients 0..max_client_index-1 have to be searched through.
       */
      pheader->num_clients++;
      if (i + 1 > pheader->max_client_index)
         pheader->max_client_index = i + 1;

      /* setup buffer header and client structure */
      pclient = &pheader->client[i];

      memset(pclient, 0, sizeof(BUFFER_CLIENT));
      /* use client name previously set by bm_set_name */
      cm_get_client_info(pclient->name);
      if (pclient->name[0] == 0)
         strcpy(pclient->name, "unknown");
      pclient->pid = ss_getpid();

      ss_suspend_get_port(&pclient->port);

      pclient->read_pointer = pheader->write_pointer;
      pclient->last_activity = ss_millitime();

      cm_get_watchdog_params(NULL, &pclient->watchdog_timeout);

      bm_unlock_buffer(handle + 1);

      /* setup _buffer entry */
      _buffer[handle].buffer_data = _buffer[handle].buffer_header + 1;
      _buffer[handle].attached = TRUE;
      _buffer[handle].shm_handle = shm_handle;
      _buffer[handle].callback = FALSE;

      /* remember to which connection acutal buffer belongs */
      if (rpc_get_server_option(RPC_OSERVER_TYPE) == ST_SINGLE)
         _buffer[handle].index = rpc_get_server_acception();
      else
         _buffer[handle].index = ss_gettid();

      *buffer_handle = (handle + 1);

      /* initialize buffer counters */
      bm_init_buffer_counters(handle + 1);

      /* setup dispatcher for receive events */
      ss_suspend_set_dispatch(CH_IPC, 0, (int (*)(void)) cm_dispatch_ipc);

      bm_cleanup("bm_open_buffer", ss_millitime(), FALSE);

      if (shm_created)
         return BM_CREATED;
   }
#endif                          /* LOCAL_ROUTINES */

   return BM_SUCCESS;
}

/********************************************************************/
/**
Closes an event buffer previously opened with bm_open_buffer().
@param buffer_handle buffer handle
@return BM_SUCCESS, BM_INVALID_HANDLE
*/
INT bm_close_buffer(INT buffer_handle)
{
   if (rpc_is_remote())
      return rpc_call(RPC_BM_CLOSE_BUFFER, buffer_handle);

#ifdef LOCAL_ROUTINES
   {
      BUFFER_CLIENT *pclient;
      BUFFER_HEADER *pheader;
      INT i, j, idx, destroy_flag;

      if (buffer_handle > _buffer_entries || buffer_handle <= 0) {
         cm_msg(MERROR, "bm_close_buffer", "invalid buffer handle %d", buffer_handle);
         return BM_INVALID_HANDLE;
      }

      /* check if buffer got already closed */
      if (!_buffer[buffer_handle - 1].attached) {
         return BM_SUCCESS;
      }

      /*
         Check if buffer was opened by current thread. This is necessary
         in the server process where one thread may not close the buffer
         of other threads.
       */

      idx = bm_validate_client_index(&_buffer[buffer_handle - 1], FALSE);
      pheader = _buffer[buffer_handle - 1].buffer_header;

      if (rpc_get_server_option(RPC_OSERVER_TYPE) == ST_SINGLE &&
          _buffer[buffer_handle - 1].index != rpc_get_server_acception()) {
         return BM_INVALID_HANDLE;
      }

      if (rpc_get_server_option(RPC_OSERVER_TYPE) != ST_SINGLE
          && _buffer[buffer_handle - 1].index != ss_gettid()) {
         return BM_INVALID_HANDLE;
      }

      if (!_buffer[buffer_handle - 1].attached) {
         /* don't produce error, since bm_close_all_buffers() might want to close an
            already closed buffer */
         return BM_SUCCESS;
      }

      /* delete all requests for this buffer */
      for (i = 0; i < _request_list_entries; i++)
         if (_request_list[i].buffer_handle == buffer_handle)
            bm_delete_request(i);

      /* first lock buffer */
      bm_lock_buffer(buffer_handle);

      /* mark entry in _buffer as empty */
      _buffer[buffer_handle - 1].attached = FALSE;

      if (idx >= 0) {
         /* clear entry from client structure in buffer header */
         memset(&(pheader->client[idx]), 0, sizeof(BUFFER_CLIENT));
      }

      /* calculate new max_client_index entry */
      for (i = MAX_CLIENTS - 1; i >= 0; i--)
         if (pheader->client[i].pid != 0)
            break;
      pheader->max_client_index = i + 1;

      /* count new number of clients */
      for (i = MAX_CLIENTS - 1, j = 0; i >= 0; i--)
         if (pheader->client[i].pid != 0)
            j++;
      pheader->num_clients = j;

      destroy_flag = (pheader->num_clients == 0);

      /* free cache */
      if (_buffer[buffer_handle - 1].read_cache_size > 0) {
         M_FREE(_buffer[buffer_handle - 1].read_cache);
         _buffer[buffer_handle - 1].read_cache = NULL;
      }
      if (_buffer[buffer_handle - 1].write_cache_size > 0) {
         M_FREE(_buffer[buffer_handle - 1].write_cache);
         _buffer[buffer_handle - 1].write_cache = NULL;
      }

      /* check if anyone is waiting and wake him up */
      pclient = pheader->client;

      for (i = 0; i < pheader->max_client_index; i++, pclient++)
         if (pclient->pid && (pclient->write_wait || pclient->read_wait))
            ss_resume(pclient->port, "B  ");

      /* unmap shared memory, delete it if we are the last */
      ss_shm_close(pheader->name, _buffer[buffer_handle - 1].buffer_header,
                   _buffer[buffer_handle - 1].shm_handle, destroy_flag);

      /* unlock buffer */
      bm_unlock_buffer(buffer_handle);

      /* delete semaphore */
      ss_semaphore_delete(_buffer[buffer_handle - 1].semaphore, destroy_flag);

      /* update _buffer_entries */
      if (buffer_handle == _buffer_entries)
         _buffer_entries--;

      if (_buffer_entries > 0)
         _buffer = (BUFFER *) realloc(_buffer, sizeof(BUFFER) * (_buffer_entries));
      else {
         M_FREE(_buffer);
         _buffer = NULL;
      }
   }
#endif                          /* LOCAL_ROUTINES */

   return BM_SUCCESS;
}

/********************************************************************/
/**
Close all open buffers
@return BM_SUCCESS
*/
INT bm_close_all_buffers(void)
{
   if (rpc_is_remote())
      return rpc_call(RPC_BM_CLOSE_ALL_BUFFERS);

#ifdef LOCAL_ROUTINES
   {
      INT i;

      for (i = _buffer_entries; i > 0; i--)
         bm_close_buffer(i);
   }
#endif                          /* LOCAL_ROUTINES */

   return BM_SUCCESS;
}

/**dox***************************************************************/
                                                                                                                               /** @} *//* end of bmfunctionc */

/**dox***************************************************************/
/** @addtogroup cmfunctionc
 *
 *  @{  */

/*-- Watchdog routines ---------------------------------------------*/
#ifdef LOCAL_ROUTINES

/********************************************************************/
/**
Called at periodic intervals, checks if all clients are
alive. If one process died, its client entries are cleaned up.
@param dummy unused!
*/
void cm_watchdog(int dummy)
{
   DATABASE_HEADER *pdbheader;
   DATABASE_CLIENT *pdbclient;
   KEY *pkey;
   DWORD actual_time, interval;
   INT client_pid;
   INT i, j, k, nc, status;
   BOOL time_changed, wrong_interval;

   i = dummy;                   /* avoid compiler warning */

   /* return immediately if watchdog has been disabled in meantime */
   if (!_call_watchdog)
      return;

#if 0
   actual_time = ss_millitime();

   cm_update_last_activity(actual_time);

   if ((actual_time > _watchdog_last_called) && (actual_time - _watchdog_last_called < 10000)) {

      /* Schedule next watchdog call */
      if (_call_watchdog)
         ss_alarm(WATCHDOG_INTERVAL, cm_watchdog);
      
      return;
   }
#endif

   /* prevent deadlock between ODB and SYSMSG by skipping watchdog tests if odb is locked by us */
   if (1) {
      int count = -1;
      HNDLE hDB;

      cm_get_experiment_database(&hDB, NULL);

      if (hDB)
         count = db_get_lock_cnt(hDB);

      if (count) {
         //cm_msg(MINFO, "cm_watchdog", "Called with ODB lock count %d!", count);

         cm_update_last_activity(ss_millitime());

         /* Schedule next watchdog call */
         if (_call_watchdog)
            ss_alarm(WATCHDOG_INTERVAL, cm_watchdog);
         
         return;
      }
   }

   /* extra check on watchdog interval */
   if (0) {
      static time_t last = 0;
      time_t now = time(NULL);
      fprintf(stderr, "cm_watchdog interval %d\n", (int)(now - last));
      last = now;
   }

   /* tell system services that we are in async mode ... */
   ss_set_async_flag(TRUE);

   /* Calculate the time since last watchdog call. Kill clients if they
      are inactive for more than the timeout they specified */
   actual_time = ss_millitime();
   if (_watchdog_last_called == 0)
      _watchdog_last_called = actual_time - WATCHDOG_INTERVAL;
   interval = actual_time - _watchdog_last_called;

   /* check if system time has been changed more than 10 min */
   time_changed = interval > 600000;
   wrong_interval = interval < 0.8 * WATCHDOG_INTERVAL || interval > 1.2 * WATCHDOG_INTERVAL;

   if (time_changed)
      cm_msg(MINFO, "cm_watchdog",
             "System time has been changed! last:%dms  now:%dms  delta:%dms",
             _watchdog_last_called, actual_time, interval);

   bm_cleanup("cm_watchdog", actual_time, wrong_interval);

   /* check online databases */
   for (i = 0; i < _database_entries; i++)
      if (_database[i].attached) {
         /* update the last_activity entry to show that we are alive */
         pdbheader = _database[i].database_header;
         pdbclient = pdbheader->client;
         pdbclient[_database[i].client_index].last_activity = actual_time;

         /* don't check other clients if interval is stange */
         if (wrong_interval)
            continue;

         /* now check other clients */
         for (j = 0; j < pdbheader->max_client_index; j++, pdbclient++)
            /* If client process has no activity, clear its buffer entry. */
            if (pdbclient->pid && pdbclient->watchdog_timeout > 0 &&
                actual_time - pdbclient->last_activity > pdbclient->watchdog_timeout) {
               client_pid = pdbclient->pid;

               db_lock_database(i + 1);

               /* now make again the check with the buffer locked */
               actual_time = ss_millitime();
               if (pdbclient->pid && pdbclient->watchdog_timeout &&
                   actual_time > pdbclient->last_activity &&
                   actual_time - pdbclient->last_activity > pdbclient->watchdog_timeout) {

                  cm_msg(MINFO, "cm_watchdog", "Client \'%s\' (PID %d) on database \'%s\' removed by cm_watchdog (idle %1.1lfs,TO %1.0lfs)",
                         pdbclient->name, client_pid, pdbheader->name,
                         (actual_time - pdbclient->last_activity) / 1000.0,
                         pdbclient->watchdog_timeout / 1000.0);

                  /* decrement notify_count for open records and clear exclusive mode */
                  for (k = 0; k < pdbclient->max_index; k++)
                     if (pdbclient->open_record[k].handle) {
                        pkey = (KEY *) ((char *) pdbheader + pdbclient->open_record[k].handle);
                        if (pkey->notify_count > 0)
                           pkey->notify_count--;

                        if (pdbclient->open_record[k].access_mode & MODE_WRITE)
                           db_set_mode(i + 1, pdbclient->open_record[k].handle, (WORD) (pkey->access_mode & ~MODE_EXCLUSIVE), 2);
                     }

                  status = cm_delete_client_info(i + 1, client_pid);
                  if (status != CM_SUCCESS)
                     cm_msg(MERROR, "cm_watchdog", "Cannot delete client info for client \'%s\', pid %d from database \'%s\', status %d", pdbclient->name, client_pid, pdbheader->name, status);

                  /* clear entry from client structure in buffer header */
                  memset(&(pdbheader->client[j]), 0, sizeof(DATABASE_CLIENT));

                  /* calculate new max_client_index entry */
                  for (k = MAX_CLIENTS - 1; k >= 0; k--)
                     if (pdbheader->client[k].pid != 0)
                        break;
                  pdbheader->max_client_index = k + 1;

                  /* count new number of clients */
                  for (k = MAX_CLIENTS - 1, nc = 0; k >= 0; k--)
                     if (pdbheader->client[k].pid != 0)
                        nc++;
                  pdbheader->num_clients = nc;
               }

               db_unlock_database(i + 1);
            }
      }

   _watchdog_last_called = actual_time;

   ss_set_async_flag(FALSE);

   /* Schedule next watchdog call */
   if (_call_watchdog)
      ss_alarm(WATCHDOG_INTERVAL, cm_watchdog);
}

/********************************************************************/
/**
Temporarily disable watchdog calling. Used for tape IO
not to interrupt lengthy operations like mount.
@param flag FALSE for disable, TRUE for re-enable
@return CM_SUCCESS
*/
INT cm_enable_watchdog(BOOL flag)
{
   static INT timeout = DEFAULT_WATCHDOG_TIMEOUT;
   static BOOL call_flag = FALSE;

   if (flag) {
      if (call_flag)
         cm_set_watchdog_params(TRUE, timeout);
   } else {
      call_flag = _call_watchdog;
      timeout = _watchdog_timeout;
      if (call_flag)
         cm_set_watchdog_params(FALSE, 0);
   }

   return CM_SUCCESS;
}

#endif                          /* local routines */

/********************************************************************/
/**
Shutdown (exit) other MIDAS client
@param name           Client name or "all" for all clients
@param bUnique        If true, look for the exact client name.
                      If false, look for namexxx where xxx is
                      a any number.

@return CM_SUCCESS, CM_NO_CLIENT, DB_NO_KEY
*/
INT cm_shutdown(const char *name, BOOL bUnique)
{
   INT status, return_status, i, size;
   HNDLE hDB, hKeyClient, hKey, hSubkey, hKeyTmp, hConn;
   KEY key;
   char client_name[NAME_LENGTH], remote_host[HOST_NAME_LENGTH];
   INT port;
   DWORD start_time;

   cm_get_experiment_database(&hDB, &hKeyClient);

   status = db_find_key(hDB, 0, "System/Clients", &hKey);
   if (status != DB_SUCCESS)
      return DB_NO_KEY;

   return_status = CM_NO_CLIENT;

   /* loop over all clients */
   for (i = 0;; i++) {
      status = db_enum_key(hDB, hKey, i, &hSubkey);
      if (status == DB_NO_MORE_SUBKEYS)
         break;

      /* don't shutdown ourselves */
      if (hSubkey == hKeyClient)
         continue;

      if (status == DB_SUCCESS) {
         db_get_key(hDB, hSubkey, &key);

         /* contact client */
         size = sizeof(client_name);
         status = db_get_value(hDB, hSubkey, "Name", client_name, &size, TID_STRING, FALSE);
         if (status != DB_SUCCESS)
            continue;

         if (!bUnique)
            client_name[strlen(name)] = 0;      /* strip number */

         /* check if individual client */
         if (!equal_ustring("all", name) && !equal_ustring(client_name, name))
            continue;

         size = sizeof(port);
         db_get_value(hDB, hSubkey, "Server Port", &port, &size, TID_INT, TRUE);

         size = sizeof(remote_host);
         db_get_value(hDB, hSubkey, "Host", remote_host, &size, TID_STRING, TRUE);

         /* client found -> connect to its server port */
         status = rpc_client_connect(remote_host, port, client_name, &hConn);
         if (status != RPC_SUCCESS) {
            int client_pid = atoi(key.name);
            return_status = CM_NO_CLIENT;
            cm_msg(MERROR, "cm_shutdown", "Cannot connect to client \'%s\' on host \'%s\', port %d",
                   client_name, remote_host, port);
#ifdef SIGKILL
            cm_msg(MERROR, "cm_shutdown", "Killing and Deleting client \'%s\' pid %d", client_name,
                   client_pid);
            kill(client_pid, SIGKILL);
            status = cm_delete_client_info(hDB, client_pid);
            if (status != CM_SUCCESS)
               cm_msg(MERROR, "cm_shutdown", "Cannot delete client info for client \'%s\', pid %d, status %d",
                      name, client_pid, status);
#endif
         } else {
            /* call disconnect with shutdown=TRUE */
            rpc_client_disconnect(hConn, TRUE);

            /* wait until client has shut down */
            start_time = ss_millitime();
            do {
               ss_sleep(100);
               status = db_find_key(hDB, hKey, key.name, &hKeyTmp);
            } while (status == DB_SUCCESS && (ss_millitime() - start_time < 5000));

            if (status == DB_SUCCESS) {
               int client_pid = atoi(key.name);
               return_status = CM_NO_CLIENT;
               cm_msg(MERROR, "cm_shutdown", "Client \'%s\' not responding to shutdown command", client_name);
#ifdef SIGKILL
               cm_msg(MERROR, "cm_shutdown", "Killing and Deleting client \'%s\' pid %d", client_name,
                      client_pid);
               kill(client_pid, SIGKILL);
               status = cm_delete_client_info(hDB, client_pid);
               if (status != CM_SUCCESS)
                  cm_msg(MERROR, "cm_shutdown",
                         "Cannot delete client info for client \'%s\', pid %d, status %d", name, client_pid,
                         status);
#endif
               return_status = CM_NO_CLIENT;
            } else {
               return_status = CM_SUCCESS;
               i--;
            }
         }
      }

      /* display any message created during each shutdown */
      cm_msg_flush_buffer();
   }

   return return_status;
}

/********************************************************************/
/**
Check if a MIDAS client exists in current experiment
@param    name            Client name
@param    bUnique         If true, look for the exact client name.
                          If false, look for namexxx where xxx is
                          a any number
@return   CM_SUCCESS, CM_NO_CLIENT
*/
INT cm_exist(const char *name, BOOL bUnique)
{
   INT status, i, size;
   HNDLE hDB, hKeyClient, hKey, hSubkey;
   char client_name[NAME_LENGTH];

   if (rpc_is_remote())
      return rpc_call(RPC_CM_EXIST, name, bUnique);

   cm_get_experiment_database(&hDB, &hKeyClient);

   status = db_find_key(hDB, 0, "System/Clients", &hKey);
   if (status != DB_SUCCESS)
      return DB_NO_KEY;

   db_lock_database(hDB);

   /* loop over all clients */
   for (i = 0;; i++) {
      status = db_enum_key(hDB, hKey, i, &hSubkey);
      if (status == DB_NO_MORE_SUBKEYS)
         break;

      if (hSubkey == hKeyClient)
         continue;

      if (status == DB_SUCCESS) {
         /* get client name */
         size = sizeof(client_name);
         status = db_get_value(hDB, hSubkey, "Name", client_name, &size, TID_STRING, FALSE);

         if (status != DB_SUCCESS) {
            //fprintf(stderr, "cm_exist: name %s, i=%d, hSubkey=%d, status %d, client_name %s, my name %s\n", name, i, hSubkey, status, client_name, _client_name);
            continue;
         }

         if (equal_ustring(client_name, name)) {
            db_unlock_database(hDB);
            return CM_SUCCESS;
         }

         if (!bUnique) {
            client_name[strlen(name)] = 0;      /* strip number */
            if (equal_ustring(client_name, name)) {
               db_unlock_database(hDB);
               return CM_SUCCESS;
            }
         }
      }
   }

   db_unlock_database(hDB);

   return CM_NO_CLIENT;
}

/********************************************************************/
/**
Remove hanging clients independent of their watchdog
           timeout.

Since this function does not obey the client watchdog
timeout, it should be only called to remove clients which
have their watchdog checking turned off or which are
known to be dead. The normal client removement is done
via cm_watchdog().

Currently (Sept. 02) there are two applications for that:
-# The ODBEdit command "cleanup", which can be used to
remove clients which have their watchdog checking off,
like the analyzer started with the "-d" flag for a
debugging session.
-# The frontend init code to remove previous frontends.
This can be helpful if a frontend dies. Normally,
one would have to wait 60 sec. for a crashed frontend
to be removed. Only then one can start again the
frontend. Since the frontend init code contains a
call to cm_cleanup(<frontend_name>), one can restart
a frontend immediately.

Added ignore_timeout on Nov.03. A logger might have an
increased tiemout of up to 60 sec. because of tape
operations. If ignore_timeout is FALSE, the logger is
then not killed if its inactivity is less than 60 sec.,
while in the previous implementation it was always
killed after 2*WATCHDOG_INTERVAL.
@param    client_name      Client name, if zero check all clients
@param    ignore_timeout   If TRUE, ignore a possible increased
                           timeout defined by each client.
@return   CM_SUCCESS
*/
INT cm_cleanup(const char *client_name, BOOL ignore_timeout)
{
   if (rpc_is_remote())
      return rpc_call(RPC_CM_CLEANUP, client_name);

#ifdef LOCAL_ROUTINES
   {
      BUFFER_HEADER *pheader = NULL;
      BUFFER_CLIENT *pbclient;
      DATABASE_HEADER *pdbheader;
      DATABASE_CLIENT *pdbclient;
      KEY *pkey;
      INT client_pid;
      INT i, j, k, status, nc;
      BOOL bDeleted;
      char str[256];
      DWORD interval;
      DWORD now = ss_millitime();

      /* check buffers */
      for (i = 0; i < _buffer_entries; i++)
         if (_buffer[i].attached) {
            int idx;
            /* update the last_activity entry to show that we are alive */
            pheader = _buffer[i].buffer_header;
            pbclient = pheader->client;
            idx = bm_validate_client_index(&_buffer[i], FALSE);
            if (idx >= 0)
               pbclient[idx].last_activity = ss_millitime();

            /* now check other clients */
            for (j = 0; j < pheader->max_client_index; j++, pbclient++)
               if (j != _buffer[i].client_index && pbclient->pid &&
                   (client_name == NULL || client_name[0] == 0
                    || strncmp(pbclient->name, client_name, strlen(client_name)) == 0)) {
                  if (ignore_timeout)
                     interval = 2 * WATCHDOG_INTERVAL;
                  else
                     interval = pbclient->watchdog_timeout;

                  /* If client process has no activity, clear its buffer entry. */
                  if (interval > 0
                      && now > pbclient->last_activity && now - pbclient->last_activity > interval) {

                     bm_lock_buffer(i + 1);

                     str[0] = 0;

                     /* now make again the check with the buffer locked */
                     if (interval > 0
                         && now > pbclient->last_activity && now - pbclient->last_activity > interval) {
                        sprintf(str,
                                "Client \'%s\' on \'%s\' removed by cm_cleanup (idle %1.1lfs,TO %1.0lfs)",
                                pbclient->name, pheader->name,
                                (ss_millitime() - pbclient->last_activity) / 1000.0, interval / 1000.0);

                        bm_remove_client_locked(pheader, j);
                     }

                     bm_unlock_buffer(i + 1);

                     /* display info message after unlocking buffer */
                     if (str[0])
                        cm_msg(MINFO, "cm_cleanup", "%s", str);

                     /* go again through whole list */
                     j = 0;
                  }
               }
         }

      /* check online databases */
      for (i = 0; i < _database_entries; i++)
         if (_database[i].attached) {
            /* update the last_activity entry to show that we are alive */

            db_lock_database(i + 1);

            pdbheader = _database[i].database_header;
            pdbclient = pdbheader->client;
            pdbclient[_database[i].client_index].last_activity = ss_millitime();

            /* now check other clients */
            for (j = 0; j < pdbheader->max_client_index; j++, pdbclient++)
               if (j != _database[i].client_index && pdbclient->pid &&
                   (client_name == NULL || client_name[0] == 0
                    || strncmp(pdbclient->name, client_name, strlen(client_name)) == 0)) {
                  client_pid = pdbclient->pid;
                  if (ignore_timeout)
                     interval = 2 * WATCHDOG_INTERVAL;
                  else
                     interval = pdbclient->watchdog_timeout;

                  /* If client process has no activity, clear its buffer entry. */

                  if (interval > 0 && ss_millitime() - pdbclient->last_activity > interval) {
                     bDeleted = FALSE;

                     /* now make again the check with the buffer locked */
                     if (interval > 0 && ss_millitime() - pdbclient->last_activity > interval) {
                        cm_msg(MINFO, "cm_cleanup", "Client \'%s\' on \'%s\' removed by cm_cleanup (idle %1.1lfs,TO %1.0lfs)",
                               pdbclient->name, pdbheader->name,
                               (ss_millitime() - pdbclient->last_activity) / 1000.0, interval / 1000.0);

                        /* decrement notify_count for open records and clear exclusive mode */
                        for (k = 0; k < pdbclient->max_index; k++)
                           if (pdbclient->open_record[k].handle) {
                              pkey = (KEY *) ((char *) pdbheader + pdbclient->open_record[k].handle);
                              if (pkey->notify_count > 0)
                                 pkey->notify_count--;

                              if (pdbclient->open_record[k].access_mode & MODE_WRITE)
                                 db_set_mode(i + 1, pdbclient->open_record[k].handle, (WORD) (pkey->access_mode & ~MODE_EXCLUSIVE), 2);
                           }

                        /* clear entry from client structure in buffer header */
                        memset(&(pdbheader->client[j]), 0, sizeof(DATABASE_CLIENT));

                        /* calculate new max_client_index entry */
                        for (k = MAX_CLIENTS - 1; k >= 0; k--)
                           if (pdbheader->client[k].pid != 0)
                              break;
                        pdbheader->max_client_index = k + 1;

                        /* count new number of clients */
                        for (k = MAX_CLIENTS - 1, nc = 0; k >= 0; k--)
                           if (pheader->client[k].pid != 0)
                              nc++;
                        pdbheader->num_clients = nc;

                        bDeleted = TRUE;
                     }


                     /* delete client entry after unlocking db */
                     if (bDeleted) {

                        status = cm_delete_client_info(i + 1, client_pid);
                        if (status != CM_SUCCESS)
                           cm_msg(MERROR, "cm_cleanup", "cannot delete client info, status %d", status);

                        pdbheader = _database[i].database_header;
                        pdbclient = pdbheader->client;

                        /* go again though whole list */
                        j = 0;
                     }
                  }
               }

            db_unlock_database(i + 1);
         }

   }
#endif                          /* LOCAL_ROUTINES */

   return CM_SUCCESS;
}

/**dox***************************************************************/
#ifndef DOXYGEN_SHOULD_SKIP_THIS

/********************************************************************/
INT bm_get_buffer_info(INT buffer_handle, BUFFER_HEADER * buffer_header)
/********************************************************************\

  Routine: bm_buffer_info

  Purpose: Copies the current buffer header referenced by buffer_handle
           into the *buffer_header structure which must be supplied
           by the calling routine.

  Input:
    INT buffer_handle       Handle of the buffer to get the header from

  Output:
    BUFFER_HEADER *buffer_header   Destination address which gets a copy
                                   of the buffer header structure.

  Function value:
    BM_SUCCESS              Successful completion
    BM_INVALID_HANDLE       Buffer handle is invalid
    RPC_NET_ERROR           Network error

\********************************************************************/
{
   if (rpc_is_remote())
      return rpc_call(RPC_BM_GET_BUFFER_INFO, buffer_handle, buffer_header);

#ifdef LOCAL_ROUTINES

   if (buffer_handle > _buffer_entries || buffer_handle <= 0) {
      cm_msg(MERROR, "bm_get_buffer_info", "invalid buffer handle %d", buffer_handle);
      return BM_INVALID_HANDLE;
   }

   if (!_buffer[buffer_handle - 1].attached) {
      cm_msg(MERROR, "bm_get_buffer_info", "invalid buffer handle %d", buffer_handle);
      return BM_INVALID_HANDLE;
   }

   bm_lock_buffer(buffer_handle);

   memcpy(buffer_header, _buffer[buffer_handle - 1].buffer_header, sizeof(BUFFER_HEADER));

   bm_unlock_buffer(buffer_handle);

#endif                          /* LOCAL_ROUTINES */

   return BM_SUCCESS;
}

/********************************************************************/
INT bm_get_buffer_level(INT buffer_handle, INT * n_bytes)
/********************************************************************\

  Routine: bm_get_buffer_level

  Purpose: Return number of bytes in buffer or in cache

  Input:
    INT buffer_handle       Handle of the buffer to get the info

  Output:
    INT *n_bytes              Number of bytes in buffer

  Function value:
    BM_SUCCESS              Successful completion
    BM_INVALID_HANDLE       Buffer handle is invalid
    RPC_NET_ERROR           Network error

\********************************************************************/
{
   if (rpc_is_remote())
      return rpc_call(RPC_BM_GET_BUFFER_LEVEL, buffer_handle, n_bytes);

#ifdef LOCAL_ROUTINES
   {
      BUFFER *pbuf;
      BUFFER_HEADER *pheader;
      BUFFER_CLIENT *pclient;

      if (buffer_handle > _buffer_entries || buffer_handle <= 0) {
         cm_msg(MERROR, "bm_get_buffer_level", "invalid buffer handle %d", buffer_handle);
         return BM_INVALID_HANDLE;
      }

      pbuf = &_buffer[buffer_handle - 1];
      pheader = pbuf->buffer_header;

      if (!pbuf->attached) {
         cm_msg(MERROR, "bm_get_buffer_level", "invalid buffer handle %d", buffer_handle);
         return BM_INVALID_HANDLE;
      }

      bm_lock_buffer(buffer_handle);

      pclient = &(pheader->client[bm_validate_client_index(pbuf, TRUE)]);

      *n_bytes = pheader->write_pointer - pclient->read_pointer;
      if (*n_bytes < 0)
         *n_bytes += pheader->size;

      bm_unlock_buffer(buffer_handle);

      /* add bytes in cache */
      if (pbuf->read_cache_wp > pbuf->read_cache_rp)
         *n_bytes += pbuf->read_cache_wp - pbuf->read_cache_rp;
   }
#endif                          /* LOCAL_ROUTINES */

   return BM_SUCCESS;
}



#ifdef LOCAL_ROUTINES

/********************************************************************/
INT bm_lock_buffer(INT buffer_handle)
/********************************************************************\

  Routine: bm_lock_buffer

  Purpose: Lock a buffer for exclusive access via system semaphore calls.

  Input:
    INT    bufer_handle     Handle to the buffer to lock
  Output:
    none

  Function value:
    BM_SUCCESS              Successful completion
    BM_INVALID_HANDLE       Buffer handle is invalid

\********************************************************************/
{
   int status;

   if (buffer_handle > _buffer_entries || buffer_handle <= 0) {
      cm_msg(MERROR, "bm_lock_buffer", "invalid buffer handle %d", buffer_handle);
      return BM_INVALID_HANDLE;
   }

   status = ss_semaphore_wait_for(_buffer[buffer_handle - 1].semaphore, 5 * 60 * 1000);

   if (status != SS_SUCCESS) {
      cm_msg(MERROR, "bm_lock_buffer",
             "Cannot lock buffer handle %d, ss_semaphore_wait_for() status %d, aborting...", buffer_handle, status);
      abort();
      return BM_INVALID_HANDLE;
   }

   return BM_SUCCESS;
}

/********************************************************************/
INT bm_unlock_buffer(INT buffer_handle)
/********************************************************************\

  Routine: bm_unlock_buffer

  Purpose: Unlock a buffer via system semaphore calls.

  Input:
    INT    bufer_handle     Handle to the buffer to lock
  Output:
    none

  Function value:
    BM_SUCCESS              Successful completion
    BM_INVALID_HANDLE       Buffer handle is invalid

\********************************************************************/
{
   if (buffer_handle > _buffer_entries || buffer_handle <= 0) {
      cm_msg(MERROR, "bm_unlock_buffer", "invalid buffer handle %d", buffer_handle);
      return BM_INVALID_HANDLE;
   }

   ss_semaphore_release(_buffer[buffer_handle - 1].semaphore);
   return BM_SUCCESS;
}

#endif                          /* LOCAL_ROUTINES */

/********************************************************************/
INT bm_init_buffer_counters(INT buffer_handle)
/********************************************************************\

  Routine: bm_init_event_counters

  Purpose: Initialize counters for a specific buffer. This routine
           should be called at the beginning of a run.

  Input:
    INT    buffer_handle    Handle to the buffer to be
                            initialized.
  Output:
    none

  Function value:
    BM_SUCCESS              Successful completion
    BM_INVALID_HANDLE       Buffer handle is invalid

\********************************************************************/
{
   if (rpc_is_remote())
      return rpc_call(RPC_BM_INIT_BUFFER_COUNTERS, buffer_handle);

#ifdef LOCAL_ROUTINES

   if (buffer_handle > _buffer_entries || buffer_handle <= 0) {
      cm_msg(MERROR, "bm_init_buffer_counters", "invalid buffer handle %d", buffer_handle);
      return BM_INVALID_HANDLE;
   }

   if (!_buffer[buffer_handle - 1].attached) {
      cm_msg(MERROR, "bm_init_buffer_counters", "invalid buffer handle %d", buffer_handle);
      return BM_INVALID_HANDLE;
   }

   _buffer[buffer_handle - 1].buffer_header->num_in_events = 0;
   _buffer[buffer_handle - 1].buffer_header->num_out_events = 0;

#endif                          /* LOCAL_ROUTINES */

   return BM_SUCCESS;
}

/**dox***************************************************************/
#endif                          /* DOXYGEN_SHOULD_SKIP_THIS */

/**dox***************************************************************/
                                                                                                                               /** @} *//* end of cmfunctionc */

/**dox***************************************************************/
/** @addtogroup bmfunctionc
 *
 *  @{  */

/********************************************************************/
/**
Modifies buffer cache size.
Without a buffer cache, events are copied to/from the shared
memory event by event.

To protect processed from accessing the shared memory simultaneously,
semaphores are used. Since semaphore operations are CPU consuming (typically
50-100us) this can slow down the data transfer especially for small events.
By using a cache the number of semaphore operations is reduced dramatically.
Instead writing directly to the shared memory, the events are copied to a
local cache buffer. When this buffer is full, it is copied to the shared
memory in one operation. The same technique can be used when receiving events.

The drawback of this method is that the events have to be copied twice, once to the
cache and once from the cache to the shared memory. Therefore it can happen that the
usage of a cache even slows down data throughput on a given environment (computer
type, OS type, event size).
The cache size has therefore be optimized manually to maximize data throughput.
@param buffer_handle buffer handle obtained via bm_open_buffer()
@param read_size cache size for reading events in bytes, zero for no cache
@param write_size cache size for writing events in bytes, zero for no cache
@return BM_SUCCESS, BM_INVALID_HANDLE, BM_NO_MEMORY, BM_INVALID_PARAM
*/
INT bm_set_cache_size(INT buffer_handle, INT read_size, INT write_size)
/*------------------------------------------------------------------*/
{
   if (rpc_is_remote())
      return rpc_call(RPC_BM_SET_CACHE_SIZE, buffer_handle, read_size, write_size);

#ifdef LOCAL_ROUTINES
   {
      BUFFER *pbuf;

      if (buffer_handle > _buffer_entries || buffer_handle <= 0) {
         cm_msg(MERROR, "bm_set_cache_size", "invalid buffer handle %d", buffer_handle);
         return BM_INVALID_HANDLE;
      }

      if (!_buffer[buffer_handle - 1].attached) {
         cm_msg(MERROR, "bm_set_cache_size", "invalid buffer handle %d", buffer_handle);
         return BM_INVALID_HANDLE;
      }

      if (read_size < 0 || read_size > 1E6) {
         cm_msg(MERROR, "bm_set_cache_size", "invalid read chache size");
         return BM_INVALID_PARAM;
      }

      if (write_size < 0 || write_size > 1E6) {
         cm_msg(MERROR, "bm_set_cache_size", "invalid write chache size");
         return BM_INVALID_PARAM;
      }

      /* manage read cache */
      pbuf = &_buffer[buffer_handle - 1];

      if (pbuf->read_cache_size > 0) {
         M_FREE(pbuf->read_cache);
         pbuf->read_cache = NULL;
      }

      if (read_size > 0) {
         pbuf->read_cache = (char *) M_MALLOC(read_size);
         if (pbuf->read_cache == NULL) {
            cm_msg(MERROR, "bm_set_cache_size", "not enough memory to allocate cache buffer");
            return BM_NO_MEMORY;
         }
      }

      pbuf->read_cache_size = read_size;
      pbuf->read_cache_rp = pbuf->read_cache_wp = 0;

      /* manage write cache */
      if (pbuf->write_cache_size > 0) {
         M_FREE(pbuf->write_cache);
         pbuf->write_cache = NULL;
      }

      if (write_size > 0) {
         pbuf->write_cache = (char *) M_MALLOC(write_size);
         if (pbuf->write_cache == NULL) {
            cm_msg(MERROR, "bm_set_cache_size", "not enough memory to allocate cache buffer");
            return BM_NO_MEMORY;
         }
      }

      pbuf->write_cache_size = write_size;
      pbuf->write_cache_rp = pbuf->write_cache_wp = 0;

   }
#endif                          /* LOCAL_ROUTINES */

   return BM_SUCCESS;
}

/********************************************************************/
/**
Compose a Midas event header.
An event header can usually be set-up manually or
through this routine. If the data size of the event is not known when
the header is composed, it can be set later with event_header->data-size = <...>
Following structure is created at the beginning of an event
\code
typedef struct {
 short int     event_id;
 short int     trigger_mask;
 DWORD         serial_number;
 DWORD         time_stamp;
 DWORD         data_size;
} EVENT_HEADER;

char event[1000];
 bm_compose_event((EVENT_HEADER *)event, 1, 0, 100, 1);
 *(event+sizeof(EVENT_HEADER)) = <...>
\endcode
@param event_header pointer to the event header
@param event_id event ID of the event
@param trigger_mask trigger mask of the event
@param size size if the data part of the event in bytes
@param serial serial number
@return BM_SUCCESS
*/
INT bm_compose_event(EVENT_HEADER * event_header, short int event_id, short int trigger_mask, DWORD size,
                     DWORD serial)
{
   event_header->event_id = event_id;
   event_header->trigger_mask = trigger_mask;
   event_header->data_size = size;
   event_header->time_stamp = ss_time();
   event_header->serial_number = serial;

   return BM_SUCCESS;
}


/**dox***************************************************************/
#ifndef DOXYGEN_SHOULD_SKIP_THIS

/********************************************************************/
INT bm_add_event_request(INT buffer_handle, short int event_id,
                         short int trigger_mask,
                         INT sampling_type, void (*func) (HNDLE, HNDLE, EVENT_HEADER *, void *),
                         INT request_id)
/********************************************************************\

  Routine:  bm_add_event_request

  Purpose:  Place a request for a specific event type in the client
            structure of the buffer refereced by buffer_handle.

  Input:
    INT          buffer_handle  Handle to the buffer where the re-
                                quest should be placed in

    short int    event_id       Event ID      \
    short int    trigger_mask   Trigger mask  / Event specification

    INT          sampling_type  One of GET_ALL, GET_NONBLOCKING or GET_RECENT


                 Note: to request all types of events, use
                   event_id = 0 (all others should be !=0 !)
                   trigger_mask = TRIGGER_ALL
                   sampling_typ = GET_ALL


    void         *func          Callback function
    INT          request_id     Request id (unique number assigned
                                by bm_request_event)

  Output:
    none

  Function value:
    BM_SUCCESS              Successful completion
    BM_NO_MEMORY            Too much request. MAX_EVENT_REQUESTS in
                            MIDAS.H should be increased.
    BM_INVALID_HANDLE       Buffer handle is invalid
    BM_INVALID_PARAM        GET_RECENT is used with non-zero cache size
    RPC_NET_ERROR           Network error

\********************************************************************/
{
   if (rpc_is_remote())
      return rpc_call(RPC_BM_ADD_EVENT_REQUEST, buffer_handle, event_id,
                      trigger_mask, sampling_type, (INT) (POINTER_T) func, request_id);

#ifdef LOCAL_ROUTINES
   {
      INT i;
      BUFFER_CLIENT *pclient;

      if (buffer_handle > _buffer_entries || buffer_handle <= 0) {
         cm_msg(MERROR, "bm_add_event_request", "invalid buffer handle %d", buffer_handle);
         return BM_INVALID_HANDLE;
      }

      if (!_buffer[buffer_handle - 1].attached) {
         cm_msg(MERROR, "bm_add_event_request", "invalid buffer handle %d", buffer_handle);
         return BM_INVALID_HANDLE;
      }

      /* avoid callback/non callback requests */
      if (func == NULL && _buffer[buffer_handle - 1].callback) {
         cm_msg(MERROR, "bm_add_event_request", "mixing callback/non callback requests not possible");
         return BM_INVALID_MIXING;
      }

      /* do not allow GET_RECENT with nonzero cache size */
      if (sampling_type == GET_RECENT && _buffer[buffer_handle - 1].read_cache_size > 0)
         return BM_INVALID_PARAM;

      /* lock buffer */
      bm_lock_buffer(buffer_handle);

      /* get a pointer to the proper client structure */
      pclient = &(_buffer[buffer_handle - 1].buffer_header->
                  client[bm_validate_client_index(&_buffer[buffer_handle - 1], TRUE)]);

      /* look for a empty request entry */
      for (i = 0; i < MAX_EVENT_REQUESTS; i++)
         if (!pclient->event_request[i].valid)
            break;

      if (i == MAX_EVENT_REQUESTS) {
         bm_unlock_buffer(buffer_handle);
         return BM_NO_MEMORY;
      }

      /* setup event_request structure */
      pclient->event_request[i].id = request_id;
      pclient->event_request[i].valid = TRUE;
      pclient->event_request[i].event_id = event_id;
      pclient->event_request[i].trigger_mask = trigger_mask;
      pclient->event_request[i].sampling_type = sampling_type;

      pclient->all_flag = pclient->all_flag || (sampling_type & GET_ALL);

      /* set callback flag in buffer structure */
      if (func != NULL)
         _buffer[buffer_handle - 1].callback = TRUE;

      /*
         Save the index of the last request in the list so that later only the
         requests 0..max_request_index-1 have to be searched through.
       */

      if (i + 1 > pclient->max_request_index)
         pclient->max_request_index = i + 1;

      bm_unlock_buffer(buffer_handle);
   }
#endif                          /* LOCAL_ROUTINES */

   return BM_SUCCESS;
}

/**dox***************************************************************/
#endif                          /* DOXYGEN_SHOULD_SKIP_THIS */

/********************************************************************/
/**
Place an event request based on certain characteristics.
Multiple event requests can be placed for each buffer, which
are later identified by their request ID. They can contain different callback
routines. Example see bm_open_buffer() and bm_receive_event()
@param buffer_handle buffer handle obtained via bm_open_buffer()
@param event_id event ID for requested events. Use EVENTID_ALL
to receive events with any ID.
@param trigger_mask trigger mask for requested events.
The requested events must have at least one bit in its
trigger mask common with the requested trigger mask. Use TRIGGER_ALL to
receive events with any trigger mask.
@param sampling_type specifies how many events to receive.
A value of GET_ALL receives all events which
match the specified event ID and trigger mask. If the events are consumed slower
than produced, the producer is automatically slowed down. A value of GET_NONBLOCKING
receives as much events as possible without slowing down the producer. GET_ALL is
typically used by the logger, while GET_NONBLOCKING is typically used by analyzers.
@param request_id request ID returned by the function.
This ID is passed to the callback routine and must
be used in the bm_delete_request() routine.
@param func allback routine which gets called when an event of the
specified type is received.
@return BM_SUCCESS, BM_INVALID_HANDLE <br>
BM_NO_MEMORY  too many requests. The value MAX_EVENT_REQUESTS in midas.h
should be increased.
*/
INT bm_request_event(HNDLE buffer_handle, short int event_id,
                     short int trigger_mask,
                     INT sampling_type, HNDLE * request_id, void (*func) (HNDLE, HNDLE, EVENT_HEADER *,
                                                                          void *))
{
   INT idx, status;

   /* allocate new space for the local request list */
   if (_request_list_entries == 0) {
      _request_list = (REQUEST_LIST *) M_MALLOC(sizeof(REQUEST_LIST));
      memset(_request_list, 0, sizeof(REQUEST_LIST));
      if (_request_list == NULL) {
         cm_msg(MERROR, "bm_request_event", "not enough memory to allocate request list buffer");
         return BM_NO_MEMORY;
      }

      _request_list_entries = 1;
      idx = 0;
   } else {
      /* check for a deleted entry */
      for (idx = 0; idx < _request_list_entries; idx++)
         if (!_request_list[idx].buffer_handle)
            break;

      /* if not found, create new one */
      if (idx == _request_list_entries) {
         _request_list =
             (REQUEST_LIST *) realloc(_request_list, sizeof(REQUEST_LIST) * (_request_list_entries + 1));
         if (_request_list == NULL) {
            cm_msg(MERROR, "bm_request_event", "not enough memory to allocate request list buffer");
            return BM_NO_MEMORY;
         }

         memset(&_request_list[_request_list_entries], 0, sizeof(REQUEST_LIST));

         _request_list_entries++;
      }
   }

   /* initialize request list */
   _request_list[idx].buffer_handle = buffer_handle;
   _request_list[idx].event_id = event_id;
   _request_list[idx].trigger_mask = trigger_mask;
   _request_list[idx].dispatcher = func;

   *request_id = idx;

   /* add request in buffer structure */
   status = bm_add_event_request(buffer_handle, event_id, trigger_mask, sampling_type, func, idx);
   if (status != BM_SUCCESS)
      return status;

   return BM_SUCCESS;
}

/********************************************************************/
/**
Delete a previously placed request for a specific event
type in the client structure of the buffer refereced by buffer_handle.
@param buffer_handle  Handle to the buffer where the re-
                                quest should be placed in
@param request_id     Request id returned by bm_request_event
@return BM_SUCCESS, BM_INVALID_HANDLE, BM_NOT_FOUND, RPC_NET_ERROR
*/
INT bm_remove_event_request(INT buffer_handle, INT request_id)
{
   if (rpc_is_remote())
      return rpc_call(RPC_BM_REMOVE_EVENT_REQUEST, buffer_handle, request_id);

#ifdef LOCAL_ROUTINES
   {
      INT i, deleted;
      BUFFER_CLIENT *pclient;

      if (buffer_handle > _buffer_entries || buffer_handle <= 0) {
         cm_msg(MERROR, "bm_remove_event_request", "invalid buffer handle %d", buffer_handle);
         return BM_INVALID_HANDLE;
      }

      if (!_buffer[buffer_handle - 1].attached) {
         cm_msg(MERROR, "bm_remove_event_request", "invalid buffer handle %d", buffer_handle);
         return BM_INVALID_HANDLE;
      }

      /* lock buffer */
      bm_lock_buffer(buffer_handle);

      /* get a pointer to the proper client structure */
      pclient = &(_buffer[buffer_handle - 1].buffer_header->
                  client[bm_validate_client_index(&_buffer[buffer_handle - 1], TRUE)]);

      /* check all requests and set to zero if matching */
      for (i = 0, deleted = 0; i < pclient->max_request_index; i++)
         if (pclient->event_request[i].valid && pclient->event_request[i].id == request_id) {
            memset(&pclient->event_request[i], 0, sizeof(EVENT_REQUEST));
            deleted++;
         }

      /* calculate new max_request_index entry */
      for (i = MAX_EVENT_REQUESTS - 1; i >= 0; i--)
         if (pclient->event_request[i].valid)
            break;

      pclient->max_request_index = i + 1;

      /* caluclate new all_flag */
      pclient->all_flag = FALSE;

      for (i = 0; i < pclient->max_request_index; i++)
         if (pclient->event_request[i].valid && (pclient->event_request[i].sampling_type & GET_ALL)) {
            pclient->all_flag = TRUE;
            break;
         }

      bm_unlock_buffer(buffer_handle);

      if (!deleted)
         return BM_NOT_FOUND;
   }
#endif                          /* LOCAL_ROUTINES */

   return BM_SUCCESS;
}

/********************************************************************/
/**
Deletes an event request previously done with bm_request_event().
When an event request gets deleted, events of that requested type are
not received any more. When a buffer is closed via bm_close_buffer(), all
event requests from that buffer are deleted automatically
@param request_id request identifier given by bm_request_event()
@return BM_SUCCESS, BM_INVALID_HANDLE
*/
INT bm_delete_request(INT request_id)
{
   if (request_id < 0 || request_id >= _request_list_entries)
      return BM_INVALID_HANDLE;

   /* remove request entry from buffer */
   bm_remove_event_request(_request_list[request_id].buffer_handle, request_id);

   memset(&_request_list[request_id], 0, sizeof(REQUEST_LIST));

   return BM_SUCCESS;
}

#if 0                           // currently not used
static void bm_show_pointers(const BUFFER_HEADER * pheader)
{
   int i;
   const BUFFER_CLIENT *pclient;

   pclient = pheader->client;

   printf("buffer \'%s\', rptr: %d, wptr: %d, size: %d\n", pheader->name, pheader->read_pointer,
          pheader->write_pointer, pheader->size);
   for (i = 0; i < pheader->max_client_index; i++)
      if (pclient[i].pid) {
         printf("pointers: client %d \'%s\', rptr %d\n", i, pclient[i].name, pclient[i].read_pointer);
      }

   printf("done\n");
}
#endif

static void bm_validate_client_pointers(BUFFER_HEADER * pheader, BUFFER_CLIENT * pclient)
{
   assert(pheader->read_pointer >= 0 && pheader->read_pointer <= pheader->size);
   assert(pclient->read_pointer >= 0 && pclient->read_pointer <= pheader->size);

   if (pheader->read_pointer <= pheader->write_pointer) {

      if (pclient->read_pointer < pheader->read_pointer) {
         cm_msg(MINFO, "bm_validate_client_pointers",
                "Corrected read pointer for client \'%s\' on buffer \'%s\' from %d to %d", pclient->name,
                pheader->name, pclient->read_pointer, pheader->read_pointer);

         pclient->read_pointer = pheader->read_pointer;
      }

      if (pclient->read_pointer > pheader->write_pointer) {
         cm_msg(MINFO, "bm_validate_client_pointers",
                "Corrected read pointer for client \'%s\' on buffer \'%s\' from %d to %d", pclient->name,
                pheader->name, pclient->read_pointer, pheader->write_pointer);

         pclient->read_pointer = pheader->write_pointer;
      }

   } else {

      if (pclient->read_pointer < 0) {
         cm_msg(MINFO, "bm_validate_client_pointers",
                "Corrected read pointer for client \'%s\' on buffer \'%s\' from %d to %d", pclient->name,
                pheader->name, pclient->read_pointer, pheader->read_pointer);

         pclient->read_pointer = pheader->read_pointer;
      }

      if (pclient->read_pointer >= pheader->size) {
         cm_msg(MINFO, "bm_validate_client_pointers",
                "Corrected read pointer for client \'%s\' on buffer \'%s\' from %d to %d", pclient->name,
                pheader->name, pclient->read_pointer, pheader->read_pointer);

         pclient->read_pointer = pheader->read_pointer;
      }

      if (pclient->read_pointer > pheader->write_pointer && pclient->read_pointer < pheader->read_pointer) {
         cm_msg(MINFO, "bm_validate_client_pointers",
                "Corrected read pointer for client \'%s\' on buffer \'%s\' from %d to %d", pclient->name,
                pheader->name, pclient->read_pointer, pheader->read_pointer);

         pclient->read_pointer = pheader->read_pointer;
      }
   }
}

#if 0                           // currently not used
static void bm_validate_pointers(BUFFER_HEADER * pheader)
{
   BUFFER_CLIENT *pclient = pheader->client;
   int i;

   for (i = 0; i < pheader->max_client_index; i++)
      if (pclient[i].pid) {
         bm_validate_client_pointers(pheader, &pclient[i]);
      }
}
#endif

static BOOL bm_update_read_pointer(const char *caller_name, BUFFER_HEADER * pheader)
{
   BOOL did_move;
   int i;
   int min_rp;
   BUFFER_CLIENT *pclient;

   assert(caller_name);
   pclient = pheader->client;

   /* calculate global read pointer as "minimum" of client read pointers */
   min_rp = pheader->write_pointer;

   for (i = 0; i < pheader->max_client_index; i++)
      if (pclient[i].pid) {
#ifdef DEBUG_MSG
         cm_msg(MDEBUG, caller_name, "bm_update_read_pointer: client %d rp=%d", i, pclient[i].read_pointer);
#endif
         bm_validate_client_pointers(pheader, &pclient[i]);

         if (pheader->read_pointer <= pheader->write_pointer) {
            if (pclient[i].read_pointer < min_rp)
               min_rp = pclient[i].read_pointer;
         } else {
            if (pclient[i].read_pointer <= pheader->write_pointer) {
               if (pclient[i].read_pointer < min_rp)
                  min_rp = pclient[i].read_pointer;
            } else {
               int xptr = pclient[i].read_pointer - pheader->size;
               if (xptr < min_rp)
                  min_rp = xptr;
            }
         }
      }

   if (min_rp < 0)
      min_rp += pheader->size;

   assert(min_rp >= 0);
   assert(min_rp < pheader->size);

#ifdef DEBUG_MSG
   if (min_rp == pheader->read_pointer)
      cm_msg(MDEBUG, caller_name, "bm_update_read_pointer -> wp=%d", pheader->write_pointer);
   else
      cm_msg(MDEBUG, caller_name, "bm_update_read_pointer -> wp=%d, rp %d -> %d, size=%d",
             pheader->write_pointer, pheader->read_pointer, min_rp, pheader->size);
#endif

   did_move = (pheader->read_pointer != min_rp);

   pheader->read_pointer = min_rp;

   return did_move;
}

static void bm_wakeup_producers(const BUFFER_HEADER * pheader, const BUFFER_CLIENT * pc)
{
   int i;
   int size;
   const BUFFER_CLIENT *pctmp = pheader->client;

   /*
      If read pointer has been changed, it may have freed up some space
      for waiting producers. So check if free space is now more than 50%
      of the buffer size and wake waiting producers.
    */

   size = pc->read_pointer - pheader->write_pointer;
   if (size <= 0)
      size += pheader->size;

   if (size >= pheader->size * 0.5)
      for (i = 0; i < pheader->max_client_index; i++, pctmp++)
	if (pctmp->pid)
           if (pctmp->write_wait < size) {
#ifdef DEBUG_MSG
            cm_msg(MDEBUG, "Receive wake: rp=%d, wp=%d, level=%1.1lf",
                   pheader->read_pointer, pheader->write_pointer, 100 - 100.0 * size / pheader->size);
#endif
            ss_resume(pctmp->port, "B  ");
            }
}

static void bm_dispatch_event(int buffer_handle, EVENT_HEADER * pevent)
{
   int i;

   /* call dispatcher */
   for (i = 0; i < _request_list_entries; i++)
      if (_request_list[i].buffer_handle == buffer_handle &&
          bm_match_event(_request_list[i].event_id, _request_list[i].trigger_mask, pevent)) {
         /* if event is fragmented, call defragmenter */
         if ((pevent->event_id & 0xF000) == EVENTID_FRAG1 || (pevent->event_id & 0xF000) == EVENTID_FRAG)
            bm_defragment_event(buffer_handle, i, pevent, (void *) (pevent + 1), _request_list[i].dispatcher);
         else
            _request_list[i].dispatcher(buffer_handle, i, pevent, (void *) (pevent + 1));
      }
}

static void bm_dispatch_from_cache(BUFFER * pbuf, int buffer_handle)
{
   EVENT_HEADER *pevent;
   int size;

   pevent = (EVENT_HEADER *) (pbuf->read_cache + pbuf->read_cache_rp);
   size = pevent->data_size + sizeof(EVENT_HEADER);

   /* correct size for DWORD boundary */
   size = ALIGN8(size);

   /* increment read pointer */
   pbuf->read_cache_rp += size;

   if (pbuf->read_cache_rp == pbuf->read_cache_wp)
      pbuf->read_cache_rp = pbuf->read_cache_wp = 0;

   bm_dispatch_event(buffer_handle, pevent);
}

static void bm_convert_event_header(EVENT_HEADER * pevent, int convert_flags)
{
   /* now convert event header */
   if (convert_flags) {
      rpc_convert_single(&pevent->event_id, TID_SHORT, RPC_OUTGOING, convert_flags);
      rpc_convert_single(&pevent->trigger_mask, TID_SHORT, RPC_OUTGOING, convert_flags);
      rpc_convert_single(&pevent->serial_number, TID_DWORD, RPC_OUTGOING, convert_flags);
      rpc_convert_single(&pevent->time_stamp, TID_DWORD, RPC_OUTGOING, convert_flags);
      rpc_convert_single(&pevent->data_size, TID_DWORD, RPC_OUTGOING, convert_flags);
   }
}

static int bm_copy_from_cache(BUFFER * pbuf, void *destination, int max_size, int *buf_size,
                              int convert_flags)
{
   int status;
   EVENT_HEADER *pevent;
   int size;

   pevent = (EVENT_HEADER *) (pbuf->read_cache + pbuf->read_cache_rp);
   size = pevent->data_size + sizeof(EVENT_HEADER);

   if (size > max_size) {
      memcpy(destination, pevent, max_size);
      cm_msg(MERROR, "bm_receive_event", "event size %d larger than buffer size %d", size, max_size);
      *buf_size = max_size;
      status = BM_TRUNCATED;
   } else {
      memcpy(destination, pevent, size);
      *buf_size = size;
      status = BM_SUCCESS;
   }

   bm_convert_event_header((EVENT_HEADER *) destination, convert_flags);

   /* correct size for DWORD boundary */
   size = ALIGN8(size);

   pbuf->read_cache_rp += size;

   if (pbuf->read_cache_rp == pbuf->read_cache_wp)
      pbuf->read_cache_rp = pbuf->read_cache_wp = 0;

   return status;
}

static int bm_read_cache_has_events(const BUFFER * pbuf)
{
   if (pbuf->read_cache_size == 0)
      return 0;

   if (pbuf->read_cache_rp == pbuf->read_cache_wp)
      return 0;

   return 1;
}

static int bm_wait_for_free_space(int buffer_handle, BUFFER * pbuf, int async_flag, int requested_space)
{
   int status;
   BUFFER_HEADER *pheader = pbuf->buffer_header;
   char *pdata = (char *) (pheader + 1);

   /* make sure the buffer never completely full:
    * read pointer and write pointer would coincide
    * and the code cannot tell if it means the
    * buffer is 100% full or 100% empty. It will explode
    * or lose events */
   requested_space += 100;

   if (requested_space >= pheader->size)
      return BM_NO_MEMORY;

   while (1) {

      BUFFER_CLIENT *pc;
      int n_blocking;
      int i;
      int size;
      int idx;

      /* check if enough space in buffer */

      size = pheader->read_pointer - pheader->write_pointer;
      if (size <= 0)
         size += pheader->size;

#if 0
      printf
          ("bm_send_event: buffer pointers: read: %d, write: %d, free space: %d, bufsize: %d, event size: %d\n",
           pheader->read_pointer, pheader->write_pointer, size, pheader->size, requested_space);
#endif

      if (requested_space < size)       /* note the '<' to avoid 100% filling */
         return BM_SUCCESS;

      /* if not enough space, find out who's blocking */
      n_blocking = 0;

      for (i = 0, pc = pheader->client; i < pheader->max_client_index; i++, pc++)
         if (pc->pid) {
            if (pc->read_pointer == pheader->read_pointer) {
               /*
                  First assume that the client with the "minimum" read pointer
                  is not really blocking due to a GET_ALL request.
                */
               BOOL blocking = FALSE;
               int blocking_request_id = 0;
               int j;

               /* check if this request blocks */

               EVENT_REQUEST *prequest = pc->event_request;
               EVENT_HEADER *pevent_test = (EVENT_HEADER *) (pdata + pc->read_pointer);

               assert(pc->read_pointer >= 0);
               assert(pc->read_pointer <= pheader->size);

               for (j = 0; j < pc->max_request_index; j++, prequest++)
                  if (prequest->valid
                      && bm_match_event(prequest->event_id, prequest->trigger_mask, pevent_test)) {
                     if (prequest->sampling_type & GET_ALL) {
                        blocking = TRUE;
                        blocking_request_id = prequest->id;
                        break;
                     }
                  }

               if (blocking) {
                  n_blocking++;

                  if (pc->read_wait) {
                     char str[80];
#ifdef DEBUG_MSG
                     cm_msg(MDEBUG, "Send wake: rp=%d, wp=%d", pheader->read_pointer, pheader->write_pointer);
#endif
                     sprintf(str, "B %s %d", pheader->name, blocking_request_id);
                     ss_resume(pc->port, str);
                  }

               } else {
                  /*
                     The blocking guy has no GET_ALL request for this event
                     -> shift its read pointer.
                   */

                  int new_read_pointer;
                  int increment =
                      sizeof(EVENT_HEADER) + ((EVENT_HEADER *) (pdata + pc->read_pointer))->data_size;

                  /* correct increment for DWORD boundary */
                  increment = ALIGN8(increment);

                  assert(increment > 0);
                  assert(increment <= pheader->size);

                  new_read_pointer = (pc->read_pointer + increment) % pheader->size;

                  if (new_read_pointer > pheader->size - (int) sizeof(EVENT_HEADER))
                     new_read_pointer = 0;

                  pc->read_pointer = new_read_pointer;
               }
            }
         }
      /* client loop */
      if (n_blocking == 0) {

         BOOL moved;
         /*
            calculate new global read pointer as "minimum" of
            client read pointers
          */

         moved = bm_update_read_pointer("bm_send_event", pheader);

         if (!moved) {
            cm_msg(MERROR, "bm_wait_for_free_space",
                   "BUG: read pointer did not move while waiting for %d bytes, bytes available: %d, buffer size: %d",
                   requested_space, size, pheader->size);
            return BM_NO_MEMORY;
         }

         continue;
      }

      /* at least one client is blocking */

      bm_unlock_buffer(buffer_handle);

      /* return now in ASYNC mode */
      if (async_flag)
         return BM_ASYNC_RETURN;

#ifdef DEBUG_MSG
      cm_msg(MDEBUG, "Send sleep: rp=%d, wp=%d, level=%1.1lf",
             pheader->read_pointer, pheader->write_pointer, 100 - 100.0 * size / pheader->size);
#endif

      /* signal other clients wait mode */
      idx = bm_validate_client_index(pbuf, FALSE);
      if (idx >= 0)
         pheader->client[idx].write_wait = requested_space;

      bm_cleanup("bm_wait_for_free_space", ss_millitime(), FALSE);

      status = ss_suspend(1000, MSG_BM);

      /* make sure we do sleep in this loop:
       * if we are the mserver receiving data on the event
       * socket and the data buffer is full, ss_suspend() will
       * never sleep: it will detect data on the event channel,
       * call rpc_server_receive() (recursively, we already *are* in
       * rpc_server_receive()) and return without sleeping. Result
       * is a busy loop waiting for free space in data buffer */
      if (status != SS_TIMEOUT)
         ss_sleep(10);

      /* validate client index: we could have been removed from the buffer */
      idx = bm_validate_client_index(pbuf, FALSE);
      if (idx >= 0)
         pheader->client[idx].write_wait = 0;
      else {
         cm_msg(MERROR, "bm_wait_for_free_space", "our client index is no longer valid, exiting...");
         status = SS_ABORT;
      }

      /* return if TCP connection broken */
      if (status == SS_ABORT)
         return SS_ABORT;

#ifdef DEBUG_MSG
      cm_msg(MDEBUG, "Send woke up: rp=%d, wp=%d, level=%1.1lf",
             pheader->read_pointer, pheader->write_pointer, 100 - 100.0 * size / pheader->size);
#endif

      bm_lock_buffer(buffer_handle);
   }
}

/********************************************************************/
/**
Sends an event to a buffer.
This function check if the buffer has enough space for the
event, then copies the event to the buffer in shared memory.
If clients have requests for the event, they are notified via an UDP packet.
\code
char event[1000];
// create event with ID 1, trigger mask 0, size 100 bytes and serial number 1
bm_compose_event((EVENT_HEADER *) event, 1, 0, 100, 1);

// set first byte of event
*(event+sizeof(EVENT_HEADER)) = <...>
#include <stdio.h>
#include "midas.h"
main()
{
 INT status, i;
 HNDLE hbuf;
 char event[1000];
 status = cm_connect_experiment("", "Sample", "Producer", NULL);
 if (status != CM_SUCCESS)
 return 1;
 bm_open_buffer(EVENT_BUFFER_NAME, 2*MAX_EVENT_SIZE, &hbuf);

 // create event with ID 1, trigger mask 0, size 100 bytes and serial number 1
 bm_compose_event((EVENT_HEADER *) event, 1, 0, 100, 1);

 // set event data
 for (i=0 ; i<100 ; i++)
 *(event+sizeof(EVENT_HEADER)+i) = i;
 // send event
 bm_send_event(hbuf, event, 100+sizeof(EVENT_HEADER), SYNC);
 cm_disconnect_experiment();
 return 0;
}
\endcode
@param buffer_handle Buffer handle obtained via bm_open_buffer()
@param source Address of event buffer
@param buf_size Size of event including event header in bytes
@param async_flag Synchronous/asynchronous flag. If FALSE, the function
blocks if the buffer has not enough free space to receive the event.
If TRUE, the function returns immediately with a
value of BM_ASYNC_RETURN without writing the event to the buffer
@return BM_SUCCESS, BM_INVALID_HANDLE, BM_INVALID_PARAM<br>
BM_ASYNC_RETURN Routine called with async_flag == TRUE and
buffer has not enough space to receive event<br>
BM_NO_MEMORY   Event is too large for network buffer or event buffer.
One has to increase MAX_EVENT_SIZE in midas.h and
recompile.
*/
INT bm_send_event(INT buffer_handle, void *source, INT buf_size, INT async_flag)
{
   EVENT_HEADER *pevent;

   /* check if event size is invalid */
   if (buf_size < sizeof(EVENT_HEADER)) {
      cm_msg(MERROR, "bm_send_event", "event size (%d) it too small", buf_size);
      return BM_INVALID_PARAM;
   }

   /* check if event size defined in header matches buf_size */
   if (ALIGN8(buf_size) != (INT) ALIGN8(((EVENT_HEADER *) source)->data_size + sizeof(EVENT_HEADER))) {
      cm_msg(MERROR, "bm_send_event", "event size (%d) mismatch in header (%d)",
             ALIGN8(buf_size), (INT) ALIGN8(((EVENT_HEADER *) source)->data_size + sizeof(EVENT_HEADER)));
      return BM_INVALID_PARAM;
   }

   if (rpc_is_remote())
      return rpc_call(RPC_BM_SEND_EVENT, buffer_handle, source, buf_size, async_flag);

#ifdef LOCAL_ROUTINES
   {
      BUFFER *pbuf;
      BUFFER_HEADER *pheader;
      BUFFER_CLIENT *pclient;
      EVENT_REQUEST *prequest;
      INT i, j, size, total_size, status;
      INT my_client_index;
      INT old_write_pointer;
      INT num_requests_client;
      char *pdata;
      INT request_id;

      pbuf = &_buffer[buffer_handle - 1];

      if (buffer_handle > _buffer_entries || buffer_handle <= 0) {
         cm_msg(MERROR, "bm_send_event", "invalid buffer handle %d", buffer_handle);
         return BM_INVALID_HANDLE;
      }

      if (!pbuf->attached) {
         cm_msg(MERROR, "bm_send_event", "invalid buffer handle %d", buffer_handle);
         return BM_INVALID_HANDLE;
      }

      pevent = (EVENT_HEADER *) source;
      total_size = buf_size;

      /* round up total_size to next DWORD boundary */
      total_size = ALIGN8(total_size);

      /* look if there is space in the cache */
      if (pbuf->write_cache_size) {
         status = BM_SUCCESS;

         if (pbuf->write_cache_size - pbuf->write_cache_wp < total_size)
            status = bm_flush_cache(buffer_handle, async_flag);

         if (status != BM_SUCCESS)
            return status;

         if (total_size < pbuf->write_cache_size) {
            memcpy(pbuf->write_cache + pbuf->write_cache_wp, source, total_size);

            pbuf->write_cache_wp += total_size;
            return BM_SUCCESS;
         }
      }

      /* we come here only for events that are too big to fit into the cache */

      /* lock the buffer */
      bm_lock_buffer(buffer_handle);

      /* calculate some shorthands */
      pheader = pbuf->buffer_header;
      pdata = (char *) (pheader + 1);
      my_client_index = bm_validate_client_index(pbuf, TRUE);
      pclient = pheader->client;

      /* check if buffer is large enough */
      if (total_size >= pheader->size) {
         bm_unlock_buffer(buffer_handle);
         cm_msg(MERROR, "bm_send_event",
                "total event size (%d) larger than size (%d) of buffer \'%s\'", total_size, pheader->size, pheader->name);
         return BM_NO_MEMORY;
      }

      status = bm_wait_for_free_space(buffer_handle, pbuf, async_flag, total_size);
      if (status != BM_SUCCESS) {
         bm_unlock_buffer(buffer_handle);
         return status;
      }

      /* we have space, so let's copy the event */
      old_write_pointer = pheader->write_pointer;

      if (pheader->write_pointer + total_size <= pheader->size) {
         memcpy(pdata + pheader->write_pointer, pevent, total_size);
         pheader->write_pointer = (pheader->write_pointer + total_size) % pheader->size;
         if (pheader->write_pointer > pheader->size - (int) sizeof(EVENT_HEADER))
            pheader->write_pointer = 0;
      } else {
         /* split event */
         size = pheader->size - pheader->write_pointer;

         memcpy(pdata + pheader->write_pointer, pevent, size);
         memcpy(pdata, (char *) pevent + size, total_size - size);

         pheader->write_pointer = total_size - size;
      }

      /* write pointer was incremented, but there should
       * always be some free space in the buffer and the
       * write pointer should never cacth up to the read pointer:
       * the rest of the code gets confused this happens (buffer 100% full)
       * as it is write_pointer == read_pointer can be either
       * 100% full or 100% empty. My solution: never fill
       * the buffer to 100% */
      assert(pheader->write_pointer != pheader->read_pointer);

      /* check which clients have a request for this event */
      for (i = 0; i < pheader->max_client_index; i++)
         if (pclient[i].pid) {
            prequest = pclient[i].event_request;
            num_requests_client = 0;
            request_id = -1;

            for (j = 0; j < pclient[i].max_request_index; j++, prequest++)
               if (prequest->valid && bm_match_event(prequest->event_id, prequest->trigger_mask, pevent)) {
                  if (prequest->sampling_type & GET_ALL)
                     pclient[i].num_waiting_events++;

                  num_requests_client++;
                  request_id = prequest->id;
               }

            /* if that client has a request and is suspended, wake it up */
            if (num_requests_client && pclient[i].read_wait) {
               char str[80];
#ifdef DEBUG_MSG
               cm_msg(MDEBUG, "Send wake: rp=%d, wp=%d", pheader->read_pointer, pheader->write_pointer);
#endif
               sprintf(str, "B %s %d", pheader->name, request_id);
               ss_resume(pclient[i].port, str);
            }

            /* if that client has no request, shift its read pointer */
            if (num_requests_client == 0 && pclient[i].read_pointer == old_write_pointer)
               pclient[i].read_pointer = pheader->write_pointer;
         }

      /* shift read pointer of own client */
      if (pclient[my_client_index].read_pointer == old_write_pointer)
         pclient[my_client_index].read_pointer = pheader->write_pointer;

      /* calculate global read pointer as "minimum" of client read pointers */

      bm_update_read_pointer("bm_send_event", pheader);

      /* update statistics */
      pheader->num_in_events++;

      /* unlock the buffer */
      bm_unlock_buffer(buffer_handle);
   }
#endif                          /* LOCAL_ROUTINES */

   return BM_SUCCESS;
}

/********************************************************************/
/**
Empty write cache.
This function should be used if events in the write cache
should be visible to the consumers immediately. It should be called at the
end of each run, otherwise events could be kept in the write buffer and will
flow to the data of the next run.
@param buffer_handle Buffer handle obtained via bm_open_buffer()
@param async_flag Synchronous/asynchronous flag.
If FALSE, the function blocks if the buffer has not
enough free space to receive the full cache. If TRUE, the function returns
immediately with a value of BM_ASYNC_RETURN without writing the cache.
@return BM_SUCCESS, BM_INVALID_HANDLE<br>
BM_ASYNC_RETURN Routine called with async_flag == TRUE
and buffer has not enough space to receive cache<br>
BM_NO_MEMORY Event is too large for network buffer or event buffer.
One has to increase MAX_EVENT_SIZE in midas.h
and recompile.
*/
INT bm_flush_cache(INT buffer_handle, INT async_flag)
{
   if (rpc_is_remote())
      return rpc_call(RPC_BM_FLUSH_CACHE, buffer_handle, async_flag);

#ifdef LOCAL_ROUTINES
   {
      BUFFER *pbuf;
      BUFFER_HEADER *pheader;
      BUFFER_CLIENT *pclient;
      EVENT_HEADER *pevent;
      INT i, size, total_size, status;
      INT my_client_index;
      INT old_write_pointer;
      char *pdata;

      pbuf = &_buffer[buffer_handle - 1];

      if (buffer_handle > _buffer_entries || buffer_handle <= 0) {
         cm_msg(MERROR, "bm_flush_cache", "invalid buffer handle %d", buffer_handle);
         return BM_INVALID_HANDLE;
      }

      if (!pbuf->attached) {
         cm_msg(MERROR, "bm_flush_cache", "invalid buffer handle %d", buffer_handle);
         return BM_INVALID_HANDLE;
      }

      if (pbuf->write_cache_size == 0)
         return BM_SUCCESS;

      /* check if anything needs to be flushed */
      if (pbuf->write_cache_rp == pbuf->write_cache_wp)
         return BM_SUCCESS;

      /* lock the buffer */
      bm_lock_buffer(buffer_handle);

      /* calculate some shorthands */
      pheader = _buffer[buffer_handle - 1].buffer_header;
      pdata = (char *) (pheader + 1);
      my_client_index = bm_validate_client_index(pbuf, TRUE);
      pclient = pheader->client;
      pevent = (EVENT_HEADER *) (pbuf->write_cache + pbuf->write_cache_rp);

#ifdef DEBUG_MSG
      cm_msg(MDEBUG, "bm_flush_cache initial: rp=%d, wp=%d", pheader->read_pointer, pheader->write_pointer);
#endif

      status = bm_wait_for_free_space(buffer_handle, pbuf, async_flag, pbuf->write_cache_wp);
      if (status != BM_SUCCESS) {
         bm_unlock_buffer(buffer_handle);
         return status;
      }

      /* we have space, so let's copy the event */
      old_write_pointer = pheader->write_pointer;

#ifdef DEBUG_MSG
      cm_msg(MDEBUG, "bm_flush_cache: found space rp=%d, wp=%d", pheader->read_pointer,
             pheader->write_pointer);
#endif

      while (pbuf->write_cache_rp < pbuf->write_cache_wp) {
         /* loop over all events in cache */

         assert(pbuf->write_cache_rp >= 0);
         assert(pbuf->write_cache_rp < pbuf->write_cache_size);

         pevent = (EVENT_HEADER *) (pbuf->write_cache + pbuf->write_cache_rp);
         total_size = pevent->data_size + sizeof(EVENT_HEADER);

         assert(total_size > 0);
         assert(total_size <= pheader->size);

         /* correct size for DWORD boundary */
         total_size = ALIGN8(total_size);

         if (pheader->write_pointer + total_size <= pheader->size) {
            memcpy(pdata + pheader->write_pointer, pevent, total_size);
            pheader->write_pointer = (pheader->write_pointer + total_size) % pheader->size;
            if (pheader->write_pointer > pheader->size - (int) sizeof(EVENT_HEADER))
               pheader->write_pointer = 0;
         } else {
            /* split event */
            size = pheader->size - pheader->write_pointer;

            memcpy(pdata + pheader->write_pointer, pevent, size);
            memcpy(pdata, (char *) pevent + size, total_size - size);

            pheader->write_pointer = total_size - size;
         }

         /* see comment for the same code in bm_send_event().
          * We make sure the buffer is nevere 100% full */
         assert(pheader->write_pointer != pheader->read_pointer);

         /* this loop does not loop forever because write_cache_rp
          * is monotonously incremented here. write_cache_wp does
          * not change */

         pbuf->write_cache_rp += total_size;
      }

      pbuf->write_cache_rp = pbuf->write_cache_wp = 0;

      /* check which clients are waiting */
      for (i = 0; i < pheader->max_client_index; i++)
         if (pclient[i].pid && pclient[i].read_wait) {
            char str[80];
#ifdef DEBUG_MSG
            cm_msg(MDEBUG, "Send wake: rp=%d, wp=%d", pheader->read_pointer, pheader->write_pointer);
#endif
            sprintf(str, "B %s %d", pheader->name, -1);
            ss_resume(pclient[i].port, str);
         }

      /* shift read pointer of own client */
      if (pclient[my_client_index].read_pointer == old_write_pointer)
         pclient[my_client_index].read_pointer = pheader->write_pointer;

      /* calculate global read pointer as "minimum" of client read pointers */

      bm_update_read_pointer("bm_flush_cache", pheader);

      /* update statistics */
      pheader->num_in_events++;

      /* unlock the buffer */
      bm_unlock_buffer(buffer_handle);
   }
#endif                          /* LOCAL_ROUTINES */

   return BM_SUCCESS;
}

/********************************************************************/
/**
Receives events directly.
This function is an alternative way to receive events without
a main loop.

It can be used in analysis systems which actively receive events,
rather than using callbacks. A analysis package could for example contain its own
command line interface. A command
like "receive 1000 events" could make it necessary to call bm_receive_event()
1000 times in a row to receive these events and then return back to the
command line prompt.
The according bm_request_event() call contains NULL as the
callback routine to indicate that bm_receive_event() is called to receive
events.
\code
#include <stdio.h>
#include "midas.h"
void process_event(EVENT_HEADER *pheader)
{
 printf("Received event #%d\r",
 pheader->serial_number);
}
main()
{
  INT status, request_id;
  HNDLE hbuf;
  char event_buffer[1000];
  status = cm_connect_experiment("", "Sample",
  "Simple Analyzer", NULL);
  if (status != CM_SUCCESS)
   return 1;
  bm_open_buffer(EVENT_BUFFER_NAME, 2*MAX_EVENT_SIZE, &hbuf);
  bm_request_event(hbuf, 1, TRIGGER_ALL, GET_ALL, request_id, NULL);

  do
  {
   size = sizeof(event_buffer);
   status = bm_receive_event(hbuf, event_buffer, &size, ASYNC);
  if (status == CM_SUCCESS)
   process_event((EVENT_HEADER *) event_buffer);
   <...do something else...>
   status = cm_yield(0);
  } while (status != RPC_SHUTDOWN &&
  status != SS_ABORT);
  cm_disconnect_experiment();
  return 0;
}
\endcode
@param buffer_handle buffer handle
@param destination destination address where event is written to
@param buf_size size of destination buffer on input, size of event plus
header on return.
@param async_flag Synchronous/asynchronous flag. If FALSE, the function
blocks if no event is available. If TRUE, the function returns immediately
with a value of BM_ASYNC_RETURN without receiving any event.
@return BM_SUCCESS, BM_INVALID_HANDLE <br>
BM_TRUNCATED   The event is larger than the destination buffer and was
               therefore truncated <br>
BM_ASYNC_RETURN No event available
*/
INT bm_receive_event(INT buffer_handle, void *destination, INT * buf_size, INT async_flag)
{
   if (rpc_is_remote()) {
      int status, old_timeout = 0;

      if (!async_flag) {
         old_timeout = rpc_get_option(-1, RPC_OTIMEOUT);
         rpc_set_option(-1, RPC_OTIMEOUT, 0);
      }

      status = rpc_call(RPC_BM_RECEIVE_EVENT, buffer_handle, destination, buf_size, async_flag);

      if (!async_flag) {
         rpc_set_option(-1, RPC_OTIMEOUT, old_timeout);
      }

      return status;
   }
#ifdef LOCAL_ROUTINES
   {
      BUFFER *pbuf;
      BUFFER_HEADER *pheader;
      BUFFER_CLIENT *pclient, *pc;
      char *pdata;
      INT convert_flags;
      INT i, size, max_size;
      INT status = 0;
      INT my_client_index;
      BOOL cache_is_full = FALSE;
      BOOL use_event_buffer = FALSE;
      int cycle = 0;

      pbuf = &_buffer[buffer_handle - 1];

      if (buffer_handle > _buffer_entries || buffer_handle <= 0) {
         cm_msg(MERROR, "bm_receive_event", "invalid buffer handle %d", buffer_handle);
         return BM_INVALID_HANDLE;
      }

      if (!pbuf->attached) {
         cm_msg(MERROR, "bm_receive_event", "invalid buffer handle %d", buffer_handle);
         return BM_INVALID_HANDLE;
      }

      max_size = *buf_size;
      *buf_size = 0;

      if (rpc_get_server_option(RPC_OSERVER_TYPE) != ST_REMOTE)
         convert_flags = rpc_get_server_option(RPC_CONVERT_FLAGS);
      else
         convert_flags = 0;

      /* look if there is anything in the cache */
      if (bm_read_cache_has_events(pbuf))
         return bm_copy_from_cache(pbuf, destination, max_size, buf_size, convert_flags);

    LOOP:
      /* make sure we do bm_validate_client_index() after sleeping */

      /* calculate some shorthands */
      pheader = pbuf->buffer_header;
      pdata = (char *) (pheader + 1);
      my_client_index = bm_validate_client_index(pbuf, TRUE);
      pclient = pheader->client;
      pc = pheader->client + my_client_index;

      /* first do a quick check without locking the buffer */
      if (async_flag == ASYNC && pheader->write_pointer == pc->read_pointer)
         return BM_ASYNC_RETURN;

      /* lock the buffer */
      bm_lock_buffer(buffer_handle);

      while (pheader->write_pointer == pc->read_pointer) {

         bm_unlock_buffer(buffer_handle);

         /* return now in ASYNC mode */
         if (async_flag == ASYNC)
            return BM_ASYNC_RETURN;

         pc->read_wait = TRUE;

         /* check again pointers (may have moved in between) */
         if (pheader->write_pointer == pc->read_pointer) {
#ifdef DEBUG_MSG
            cm_msg(MDEBUG, "Receive sleep: grp=%d, rp=%d wp=%d",
                   pheader->read_pointer, pc->read_pointer, pheader->write_pointer);
#endif

            status = ss_suspend(1000, MSG_BM);

#ifdef DEBUG_MSG
            cm_msg(MDEBUG, "Receive woke up: rp=%d, wp=%d", pheader->read_pointer, pheader->write_pointer);
#endif

            /* return if TCP connection broken */
            if (status == SS_ABORT)
               return SS_ABORT;
         }

         pc->read_wait = FALSE;

         /* validate client_index: somebody may have disconnected us from the buffer */
         bm_validate_client_index(pbuf, TRUE);

         bm_lock_buffer(buffer_handle);
      }

      /* check if event at current read pointer matches a request */

      do {
         int new_read_pointer;
         int total_size;        /* size of the event */
         EVENT_REQUEST *prequest;
         EVENT_HEADER *pevent = (EVENT_HEADER *) (pdata + pc->read_pointer);

         assert(pc->read_pointer >= 0);
         assert(pc->read_pointer <= pheader->size);

         total_size = pevent->data_size + sizeof(EVENT_HEADER);
         total_size = ALIGN8(total_size);

         assert(total_size > 0);
         assert(total_size <= pheader->size);

         prequest = pc->event_request;

         /* loop over all requests: if this event matches a request,
          * copy it to the read cache */

         for (i = 0; i < pc->max_request_index; i++, prequest++)
            if (prequest->valid && bm_match_event(prequest->event_id, prequest->trigger_mask, pevent)) {

               /* we found a request for this event, so copy it */

               if (pbuf->read_cache_size > 0 && total_size < pbuf->read_cache_size) {

                  /* copy event to cache, if there is room */

                  if (pbuf->read_cache_wp + total_size >= pbuf->read_cache_size) {
                     cache_is_full = TRUE;
                     break;     /* exit loop over requests */
                  }

                  if (pc->read_pointer + total_size <= pheader->size) {
                     /* copy event to cache */
                     memcpy(pbuf->read_cache + pbuf->read_cache_wp, pevent, total_size);
                  } else {
                     /* event is splitted */
                     size = pheader->size - pc->read_pointer;
                     memcpy(pbuf->read_cache + pbuf->read_cache_wp, pevent, size);
                     memcpy((char *) pbuf->read_cache + pbuf->read_cache_wp + size, pdata, total_size - size);
                  }

                  pbuf->read_cache_wp += total_size;

               } else {
                  int copy_size = total_size;

                  /* if there are events in the read cache,
                   * we should dispatch them before we
                   * despatch this oversize event */

                  if (bm_read_cache_has_events(pbuf)) {
                     cache_is_full = TRUE;
                     break;     /* exit loop over requests */
                  }

                  use_event_buffer = TRUE;

                  status = BM_SUCCESS;
                  if (copy_size > max_size) {
                     copy_size = max_size;
                     cm_msg(MERROR, "bm_receive_event",
                            "event size %d larger than buffer size %d", total_size, max_size);
                     status = BM_TRUNCATED;
                  }

                  if (pc->read_pointer + total_size <= pheader->size) {
                     /* event is not splitted */
                     memcpy(destination, pevent, copy_size);
                  } else {
                     /* event is splitted */
                     size = pheader->size - pc->read_pointer;

                     if (size > max_size)
                        memcpy(destination, pevent, max_size);
                     else
                        memcpy(destination, pevent, size);

                     if (total_size > max_size) {
                        if (size <= max_size)
                           memcpy((char *) destination + size, pdata, max_size - size);
                     } else
                        memcpy((char *) destination + size, pdata, total_size - size);
                  }

                  *buf_size = copy_size;

                  bm_convert_event_header((EVENT_HEADER *) destination, convert_flags);
               }

               /* update statistics */
               pheader->num_out_events++;
               break;           /* stop looping over requests */
            }

         if (cache_is_full)
            break;              /* exit from loop over events in data buffer, leaving the current event untouched */

         /* shift read pointer */

         assert(total_size > 0);
         assert(total_size <= pheader->size);

         new_read_pointer = pc->read_pointer + total_size;
         if (new_read_pointer >= pheader->size) {
            new_read_pointer = new_read_pointer % pheader->size;

            /* make sure we loop over the data buffer no more than once */
            cycle++;
            assert(cycle < 2);
         }

         /* make sure we do not split the event header at the end of the buffer */
         if (new_read_pointer > pheader->size - (int) sizeof(EVENT_HEADER))
            new_read_pointer = 0;

#ifdef DEBUG_MSG
         cm_msg(MDEBUG, "bm_receive_event -> wp=%d, rp %d -> %d (found=%d,size=%d)",
                pheader->write_pointer, pc->read_pointer, new_read_pointer, found, total_size);
#endif

         pc->read_pointer = new_read_pointer;

         if (use_event_buffer)
            break;              /* exit from loop over events in data buffer */

      } while (pheader->write_pointer != pc->read_pointer);

      /* calculate global read pointer as "minimum" of client read pointers */

      bm_update_read_pointer("bm_receive_event", pheader);

      /*
         If read pointer has been changed, it may have freed up some space
         for waiting producers. So check if free space is now more than 50%
         of the buffer size and wake waiting producers.
       */

      bm_wakeup_producers(pheader, pc);

      bm_unlock_buffer(buffer_handle);

      if (bm_read_cache_has_events(pbuf)) {
         assert(!use_event_buffer);     /* events only go into the _event_buffer when read cache is empty */
         return bm_copy_from_cache(pbuf, destination, max_size, buf_size, convert_flags);
      }

      if (use_event_buffer)
         return status;

      goto LOOP;
   }
#else                           /* LOCAL_ROUTINES */

   return SS_SUCCESS;
#endif
}

/********************************************************************/
/**
Skip all events in current buffer.

Useful for single event displays to see the newest events
@param buffer_handle      Handle of the buffer. Must be obtained
                          via bm_open_buffer.
@return BM_SUCCESS, BM_INVALID_HANDLE, RPC_NET_ERROR
*/
INT bm_skip_event(INT buffer_handle)
{
   if (rpc_is_remote())
      return rpc_call(RPC_BM_SKIP_EVENT, buffer_handle);

#ifdef LOCAL_ROUTINES
   {
      BUFFER *pbuf;
      BUFFER_HEADER *pheader;
      BUFFER_CLIENT *pclient;

      if (buffer_handle > _buffer_entries || buffer_handle <= 0) {
         cm_msg(MERROR, "bm_skip_event", "invalid buffer handle %d", buffer_handle);
         return BM_INVALID_HANDLE;
      }

      pbuf = &_buffer[buffer_handle - 1];
      pheader = pbuf->buffer_header;

      if (!pbuf->attached) {
         cm_msg(MERROR, "bm_skip_event", "invalid buffer handle %d", buffer_handle);
         return BM_INVALID_HANDLE;
      }

      /* clear cache */
      if (pbuf->read_cache_wp > pbuf->read_cache_rp)
         pbuf->read_cache_rp = pbuf->read_cache_wp = 0;

      bm_lock_buffer(buffer_handle);

      /* forward read pointer to global write pointer */
      pclient = pheader->client + bm_validate_client_index(pbuf, TRUE);
      pclient->read_pointer = pheader->write_pointer;

      bm_unlock_buffer(buffer_handle);
   }
#endif

   return BM_SUCCESS;
}

/********************************************************************/
/**
Check a buffer if an event is available and call the dispatch function if found.
@param buffer_name       Name of buffer
@return BM_SUCCESS, BM_INVALID_HANDLE, BM_TRUNCATED, BM_ASYNC_RETURN,
                    RPC_NET_ERROR
*/
INT bm_push_event(char *buffer_name)
{
#ifdef LOCAL_ROUTINES
   {
      BUFFER *pbuf;
      BUFFER_HEADER *pheader;
      BUFFER_CLIENT *pclient, *pc;
      char *pdata;
      INT i, size, buffer_handle;
      INT my_client_index;
      BOOL use_event_buffer = 0;
      BOOL cache_is_full = 0;
      int cycle = 0;

      for (i = 0; i < _buffer_entries; i++)
         if (strcmp(buffer_name, _buffer[i].buffer_header->name) == 0)
            break;
      if (i == _buffer_entries)
         return BM_INVALID_HANDLE;

      buffer_handle = i + 1;
      pbuf = &_buffer[buffer_handle - 1];

      if (!pbuf->attached)
         return BM_INVALID_HANDLE;

      /* return immediately if no callback routine is defined */
      if (!pbuf->callback)
         return BM_SUCCESS;

      if (_event_buffer_size == 0) {
         _event_buffer = (EVENT_HEADER *) M_MALLOC(1000);
         if (_event_buffer == NULL) {
            cm_msg(MERROR, "bm_push_event", "not enough memory to allocate cache buffer");
            return BM_NO_MEMORY;
         }
         _event_buffer_size = 1000;
      }

      /* look if there is anything in the cache */
      if (bm_read_cache_has_events(pbuf)) {
         bm_dispatch_from_cache(pbuf, buffer_handle);
         return BM_MORE_EVENTS;
      }

      /* calculate some shorthands */
      pheader = pbuf->buffer_header;
      pdata = (char *) (pheader + 1);
      my_client_index = bm_validate_client_index(pbuf, TRUE);
      pclient = pheader->client;
      pc = pheader->client + my_client_index;

      /* first do a quick check without locking the buffer */
      if (pheader->write_pointer == pc->read_pointer)
         return BM_SUCCESS;

      /* lock the buffer */
      bm_lock_buffer(buffer_handle);

      if (pheader->write_pointer == pc->read_pointer) {

         bm_unlock_buffer(buffer_handle);

         /* return if no event available */
         return BM_SUCCESS;
      }

      /* loop over all events in the buffer */

      do {
         int new_read_pointer;
         int total_size;        /* size of the event */
         EVENT_REQUEST *prequest;
         EVENT_HEADER *pevent = (EVENT_HEADER *) (pdata + pc->read_pointer);

         assert(pc->read_pointer >= 0);
         assert(pc->read_pointer <= pheader->size);

         total_size = pevent->data_size + sizeof(EVENT_HEADER);
         total_size = ALIGN8(total_size);

         assert(total_size > 0);
         assert(total_size <= pheader->size);

         prequest = pc->event_request;

         /* loop over all requests: if this event matches a request,
          * copy it to the read cache */

         for (i = 0; i < pc->max_request_index; i++, prequest++)
            if (prequest->valid && bm_match_event(prequest->event_id, prequest->trigger_mask, pevent)) {

               /* check if this is a recent event */
               if (prequest->sampling_type == GET_RECENT) {
                  if (ss_time() - pevent->time_stamp > 1) {
                     /* skip that event */
                     continue;
                  }

                  printf("now: %d, event: %d\n", ss_time(), pevent->time_stamp);
               }

               /* we found a request for this event, so copy it */

               if (pbuf->read_cache_size > 0 && total_size < pbuf->read_cache_size) {

                  /* copy event to cache, if there is room */

                  if (pbuf->read_cache_wp + total_size >= pbuf->read_cache_size) {
                     cache_is_full = TRUE;
                     break;     /* exit loop over requests */
                  }

                  if (pc->read_pointer + total_size <= pheader->size) {
                     /* copy event to cache */
                     memcpy(pbuf->read_cache + pbuf->read_cache_wp, pevent, total_size);
                  } else {
                     /* event is splitted */
                     size = pheader->size - pc->read_pointer;
                     memcpy(pbuf->read_cache + pbuf->read_cache_wp, pevent, size);
                     memcpy((char *) pbuf->read_cache + pbuf->read_cache_wp + size, pdata, total_size - size);
                  }

                  pbuf->read_cache_wp += total_size;

               } else {
                  /* copy event to copy buffer */

                  /* if there are events in the read cache,
                   * we should dispatch them before we
                   * despatch this oversize event */

                  if (bm_read_cache_has_events(pbuf)) {
                     cache_is_full = TRUE;
                     break;     /* exit loop over requests */
                  }

                  use_event_buffer = TRUE;

                  if (total_size > _event_buffer_size) {
                     //printf("realloc event buffer %d -> %d\n", _event_buffer_size, total_size);
                     _event_buffer = (EVENT_HEADER *) realloc(_event_buffer, total_size);
                     _event_buffer_size = total_size;
                  }

                  if (pc->read_pointer + total_size <= pheader->size) {
                     memcpy(_event_buffer, pevent, total_size);
                  } else {
                     /* event is splitted */
                     size = pheader->size - pc->read_pointer;

                     memcpy(_event_buffer, pevent, size);
                     memcpy((char *) _event_buffer + size, pdata, total_size - size);
                  }
               }

               /* update statistics */
               pheader->num_out_events++;
               break;           /* exit loop over event requests */

            }
         /* end of loop over event requests */
         if (cache_is_full)
            break;              /* exit from loop over events in data buffer, leaving the current event untouched */

         /* shift read pointer */

         assert(total_size > 0);
         assert(total_size <= pheader->size);

         new_read_pointer = pc->read_pointer + total_size;
         if (new_read_pointer >= pheader->size) {
            new_read_pointer = new_read_pointer % pheader->size;

            /* make sure we loop over the data buffer no more than once */
            cycle++;
            assert(cycle < 2);
         }

         /* make sure we do not split the event header at the end of the buffer */
         if (new_read_pointer > pheader->size - (int) sizeof(EVENT_HEADER))
            new_read_pointer = 0;

#ifdef DEBUG_MSG
         cm_msg(MDEBUG, "bm_push_event -> wp=%d, rp %d -> %d (found=%d,size=%d)",
                pheader->write_pointer, pc->read_pointer, new_read_pointer, found, total_size);
#endif

         pc->read_pointer = new_read_pointer;

         if (use_event_buffer)
            break;              /* exit from loop over events in data buffer */

      } while (pheader->write_pointer != pc->read_pointer);

      /* calculate global read pointer as "minimum" of client read pointers */

      bm_update_read_pointer("bm_push_event", pheader);

      /*
         If read pointer has been changed, it may have freed up some space
         for waiting producers. So check if free space is now more than 50%
         of the buffer size and wake waiting producers.
       */

      bm_wakeup_producers(pheader, pc);

      bm_unlock_buffer(buffer_handle);

      if (bm_read_cache_has_events(pbuf)) {
         assert(!use_event_buffer);     /* events only go into the _event_buffer when read cache is empty */
         bm_dispatch_from_cache(pbuf, buffer_handle);
         return BM_MORE_EVENTS;
      }

      if (use_event_buffer) {
         bm_dispatch_event(buffer_handle, _event_buffer);
         return BM_MORE_EVENTS;
      }

      return BM_SUCCESS;
   }
#else                           /* LOCAL_ROUTINES */

   return BM_SUCCESS;
#endif
}

/********************************************************************/
/**
Check if any requested event is waiting in a buffer
@return TRUE             More events are waiting<br>
        FALSE            No more events are waiting
*/
INT bm_check_buffers()
{
#ifdef LOCAL_ROUTINES
   {
      INT idx, status = 0;
      INT server_type, server_conn, tid;
      BOOL bMore;
      DWORD start_time;

      server_type = rpc_get_server_option(RPC_OSERVER_TYPE);
      server_conn = rpc_get_server_acception();
      tid = ss_gettid();

      /* if running as a server, buffer checking is done by client
         via ASYNC bm_receive_event */
      if (server_type == ST_SUBPROCESS || server_type == ST_MTHREAD)
         return FALSE;

      bMore = FALSE;
      start_time = ss_millitime();

      /* go through all buffers */
      for (idx = 0; idx < _buffer_entries; idx++) {
         if (server_type == ST_SINGLE && _buffer[idx].index != server_conn)
            continue;

         if (server_type != ST_SINGLE && _buffer[idx].index != tid)
            continue;

         if (!_buffer[idx].attached)
            continue;

         do {

            /* one bm_push_event could cause a run stop and a buffer close, which
               would crash the next call to bm_push_event(). So check for valid
               buffer on each call */
            if (idx < _buffer_entries && _buffer[idx].buffer_header->name != NULL)
               status = bm_push_event(_buffer[idx].buffer_header->name);

            if (status != BM_MORE_EVENTS)
               break;

            /* stop after one second */
            if (ss_millitime() - start_time > 1000) {
               bMore = TRUE;
               break;
            }

         } while (TRUE);
      }

      return bMore;

   }
#else                           /* LOCAL_ROUTINES */

   return FALSE;

#endif
}

/**dox***************************************************************/
#ifndef DOXYGEN_SHOULD_SKIP_THIS

/********************************************************************/
INT bm_mark_read_waiting(BOOL flag)
/********************************************************************\

  Routine: bm_mark_read_waiting

  Purpose: Mark all open buffers ready for receiving events.
           Called internally by ss_suspend


  Input:
    BOOL flag               TRUE for waiting, FALSE for not waiting

  Output:
    none

  Function value:
    BM_SUCCESS              Successful completion

\********************************************************************/
{
   if (rpc_is_remote())
      return rpc_call(RPC_BM_MARK_READ_WAITING, flag);

#ifdef LOCAL_ROUTINES
   {
      INT i;
      BUFFER_HEADER *pheader;
      BUFFER_CLIENT *pclient;

      /* Mark all buffer for read waiting */
      for (i = 0; i < _buffer_entries; i++) {
         if (rpc_get_server_option(RPC_OSERVER_TYPE) == ST_SINGLE
             && _buffer[i].index != rpc_get_server_acception())
            continue;

         if (rpc_get_server_option(RPC_OSERVER_TYPE) != ST_SINGLE && _buffer[i].index != ss_gettid())
            continue;

         if (!_buffer[i].attached)
            continue;

         pheader = _buffer[i].buffer_header;
         pclient = pheader->client + bm_validate_client_index(&_buffer[i], TRUE);
         pclient->read_wait = flag;
      }
   }
#endif                          /* LOCAL_ROUTINES */

   return BM_SUCCESS;
}

/********************************************************************/
INT bm_notify_client(char *buffer_name, int s)
/********************************************************************\

  Routine: bm_notify_client

  Purpose: Called by cm_dispatch_ipc. Send an event notification to
           the connected client

  Input:
    char  *buffer_name      Name of buffer
    int   s                 Network socket to client

  Output:
    none

  Function value:
    BM_SUCCESS              Successful completion

\********************************************************************/
{
   char buffer[32];
   NET_COMMAND *nc;
   INT i, convert_flags;
   static DWORD last_time = 0;

   for (i = 0; i < _buffer_entries; i++)
      if (strcmp(buffer_name, _buffer[i].buffer_header->name) == 0)
         break;
   if (i == _buffer_entries)
      return BM_INVALID_HANDLE;

   /* don't send notification if client has no callback defined
      to receive events -> client calls bm_receive_event manually */
   if (!_buffer[i].callback)
      return DB_SUCCESS;

   convert_flags = rpc_get_server_option(RPC_CONVERT_FLAGS);

   /* only send notification once each 500ms */
   if (ss_millitime() - last_time < 500 && !(convert_flags & CF_ASCII))
      return DB_SUCCESS;

   last_time = ss_millitime();

   if (convert_flags & CF_ASCII) {
      sprintf(buffer, "MSG_BM&%s", buffer_name);
      send_tcp(s, buffer, strlen(buffer) + 1, 0);
   } else {
      nc = (NET_COMMAND *) buffer;

      nc->header.routine_id = MSG_BM;
      nc->header.param_size = 0;

      if (convert_flags) {
         rpc_convert_single(&nc->header.routine_id, TID_DWORD, RPC_OUTGOING, convert_flags);
         rpc_convert_single(&nc->header.param_size, TID_DWORD, RPC_OUTGOING, convert_flags);
      }

      /* send the update notification to the client */
      send_tcp(s, (char *) buffer, sizeof(NET_COMMAND_HEADER), 0);
   }

   return BM_SUCCESS;
}

/********************************************************************/
INT bm_poll_event(INT flag)
/********************************************************************\

  Routine: bm_poll_event

  Purpose: Poll an event from a remote server. Gets called by
           rpc_client_dispatch

  Input:
    INT flag         TRUE if called from cm_yield

  Output:
    none

  Function value:
    TRUE             More events are waiting
    FALSE            No more events are waiting
    SS_ABORT         Network connection broken

\********************************************************************/
{
   INT status, size, i, request_id;
   DWORD start_time;
   BOOL bMore;
   static BOOL bMoreLast = FALSE;

   if (_event_buffer_size == 0) {
      HNDLE hDB, odb_key;
      int max_event_size = MAX_EVENT_SIZE;

      /* get max event size from ODB */
      status = cm_get_experiment_database(&hDB, &odb_key);
      assert(status == SUCCESS);
      size = sizeof(INT);
      status = db_get_value(hDB, 0, "/Experiment/MAX_EVENT_SIZE", &max_event_size, &size, TID_DWORD, TRUE);

      size = max_event_size + sizeof(EVENT_HEADER);
      //printf("alloc event buffer %d\n", size);
      _event_buffer = (EVENT_HEADER *) M_MALLOC(size);
      if (!_event_buffer) {
         cm_msg(MERROR, "bm_poll_event", "not enough memory to allocate event buffer of size %d", size);
         return SS_ABORT;
      }
      _event_buffer_size = size;
   }

   start_time = ss_millitime();

   /* if we got event notification, turn off read_wait */
   if (!flag)
      bm_mark_read_waiting(FALSE);

   /* if called from yield, return if no more events */
   if (flag) {
      if (!bMoreLast)
         return FALSE;
   }

   bMore = FALSE;

   /* loop over all requests */
   for (request_id = 0; request_id < _request_list_entries; request_id++) {
      /* continue if no dispatcher set (manual bm_receive_event) */
      if (_request_list[request_id].dispatcher == NULL)
         continue;

      do {
         /* receive event */
         size = _event_buffer_size;
         status = bm_receive_event(_request_list[request_id].buffer_handle, _event_buffer, &size, ASYNC);
         //printf("receive_event buf %d, event %d, status %d\n", _event_buffer_size, size, status);

         /* call user function if successful */
         if (status == BM_SUCCESS)
            /* search proper request for this event */
            for (i = 0; i < _request_list_entries; i++)
               if ((_request_list[i].buffer_handle ==
                    _request_list[request_id].buffer_handle) &&
                   bm_match_event(_request_list[i].event_id, _request_list[i].trigger_mask, _event_buffer)) {
                  if ((_event_buffer->event_id & 0xF000) == EVENTID_FRAG1 ||
                      (_event_buffer->event_id & 0xF000) == EVENTID_FRAG)
                     bm_defragment_event(_request_list[i].buffer_handle, i, _event_buffer,
                                         (void *) (((EVENT_HEADER *) _event_buffer) + 1),
                                         _request_list[i].dispatcher);
                  else
                     _request_list[i].dispatcher(_request_list[i].buffer_handle, i,
                                                 _event_buffer,
                                                 (void *) (((EVENT_HEADER *) _event_buffer) + 1));
               }

         /* break if no more events */
         if (status == BM_ASYNC_RETURN)
            break;

         /* break if server died */
         if (status == RPC_NET_ERROR)
            return SS_ABORT;

         /* stop after one second */
         if (ss_millitime() - start_time > 1000) {
            bMore = TRUE;
            break;
         }

      } while (TRUE);
   }

   if (!bMore)
      bm_mark_read_waiting(TRUE);

   bMoreLast = bMore;

   return bMore;
}

/**dox***************************************************************/
#endif                          /* DOXYGEN_SHOULD_SKIP_THIS */

/********************************************************************/
/**
Clears event buffer and cache.
If an event buffer is large and a consumer is slow in analyzing
events, events are usually received some time after they are produced.
This effect is even more experienced if a read cache is used
(via bm_set_cache_size()).
When changes to the hardware are made in the experience, the consumer will then
still analyze old events before any new event which reflects the hardware change.
Users can be fooled by looking at histograms which reflect the hardware change
many seconds after they have been made.

To overcome this potential problem, the analyzer can call
bm_empty_buffers() just after the hardware change has been made which
skips all old events contained in event buffers and read caches.
Technically this is done by forwarding the read pointer of the client.
No events are really deleted, they are still visible to other clients like
the logger.

Note that the front-end also contains write buffers which can delay the
delivery of events.
The standard front-end framework mfe.c reduces this effect by flushing
all buffers once every second.
@return BM_SUCCESS
*/
INT bm_empty_buffers()
{
   if (rpc_is_remote())
      return rpc_call(RPC_BM_EMPTY_BUFFERS);

#ifdef LOCAL_ROUTINES
   {
      INT idx, server_type, server_conn, tid;
      BUFFER *pbuf;
      BUFFER_CLIENT *pclient;

      server_type = rpc_get_server_option(RPC_OSERVER_TYPE);
      server_conn = rpc_get_server_acception();
      tid = ss_gettid();

      /* go through all buffers */
      for (idx = 0; idx < _buffer_entries; idx++) {
         if (server_type == ST_SINGLE && _buffer[idx].index != server_conn)
            continue;

         if (server_type != ST_SINGLE && _buffer[idx].index != tid)
            continue;

         if (!_buffer[idx].attached)
            continue;

         pbuf = &_buffer[idx];

         /* empty cache */
         pbuf->read_cache_rp = pbuf->read_cache_wp = 0;

         bm_lock_buffer(idx + 1);

         /* set read pointer to write pointer */
         pclient = (pbuf->buffer_header)->client + bm_validate_client_index(pbuf, TRUE);
         pclient->read_pointer = (pbuf->buffer_header)->write_pointer;

         bm_unlock_buffer(idx + 1);
      }

   }
#endif                          /* LOCAL_ROUTINES */

   return BM_SUCCESS;
}

/**dox***************************************************************/
#ifndef DOXYGEN_SHOULD_SKIP_THIS

#define MAX_DEFRAG_EVENTS 10

typedef struct {
   WORD event_id;
   DWORD data_size;
   DWORD received;
   EVENT_HEADER *pevent;
} EVENT_DEFRAG_BUFFER;

EVENT_DEFRAG_BUFFER defrag_buffer[MAX_DEFRAG_EVENTS];

/********************************************************************/
void bm_defragment_event(HNDLE buffer_handle, HNDLE request_id,
                         EVENT_HEADER * pevent, void *pdata, void (*dispatcher) (HNDLE, HNDLE, EVENT_HEADER *,
                                                                                 void *))
/********************************************************************\

  Routine: bm_defragment_event

  Purpose: Called internally from the event receiving routines
           bm_push_event and bm_poll_event to recombine event
           fragments and call the user callback routine upon
           completion.

  Input:
    HNDLE buffer_handle  Handle for the buffer containing event
    HNDLE request_id     Handle for event request
    EVENT_HEADER *pevent Pointer to event header
    void *pata           Pointer to event data
    dispatcher()         User callback routine

  Output:
    <calls dispatcher() after successfull recombination of event>

  Function value:
    void

\********************************************************************/
{
   INT i;
   static int j = -1;

   if ((pevent->event_id & 0xF000) == EVENTID_FRAG1) {
      /*---- start new event ----*/

      //printf("First Frag detected : Ser#:%d ID=0x%x \n", pevent->serial_number, pevent->event_id);

      /* check if fragments already stored */
      for (i = 0; i < MAX_DEFRAG_EVENTS; i++)
         if (defrag_buffer[i].event_id == (pevent->event_id & 0x0FFF))
            break;

      if (i < MAX_DEFRAG_EVENTS) {
         free(defrag_buffer[i].pevent);
         defrag_buffer[i].pevent = NULL;
         memset(&defrag_buffer[i].event_id, 0, sizeof(EVENT_DEFRAG_BUFFER));
         cm_msg(MERROR, "bm_defragement_event",
                "Received new event with ID %d while old fragments were not completed",
                (pevent->event_id & 0x0FFF));
      }

      /* search new slot */
      for (i = 0; i < MAX_DEFRAG_EVENTS; i++)
         if (defrag_buffer[i].event_id == 0)
            break;

      if (i == MAX_DEFRAG_EVENTS) {
         cm_msg(MERROR, "bm_defragment_event",
                "Not enough defragment buffers, please increase MAX_DEFRAG_EVENTS and recompile");
         return;
      }

      /* check event size */
      if (pevent->data_size != sizeof(DWORD)) {
         cm_msg(MERROR, "bm_defragment_event",
                "Received first event fragment with %d bytes instead of %d bytes, event ignored",
                pevent->data_size, (int)sizeof(DWORD));
         return;
      }

      /* setup defragment buffer */
      defrag_buffer[i].event_id = (pevent->event_id & 0x0FFF);
      defrag_buffer[i].data_size = *(DWORD *) pdata;
      defrag_buffer[i].received = 0;
      defrag_buffer[i].pevent = (EVENT_HEADER *) malloc(sizeof(EVENT_HEADER) + defrag_buffer[i].data_size);

      if (defrag_buffer[i].pevent == NULL) {
         memset(&defrag_buffer[i].event_id, 0, sizeof(EVENT_DEFRAG_BUFFER));
         cm_msg(MERROR, "bm_defragement_event", "Not enough memory to allocate event defragment buffer");
         return;
      }

      memcpy(defrag_buffer[i].pevent, pevent, sizeof(EVENT_HEADER));
      defrag_buffer[i].pevent->event_id = defrag_buffer[i].event_id;
      defrag_buffer[i].pevent->data_size = defrag_buffer[i].data_size;

      // printf("First frag[%d] (ID %d) Ser#:%d sz:%d\n", i, defrag_buffer[i].event_id,
      //       pevent->serial_number, defrag_buffer[i].data_size);

      j = 0;

      return;
   }

   /* search buffer for that event */
   for (i = 0; i < MAX_DEFRAG_EVENTS; i++)
      if (defrag_buffer[i].event_id == (pevent->event_id & 0xFFF))
         break;

   if (i == MAX_DEFRAG_EVENTS) {
      /* no buffer available -> no first fragment received */
      cm_msg(MERROR, "bm_defragement_event",
             "Received fragment without first fragment (ID %d) Ser#:%d",
             pevent->event_id & 0x0FFF, pevent->serial_number);
      return;
   }

   /* add fragment to buffer */
   if (pevent->data_size + defrag_buffer[i].received > defrag_buffer[i].data_size) {
      free(defrag_buffer[i].pevent);
      defrag_buffer[i].pevent = NULL;
      memset(&defrag_buffer[i].event_id, 0, sizeof(EVENT_DEFRAG_BUFFER));
      cm_msg(MERROR, "bm_defragement_event",
             "Received fragments with more data (%d) than event size (%d)",
             pevent->data_size + defrag_buffer[i].received, defrag_buffer[i].data_size);
      return;
   }

   memcpy(((char *) defrag_buffer[i].pevent) + sizeof(EVENT_HEADER) +
          defrag_buffer[i].received, pdata, pevent->data_size);

   defrag_buffer[i].received += pevent->data_size;

   //printf("Other frag[%d][%d] (ID %d) Ser#:%d sz:%d\n", i, j++,
   //       defrag_buffer[i].event_id, pevent->serial_number, pevent->data_size);

   if (defrag_buffer[i].received == defrag_buffer[i].data_size) {
      /* event complete */
      dispatcher(buffer_handle, request_id, defrag_buffer[i].pevent, defrag_buffer[i].pevent + 1);
      free(defrag_buffer[i].pevent);
      defrag_buffer[i].pevent = NULL;
      memset(&defrag_buffer[i].event_id, 0, sizeof(EVENT_DEFRAG_BUFFER));
   }
}

/**dox***************************************************************/
#endif                          /* DOXYGEN_SHOULD_SKIP_THIS */

/**dox***************************************************************/
                                                                                                                               /** @} *//* end of bmfunctionc */

/**dox***************************************************************/
/** @addtogroup rpcfunctionc
 *
 *  @{  */

/**dox***************************************************************/
#ifndef DOXYGEN_SHOULD_SKIP_THIS

/********************************************************************\
*                                                                    *
*                         RPC functions                              *
*                                                                    *
\********************************************************************/

/* globals */

RPC_CLIENT_CONNECTION _client_connection[MAX_RPC_CONNECTION];
RPC_SERVER_CONNECTION _server_connection;

static int _lsock;
RPC_SERVER_ACCEPTION _server_acception[MAX_RPC_CONNECTION];
static INT _server_acception_index = 0;
static INT _server_type;
static char _server_name[256];

static RPC_LIST *rpc_list = NULL;

int _opt_tcp_size = OPT_TCP_SIZE;


/********************************************************************\
*                       conversion functions                         *
\********************************************************************/

void rpc_calc_convert_flags(INT hw_type, INT remote_hw_type, INT * convert_flags)
{
   *convert_flags = 0;

   /* big/little endian conversion */
   if (((remote_hw_type & DRI_BIG_ENDIAN) &&
        (hw_type & DRI_LITTLE_ENDIAN)) || ((remote_hw_type & DRI_LITTLE_ENDIAN)
                                           && (hw_type & DRI_BIG_ENDIAN)))
      *convert_flags |= CF_ENDIAN;

   /* float conversion between IEEE and VAX G */
   if ((remote_hw_type & DRF_G_FLOAT) && (hw_type & DRF_IEEE))
      *convert_flags |= CF_VAX2IEEE;

   /* float conversion between VAX G and IEEE */
   if ((remote_hw_type & DRF_IEEE) && (hw_type & DRF_G_FLOAT))
      *convert_flags |= CF_IEEE2VAX;

   /* ASCII format */
   if (remote_hw_type & DR_ASCII)
      *convert_flags |= CF_ASCII;
}

/********************************************************************/
void rpc_get_convert_flags(INT * convert_flags)
{
   rpc_calc_convert_flags(rpc_get_option(0, RPC_OHW_TYPE), _server_connection.remote_hw_type, convert_flags);
}

/********************************************************************/
void rpc_ieee2vax_float(float *var)
{
   unsigned short int lo, hi;

   /* swap hi and lo word */
   lo = *((short int *) (var) + 1);
   hi = *((short int *) (var));

   /* correct exponent */
   if (lo != 0)
      lo += 0x100;

   *((short int *) (var) + 1) = hi;
   *((short int *) (var)) = lo;
}

void rpc_vax2ieee_float(float *var)
{
   unsigned short int lo, hi;

   /* swap hi and lo word */
   lo = *((short int *) (var) + 1);
   hi = *((short int *) (var));

   /* correct exponent */
   if (hi != 0)
      hi -= 0x100;

   *((short int *) (var) + 1) = hi;
   *((short int *) (var)) = lo;

}

void rpc_vax2ieee_double(double *var)
{
   unsigned short int i1, i2, i3, i4;

   /* swap words */
   i1 = *((short int *) (var) + 3);
   i2 = *((short int *) (var) + 2);
   i3 = *((short int *) (var) + 1);
   i4 = *((short int *) (var));

   /* correct exponent */
   if (i4 != 0)
      i4 -= 0x20;

   *((short int *) (var) + 3) = i4;
   *((short int *) (var) + 2) = i3;
   *((short int *) (var) + 1) = i2;
   *((short int *) (var)) = i1;
}

void rpc_ieee2vax_double(double *var)
{
   unsigned short int i1, i2, i3, i4;

   /* swap words */
   i1 = *((short int *) (var) + 3);
   i2 = *((short int *) (var) + 2);
   i3 = *((short int *) (var) + 1);
   i4 = *((short int *) (var));

   /* correct exponent */
   if (i1 != 0)
      i1 += 0x20;

   *((short int *) (var) + 3) = i4;
   *((short int *) (var) + 2) = i3;
   *((short int *) (var) + 1) = i2;
   *((short int *) (var)) = i1;
}

/********************************************************************/
void rpc_convert_single(void *data, INT tid, INT flags, INT convert_flags)
{

   if (convert_flags & CF_ENDIAN) {
      if (tid == TID_WORD || tid == TID_SHORT)
         WORD_SWAP(data);
      if (tid == TID_DWORD || tid == TID_INT || tid == TID_BOOL || tid == TID_FLOAT)
         DWORD_SWAP(data);
      if (tid == TID_DOUBLE)
         QWORD_SWAP(data);
   }

   if (((convert_flags & CF_IEEE2VAX) && !(flags & RPC_OUTGOING)) ||
       ((convert_flags & CF_VAX2IEEE) && (flags & RPC_OUTGOING))) {
      if (tid == TID_FLOAT)
         rpc_ieee2vax_float((float *) data);
      if (tid == TID_DOUBLE)
         rpc_ieee2vax_double((double *) data);
   }

   if (((convert_flags & CF_IEEE2VAX) && (flags & RPC_OUTGOING)) ||
       ((convert_flags & CF_VAX2IEEE) && !(flags & RPC_OUTGOING))) {
      if (tid == TID_FLOAT)
         rpc_vax2ieee_float((float *) data);
      if (tid == TID_DOUBLE)
         rpc_vax2ieee_double((double *) data);
   }
}

void rpc_convert_data(void *data, INT tid, INT flags, INT total_size, INT convert_flags)
/********************************************************************\

  Routine: rpc_convert_data

  Purpose: Convert data format between differenct computers

  Input:
    void   *data            Pointer to data
    INT    tid              Type ID of data, one of TID_xxx
    INT    flags            Combination of following flags:
                              RPC_IN: data is input parameter
                              RPC_OUT: data is output variable
                              RPC_FIXARRAY, RPC_VARARRAY: data is array
                                of "size" bytes (see next param.)
                              RPC_OUTGOING: data is outgoing
    INT    total_size       Size of bytes of data. Used for variable
                            length arrays.
    INT    convert_flags    Flags for data conversion

  Output:
    void   *data            Is converted according to _convert_flag
                            value

  Function value:
    RPC_SUCCESS             Successful completion

\********************************************************************/
{
   INT i, n, single_size;
   char *p;

   /* convert array */
   if (flags & (RPC_FIXARRAY | RPC_VARARRAY)) {
      single_size = tid_size[tid];
      /* don't convert TID_ARRAY & TID_STRUCT */
      if (single_size == 0)
         return;

      n = total_size / single_size;

      for (i = 0; i < n; i++) {
         p = (char *) data + (i * single_size);
         rpc_convert_single(p, tid, flags, convert_flags);
      }
   } else {
      rpc_convert_single(data, tid, flags, convert_flags);
   }
}

/********************************************************************\
*                       type ID functions                            *
\********************************************************************/

INT rpc_tid_size(INT id)
{
   if (id >= 0 && id < TID_LAST)
      return tid_size[id];

   return 0;
}

char *rpc_tid_name(INT id)
{
   if (id >= 0 && id < TID_LAST)
      return tid_name[id];
   else
      return "<unknown>";
}


/**dox***************************************************************/
#endif                          /* DOXYGEN_SHOULD_SKIP_THIS */

/********************************************************************\
*                        client functions                            *
\********************************************************************/

/********************************************************************/
/**
Register RPC client for standalone mode (without standard
           midas server)
@param list           Array of RPC_LIST structures containing
                            function IDs and parameter definitions.
                            The end of the list must be indicated by
                            a function ID of zero.
@param name          Name of this client
@return RPC_SUCCESS
*/
INT rpc_register_client(const char *name, RPC_LIST * list)
{
   rpc_set_name(name);
   rpc_register_functions(rpc_get_internal_list(0), NULL);
   rpc_register_functions(list, NULL);

   return RPC_SUCCESS;
}

/********************************************************************/
/**
Register a set of RPC functions (both as clients or servers)
@param new_list       Array of RPC_LIST structures containing
                            function IDs and parameter definitions.
                            The end of the list must be indicated by
                            a function ID of zero.
@param func          Default dispatch function

@return RPC_SUCCESS, RPC_NO_MEMORY, RPC_DOUBLE_DEFINED
*/
INT rpc_register_functions(const RPC_LIST * new_list, INT(*func) (INT, void **))
{
   INT i, j, iold, inew;

   /* count number of new functions */
   for (i = 0; new_list[i].id != 0; i++) {
      /* check double defined functions */
      for (j = 0; rpc_list != NULL && rpc_list[j].id != 0; j++)
         if (rpc_list[j].id == new_list[i].id)
            return RPC_DOUBLE_DEFINED;
   }
   inew = i;

   /* count number of existing functions */
   for (i = 0; rpc_list != NULL && rpc_list[i].id != 0; i++);
   iold = i;

   /* allocate new memory for rpc_list */
   if (rpc_list == NULL)
      rpc_list = (RPC_LIST *) M_MALLOC(sizeof(RPC_LIST) * (inew + 1));
   else
      rpc_list = (RPC_LIST *) realloc(rpc_list, sizeof(RPC_LIST) * (iold + inew + 1));

   if (rpc_list == NULL) {
      cm_msg(MERROR, "rpc_register_functions", "out of memory");
      return RPC_NO_MEMORY;
   }

   /* append new functions */
   for (i = iold; i < iold + inew; i++) {
      memmove(rpc_list + i, new_list + i - iold, sizeof(RPC_LIST));

      /* set default dispatcher */
      if (rpc_list[i].dispatch == NULL)
         rpc_list[i].dispatch = func;

      /* check valid ID for user functions */
      if (new_list != rpc_get_internal_list(0) &&
          new_list != rpc_get_internal_list(1) && (rpc_list[i].id < RPC_MIN_ID
                                                   || rpc_list[i].id > RPC_MAX_ID))
         cm_msg(MERROR, "rpc_register_functions", "registered RPC function with invalid ID");
   }

   /* mark end of list */
   rpc_list[i].id = 0;

   return RPC_SUCCESS;
}



/**dox***************************************************************/
#ifndef DOXYGEN_SHOULD_SKIP_THIS

/********************************************************************/
INT rpc_deregister_functions()
/********************************************************************\

  Routine: rpc_deregister_functions

  Purpose: Free memory of previously registered functions

  Input:
    none

  Output:
    none

  Function value:
    RPC_SUCCESS              Successful completion

\********************************************************************/
{
   if (rpc_list)
      M_FREE(rpc_list);
   rpc_list = NULL;

   return RPC_SUCCESS;
}


/********************************************************************/
INT rpc_register_function(INT id, INT(*func) (INT, void **))
/********************************************************************\

  Routine: rpc_register_function

  Purpose: Replace a dispatch function for a specific rpc routine

  Input:
    INT      id             RPC ID
    INT      *func          New dispatch function

  Output:
   <implicit: func gets copied to rpc_list>

  Function value:
   RPC_SUCCESS              Successful completion
   RPC_INVALID_ID           RPC ID not found

\********************************************************************/
{
   INT i;

   for (i = 0; rpc_list != NULL && rpc_list[i].id != 0; i++)
      if (rpc_list[i].id == id)
         break;

   if (rpc_list[i].id == id)
      rpc_list[i].dispatch = func;
   else
      return RPC_INVALID_ID;

   return RPC_SUCCESS;
}


/********************************************************************/
INT rpc_client_dispatch(int sock)
/********************************************************************\

  Routine: rpc_client_dispatch

  Purpose: Gets called whenever a client receives data from the
           server. Get set via rpc_connect. Internal use only.

\********************************************************************/
{
   INT hDB, hKey, n;
   NET_COMMAND *nc;
   INT status = 0;
   char net_buffer[256];

   nc = (NET_COMMAND *) net_buffer;

   n = recv_tcp(sock, net_buffer, sizeof(net_buffer), 0);
   if (n <= 0)
      return SS_ABORT;

   if (nc->header.routine_id == MSG_ODB) {
      /* update a changed record */
      hDB = *((INT *) nc->param);
      hKey = *((INT *) nc->param + 1);
      status = db_update_record(hDB, hKey, 0);
   }

   else if (nc->header.routine_id == MSG_WATCHDOG) {
      nc->header.routine_id = 1;
      nc->header.param_size = 0;
      send_tcp(sock, net_buffer, sizeof(NET_COMMAND_HEADER), 0);
      status = RPC_SUCCESS;
   }

   else if (nc->header.routine_id == MSG_BM) {
      fd_set readfds;
      struct timeval timeout;

      /* receive further messages to empty TCP queue */
      do {
         FD_ZERO(&readfds);
         FD_SET(sock, &readfds);

         timeout.tv_sec = 0;
         timeout.tv_usec = 0;

         select(FD_SETSIZE, &readfds, NULL, NULL, &timeout);

         if (FD_ISSET(sock, &readfds)) {
            n = recv_tcp(sock, net_buffer, sizeof(net_buffer), 0);
            if (n <= 0)
               return SS_ABORT;

            if (nc->header.routine_id == MSG_ODB) {
               /* update a changed record */
               hDB = *((INT *) nc->param);
               hKey = *((INT *) nc->param + 1);
               status = db_update_record(hDB, hKey, 0);
            }

            else if (nc->header.routine_id == MSG_WATCHDOG) {
               nc->header.routine_id = 1;
               nc->header.param_size = 0;
               send_tcp(sock, net_buffer, sizeof(NET_COMMAND_HEADER), 0);
               status = RPC_SUCCESS;
            }
         }

      } while (FD_ISSET(sock, &readfds));

      /* poll event from server */
      status = bm_poll_event(FALSE);
   }

   return status;
}


/********************************************************************/
INT rpc_client_connect(const char *host_name, INT port, const char *client_name, HNDLE * hConnection)
/********************************************************************\

  Routine: rpc_client_connect

  Purpose: Establish a network connection to a remote client

  Input:
    char *host_name          IP address of host to connect to.
    INT  port                TPC port to connect to.
    char *clinet_name        Client program name

  Output:
    HNDLE *hConnection       Handle for new connection which can be used
                             in future rpc_call(hConnection....) calls

  Function value:
    RPC_SUCCESS              Successful completion
    RPC_NET_ERROR            Error in socket call
    RPC_NO_CONNECTION        Maximum number of connections reached
    RPC_NOT_REGISTERED       cm_connect_experiment was not called properly

\********************************************************************/
{
   INT i, status, idx, size;
   struct sockaddr_in bind_addr;
   INT sock;
   INT remote_hw_type, hw_type;
   char str[200];
   char version[32], v1[32];
   char local_prog_name[NAME_LENGTH];
   char local_host_name[HOST_NAME_LENGTH];
   struct hostent *phe;
   static MUTEX_T *mtx = NULL;

#ifdef OS_WINNT
   {
      WSADATA WSAData;

      /* Start windows sockets */
      if (WSAStartup(MAKEWORD(1, 1), &WSAData) != 0)
         return RPC_NET_ERROR;
   }
#endif

   /* check if cm_connect_experiment was called */
   if (_client_name[0] == 0) {
      cm_msg(MERROR, "rpc_client_connect", "cm_connect_experiment/rpc_set_name not called");
      return RPC_NOT_REGISTERED;
   }

   /* make this funciton multi-thread safe */
   if (!mtx)
      ss_mutex_create(&mtx);
   
   ss_mutex_wait_for(mtx, 10000);
   
   if (0)
      for (i = 0; i < MAX_RPC_CONNECTION; i++)
         if (_client_connection[i].send_sock != 0)
            printf("connection %d: client \"%s\" on host \"%s\" port %d, socket %d, connected %d\n", i, _client_connection[i].client_name, _client_connection[i].host_name, _client_connection[i].port, _client_connection[i].send_sock, _client_connection[i].connected);

   /* check if connection already exists */
   for (i = 0; i < MAX_RPC_CONNECTION; i++)
      if (_client_connection[i].send_sock != 0 &&
          strcmp(_client_connection[i].host_name, host_name) == 0 && _client_connection[i].port == port) {
         status = ss_socket_wait(_client_connection[i].send_sock, 0);
         if (status == SS_TIMEOUT) { // socket should be empty
            *hConnection = i + 1;
            ss_mutex_release(mtx);
            return RPC_SUCCESS;
         }
         //cm_msg(MINFO, "rpc_client_connect", "Stale connection to \"%s\" on host %s is closed", _client_connection[i].client_name, _client_connection[i].host_name);
         closesocket(_client_connection[i].send_sock);
         _client_connection[i].send_sock = 0;
      }

   /* search for free entry */
   for (i = 0; i < MAX_RPC_CONNECTION; i++)
      if (_client_connection[i].send_sock == 0)
         break;

   /* open new network connection */
   if (i == MAX_RPC_CONNECTION) {
      cm_msg(MERROR, "rpc_client_connect", "maximum number of connections exceeded");
      ss_mutex_release(mtx);
      return RPC_NO_CONNECTION;
   }

   /* create a new socket for connecting to remote server */
   sock = socket(AF_INET, SOCK_STREAM, 0);
   if (sock == -1) {
      cm_msg(MERROR, "rpc_client_connect", "cannot create socket, socket() errno %d (%s)", errno, strerror(errno));
      ss_mutex_release(mtx);
      return RPC_NET_ERROR;
   }

   idx = i;
   strcpy(_client_connection[idx].host_name, host_name);
   strcpy(_client_connection[idx].client_name, client_name);
   _client_connection[idx].port = port;
   _client_connection[idx].exp_name[0] = 0;
   _client_connection[idx].transport = RPC_TCP;
   _client_connection[idx].rpc_timeout = DEFAULT_RPC_TIMEOUT;
   _client_connection[idx].rpc_timeout = DEFAULT_RPC_TIMEOUT;
   _client_connection[idx].send_sock = sock;
   _client_connection[idx].connected = 0;

   ss_mutex_release(mtx);

   /* connect to remote node */
   memset(&bind_addr, 0, sizeof(bind_addr));
   bind_addr.sin_family = AF_INET;
   bind_addr.sin_addr.s_addr = 0;
   bind_addr.sin_port = htons((short) port);

#ifdef OS_VXWORKS
   {
      INT host_addr;

      host_addr = hostGetByName(host_name);
      memcpy((char *) &(bind_addr.sin_addr), &host_addr, 4);
   }
#else
   phe = gethostbyname(host_name);
   if (phe == NULL) {
      cm_msg(MERROR, "rpc_client_connect", "cannot lookup host name \'%s\'", host_name);
      _client_connection[idx].send_sock = 0;
      return RPC_NET_ERROR;
   }
   memcpy((char *) &(bind_addr.sin_addr), phe->h_addr, phe->h_length);
#endif

#ifdef OS_UNIX
   do {
      status = connect(sock, (void *) &bind_addr, sizeof(bind_addr));

      /* don't return if an alarm signal was cought */
   } while (status == -1 && errno == EINTR);
#else
   status = connect(sock, (struct sockaddr *) &bind_addr, sizeof(bind_addr));
#endif

   if (status != 0) {
      cm_msg(MERROR, "rpc_client_connect", "cannot connect to host \"%s\", port %d: connect() returned %d, errno %d (%s)", host_name, port, status, errno, strerror(errno));
      _client_connection[idx].send_sock = 0;
      return RPC_NET_ERROR;
   }

   _client_connection[idx].connected = 1;

   /* set TCP_NODELAY option for better performance */
   i = 1;
   setsockopt(sock, IPPROTO_TCP, TCP_NODELAY, (char *) &i, sizeof(i));

   /* send local computer info */
   rpc_get_name(local_prog_name);
   gethostname(local_host_name, sizeof(local_host_name));

   hw_type = rpc_get_option(0, RPC_OHW_TYPE);
   sprintf(str, "%d %s %s %s", hw_type, cm_get_version(), local_prog_name, local_host_name);

   size = strlen(str) + 1;
   i = send(sock, str, size, 0);
   if (i < 0 || i != size) {
      cm_msg(MERROR, "rpc_client_connect", "cannot send %d bytes, send() returned %d, errno %d (%s)", size, i, errno, strerror(errno));
      return RPC_NET_ERROR;
   }

   /* receive remote computer info */
   i = recv_string(sock, str, sizeof(str), _rpc_connect_timeout);
   if (i <= 0) {
      cm_msg(MERROR, "rpc_client_connect", "timeout on receive remote computer info: %s", str);
      return RPC_NET_ERROR;
   }

   remote_hw_type = version[0] = 0;
   sscanf(str, "%d %s", &remote_hw_type, version);
   _client_connection[idx].remote_hw_type = remote_hw_type;

   /* print warning if version patch level doesn't agree */
   strcpy(v1, version);
   if (strchr(v1, '.'))
      if (strchr(strchr(v1, '.') + 1, '.'))
         *strchr(strchr(v1, '.') + 1, '.') = 0;

   strcpy(str, cm_get_version());
   if (strchr(str, '.'))
      if (strchr(strchr(str, '.') + 1, '.'))
         *strchr(strchr(str, '.') + 1, '.') = 0;

   if (strcmp(v1, str) != 0) {
      cm_msg(MERROR, "rpc_client_connect", "remote MIDAS version \'%s\' differs from local version \'%s\'", version, cm_get_version());
   }

   *hConnection = idx + 1;

   return RPC_SUCCESS;
}

/********************************************************************/
void rpc_client_check()
/********************************************************************\

  Routine: rpc_client_check

  Purpose: Check all client connections if remote client closed link

\********************************************************************/
{
   INT i, status;

   if (0) {
      for (i = 0; i < MAX_RPC_CONNECTION; i++)
         if (_client_connection[i].send_sock != 0) {
            printf("slot %d, checking client %s socket %d, connected %d\n", i, _client_connection[i].client_name, _client_connection[i].send_sock, _client_connection[i].connected);
         }
   }
      
   /* check for broken connections */
   for (i = 0; i < MAX_RPC_CONNECTION; i++)
      if (_client_connection[i].send_sock != 0 && _client_connection[i].connected) {
         int sock;
         fd_set readfds;
         struct timeval timeout;
         char buffer[64];
         int ok = 0;

         sock = _client_connection[i].send_sock;
         FD_ZERO(&readfds);
         FD_SET(sock, &readfds);

         timeout.tv_sec = 0;
         timeout.tv_usec = 0;

         do {
            status = select(FD_SETSIZE, &readfds, NULL, NULL, &timeout);
         } while (status == -1 && errno == EINTR); /* dont return if an alarm signal was cought */
 
         if (!FD_ISSET(sock, &readfds))
            continue;

         status = recv(sock, (char *) buffer, sizeof(buffer), MSG_PEEK);
         //printf("recv %d status %d, errno %d (%s)\n", sock, status, errno, strerror(errno));

         if (status < 0) {
            if (errno == EAGAIN) { // still connected
               ok = 1;
            } else {
               // connection error
               cm_msg(MERROR, "rpc_client_check",
                      "Connection broken to \"%s\" on host %s, recv() errno %d (%s)",
                      _client_connection[i].client_name, _client_connection[i].host_name, errno, strerror(errno));
            }
         } else if (status == 0) {
            // connection closed by remote end
            cm_msg(MERROR, "rpc_client_check",
                   "Connection to \"%s\" on host %s unexpectedly closed",
                   _client_connection[i].client_name, _client_connection[i].host_name);
         } else {
            // read some data
            ok = 1;
            if (equal_ustring(buffer, "EXIT")) {
               /* normal exit */
               ok = 0;
            }
         }

         if (ok)
            continue;

         //cm_msg(MINFO, "rpc_client_check",
         //       "Connection to \"%s\" on host %s closed",
         //       _client_connection[i].client_name, _client_connection[i].host_name);

         // connection lost, close the socket
         closesocket(sock);
         _client_connection[i].send_sock = 0;
      }
}


/********************************************************************/
INT rpc_server_connect(const char *host_name, const char *exp_name)
/********************************************************************\

  Routine: rpc_server_connect

  Purpose: Extablish a network connection to a remote MIDAS
           server using a callback scheme.

  Input:
    char *host_name         IP address of host to connect to.

    INT  port               TPC port to connect to.

    char *exp_name          Name of experiment to connect to. By using
                            this name, several experiments (e.g. online
                            DAQ and offline analysis) can run simultan-
                            eously on the same host.

  Output:
    none

  Function value:
    RPC_SUCCESS              Successful completion
    RPC_NET_ERROR            Error in socket call
    RPC_NOT_REGISTERED       cm_connect_experiment was not called properly
    CM_UNDEF_EXP             Undefined experiment on server

\********************************************************************/
{
   INT i, status, flag;
   struct sockaddr_in bind_addr;
   INT sock, lsock1, lsock2, lsock3;
   INT listen_port1, listen_port2, listen_port3;
   INT remote_hw_type, hw_type;
   unsigned int size;
   char str[200], version[32], v1[32];
   char local_prog_name[NAME_LENGTH];
   struct hostent *phe;
   fd_set readfds;
   struct timeval timeout;
   int port = MIDAS_TCP_PORT;
   char *s;

#ifdef OS_WINNT
   {
      WSADATA WSAData;

      /* Start windows sockets */
      if (WSAStartup(MAKEWORD(1, 1), &WSAData) != 0)
         return RPC_NET_ERROR;
   }
#endif

   /* check if local connection */
   if (host_name[0] == 0)
      return RPC_SUCCESS;

   /* register system functions */
   rpc_register_functions(rpc_get_internal_list(0), NULL);

   /* check if cm_connect_experiment was called */
   if (_client_name[0] == 0) {
      cm_msg(MERROR, "rpc_server_connect", "cm_connect_experiment/rpc_set_name not called");
      return RPC_NOT_REGISTERED;
   }

   /* check if connection already exists */
   if (_server_connection.send_sock != 0)
      return RPC_SUCCESS;

   strcpy(_server_connection.host_name, host_name);
   strcpy(_server_connection.exp_name, exp_name);
   _server_connection.transport = RPC_TCP;
   _server_connection.rpc_timeout = DEFAULT_RPC_TIMEOUT;

   /* create new TCP sockets for listening */
   lsock1 = socket(AF_INET, SOCK_STREAM, 0);
   lsock2 = socket(AF_INET, SOCK_STREAM, 0);
   lsock3 = socket(AF_INET, SOCK_STREAM, 0);
   if (lsock3 == -1) {
      cm_msg(MERROR, "rpc_server_connect", "cannot create socket");
      return RPC_NET_ERROR;
   }

   flag = 1;
   setsockopt(lsock1, SOL_SOCKET, SO_REUSEADDR, (char *) &flag, sizeof(INT));
   setsockopt(lsock2, SOL_SOCKET, SO_REUSEADDR, (char *) &flag, sizeof(INT));
   setsockopt(lsock3, SOL_SOCKET, SO_REUSEADDR, (char *) &flag, sizeof(INT));

   /* let OS choose any port number */
   memset(&bind_addr, 0, sizeof(bind_addr));
   bind_addr.sin_family = AF_INET;
   bind_addr.sin_addr.s_addr = htonl(INADDR_ANY);
   bind_addr.sin_port = 0;

   status = bind(lsock1, (struct sockaddr *) &bind_addr, sizeof(bind_addr));
   bind_addr.sin_port = 0;
   status = bind(lsock2, (struct sockaddr *) &bind_addr, sizeof(bind_addr));
   bind_addr.sin_port = 0;
   status = bind(lsock3, (struct sockaddr *) &bind_addr, sizeof(bind_addr));
   if (status < 0) {
      cm_msg(MERROR, "rpc_server_connect", "cannot bind");
      return RPC_NET_ERROR;
   }

   /* listen for connection */
   status = listen(lsock1, 1);
   status = listen(lsock2, 1);
   status = listen(lsock3, 1);
   if (status < 0) {
      cm_msg(MERROR, "rpc_server_connect", "cannot listen");
      return RPC_NET_ERROR;
   }

   /* find out which port OS has chosen */
   size = sizeof(bind_addr);
#ifdef OS_WINNT
   getsockname(lsock1, (struct sockaddr *) &bind_addr, (int *) &size);
   listen_port1 = ntohs(bind_addr.sin_port);
   getsockname(lsock2, (struct sockaddr *) &bind_addr, (int *) &size);
   listen_port2 = ntohs(bind_addr.sin_port);
   getsockname(lsock3, (struct sockaddr *) &bind_addr, (int *) &size);
   listen_port3 = ntohs(bind_addr.sin_port);
#else
   getsockname(lsock1, (struct sockaddr *) &bind_addr, &size);
   listen_port1 = ntohs(bind_addr.sin_port);
   getsockname(lsock2, (struct sockaddr *) &bind_addr, &size);
   listen_port2 = ntohs(bind_addr.sin_port);
   getsockname(lsock3, (struct sockaddr *) &bind_addr, &size);
   listen_port3 = ntohs(bind_addr.sin_port);
#endif

   /* create a new socket for connecting to remote server */
   sock = socket(AF_INET, SOCK_STREAM, 0);
   if (sock == -1) {
      cm_msg(MERROR, "rpc_server_connect", "cannot create socket");
      return RPC_NET_ERROR;
   }

   /* extract port number from host_name */
   strlcpy(str, host_name, sizeof(str));
   s = strchr(str, ':');
   if (s) {
      *s = 0;
      port = strtoul(s + 1, NULL, 0);
   }

   /* connect to remote node */
   memset(&bind_addr, 0, sizeof(bind_addr));
   bind_addr.sin_family = AF_INET;
   bind_addr.sin_addr.s_addr = 0;
   bind_addr.sin_port = htons(port);

#ifdef OS_VXWORKS
   {
      INT host_addr;

      host_addr = hostGetByName(str);
      memcpy((char *) &(bind_addr.sin_addr), &host_addr, 4);
   }
#else
   phe = gethostbyname(str);
   if (phe == NULL) {
      cm_msg(MERROR, "rpc_server_connect", "cannot resolve host name \'%s\'", str);
      return RPC_NET_ERROR;
   }
   memcpy((char *) &(bind_addr.sin_addr), phe->h_addr, phe->h_length);
#endif

#ifdef OS_UNIX
   do {
      status = connect(sock, (struct sockaddr *) &bind_addr, sizeof(bind_addr));

      /* don't return if an alarm signal was cought */
   } while (status == -1 && errno == EINTR);
#else
   status = connect(sock, (struct sockaddr *) &bind_addr, sizeof(bind_addr));
#endif

   if (status != 0) {
/*    cm_msg(MERROR, "rpc_server_connect", "cannot connect"); message should be displayed by application */
      return RPC_NET_ERROR;
   }

   /* connect to experiment */
   if (exp_name[0] == 0)
      sprintf(str, "C %d %d %d %s Default", listen_port1, listen_port2, listen_port3, cm_get_version());
   else
      sprintf(str, "C %d %d %d %s %s", listen_port1, listen_port2, listen_port3, cm_get_version(), exp_name);

   send(sock, str, strlen(str) + 1, 0);
   i = recv_string(sock, str, sizeof(str), _rpc_connect_timeout);
   closesocket(sock);
   if (i <= 0) {
      cm_msg(MERROR, "rpc_server_connect", "timeout on receive status from server");
      return RPC_NET_ERROR;
   }

   status = version[0] = 0;
   sscanf(str, "%d %s", &status, version);

   if (status == 2) {
/*  message "undefined experiment" should be displayed by application */
      return CM_UNDEF_EXP;
   }

   /* print warning if version patch level doesn't agree */
   strcpy(v1, version);
   if (strchr(v1, '.'))
      if (strchr(strchr(v1, '.') + 1, '.'))
         *strchr(strchr(v1, '.') + 1, '.') = 0;

   strcpy(str, cm_get_version());
   if (strchr(str, '.'))
      if (strchr(strchr(str, '.') + 1, '.'))
         *strchr(strchr(str, '.') + 1, '.') = 0;

   if (strcmp(v1, str) != 0) {
      cm_msg(MERROR, "rpc_server_connect", "remote MIDAS version \'%s\' differs from local version \'%s\'", version, cm_get_version());
   }

   /* wait for callback on send and recv socket with timeout */
   FD_ZERO(&readfds);
   FD_SET(lsock1, &readfds);
   FD_SET(lsock2, &readfds);
   FD_SET(lsock3, &readfds);

   timeout.tv_sec = _rpc_connect_timeout / 1000;
   timeout.tv_usec = 0;

   do {
      status = select(FD_SETSIZE, &readfds, NULL, NULL, &timeout);

      /* if an alarm signal was cought, restart select with reduced timeout */
      if (status == -1 && timeout.tv_sec >= WATCHDOG_INTERVAL / 1000)
         timeout.tv_sec -= WATCHDOG_INTERVAL / 1000;

   } while (status == -1);      /* dont return if an alarm signal was cought */

   if (!FD_ISSET(lsock1, &readfds)) {
      cm_msg(MERROR, "rpc_server_connect", "mserver subprocess could not be started (check path)");
      closesocket(lsock1);
      closesocket(lsock2);
      closesocket(lsock3);
      return RPC_NET_ERROR;
   }

   size = sizeof(bind_addr);

#ifdef OS_WINNT
   _server_connection.send_sock = accept(lsock1, (struct sockaddr *) &bind_addr, (int *) &size);
   _server_connection.recv_sock = accept(lsock2, (struct sockaddr *) &bind_addr, (int *) &size);
   _server_connection.event_sock = accept(lsock3, (struct sockaddr *) &bind_addr, (int *) &size);
#else
   _server_connection.send_sock = accept(lsock1, (struct sockaddr *) &bind_addr, &size);
   _server_connection.recv_sock = accept(lsock2, (struct sockaddr *) &bind_addr, &size);
   _server_connection.event_sock = accept(lsock3, (struct sockaddr *) &bind_addr, &size);
#endif

   if (_server_connection.send_sock == -1 || _server_connection.recv_sock == -1
       || _server_connection.event_sock == -1) {
      cm_msg(MERROR, "rpc_server_connect", "accept() failed");
      return RPC_NET_ERROR;
   }

   closesocket(lsock1);
   closesocket(lsock2);
   closesocket(lsock3);

   /* set TCP_NODELAY option for better performance */
   flag = 1;
   setsockopt(_server_connection.send_sock, IPPROTO_TCP, TCP_NODELAY, (char *) &flag, sizeof(flag));
   setsockopt(_server_connection.event_sock, IPPROTO_TCP, TCP_NODELAY, (char *) &flag, sizeof(flag));

   /* increase send buffer size to 2 Mbytes, on Linux also limited by sysctl net.ipv4.tcp_rmem and net.ipv4.tcp_wmem */
   flag = 2 * 1024 * 1024;
   status = setsockopt(_server_connection.event_sock, SOL_SOCKET, SO_SNDBUF, (char *) &flag, sizeof(flag));
   if (status != 0)
      cm_msg(MERROR, "rpc_server_connect", "cannot setsockopt(SOL_SOCKET, SO_SNDBUF), errno %d (%s)", errno,
             strerror(errno));

   /* send local computer info */
   rpc_get_name(local_prog_name);
   hw_type = rpc_get_option(0, RPC_OHW_TYPE);
   sprintf(str, "%d %s", hw_type, local_prog_name);

   send(_server_connection.send_sock, str, strlen(str) + 1, 0);

   /* receive remote computer info */
   i = recv_string(_server_connection.send_sock, str, sizeof(str), _rpc_connect_timeout);
   if (i <= 0) {
      cm_msg(MERROR, "rpc_server_connect", "timeout on receive remote computer info");
      return RPC_NET_ERROR;
   }

   sscanf(str, "%d", &remote_hw_type);
   _server_connection.remote_hw_type = remote_hw_type;

   /* set dispatcher which receives database updates */
   ss_suspend_set_dispatch(CH_CLIENT, &_server_connection, (int (*)(void)) rpc_client_dispatch);

   return RPC_SUCCESS;
}

/********************************************************************/
INT rpc_client_disconnect(HNDLE hConn, BOOL bShutdown)
/********************************************************************\

  Routine: rpc_client_disconnect

  Purpose: Close a rpc connection to a MIDAS client

  Input:
    HNDLE  hConn           Handle of connection
    BOOL   bShutdown       Shut down remote server if TRUE

  Output:
    none

  Function value:
   RPC_SUCCESS             Successful completion

\********************************************************************/
{
   INT i;

   if (hConn == -1) {
      /* close all open connections */
      for (i = MAX_RPC_CONNECTION - 1; i >= 0; i--)
         if (_client_connection[i].send_sock != 0)
            rpc_client_disconnect(i + 1, FALSE);

      /* close server connection from other clients */
      for (i = 0; i < MAX_RPC_CONNECTION; i++)
         if (_server_acception[i].recv_sock) {
            send(_server_acception[i].recv_sock, "EXIT", 5, 0);
            closesocket(_server_acception[i].recv_sock);
         }
   } else {
      /* notify server about exit */

      /* set FTCP mode (helps for rebooted VxWorks nodes) */
      rpc_set_option(hConn, RPC_OTRANSPORT, RPC_FTCP);
      rpc_client_call(hConn, bShutdown ? RPC_ID_SHUTDOWN : RPC_ID_EXIT);

      /* close socket */
      if (_client_connection[hConn - 1].send_sock)
         closesocket(_client_connection[hConn - 1].send_sock);

      memset(&_client_connection[hConn - 1], 0, sizeof(RPC_CLIENT_CONNECTION));
   }

   return RPC_SUCCESS;
}


/********************************************************************/
INT rpc_server_disconnect()
/********************************************************************\

  Routine: rpc_server_disconnect

  Purpose: Close a rpc connection to a MIDAS server and close all
           server connections from other clients

  Input:
    none

  Output:
    none

  Function value:
   RPC_SUCCESS             Successful completion
   RPC_NET_ERROR           Error in socket call
   RPC_NO_CONNECTION       Maximum number of connections reached

\********************************************************************/
{
   static int rpc_server_disconnect_recursion_level = 0;

   if (rpc_server_disconnect_recursion_level)
      return RPC_SUCCESS;

   rpc_server_disconnect_recursion_level = 1;

   /* flush remaining events */
   rpc_flush_event();

   /* notify server about exit */
   rpc_call(RPC_ID_EXIT);

   /* close sockets */
   closesocket(_server_connection.send_sock);
   closesocket(_server_connection.recv_sock);
   closesocket(_server_connection.event_sock);

   memset(&_server_connection, 0, sizeof(RPC_SERVER_CONNECTION));

   /* remove semaphore */
   if (_mutex_rpc)
      ss_mutex_delete(_mutex_rpc);

   rpc_server_disconnect_recursion_level = 0;
   return RPC_SUCCESS;
}


/********************************************************************/
INT rpc_is_remote(void)
/********************************************************************\

  Routine: rpc_is_remote

  Purpose: Return true if program is connected to a remote server

  Input:
   none

  Output:
    none

  Function value:
    INT    RPC connection index

\********************************************************************/
{
   return _server_connection.send_sock != 0;
}


/********************************************************************/
INT rpc_get_server_acception(void)
/********************************************************************\

  Routine: rpc_get_server_acception

  Purpose: Return actual RPC server connection index

  Input:
   none

  Output:
    none

  Function value:
    INT    RPC server connection index

\********************************************************************/
{
   return _server_acception_index;
}


/********************************************************************/
INT rpc_set_server_acception(INT idx)
/********************************************************************\

  Routine: rpc_set_server_acception

  Purpose: Set actual RPC server connection index

  Input:
    INT  idx                Server index

  Output:
    none

  Function value:
    RPC_SUCCESS             Successful completion

\********************************************************************/
{
   _server_acception_index = idx;
   return RPC_SUCCESS;
}


/********************************************************************/
INT rpc_get_option(HNDLE hConn, INT item)
/********************************************************************\

  Routine: rpc_get_option

  Purpose: Get actual RPC option

  Input:
    HNDLE hConn             RPC connection handle, -1 for server connection, -2 for rpc connect timeout

    INT   item              One of RPC_Oxxx

  Output:
    none

  Function value:
    INT                     Actual option

\********************************************************************/
{
   switch (item) {
   case RPC_OTIMEOUT:
      if (hConn == -1)
         return _server_connection.rpc_timeout;
      if (hConn == -2)
         return _rpc_connect_timeout;
      return _client_connection[hConn - 1].rpc_timeout;

   case RPC_OTRANSPORT:
      if (hConn == -1)
         return _server_connection.transport;
      return _client_connection[hConn - 1].transport;

   case RPC_OHW_TYPE:
      {
         INT tmp_type, size;
         DWORD dummy;
         unsigned char *p;
         float f;
         double d;

         tmp_type = 0;

         /* test pointer size */
         size = sizeof(p);
         if (size == 2)
            tmp_type |= DRI_16;
         if (size == 4)
            tmp_type |= DRI_32;
         if (size == 8)
            tmp_type |= DRI_64;

         /* test if little or big endian machine */
         dummy = 0x12345678;
         p = (unsigned char *) &dummy;
         if (*p == 0x78)
            tmp_type |= DRI_LITTLE_ENDIAN;
         else if (*p == 0x12)
            tmp_type |= DRI_BIG_ENDIAN;
         else
            cm_msg(MERROR, "rpc_get_option", "unknown byte order format");

         /* floating point format */
         f = (float) 1.2345;
         dummy = 0;
         memcpy(&dummy, &f, sizeof(f));
         if ((dummy & 0xFF) == 0x19 &&
             ((dummy >> 8) & 0xFF) == 0x04 && ((dummy >> 16) & 0xFF) == 0x9E
             && ((dummy >> 24) & 0xFF) == 0x3F)
            tmp_type |= DRF_IEEE;
         else if ((dummy & 0xFF) == 0x9E &&
                  ((dummy >> 8) & 0xFF) == 0x40 && ((dummy >> 16) & 0xFF) == 0x19
                  && ((dummy >> 24) & 0xFF) == 0x04)
            tmp_type |= DRF_G_FLOAT;
         else
            cm_msg(MERROR, "rpc_get_option", "unknown floating point format");

         d = (double) 1.2345;
         dummy = 0;
         memcpy(&dummy, &d, sizeof(f));
         if ((dummy & 0xFF) == 0x8D &&  /* little endian */
             ((dummy >> 8) & 0xFF) == 0x97 && ((dummy >> 16) & 0xFF) == 0x6E
             && ((dummy >> 24) & 0xFF) == 0x12)
            tmp_type |= DRF_IEEE;
         else if ((dummy & 0xFF) == 0x83 &&     /* big endian */
                  ((dummy >> 8) & 0xFF) == 0xC0 && ((dummy >> 16) & 0xFF) == 0xF3
                  && ((dummy >> 24) & 0xFF) == 0x3F)
            tmp_type |= DRF_IEEE;
         else if ((dummy & 0xFF) == 0x13 &&
                  ((dummy >> 8) & 0xFF) == 0x40 && ((dummy >> 16) & 0xFF) == 0x83
                  && ((dummy >> 24) & 0xFF) == 0xC0)
            tmp_type |= DRF_G_FLOAT;
         else if ((dummy & 0xFF) == 0x9E &&
                  ((dummy >> 8) & 0xFF) == 0x40 && ((dummy >> 16) & 0xFF) == 0x18
                  && ((dummy >> 24) & 0xFF) == 0x04)
            cm_msg(MERROR, "rpc_get_option",
                   "MIDAS cannot handle VAX D FLOAT format. Please compile with the /g_float flag");
         else
            cm_msg(MERROR, "rpc_get_option", "unknown floating point format");

         return tmp_type;
      }

   default:
      cm_msg(MERROR, "rpc_get_option", "invalid argument");
      break;
   }

   return 0;
}

/**dox***************************************************************/
#endif                          /* DOXYGEN_SHOULD_SKIP_THIS */

/********************************************************************/
/**
Set RPC option
@param hConn              RPC connection handle, -1 for server connection, -2 for rpc connect timeout
@param item               One of RPC_Oxxx
@param value              Value to set
@return RPC_SUCCESS
*/
INT rpc_set_option(HNDLE hConn, INT item, INT value)
{
   switch (item) {
   case RPC_OTIMEOUT:
      if (hConn == -1)
         _server_connection.rpc_timeout = value;
      else if (hConn == -2)
         _rpc_connect_timeout = value;
      else
         _client_connection[hConn - 1].rpc_timeout = value;
      break;

   case RPC_OTRANSPORT:
      if (hConn == -1)
         _server_connection.transport = value;
      else
         _client_connection[hConn - 1].transport = value;
      break;

   case RPC_NODELAY:
      if (hConn == -1)
         setsockopt(_server_connection.send_sock, IPPROTO_TCP, TCP_NODELAY, (char *) &value, sizeof(value));
      else
         setsockopt(_client_connection[hConn - 1].send_sock, IPPROTO_TCP, TCP_NODELAY, (char *) &value,
                    sizeof(value));
      break;

   default:
      cm_msg(MERROR, "rpc_set_option", "invalid argument");
      break;
   }

   return 0;
}


/**dox***************************************************************/
#ifndef DOXYGEN_SHOULD_SKIP_THIS

/********************************************************************/
POINTER_T rpc_get_server_option(INT item)
/********************************************************************\

  Routine: rpc_get_server_option

  Purpose: Get actual RPC option for server connection

  Input:
    INT  item               One of RPC_Oxxx

  Output:
    none

  Function value:
    INT                     Actual option

\********************************************************************/
{
   INT i;

   if (item == RPC_OSERVER_TYPE)
      return _server_type;

   if (item == RPC_OSERVER_NAME)
      return (POINTER_T) _server_name;

   /* return 0 for local calls */
   if (_server_type == ST_NONE)
      return 0;

   /* check which connections belongs to caller */
   if (_server_type == ST_MTHREAD) {
      for (i = 0; i < MAX_RPC_CONNECTION; i++)
         if (_server_acception[i].tid == ss_gettid())
            break;
   } else if (_server_type == ST_SINGLE || _server_type == ST_REMOTE)
      i = MAX(0, _server_acception_index - 1);
   else
      i = 0;

   switch (item) {
   case RPC_CONVERT_FLAGS:
      return _server_acception[i].convert_flags;
   case RPC_ODB_HANDLE:
      return _server_acception[i].odb_handle;
   case RPC_CLIENT_HANDLE:
      return _server_acception[i].client_handle;
   case RPC_SEND_SOCK:
      return _server_acception[i].send_sock;
   case RPC_WATCHDOG_TIMEOUT:
      return _server_acception[i].watchdog_timeout;
   }

   return 0;
}


/********************************************************************/
INT rpc_set_server_option(INT item, POINTER_T value)
/********************************************************************\

  Routine: rpc_set_server_option

  Purpose: Set RPC option for server connection

  Input:
   INT  item               One of RPC_Oxxx
   INT  value              Value to set

  Output:
    none

  Function value:
    RPC_SUCCESS             Successful completion

\********************************************************************/
{
   INT i;

   if (item == RPC_OSERVER_TYPE) {
      _server_type = value;
      return RPC_SUCCESS;
   }
   if (item == RPC_OSERVER_NAME) {
      strcpy(_server_name, (char *) value);
      return RPC_SUCCESS;
   }

   /* check which connections belongs to caller */
   if (_server_type == ST_MTHREAD) {
      for (i = 0; i < MAX_RPC_CONNECTION; i++)
         if (_server_acception[i].tid == ss_gettid())
            break;
   } else if (_server_type == ST_SINGLE || _server_type == ST_REMOTE)
      i = MAX(0, _server_acception_index - 1);
   else
      i = 0;

   switch (item) {
   case RPC_CONVERT_FLAGS:
      _server_acception[i].convert_flags = value;
      break;
   case RPC_ODB_HANDLE:
      _server_acception[i].odb_handle = value;
      break;
   case RPC_CLIENT_HANDLE:
      _server_acception[i].client_handle = value;
      break;
   case RPC_WATCHDOG_TIMEOUT:
      _server_acception[i].watchdog_timeout = value;
      break;
   }

   return RPC_SUCCESS;
}


/********************************************************************/
INT rpc_get_name(char *name)
/********************************************************************\

  Routine: rpc_get_name

  Purpose: Get name set by rpc_set_name

  Input:
    none

  Output:
    char*  name             The location pointed by *name receives a
                            copy of the _prog_name

  Function value:
    RPC_SUCCESS             Successful completion

\********************************************************************/
{
   strcpy(name, _client_name);

   return RPC_SUCCESS;
}


/********************************************************************/
INT rpc_set_name(const char *name)
/********************************************************************\

  Routine: rpc_set_name

  Purpose: Set name of actual program for further rpc connections

  Input:
   char *name               Program name, up to NAME_LENGTH chars,
                            no blanks

  Output:
    none

  Function value:
    RPC_SUCCESS             Successful completion

\********************************************************************/
{
   strcpy(_client_name, name);

   return RPC_SUCCESS;
}


/********************************************************************/
INT rpc_set_debug(void (*func) (char *), INT mode)
/********************************************************************\

  Routine: rpc_set_debug

  Purpose: Set a function which is called on every RPC call to
           display the function name and parameters of the RPC
           call.

  Input:
   void *func(char*)        Pointer to function.
   INT  mode                Debug mode

  Output:
    none

  Function value:
    RPC_SUCCESS             Successful completion

\********************************************************************/
{
   _debug_print = func;
   _debug_mode = mode;
   return RPC_SUCCESS;
}

/********************************************************************/
void rpc_debug_printf(const char *format, ...)
/********************************************************************\

  Routine: rpc_debug_print

  Purpose: Calls function set via rpc_set_debug to output a string.

  Input:
   char *str                Debug string

  Output:
    none

\********************************************************************/
{
   va_list argptr;
   char str[1000];

   if (_debug_mode) {
      va_start(argptr, format);
      vsprintf(str, (char *) format, argptr);
      va_end(argptr);

      if (_debug_print) {
         strcat(str, "\n");
         _debug_print(str);
      } else
         puts(str);
   }
}

/********************************************************************/
void rpc_va_arg(va_list * arg_ptr, INT arg_type, void *arg)
{
   switch (arg_type) {
      /* On the stack, the minimum parameter size is sizeof(int).
         To avoid problems on little endian systems, treat all
         smaller parameters as int's */
   case TID_BYTE:
   case TID_SBYTE:
   case TID_CHAR:
   case TID_WORD:
   case TID_SHORT:
      *((int *) arg) = va_arg(*arg_ptr, int);
      break;

   case TID_INT:
   case TID_BOOL:
      *((INT *) arg) = va_arg(*arg_ptr, INT);
      break;

   case TID_DWORD:
      *((DWORD *) arg) = va_arg(*arg_ptr, DWORD);
      break;

      /* float variables are passed as double by the compiler */
   case TID_FLOAT:
      *((float *) arg) = (float) va_arg(*arg_ptr, double);
      break;

   case TID_DOUBLE:
      *((double *) arg) = va_arg(*arg_ptr, double);
      break;

   case TID_ARRAY:
      *((char **) arg) = va_arg(*arg_ptr, char *);
      break;
   }
}

/********************************************************************/
INT rpc_client_call(HNDLE hConn, const INT routine_id, ...)
/********************************************************************\

  Routine: rpc_client_call

  Purpose: Call a function on a MIDAS client

  Input:
    INT  hConn              Client connection
    INT  routine_id         routine ID as defined in RPC.H (RPC_xxx)

    ...                     variable argument list

  Output:
    (depends on argument list)

  Function value:
    RPC_SUCCESS             Successful completion
    RPC_NET_ERROR           Error in socket call
    RPC_NO_CONNECTION       No active connection
    RPC_TIMEOUT             Timeout in RPC call
    RPC_INVALID_ID          Invalid routine_id (not in rpc_list)
    RPC_EXCEED_BUFFER       Paramters don't fit in network buffer

\********************************************************************/
{
   va_list ap, aptmp;
   char arg[8], arg_tmp[8];
   INT arg_type, transport, rpc_timeout;
   INT i, idx, status, rpc_index;
   INT param_size, arg_size, send_size;
   INT tid, flags;
   char *param_ptr;
   BOOL bpointer, bbig;
   NET_COMMAND *nc;
   int send_sock;
   char* buf = NULL;
   DWORD buf_size = 0;
   const char* host_name = NULL;
   const char* client_name = NULL;
   const char* rpc_name = NULL;
   DWORD rpc_status = 0;

   idx = hConn - 1;

   if (_client_connection[idx].send_sock == 0) {
      cm_msg(MERROR, "rpc_client_call", "no rpc connection or invalid rpc connection handle %d", hConn);
      return RPC_NO_CONNECTION;
   }

   send_sock = _client_connection[idx].send_sock;
   rpc_timeout = _client_connection[idx].rpc_timeout;
   transport = _client_connection[idx].transport;

   host_name = _client_connection[idx].host_name;
   client_name = _client_connection[idx].client_name;

   /* find rpc_index */

   for (i = 0;; i++)
      if (rpc_list[i].id == routine_id || rpc_list[i].id == 0)
         break;
   rpc_index = i;

   if (rpc_list[rpc_index].id == 0) {
      cm_msg(MERROR, "rpc_client_call", "call to \"%s\" on \"%s\" with invalid RPC ID %d", client_name, host_name, routine_id);
      return RPC_INVALID_ID;
   }

   rpc_name = rpc_list[rpc_index].name;

   /* prepare output buffer */

   buf_size = sizeof(NET_COMMAND) + 1024;
   buf = malloc(buf_size);
   if (buf == NULL) {
      cm_msg(MERROR, "rpc_client_call", "call to \"%s\" on \"%s\" RPC \"%s\" cannot allocate %d bytes for transmit buffer", client_name, host_name, rpc_name, (int)buf_size);
      return RPC_NO_MEMORY;
   }

   nc = (NET_COMMAND *) buf;
   nc->header.routine_id = routine_id;

   if (transport == RPC_FTCP)
      nc->header.routine_id |= TCP_FAST;

   /* examine variable argument list and convert it to parameter array */
   va_start(ap, routine_id);

   /* find out if we are on a big endian system */
   bbig = ((rpc_get_option(0, RPC_OHW_TYPE) & DRI_BIG_ENDIAN) > 0);

   for (i = 0, param_ptr = nc->param; rpc_list[rpc_index].param[i].tid != 0; i++) {
      tid = rpc_list[rpc_index].param[i].tid;
      flags = rpc_list[rpc_index].param[i].flags;

      bpointer = (flags & RPC_POINTER) || (flags & RPC_OUT) ||
          (flags & RPC_FIXARRAY) || (flags & RPC_VARARRAY) ||
          tid == TID_STRING || tid == TID_ARRAY || tid == TID_STRUCT || tid == TID_LINK;

      if (bpointer)
         arg_type = TID_ARRAY;
      else
         arg_type = tid;

      /* floats are passed as doubles, at least under NT */
      if (tid == TID_FLOAT && !bpointer)
         arg_type = TID_DOUBLE;

      /* get pointer to argument */
      rpc_va_arg(&ap, arg_type, arg);

      /* shift 1- and 2-byte parameters to the LSB on big endian systems */
      if (bbig) {
         if (tid == TID_BYTE || tid == TID_CHAR || tid == TID_SBYTE) {
            arg[0] = arg[3];
         }
         if (tid == TID_WORD || tid == TID_SHORT) {
            arg[0] = arg[2];
            arg[1] = arg[3];
         }
      }

      if (flags & RPC_IN) {
         if (bpointer)
            arg_size = tid_size[tid];
         else
            arg_size = tid_size[arg_type];

         /* for strings, the argument size depends on the string length */
         if (tid == TID_STRING || tid == TID_LINK)
            arg_size = 1 + strlen((char *) *((char **) arg));

         /* for varibale length arrays, the size is given by
            the next parameter on the stack */
         if (flags & RPC_VARARRAY) {
            memcpy(&aptmp, &ap, sizeof(ap));
            rpc_va_arg(&aptmp, TID_ARRAY, arg_tmp);

            if (flags & RPC_OUT)
               arg_size = *((INT *) * ((void **) arg_tmp));
            else
               arg_size = *((INT *) arg_tmp);

            *((INT *) param_ptr) = ALIGN8(arg_size);
            param_ptr += ALIGN8(sizeof(INT));
         }

         if (tid == TID_STRUCT || (flags & RPC_FIXARRAY))
            arg_size = rpc_list[rpc_index].param[i].n;

         /* always align parameter size */
         param_size = ALIGN8(arg_size);

         {
            size_t param_offset = (char*)param_ptr - (char*)nc;

            if (param_offset + param_size + 16 > buf_size) {
               size_t new_size = param_offset + param_size + 1024;
               buf = realloc(buf, new_size);
               if (buf == NULL) {
                  cm_msg(MERROR, "rpc_client_call", "call to \"%s\" on \"%s\" RPC \"%s\" cannot resize the data buffer from %d bytes to %d bytes", client_name, host_name, rpc_name, (int)buf_size, (int)new_size);
                  free(nc); // "nc" still points to the old value of "buf"
                  return RPC_NO_MEMORY;
               }
               buf_size = new_size;
               nc = (NET_COMMAND*)buf;
               param_ptr = buf + param_offset;
            }
         }

         if (bpointer)
            memcpy(param_ptr, (void *) *((void **) arg), arg_size);
         else {
            /* floats are passed as doubles on most systems */
            if (tid != TID_FLOAT)
               memcpy(param_ptr, arg, arg_size);
            else
               *((float *) param_ptr) = (float) *((double *) arg);
         }

         param_ptr += param_size;
      }
   }

   va_end(ap);

   nc->header.param_size = (POINTER_T) param_ptr - (POINTER_T) nc->param;

   send_size = nc->header.param_size + sizeof(NET_COMMAND_HEADER);

   /* in FAST TCP mode, only send call and return immediately */
   if (transport == RPC_FTCP) {
      i = send_tcp(send_sock, (char *) nc, send_size, 0);

      if (i != send_size) {
         cm_msg(MERROR, "rpc_client_call", "call to \"%s\" on \"%s\" RPC \"%s\": send_tcp() failed", client_name, host_name, rpc_name);
         free(buf);
         return RPC_NET_ERROR;
      }

      free(buf);
      return RPC_SUCCESS;
   }

   /* in TCP mode, send and wait for reply on send socket */
   i = send_tcp(send_sock, (char *) nc, send_size, 0);
   if (i != send_size) {
      cm_msg(MERROR, "rpc_client_call", "call to \"%s\" on \"%s\" RPC \"%s\": send_tcp() failed", client_name, host_name, rpc_name);
      return RPC_NET_ERROR;
   }

   free(buf);
   buf = NULL;
   buf_size = 0;
   nc = NULL;

   /* receive result on send socket */
   status = ss_recv_net_command(send_sock, &rpc_status, &buf_size, &buf, rpc_timeout);

<<<<<<< HEAD
   if (status == SS_TIMEOUT) {
      cm_msg(MERROR, "rpc_client_call", "call to \"%s\" on \"%s\" RPC \"%s\": timeout waiting for reply", client_name, host_name, rpc_name);
      if (buf)
         free(buf);
      return RPC_TIMEOUT;
=======
   if (buf == NULL) {
      cm_msg(MERROR, "rpc_client_call", "call to \"%s\" on \"%s\" RPC \"%s\" cannot allocate %d bytes for receive buffer", client_name, host_name, rpc_name, (int)buf_size);
      return RPC_NO_MEMORY;
>>>>>>> 3973d49e
   }

   if (status != SS_SUCCESS) {
      cm_msg(MERROR, "rpc_client_call", "call to \"%s\" on \"%s\" RPC \"%s\": error, ss_recv_net_command() status %d", client_name, host_name, rpc_name, status);
      if (buf)
         free(buf);
      return RPC_NET_ERROR;
   }

   /* extract result variables and place it to argument list */

   va_start(ap, routine_id);

   for (i = 0, param_ptr = buf; rpc_list[rpc_index].param[i].tid != 0; i++) {
      tid = rpc_list[rpc_index].param[i].tid;
      flags = rpc_list[rpc_index].param[i].flags;

      bpointer = (flags & RPC_POINTER) || (flags & RPC_OUT) ||
          (flags & RPC_FIXARRAY) || (flags & RPC_VARARRAY) ||
          tid == TID_STRING || tid == TID_ARRAY || tid == TID_STRUCT || tid == TID_LINK;

      if (bpointer)
         arg_type = TID_ARRAY;
      else
         arg_type = rpc_list[rpc_index].param[i].tid;

      if (tid == TID_FLOAT && !bpointer)
         arg_type = TID_DOUBLE;

      rpc_va_arg(&ap, arg_type, arg);

      if (rpc_list[rpc_index].param[i].flags & RPC_OUT) {
         tid = rpc_list[rpc_index].param[i].tid;
         flags = rpc_list[rpc_index].param[i].flags;

         arg_size = tid_size[tid];

         if (tid == TID_STRING || tid == TID_LINK)
            arg_size = strlen((char *) (param_ptr)) + 1;

         if (flags & RPC_VARARRAY) {
            arg_size = *((INT *) param_ptr);
            param_ptr += ALIGN8(sizeof(INT));
         }

         if (tid == TID_STRUCT || (flags & RPC_FIXARRAY))
            arg_size = rpc_list[rpc_index].param[i].n;

         /* return parameters are always pointers */
         if (*((char **) arg))
            memcpy((void *) *((char **) arg), param_ptr, arg_size);

         /* parameter size is always aligned */
         param_size = ALIGN8(arg_size);

         param_ptr += param_size;
      }
   }

   va_end(ap);

   if (buf)
      free(buf);
   buf = NULL;
   buf_size = 0;

   return rpc_status;
}

/********************************************************************/
INT rpc_call(const INT routine_id, ...)
/********************************************************************\

  Routine: rpc_call

  Purpose: Call a function on a MIDAS server

  Input:
    INT  routine_id         routine ID as defined in RPC.H (RPC_xxx)

    ...                     variable argument list

  Output:
    (depends on argument list)

  Function value:
    RPC_SUCCESS             Successful completion
    RPC_NET_ERROR           Error in socket call
    RPC_NO_CONNECTION       No active connection
    RPC_TIMEOUT             Timeout in RPC call
    RPC_INVALID_ID          Invalid routine_id (not in rpc_list)
    RPC_EXCEED_BUFFER       Paramters don't fit in network buffer

\********************************************************************/
{
   va_list ap, aptmp;
   char arg[8], arg_tmp[8];
   INT arg_type, transport, rpc_timeout;
   INT i, idx, status;
   INT param_size, arg_size, send_size;
   INT tid, flags;
<<<<<<< HEAD
   char *param_ptr, str[80];
=======
   fd_set readfds;
   struct timeval timeout;
   char *param_ptr;
>>>>>>> 3973d49e
   BOOL bpointer, bbig;
   NET_COMMAND *nc;
   int send_sock;
   char* buf = NULL;
   DWORD buf_size = 0;
   DWORD rpc_status = 0;
   const char* rpc_name = NULL;

   send_sock = _server_connection.send_sock;
   transport = _server_connection.transport;
   rpc_timeout = _server_connection.rpc_timeout;

   if (!_mutex_rpc) {
      /* create a local mutex for multi-threaded applications */
      ss_mutex_create(&_mutex_rpc);
   }

   status = ss_mutex_wait_for(_mutex_rpc, 10000 + rpc_timeout);
   if (status != SS_SUCCESS) {
      cm_msg(MERROR, "rpc_call", "Mutex timeout");
      return RPC_MUTEX_TIMEOUT;
   }

   /* find rpc definition */

   for (i = 0;; i++)
      if (rpc_list[i].id == routine_id || rpc_list[i].id == 0)
         break;
   idx = i;
   if (rpc_list[i].id == 0) {
      ss_mutex_release(_mutex_rpc);
      cm_msg(MERROR, "rpc_call", "invalid rpc ID (%d)", routine_id);
      return RPC_INVALID_ID;
   }

   rpc_name = rpc_list[idx].name;

   /* prepare output buffer */

   buf_size = sizeof(NET_COMMAND) + 4*1024;
   buf = malloc(buf_size);
   if (buf == NULL) {
      ss_mutex_release(_mutex_rpc);
      cm_msg(MERROR, "rpc_call", "rpc \"%s\" cannot allocate %d bytes for transmit buffer", rpc_name, (int)buf_size);
      return RPC_NO_MEMORY;
   }

   nc = (NET_COMMAND *) buf;
   nc->header.routine_id = routine_id;

   if (transport == RPC_FTCP)
      nc->header.routine_id |= TCP_FAST;

   /* examine variable argument list and convert it to parameter array */
   va_start(ap, routine_id);

   /* find out if we are on a big endian system */
   bbig = ((rpc_get_option(0, RPC_OHW_TYPE) & DRI_BIG_ENDIAN) > 0);

   for (i = 0, param_ptr = nc->param; rpc_list[idx].param[i].tid != 0; i++) {
      tid = rpc_list[idx].param[i].tid;
      flags = rpc_list[idx].param[i].flags;

      bpointer = (flags & RPC_POINTER) || (flags & RPC_OUT) ||
          (flags & RPC_FIXARRAY) || (flags & RPC_VARARRAY) ||
          tid == TID_STRING || tid == TID_ARRAY || tid == TID_STRUCT || tid == TID_LINK;

      if (bpointer)
         arg_type = TID_ARRAY;
      else
         arg_type = tid;

      /* floats are passed as doubles, at least under NT */
      if (tid == TID_FLOAT && !bpointer)
         arg_type = TID_DOUBLE;

      /* get pointer to argument */
      rpc_va_arg(&ap, arg_type, arg);

      /* shift 1- and 2-byte parameters to the LSB on big endian systems */
      if (bbig) {
         if (tid == TID_BYTE || tid == TID_CHAR || tid == TID_SBYTE) {
            arg[0] = arg[3];
         }
         if (tid == TID_WORD || tid == TID_SHORT) {
            arg[0] = arg[2];
            arg[1] = arg[3];
         }
      }

      if (flags & RPC_IN) {
         if (bpointer)
            arg_size = tid_size[tid];
         else
            arg_size = tid_size[arg_type];

         /* for strings, the argument size depends on the string length */
         if (tid == TID_STRING || tid == TID_LINK)
            arg_size = 1 + strlen((char *) *((char **) arg));

         /* for varibale length arrays, the size is given by
            the next parameter on the stack */
         if (flags & RPC_VARARRAY) {
            memcpy(&aptmp, &ap, sizeof(ap));
            rpc_va_arg(&aptmp, TID_ARRAY, arg_tmp);

            if (flags & RPC_OUT)
               arg_size = *((INT *) * ((void **) arg_tmp));
            else
               arg_size = *((INT *) arg_tmp);

            *((INT *) param_ptr) = ALIGN8(arg_size);
            param_ptr += ALIGN8(sizeof(INT));
         }

         if (tid == TID_STRUCT || (flags & RPC_FIXARRAY))
            arg_size = rpc_list[idx].param[i].n;

         /* always align parameter size */
         param_size = ALIGN8(arg_size);

         {
            size_t param_offset = (char*)param_ptr - (char*)nc;

            if (param_offset + param_size + 16 > buf_size) {
               size_t new_size = param_offset + param_size + 1024;
               buf = realloc(buf, new_size);
               if (buf == NULL) {
                  ss_mutex_release(_mutex_rpc);
                  cm_msg(MERROR, "rpc_call", "rpc \"%s\" cannot resize the data buffer from %d bytes to %d bytes", rpc_name, (int)buf_size, (int)new_size);
                  free(nc); // "nc" still points to the old value of "buf"
                  return RPC_NO_MEMORY;
               }
               buf_size = new_size;
               nc = (NET_COMMAND*)buf;
               param_ptr = buf + param_offset;
            }
         }

         if (bpointer)
            memcpy(param_ptr, (void *) *((void **) arg), arg_size);
         else {
            /* floats are passed as doubles on most systems */
            if (tid != TID_FLOAT)
               memcpy(param_ptr, arg, arg_size);
            else
               *((float *) param_ptr) = (float) *((double *) arg);
         }

         param_ptr += param_size;

      }
   }

   va_end(ap);

   nc->header.param_size = (POINTER_T) param_ptr - (POINTER_T) nc->param;

   send_size = nc->header.param_size + sizeof(NET_COMMAND_HEADER);

   /* in FAST TCP mode, only send call and return immediately */
   if (transport == RPC_FTCP) {
      i = send_tcp(send_sock, (char *) nc, send_size, 0);

      if (i != send_size) {
         ss_mutex_release(_mutex_rpc);
         cm_msg(MERROR, "rpc_call", "rpc \"%s\" error: send_tcp() failed", rpc_name);
         free(buf);
         return RPC_NET_ERROR;
      }

      ss_mutex_release(_mutex_rpc);
      free(buf);
      return RPC_SUCCESS;
   }

   /* in TCP mode, send and wait for reply on send socket */
   i = send_tcp(send_sock, (char *) nc, send_size, 0);
   if (i != send_size) {
      ss_mutex_release(_mutex_rpc);
      cm_msg(MERROR, "rpc_call", "rpc \"%s\" error: send_tcp() failed", rpc_name);
      free(buf);
      return RPC_NET_ERROR;
   }

   free(buf);
   buf = NULL;
   buf_size = 0;
   rpc_status = 0;
   nc = NULL;

   status = ss_recv_net_command(send_sock, &rpc_status, &buf_size, &buf, rpc_timeout);

   /* drop the mutex, we are done with the socket, argument unpacking is done from our own buffer */

   ss_mutex_release(_mutex_rpc);

   /* check for reply errors */

   if (status == SS_TIMEOUT) {
      cm_msg(MERROR, "rpc_call", "routine \"%s\": timeout waiting for reply, program abort", rpc_list[idx].name);
      if (buf)
         free(buf);
      abort(); // cannot continue - our mserver is not talking to us!
      return RPC_TIMEOUT;
   }

   if (status != SS_SUCCESS) {
      cm_msg(MERROR, "rpc_call", "routine \"%s\": error, ss_recv_net_command() status %d, program abort", rpc_list[idx].name, status);
      if (buf)
         free(buf);
      abort(); // cannot continue - something is wrong with our mserver connection
      return RPC_NET_ERROR;
   }

   /* extract result variables and place it to argument list */

   va_start(ap, routine_id);

   for (i = 0, param_ptr = buf; rpc_list[idx].param[i].tid != 0; i++) {
      tid = rpc_list[idx].param[i].tid;
      flags = rpc_list[idx].param[i].flags;

      bpointer = (flags & RPC_POINTER) || (flags & RPC_OUT) ||
          (flags & RPC_FIXARRAY) || (flags & RPC_VARARRAY) ||
          tid == TID_STRING || tid == TID_ARRAY || tid == TID_STRUCT || tid == TID_LINK;

      if (bpointer)
         arg_type = TID_ARRAY;
      else
         arg_type = rpc_list[idx].param[i].tid;

      if (tid == TID_FLOAT && !bpointer)
         arg_type = TID_DOUBLE;

      rpc_va_arg(&ap, arg_type, arg);

      if (rpc_list[idx].param[i].flags & RPC_OUT) {
         tid = rpc_list[idx].param[i].tid;
         arg_size = tid_size[tid];

         if (tid == TID_STRING || tid == TID_LINK)
            arg_size = strlen((char *) (param_ptr)) + 1;

         if (flags & RPC_VARARRAY) {
            arg_size = *((INT *) param_ptr);
            param_ptr += ALIGN8(sizeof(INT));
         }

         if (tid == TID_STRUCT || (flags & RPC_FIXARRAY))
            arg_size = rpc_list[idx].param[i].n;

         /* return parameters are always pointers */
         if (*((char **) arg))
            memcpy((void *) *((char **) arg), param_ptr, arg_size);

         /* parameter size is always aligned */
         param_size = ALIGN8(arg_size);

         param_ptr += param_size;
      }
   }

   va_end(ap);

   if (buf)
      free(buf);

   return rpc_status;
}


/********************************************************************/
INT rpc_set_opt_tcp_size(INT tcp_size)
{
   INT old;

   old = _opt_tcp_size;
   _opt_tcp_size = tcp_size;
   return old;
}

INT rpc_get_opt_tcp_size()
{
   return _opt_tcp_size;
}

/**dox***************************************************************/
#endif                          /* DOXYGEN_SHOULD_SKIP_THIS */

/********************************************************************/
/**
Fast send_event routine which bypasses the RPC layer and
           sends the event directly at the TCP level.
@param buffer_handle      Handle of the buffer to send the event to.
                          Must be obtained via bm_open_buffer.
@param source             Address of the event to send. It must have
                          a proper event header.
@param buf_size           Size of event in bytes with header.
@param async_flag         SYNC / ASYNC flag. In ASYNC mode, the
                          function returns immediately if it cannot
                          send the event over the network. In SYNC
                          mode, it waits until the packet is sent
                          (blocking).
@param mode               Determines in which mode the event is sent.
                          If zero, use RPC socket, if one, use special
                          event socket to bypass RPC layer on the
                          server side.

@return BM_INVALID_PARAM, BM_ASYNC_RETURN, RPC_SUCCESS, RPC_NET_ERROR,
        RPC_NO_CONNECTION, RPC_EXCEED_BUFFER
*/
INT rpc_send_event(INT buffer_handle, void *source, INT buf_size, INT async_flag, INT mode)
{
   INT i;
   NET_COMMAND *nc;
   unsigned long flag;
   BOOL would_block = 0;
   DWORD aligned_buf_size;

   aligned_buf_size = ALIGN8(buf_size);
   _rpc_sock = mode == 0 ? _server_connection.send_sock : _server_connection.event_sock;

   if ((INT) aligned_buf_size != (INT) (ALIGN8(((EVENT_HEADER *) source)->data_size + sizeof(EVENT_HEADER)))) {
      cm_msg(MERROR, "rpc_send_event", "event size mismatch");
      return BM_INVALID_PARAM;
   }

   if (!rpc_is_remote())
      return bm_send_event(buffer_handle, source, buf_size, async_flag);

   /* init network buffer */
   if (!_tcp_buffer)
      _tcp_buffer = (char *) M_MALLOC(NET_TCP_SIZE);
   if (!_tcp_buffer) {
      cm_msg(MERROR, "rpc_send_event", "not enough memory to allocate network buffer");
      return RPC_EXCEED_BUFFER;
   }

   /* check if not enough space in TCP buffer */
   if (aligned_buf_size + 4 * 8 + sizeof(NET_COMMAND_HEADER) >= (DWORD) (_opt_tcp_size - _tcp_wp)
       && _tcp_wp != _tcp_rp) {
      /* set socket to nonblocking IO */
      if (async_flag == ASYNC) {
         flag = 1;
#ifdef OS_VXWORKS
         ioctlsocket(_rpc_sock, FIONBIO, (int) &flag);
#else
         ioctlsocket(_rpc_sock, FIONBIO, &flag);
#endif
      }

      i = send_tcp(_rpc_sock, _tcp_buffer + _tcp_rp, _tcp_wp - _tcp_rp, 0);

      if (i < 0)
#ifdef OS_WINNT
         would_block = (WSAGetLastError() == WSAEWOULDBLOCK);
#else
         would_block = (errno == EWOULDBLOCK);
#endif

      /* set socket back to blocking IO */
      if (async_flag == ASYNC) {
         flag = 0;
#ifdef OS_VXWORKS
         ioctlsocket(_rpc_sock, FIONBIO, (int) &flag);
#else
         ioctlsocket(_rpc_sock, FIONBIO, &flag);
#endif
      }

      /* increment read pointer */
      if (i > 0)
         _tcp_rp += i;

      /* check if whole buffer is sent */
      if (_tcp_rp == _tcp_wp)
         _tcp_rp = _tcp_wp = 0;

      if (i < 0 && !would_block) {
         cm_msg(MERROR, "rpc_send_event", "send_tcp() failed, return code = %d", i);
         return RPC_NET_ERROR;
      }

      /* return if buffer is not emptied */
      if (_tcp_wp > 0)
         return BM_ASYNC_RETURN;
   }

   if (mode == 0) {
      nc = (NET_COMMAND *) (_tcp_buffer + _tcp_wp);
      nc->header.routine_id = RPC_BM_SEND_EVENT | TCP_FAST;
      nc->header.param_size = 4 * 8 + aligned_buf_size;

      /* assemble parameters manually */
      *((INT *) (&nc->param[0])) = buffer_handle;
      *((INT *) (&nc->param[8])) = buf_size;

      /* send events larger than optimal buffer size directly */
      if (aligned_buf_size + 4 * 8 + sizeof(NET_COMMAND_HEADER) >= (DWORD) _opt_tcp_size) {
         /* send header */
         i = send_tcp(_rpc_sock, _tcp_buffer + _tcp_wp, sizeof(NET_COMMAND_HEADER) + 16, 0);
         if (i <= 0) {
            cm_msg(MERROR, "rpc_send_event", "send_tcp() failed, return code = %d", i);
            return RPC_NET_ERROR;
         }

         /* send data */
         i = send_tcp(_rpc_sock, (char *) source, aligned_buf_size, 0);
         if (i <= 0) {
            cm_msg(MERROR, "rpc_send_event", "send_tcp() failed, return code = %d", i);
            return RPC_NET_ERROR;
         }

         /* send last two parameters */
         *((INT *) (&nc->param[0])) = buf_size;
         *((INT *) (&nc->param[8])) = 0;
         i = send_tcp(_rpc_sock, &nc->param[0], 16, 0);
         if (i <= 0) {
            cm_msg(MERROR, "rpc_send_event", "send_tcp() failed, return code = %d", i);
            return RPC_NET_ERROR;
         }
      } else {
         /* copy event */
         memcpy(&nc->param[16], source, buf_size);

         /* last two parameters (buf_size and async_flag */
         *((INT *) (&nc->param[16 + aligned_buf_size])) = buf_size;
         *((INT *) (&nc->param[24 + aligned_buf_size])) = 0;

         _tcp_wp += nc->header.param_size + sizeof(NET_COMMAND_HEADER);
      }

   } else {

      /* send events larger than optimal buffer size directly */
      if (aligned_buf_size + 4 * 8 + sizeof(INT) >= (DWORD) _opt_tcp_size) {
         /* send buffer */
         i = send_tcp(_rpc_sock, (char *) &buffer_handle, sizeof(INT), 0);
         if (i <= 0) {
            cm_msg(MERROR, "rpc_send_event", "send_tcp() failed, return code = %d", i);
            return RPC_NET_ERROR;
         }

         /* send data */
         i = send_tcp(_rpc_sock, (char *) source, aligned_buf_size, 0);
         if (i <= 0) {
            cm_msg(MERROR, "rpc_send_event", "send_tcp() failed, return code = %d", i);
            return RPC_NET_ERROR;
         }
      } else {
         /* copy event */
         *((INT *) (_tcp_buffer + _tcp_wp)) = buffer_handle;
         _tcp_wp += sizeof(INT);
         memcpy(_tcp_buffer + _tcp_wp, source, buf_size);

         _tcp_wp += aligned_buf_size;
      }
   }

   return RPC_SUCCESS;
}


/**dox***************************************************************/
#ifndef DOXYGEN_SHOULD_SKIP_THIS

/********************************************************************/
int rpc_get_send_sock()
/********************************************************************\

  Routine: rpc_get_send_sock

  Purpose: Return send socket to MIDAS server. Used by MFE.C for
           optimized event sending.

  Input:
    none

  Output:
    none

  Function value:
    int    socket

\********************************************************************/
{
   return _server_connection.send_sock;
}


/********************************************************************/
int rpc_get_event_sock()
/********************************************************************\

  Routine: rpc_get_event_sock

  Purpose: Return event send socket to MIDAS server. Used by MFE.C for
           optimized event sending.

  Input:
    none

  Output:
    none

  Function value:
    int    socket

\********************************************************************/
{
   return _server_connection.event_sock;
}

/**dox***************************************************************/
#endif                          /* DOXYGEN_SHOULD_SKIP_THIS */

/********************************************************************/
/**
Send event residing in the TCP cache buffer filled by
           rpc_send_event. This routine should be called when a
           run is stopped.

@return RPC_SUCCESS, RPC_NET_ERROR
*/
INT rpc_flush_event()
{
   INT i;

   if (!rpc_is_remote())
      return RPC_SUCCESS;

   /* return if rpc_send_event was not called */
   if (!_tcp_buffer || _tcp_wp == 0)
      return RPC_SUCCESS;

   /* empty TCP buffer */
   if (_tcp_wp > 0) {
      i = send_tcp(_rpc_sock, _tcp_buffer + _tcp_rp, _tcp_wp - _tcp_rp, 0);

      if (i != _tcp_wp - _tcp_rp) {
         cm_msg(MERROR, "rpc_flush_event", "send_tcp() failed");
         return RPC_NET_ERROR;
      }
   }

   _tcp_rp = _tcp_wp = 0;

   return RPC_SUCCESS;
}

/**dox***************************************************************/
#ifndef DOXYGEN_SHOULD_SKIP_THIS

/********************************************************************/

typedef struct {
   int transition;
   int run_number;
   time_t trans_time;
   int sequence_number;
} TR_FIFO;

static TR_FIFO tr_fifo[10];
static int trf_wp, trf_rp;

static INT rpc_transition_dispatch(INT idx, void *prpc_param[])
/********************************************************************\

  Routine: rpc_transition_dispatch

  Purpose: Gets called when a transition function was registered and
           a transition occured. Internal use only.

  Input:
    INT    idx              RPC function ID
    void   *prpc_param      RPC parameters

  Output:
    none

  Function value:
    INT    return value from called user routine

\********************************************************************/
{
   INT status, i;

   /* erase error string */
   *(CSTRING(2)) = 0;

   if (idx == RPC_RC_TRANSITION) {
      for (i = 0; i < MAX_TRANSITIONS; i++)
         if (_trans_table[i].transition == CINT(0) && _trans_table[i].sequence_number == CINT(4))
            break;

      /* call registerd function */
      if (i < MAX_TRANSITIONS) {
         if (_trans_table[i].func)
            /* execute callback if defined */
            status = _trans_table[i].func(CINT(1), CSTRING(2));
         else {
            /* store transition in FIFO */
            tr_fifo[trf_wp].transition = CINT(0);
            tr_fifo[trf_wp].run_number = CINT(1);
            tr_fifo[trf_wp].trans_time = time(NULL);
            tr_fifo[trf_wp].sequence_number = CINT(4);
            trf_wp = (trf_wp + 1) % 10;
            status = RPC_SUCCESS;
         }
      } else
         status = RPC_SUCCESS;

   } else {
      cm_msg(MERROR, "rpc_transition_dispatch", "received unrecognized command");
      status = RPC_INVALID_ID;
   }

   return status;
}

/********************************************************************/
int cm_query_transition(int *transition, int *run_number, int *trans_time)
/********************************************************************\

  Routine: cm_query_transition

  Purpose: Query system if transition has occured. Normally, one
           registers callbacks for transitions via
           cm_register_transition. In some environments however,
           callbacks are not possible. In that case one spciefies
           a NULL pointer as the callback routine and can query
           transitions "manually" by calling this functions. A small
           FIFO takes care that no transition is lost if this functions
           did not get called between some transitions.

  Output:
    INT   *transition        Type of transition, one of TR_xxx
    INT   *run_nuber         Run number for transition
    time_t *trans_time       Time (in UNIX time) of transition

  Function value:
    FALSE  No transition occured since last call
    TRUE   Transition occured

\********************************************************************/
{

   if (trf_wp == trf_rp)
      return FALSE;

   if (transition)
      *transition = tr_fifo[trf_rp].transition;

   if (run_number)
      *run_number = tr_fifo[trf_rp].run_number;

   if (trans_time)
      *trans_time = (int) tr_fifo[trf_rp].trans_time;

   trf_rp = (trf_rp + 1) % 10;

   return TRUE;
}

/********************************************************************\
*                        server functions                            *
\********************************************************************/

#if 0
void debug_dump(unsigned char *p, int size)
{
   int i, j;
   unsigned char c;

   for (i = 0; i < (size - 1) / 16 + 1; i++) {
      printf("%p ", p + i * 16);
      for (j = 0; j < 16; j++)
         if (i * 16 + j < size)
            printf("%02X ", p[i * 16 + j]);
         else
            printf("   ");
      printf(" ");

      for (j = 0; j < 16; j++) {
         c = p[i * 16 + j];
         if (i * 16 + j < size)
            printf("%c", (c >= 32 && c < 128) ? p[i * 16 + j] : '.');
      }
      printf("\n");
   }

   printf("\n");
}
#endif

/********************************************************************/
INT recv_tcp_server(INT idx, char *buffer, DWORD buffer_size, INT flags, INT * remaining)
/********************************************************************\

  Routine: recv_tcp_server

  Purpose: TCP receive routine with local cache. To speed up network
           performance, a 64k buffer is read in at once and split into
           several RPC command on successive calls to recv_tcp_server.
           Therefore, the number of recv() calls is minimized.

           This routine is ment to be called by the server process.
           Clients should call recv_tcp instead.

  Input:
    INT   idx                Index of server connection
    DWORD buffer_size        Size of the buffer in bytes.
    INT   flags              Flags passed to recv()
    INT   convert_flags      Convert flags needed for big/little
                             endian conversion

  Output:
    char  *buffer            Network receive buffer.
    INT   *remaining         Remaining data in cache

  Function value:
    INT                      Same as recv()

\********************************************************************/
{
   INT size, param_size;
   NET_COMMAND *nc;
   INT write_ptr, read_ptr, misalign;
   char *net_buffer;
   INT copied, status;
   INT sock;

   sock = _server_acception[idx].recv_sock;

   if (flags & MSG_PEEK) {
      status = recv(sock, buffer, buffer_size, flags);
      if (status == -1)
         cm_msg(MERROR, "recv_tcp_server",
                "recv(%d,MSG_PEEK) returned %d, errno: %d (%s)", buffer_size, status, errno, strerror(errno));
      return status;
   }

   if (!_server_acception[idx].net_buffer) {
      if (rpc_get_server_option(RPC_OSERVER_TYPE) != ST_REMOTE)
         _server_acception[idx].net_buffer_size = NET_TCP_SIZE;
      else
         _server_acception[idx].net_buffer_size = NET_BUFFER_SIZE;

      _server_acception[idx].net_buffer = (char *) M_MALLOC(_server_acception[idx].net_buffer_size);
      _server_acception[idx].write_ptr = 0;
      _server_acception[idx].read_ptr = 0;
      _server_acception[idx].misalign = 0;
   }
   if (!_server_acception[idx].net_buffer) {
      cm_msg(MERROR, "recv_tcp_server", "Cannot allocate %d bytes for network buffer",
             _server_acception[idx].net_buffer_size);
      return -1;
   }

   if (buffer_size < sizeof(NET_COMMAND_HEADER)) {
      cm_msg(MERROR, "recv_tcp_server", "parameters too large for network buffer");
      return -1;
   }

   copied = 0;
   param_size = -1;

   write_ptr = _server_acception[idx].write_ptr;
   read_ptr = _server_acception[idx].read_ptr;
   misalign = _server_acception[idx].misalign;
   net_buffer = _server_acception[idx].net_buffer;

   do {
      if (write_ptr - read_ptr >= (INT) sizeof(NET_COMMAND_HEADER) - copied) {
         if (param_size == -1) {
            if (copied > 0) {
               /* assemble split header */
               memcpy(buffer + copied, net_buffer + read_ptr, (INT) sizeof(NET_COMMAND_HEADER) - copied);
               nc = (NET_COMMAND *) (buffer);
            } else
               nc = (NET_COMMAND *) (net_buffer + read_ptr);

            param_size = (INT) nc->header.param_size;

            if (_server_acception[idx].convert_flags)
               rpc_convert_single(&param_size, TID_DWORD, 0, _server_acception[idx].convert_flags);
         }

         /* check if parameters fit in buffer */
         if (buffer_size < param_size + sizeof(NET_COMMAND_HEADER)) {
            cm_msg(MERROR, "recv_tcp_server", "parameters too large for network buffer");
            _server_acception[idx].read_ptr = _server_acception[idx].write_ptr = 0;
            return -1;
         }

         /* check if we have all parameters in buffer */
         if (write_ptr - read_ptr >= param_size + (INT) sizeof(NET_COMMAND_HEADER) - copied)
            break;
      }

      /* not enough data, so copy partially and get new */
      size = write_ptr - read_ptr;

      if (size > 0) {
         memcpy(buffer + copied, net_buffer + read_ptr, size);
         copied += size;
         read_ptr = write_ptr;
      }
#ifdef OS_UNIX
      do {
         write_ptr = recv(sock, net_buffer + misalign, _server_acception[idx].net_buffer_size - 8, flags);

         /* don't return if an alarm signal was cought */
      } while (write_ptr == -1 && errno == EINTR);
#else
      write_ptr = recv(sock, net_buffer + misalign, _server_acception[idx].net_buffer_size - 8, flags);
#endif

      /* abort if connection broken */
      if (write_ptr <= 0) {
         if (write_ptr == 0)
            cm_msg(MERROR, "recv_tcp_server", "rpc connection from \'%s\' on \'%s\' unexpectedly closed",
                   _server_acception[idx].prog_name, _server_acception[idx].host_name);
         else
            cm_msg(MERROR, "recv_tcp_server", "recv() returned %d, errno: %d (%s)", write_ptr, errno,
                   strerror(errno));

         if (remaining)
            *remaining = 0;

         return write_ptr;
      }

      read_ptr = misalign;
      write_ptr += misalign;

      misalign = write_ptr % 8;
   } while (TRUE);

   /* copy rest of parameters */
   size = param_size + sizeof(NET_COMMAND_HEADER) - copied;
   memcpy(buffer + copied, net_buffer + read_ptr, size);
   read_ptr += size;

   if (remaining) {
      /* don't keep rpc_server_receive in an infinite loop */
      if (write_ptr - read_ptr < param_size)
         *remaining = 0;
      else
         *remaining = write_ptr - read_ptr;
   }

   _server_acception[idx].write_ptr = write_ptr;
   _server_acception[idx].read_ptr = read_ptr;
   _server_acception[idx].misalign = misalign;

   return size + copied;
}


/********************************************************************/
INT recv_tcp_check(int sock)
/********************************************************************\

  Routine: recv_tcp_check

  Purpose: Check if in TCP receive buffer associated with sock is
           some data. Called by ss_suspend.

  Input:
    INT   sock               TCP receive socket

  Output:
    none

  Function value:
    INT   count              Number of bytes remaining in TCP buffer

\********************************************************************/
{
   INT idx;

   /* figure out to which connection socket belongs */
   for (idx = 0; idx < MAX_RPC_CONNECTION; idx++)
      if (_server_acception[idx].recv_sock == sock)
         break;

   return _server_acception[idx].write_ptr - _server_acception[idx].read_ptr;
}


/********************************************************************/
INT recv_event_server(INT idx, char *buffer, DWORD buffer_size, INT flags, INT * remaining)
/********************************************************************\

  Routine: recv_event_server

  Purpose: TCP event receive routine with local cache. To speed up
           network performance, a 64k buffer is read in at once and
           split into several RPC command on successive calls to
           recv_event_server. Therefore, the number of recv() calls
           is minimized.

           This routine is ment to be called by the server process.
           Clients should call recv_tcp instead.

  Input:
    INT   idx                Index of server connection
    DWORD buffer_size        Size of the buffer in bytes.
    INT   flags              Flags passed to recv()
    INT   convert_flags      Convert flags needed for big/little
                             endian conversion

  Output:
    char  *buffer            Network receive buffer.
    INT   *remaining         Remaining data in cache

  Function value:
    INT                      Same as recv()

\********************************************************************/
{
   INT size, event_size, aligned_event_size = 0, *pbh, header_size;
   EVENT_HEADER *pevent;
   INT write_ptr, read_ptr, misalign;
   char *net_buffer;
   INT copied, status;
   INT sock;
   RPC_SERVER_ACCEPTION *psa;

   psa = &_server_acception[idx];
   sock = psa->event_sock;

   //printf("recv_event_server: idx %d, buffer %p, buffer_size %d\n", idx, buffer, buffer_size);

   if (flags & MSG_PEEK) {
      status = recv(sock, buffer, buffer_size, flags);
      if (status == -1)
         cm_msg(MERROR, "recv_event_server",
                "recv(%d,MSG_PEEK) returned %d, errno: %d (%s)", buffer_size, status, errno, strerror(errno));
      return status;
   }

   if (!psa->ev_net_buffer) {
      if (rpc_get_server_option(RPC_OSERVER_TYPE) != ST_REMOTE)
         psa->net_buffer_size = NET_TCP_SIZE;
      else
         psa->net_buffer_size = NET_BUFFER_SIZE;

      psa->ev_net_buffer = (char *) M_MALLOC(psa->net_buffer_size);

      //printf("allocate %p size %d\n", psa->ev_net_buffer, psa->net_buffer_size);

      psa->ev_write_ptr = 0;
      psa->ev_read_ptr = 0;
      psa->ev_misalign = 0;
   }
   if (!psa->ev_net_buffer) {
      cm_msg(MERROR, "recv_event_server", "Cannot allocate %d bytes for network buffer",
             psa->net_buffer_size);
      return -1;
   }

   header_size = (INT) (sizeof(EVENT_HEADER) + sizeof(INT));

   if ((INT) buffer_size < header_size) {
      cm_msg(MERROR, "recv_event_server", "parameters too large for network buffer");
      return -1;
   }

   copied = 0;
   event_size = -1;

   write_ptr = psa->ev_write_ptr;
   read_ptr = psa->ev_read_ptr;
   misalign = psa->ev_misalign;
   net_buffer = psa->ev_net_buffer;

   do {
      if (write_ptr - read_ptr >= header_size - copied) {
         if (event_size == -1) {
            if (copied > 0) {
               /* assemble split header */
               memcpy(buffer + copied, net_buffer + read_ptr, header_size - copied);
               pbh = (INT *) buffer;
            } else
               pbh = (INT *) (net_buffer + read_ptr);

            pevent = (EVENT_HEADER *) (pbh + 1);

            event_size = pevent->data_size;
            if (psa->convert_flags)
               rpc_convert_single(&event_size, TID_DWORD, 0, psa->convert_flags);

            aligned_event_size = ALIGN8(event_size);
         }

         /* check if data part fits in buffer */
         if ((INT) buffer_size < aligned_event_size + header_size) {
            cm_msg(MERROR, "recv_event_server", "event size %d too large for network buffer size %d", aligned_event_size + header_size, buffer_size);
            psa->ev_read_ptr = psa->ev_write_ptr = 0;
            return -1;
         }

         /* check if we have whole event in buffer */
         if (write_ptr - read_ptr >= aligned_event_size + header_size - copied)
            break;
      }

      /* not enough data, so copy partially and get new */
      size = write_ptr - read_ptr;

      if (size > 0) {
         memcpy(buffer + copied, net_buffer + read_ptr, size);
         copied += size;
         read_ptr = write_ptr;
      }
#ifdef OS_UNIX
      do {
         write_ptr = recv(sock, net_buffer + misalign, psa->net_buffer_size - 8, flags);

         /* don't return if an alarm signal was cought */
      } while (write_ptr == -1 && errno == EINTR);
#else
      write_ptr = recv(sock, net_buffer + misalign, psa->net_buffer_size - 8, flags);
#endif

      /* abort if connection broken */
      if (write_ptr <= 0) {
         cm_msg(MERROR, "recv_event_server", "recv() returned %d, errno: %d (%s)", write_ptr, errno,
                strerror(errno));

         if (remaining)
            *remaining = 0;

         return write_ptr;
      }

      read_ptr = misalign;
      write_ptr += misalign;

      misalign = write_ptr % 8;
   } while (TRUE);

   /* copy rest of event */
   size = aligned_event_size + header_size - copied;
   if (size > 0) {
      memcpy(buffer + copied, net_buffer + read_ptr, size);
      read_ptr += size;
   }

   if (remaining)
      *remaining = write_ptr - read_ptr;

   psa->ev_write_ptr = write_ptr;
   psa->ev_read_ptr = read_ptr;
   psa->ev_misalign = misalign;

   /* convert header little endian/big endian */
   if (psa->convert_flags) {
      pevent = (EVENT_HEADER *) (((INT *) buffer) + 1);

      rpc_convert_single(buffer, TID_INT, 0, psa->convert_flags);
      rpc_convert_single(&pevent->event_id, TID_SHORT, 0, psa->convert_flags);
      rpc_convert_single(&pevent->trigger_mask, TID_SHORT, 0, psa->convert_flags);
      rpc_convert_single(&pevent->serial_number, TID_DWORD, 0, psa->convert_flags);
      rpc_convert_single(&pevent->time_stamp, TID_DWORD, 0, psa->convert_flags);
      rpc_convert_single(&pevent->data_size, TID_DWORD, 0, psa->convert_flags);
   }

   return header_size + event_size;
}


/********************************************************************/
INT recv_event_check(int sock)
/********************************************************************\

  Routine: recv_event_check

  Purpose: Check if in TCP event receive buffer associated with sock
           is some data. Called by ss_suspend.

  Input:
    INT   sock               TCP receive socket

  Output:
    none

  Function value:
    INT   count              Number of bytes remaining in TCP buffer

\********************************************************************/
{
   INT idx;

   /* figure out to which connection socket belongs */
   for (idx = 0; idx < MAX_RPC_CONNECTION; idx++)
      if (_server_acception[idx].event_sock == sock)
         break;

   return _server_acception[idx].ev_write_ptr - _server_acception[idx].ev_read_ptr;
}


/********************************************************************/
INT rpc_register_server(INT server_type, const char *name, INT * port, INT(*func) (INT, void **))
/********************************************************************\

  Routine: rpc_register_server

  Purpose: Register the calling process as a MIDAS RPC server. Note
           that cm_connnect_experiment must be called prior to any call of
           rpc_register_server.

  Input:
    INT   server_type       One of the following constants:
                            ST_SINGLE: register a single process server
                            ST_MTHREAD: for each connection, start
                                        a new thread to serve it
                            ST_MPROCESS: for each connection, start
                                         a new process to server it
                            ST_SUBPROCESS: the routine was called from
                                           a multi process server
                            ST_REMOTE: register a client program server
                                       connected to the ODB
    char  *name             Name of .EXE file to start in MPROCESS mode
    INT   *port             TCP port for listen. NULL if listen as main
                            server (MIDAS_TCP_PORT is then used). If *port=0,
                            the OS chooses a free port and returns it. If
                            *port != 0, this port is used.
    INT   *func             Default dispatch function

  Output:
    INT   *port             Port under which server is listening.

  Function value:
    RPC_SUCCESS             Successful completion
    RPC_NET_ERROR           Error in socket call
    RPC_NOT_REGISTERED      cm_connect_experiment was not called

\********************************************************************/
{
   struct sockaddr_in bind_addr;
   INT status, flag;
   unsigned int size;

#ifdef OS_WINNT
   {
      WSADATA WSAData;

      /* Start windows sockets */
      if (WSAStartup(MAKEWORD(1, 1), &WSAData) != 0)
         return RPC_NET_ERROR;
   }
#endif

   rpc_set_server_option(RPC_OSERVER_TYPE, server_type);

   /* register system functions */
   rpc_register_functions(rpc_get_internal_list(0), func);

   if (name != NULL)
      rpc_set_server_option(RPC_OSERVER_NAME, (POINTER_T) name);

   /* in subprocess mode, don't start listener */
   if (server_type == ST_SUBPROCESS)
      return RPC_SUCCESS;

   /* create a socket for listening */
   _lsock = socket(AF_INET, SOCK_STREAM, 0);
   if (_lsock == -1) {
      cm_msg(MERROR, "rpc_register_server", "socket(AF_INET, SOCK_STREAM) failed, errno %d (%s)", errno,
             strerror(errno));
      return RPC_NET_ERROR;
   }

   /* set close-on-exec flag to prevent child mserver processes from inheriting the listen socket */
#if defined(F_SETFD) && defined(FD_CLOEXEC)
   status = fcntl(_lsock, F_SETFD, fcntl(_lsock, F_GETFD) | FD_CLOEXEC);
   if (status < 0) {
      cm_msg(MERROR, "rpc_register_server", "fcntl(F_SETFD, FD_CLOEXEC) failed, errno %d (%s)", errno,
             strerror(errno));
      return RPC_NET_ERROR;
   }
#endif

   /* reuse address, needed if previous server stopped (30s timeout!) */
   flag = 1;
   status = setsockopt(_lsock, SOL_SOCKET, SO_REUSEADDR, (char *) &flag, sizeof(INT));
   if (status < 0) {
      cm_msg(MERROR, "rpc_register_server", "setsockopt(SO_REUSEADDR) failed, errno %d (%s)", errno,
             strerror(errno));
      return RPC_NET_ERROR;
   }

   /* bind local node name and port to socket */
   memset(&bind_addr, 0, sizeof(bind_addr));
   bind_addr.sin_family = AF_INET;
   bind_addr.sin_addr.s_addr = htonl(INADDR_ANY);

   if (!port)
      bind_addr.sin_port = htons(MIDAS_TCP_PORT);
   else
      bind_addr.sin_port = htons((short) (*port));

   status = bind(_lsock, (struct sockaddr *) &bind_addr, sizeof(bind_addr));
   if (status < 0) {
      cm_msg(MERROR, "rpc_register_server", "bind() failed, errno %d (%s)", errno, strerror(errno));
      return RPC_NET_ERROR;
   }

   /* listen for connection */
#ifdef OS_MSDOS
   status = listen(_lsock, 1);
#else
   status = listen(_lsock, SOMAXCONN);
#endif
   if (status < 0) {
      cm_msg(MERROR, "rpc_register_server", "listen() failed, errno %d (%s)", errno, strerror(errno));
      return RPC_NET_ERROR;
   }

   /* return port wich OS has choosen */
   if (port && *port == 0) {
      size = sizeof(bind_addr);
#ifdef OS_WINNT
      getsockname(_lsock, (struct sockaddr *) &bind_addr, (int *) &size);
#else
      getsockname(_lsock, (struct sockaddr *) &bind_addr, &size);
#endif
      *port = ntohs(bind_addr.sin_port);
   }

   /* define callbacks for ss_suspend */
   if (server_type == ST_REMOTE)
      ss_suspend_set_dispatch(CH_LISTEN, &_lsock, (int (*)(void)) rpc_client_accept);
   else
      ss_suspend_set_dispatch(CH_LISTEN, &_lsock, (int (*)(void)) rpc_server_accept);

   return RPC_SUCCESS;
}

typedef struct {
   int tid;
   int buffer_size;
   char *buffer;
} TLS_POINTER;

TLS_POINTER *tls_buffer = NULL;
int tls_size = 0;

/********************************************************************/
INT rpc_execute(INT sock, char *buffer, INT convert_flags)
/********************************************************************\

  Routine: rpc_execute

  Purpose: Execute a RPC command received over the network

  Input:
    INT  sock               TCP socket to which the result should be
                            send back

    char *buffer            Command buffer
    INT  convert_flags      Flags for data conversion

  Output:
    none

  Function value:
    RPC_SUCCESS             Successful completion
    RPC_INVALID_ID          Invalid routine_id received
    RPC_NET_ERROR           Error in socket call
    RPC_EXCEED_BUFFER       Not enough memory for network buffer
    RPC_SHUTDOWN            Shutdown requested
    SS_ABORT                TCP connection broken
    SS_EXIT                 TCP connection closed

\********************************************************************/
{
   INT i, idx, routine_id, status;
   char *in_param_ptr, *out_param_ptr, *last_param_ptr;
   INT tid, flags;
   NET_COMMAND *nc_in, *nc_out;
   INT param_size, max_size;
   void *prpc_param[20];
   char str[1024], debug_line[1024], *return_buffer;
   int return_buffer_size;
   int return_buffer_tls;
#ifdef FIXED_BUFFER
   int initial_buffer_size = NET_BUFFER_SIZE;
#else
   int initial_buffer_size = 1024;
#endif

   /* return buffer must must use thread local storage multi-thread servers */
   if (!tls_size) {
      tls_buffer = (TLS_POINTER *) malloc(sizeof(TLS_POINTER));
      tls_buffer[tls_size].tid = ss_gettid();
      tls_buffer[tls_size].buffer_size = initial_buffer_size;
      tls_buffer[tls_size].buffer = (char *) malloc(tls_buffer[tls_size].buffer_size);
      tls_size = 1;
   }
   for (i = 0; i < tls_size; i++)
      if (tls_buffer[i].tid == ss_gettid())
         break;
   if (i == tls_size) {
      /* new thread -> allocate new buffer */
      tls_buffer = (TLS_POINTER *) realloc(tls_buffer, (tls_size + 1) * sizeof(TLS_POINTER));
      tls_buffer[tls_size].tid = ss_gettid();
      tls_buffer[tls_size].buffer_size = initial_buffer_size;
      tls_buffer[tls_size].buffer = (char *) malloc(tls_buffer[tls_size].buffer_size);
      tls_size++;
   }

   return_buffer_tls = i;
   return_buffer_size = tls_buffer[i].buffer_size;
   return_buffer = tls_buffer[i].buffer;
   assert(return_buffer);

   // make valgrind happy - the RPC parameter encoder skips the alignement padding bytes
   // and valgrind complains that we transmit uninitialized data
   //memset(return_buffer, 0, return_buffer_size);

   /* extract pointer array to parameters */
   nc_in = (NET_COMMAND *) buffer;

   /* convert header format (byte swapping) */
   if (convert_flags) {
      rpc_convert_single(&nc_in->header.routine_id, TID_DWORD, 0, convert_flags);
      rpc_convert_single(&nc_in->header.param_size, TID_DWORD, 0, convert_flags);
   }

   /* no result return in FAST TCP mode */
   if (nc_in->header.routine_id & TCP_FAST)
      sock = 0;

   /* find entry in rpc_list */
   routine_id = nc_in->header.routine_id & ~TCP_FAST;

   assert(rpc_list != NULL);

   for (i = 0;; i++)
      if (rpc_list[i].id == 0 || rpc_list[i].id == routine_id)
         break;
   idx = i;
   if (rpc_list[i].id == 0) {
      cm_msg(MERROR, "rpc_execute", "Invalid rpc ID (%d)", routine_id);
      return RPC_INVALID_ID;
   }

 again:

   in_param_ptr = nc_in->param;

   nc_out = (NET_COMMAND *) return_buffer;
   out_param_ptr = nc_out->param;

   sprintf(debug_line, "%s(", rpc_list[idx].name);

   for (i = 0; rpc_list[idx].param[i].tid != 0; i++) {
      tid = rpc_list[idx].param[i].tid;
      flags = rpc_list[idx].param[i].flags;

      if (flags & RPC_IN) {
         param_size = ALIGN8(tid_size[tid]);

         if (tid == TID_STRING || tid == TID_LINK)
            param_size = ALIGN8(1 + strlen((char *) (in_param_ptr)));

         if (flags & RPC_VARARRAY) {
            /* for arrays, the size is stored as a INT in front of the array */
            param_size = *((INT *) in_param_ptr);
            if (convert_flags)
               rpc_convert_single(&param_size, TID_INT, 0, convert_flags);
            param_size = ALIGN8(param_size);

            in_param_ptr += ALIGN8(sizeof(INT));
         }

         if (tid == TID_STRUCT)
            param_size = ALIGN8(rpc_list[idx].param[i].n);

         prpc_param[i] = in_param_ptr;

         /* convert data format */
         if (convert_flags) {
            if (flags & RPC_VARARRAY)
               rpc_convert_data(in_param_ptr, tid, flags, param_size, convert_flags);
            else
               rpc_convert_data(in_param_ptr, tid, flags, rpc_list[idx].param[i].n * tid_size[tid],
                                convert_flags);
         }

         db_sprintf(str, in_param_ptr, param_size, 0, rpc_list[idx].param[i].tid);
         if (rpc_list[idx].param[i].tid == TID_STRING) {
            /* check for long strings (db_create_record...) */
            if (strlen(debug_line) + strlen(str) + 2 < sizeof(debug_line)) {
               strcat(debug_line, "\"");
               strcat(debug_line, str);
               strcat(debug_line, "\"");
            } else
               strcat(debug_line, "...");
         } else
            strcat(debug_line, str);

         in_param_ptr += param_size;
      }

      if (flags & RPC_OUT) {
         param_size = ALIGN8(tid_size[tid]);

         if (flags & RPC_VARARRAY || tid == TID_STRING) {

            /* save maximum array length from the value of the next argument.
             * this means RPC_OUT arrays and strings should always be passed like this:
             * rpc_call(..., array_ptr, array_max_size, ...); */

            max_size = *((INT *) in_param_ptr);

            if (convert_flags)
               rpc_convert_single(&max_size, TID_INT, 0, convert_flags);
            max_size = ALIGN8(max_size);

            *((INT *) out_param_ptr) = max_size;

            /* save space for return array length */
            out_param_ptr += ALIGN8(sizeof(INT));

            /* use maximum array length from input */
            param_size += max_size;
         }

         if (rpc_list[idx].param[i].tid == TID_STRUCT)
            param_size = ALIGN8(rpc_list[idx].param[i].n);

         if ((POINTER_T) out_param_ptr - (POINTER_T) nc_out + param_size > return_buffer_size) {
#ifdef FIXED_BUFFER
            cm_msg(MERROR, "rpc_execute",
                   "return parameters (%d) too large for network buffer (%d)",
                   (POINTER_T) out_param_ptr - (POINTER_T) nc_out + param_size, return_buffer_size);

            return RPC_EXCEED_BUFFER;
#else
            int itls;
            int new_size = (POINTER_T) out_param_ptr - (POINTER_T) nc_out + param_size + 1024;

            if (0)
               cm_msg(MINFO, "rpc_execute",
                      "rpc_execute: return parameters (%d) too large for network buffer (%d), new buffer size (%d)",
                      (int)((POINTER_T) out_param_ptr - (POINTER_T) nc_out + param_size), return_buffer_size, new_size);

            itls = return_buffer_tls;

            tls_buffer[itls].buffer_size = new_size;
            tls_buffer[itls].buffer = (char *) realloc(tls_buffer[itls].buffer, new_size);

            if (!tls_buffer[itls].buffer) {
               cm_msg(MERROR, "rpc_execute", "Cannot allocate return buffer of size %d", new_size);
               return RPC_EXCEED_BUFFER;
            }

            return_buffer_size = tls_buffer[itls].buffer_size;
            return_buffer = tls_buffer[itls].buffer;
            assert(return_buffer);

            goto again;
#endif
         }

         /* if parameter goes both directions, copy input to output */
         if (rpc_list[idx].param[i].flags & RPC_IN)
            memcpy(out_param_ptr, prpc_param[i], param_size);

         if (_debug_print && !(flags & RPC_IN))
            strcat(debug_line, "-");

         prpc_param[i] = out_param_ptr;
         out_param_ptr += param_size;
      }

      if (rpc_list[idx].param[i + 1].tid)
         strcat(debug_line, ", ");
   }

   //printf("predicted return size %d\n", (POINTER_T) out_param_ptr - (POINTER_T) nc_out);

   strcat(debug_line, ")");
   rpc_debug_printf(debug_line);

   last_param_ptr = out_param_ptr;

  /*********************************\
  *   call dispatch function        *
  \*********************************/
   if (rpc_list[idx].dispatch)
      status = rpc_list[idx].dispatch(routine_id, prpc_param);
   else
      status = RPC_INVALID_ID;

   if (routine_id == RPC_ID_EXIT || routine_id == RPC_ID_SHUTDOWN || routine_id == RPC_ID_WATCHDOG)
      status = RPC_SUCCESS;

   /* return immediately for closed down client connections */
   if (!sock && routine_id == RPC_ID_EXIT)
      return SS_EXIT;

   if (!sock && routine_id == RPC_ID_SHUTDOWN)
      return RPC_SHUTDOWN;

   /* Return if TCP connection broken */
   if (status == SS_ABORT)
      return SS_ABORT;

   /* if sock == 0, we are in FTCP mode and may not sent results */
   if (!sock)
      return RPC_SUCCESS;

   /* compress variable length arrays */
   out_param_ptr = nc_out->param;
   for (i = 0; rpc_list[idx].param[i].tid != 0; i++)
      if (rpc_list[idx].param[i].flags & RPC_OUT) {
         tid = rpc_list[idx].param[i].tid;
         flags = rpc_list[idx].param[i].flags;
         param_size = ALIGN8(tid_size[tid]);

         if (tid == TID_STRING) {
            max_size = *((INT *) out_param_ptr);
            param_size = strlen((char *) prpc_param[i]) + 1;
            param_size = ALIGN8(param_size);

            /* move string ALIGN8(sizeof(INT)) left */
            memmove(out_param_ptr, out_param_ptr + ALIGN8(sizeof(INT)), param_size);

            /* move remaining parameters to end of string */
            memmove(out_param_ptr + param_size,
                   out_param_ptr + max_size + ALIGN8(sizeof(INT)),
                   (POINTER_T) last_param_ptr - ((POINTER_T) out_param_ptr + max_size + ALIGN8(sizeof(INT))));
         }

         if (flags & RPC_VARARRAY) {
            /* store array length at current out_param_ptr */
            max_size = *((INT *) out_param_ptr);
            param_size = *((INT *) prpc_param[i + 1]);
            *((INT *) out_param_ptr) = param_size;      // store new array size
            if (convert_flags)
               rpc_convert_single(out_param_ptr, TID_INT, RPC_OUTGOING, convert_flags);

            out_param_ptr += ALIGN8(sizeof(INT));       // step over array size

            param_size = ALIGN8(param_size);

            /* move remaining parameters to end of array */
            memmove(out_param_ptr + param_size,
                   out_param_ptr + max_size,
                   (POINTER_T) last_param_ptr - ((POINTER_T) out_param_ptr + max_size));
         }

         if (tid == TID_STRUCT)
            param_size = ALIGN8(rpc_list[idx].param[i].n);

         /* convert data format */
         if (convert_flags) {
            if (flags & RPC_VARARRAY)
               rpc_convert_data(out_param_ptr, tid,
                                rpc_list[idx].param[i].flags | RPC_OUTGOING, param_size, convert_flags);
            else
               rpc_convert_data(out_param_ptr, tid,
                                rpc_list[idx].param[i].flags | RPC_OUTGOING,
                                rpc_list[idx].param[i].n * tid_size[tid], convert_flags);
         }

         out_param_ptr += param_size;
      }

   /* send return parameters */
   param_size = (POINTER_T) out_param_ptr - (POINTER_T) nc_out->param;
   nc_out->header.routine_id = status;
   nc_out->header.param_size = param_size;

   //printf("actual return size %d, buffer used %d\n", (POINTER_T) out_param_ptr - (POINTER_T) nc_out, sizeof(NET_COMMAND_HEADER) + param_size);

   /* convert header format (byte swapping) if necessary */
   if (convert_flags) {
      rpc_convert_single(&nc_out->header.routine_id, TID_DWORD, RPC_OUTGOING, convert_flags);
      rpc_convert_single(&nc_out->header.param_size, TID_DWORD, RPC_OUTGOING, convert_flags);
   }

   // valgrind complains about sending uninitialized data, if you care about this, uncomment
   // the memset(return_buffer,0) call above (search for "valgrind"). K.O.

   status = send_tcp(sock, return_buffer, sizeof(NET_COMMAND_HEADER) + param_size, 0);

   if (status < 0) {
      cm_msg(MERROR, "rpc_execute", "send_tcp() failed");
      return RPC_NET_ERROR;
   }

   /* print return buffer */
/*
  printf("Return buffer, ID %d:\n", routine_id);
  for (i=0; i<param_size ; i++)
    {
    status = (char) nc_out->param[i];
    printf("%02X ", status);
    if (i%8 == 7)
      printf("\n");
    }
*/
   /* return SS_EXIT if RPC_EXIT is called */
   if (routine_id == RPC_ID_EXIT)
      return SS_EXIT;

   /* return SS_SHUTDOWN if RPC_SHUTDOWN is called */
   if (routine_id == RPC_ID_SHUTDOWN)
      return RPC_SHUTDOWN;

   return RPC_SUCCESS;
}


/********************************************************************/
INT rpc_execute_ascii(INT sock, char *buffer)
/********************************************************************\

  Routine: rpc_execute_ascii

  Purpose: Execute a RPC command received over the network in ASCII
           mode

  Input:
    INT  sock               TCP socket to which the result should be
                            send back

    char *buffer            Command buffer

  Output:
    none

  Function value:
    RPC_SUCCESS             Successful completion
    RPC_INVALID_ID          Invalid routine_id received
    RPC_NET_ERROR           Error in socket call
    RPC_EXCEED_BUFFER       Not enough memory for network buffer
    RPC_SHUTDOWN            Shutdown requested
    SS_ABORT                TCP connection broken
    SS_EXIT                 TCP connection closed

\********************************************************************/
{
#define ASCII_BUFFER_SIZE 64500
#define N_APARAM           1024

   INT i, j, idx, status, index_in;
   char *in_param_ptr, *out_param_ptr, *last_param_ptr;
   INT routine_id, tid, flags, array_tid, n_param;
   INT param_size, item_size, num_values;
   void *prpc_param[20];
   char *arpc_param[N_APARAM], *pc;
   char str[1024], debug_line[1024];
   char buffer1[ASCII_BUFFER_SIZE];     /* binary in */
   char buffer2[ASCII_BUFFER_SIZE];     /* binary out */
   char return_buffer[ASCII_BUFFER_SIZE];       /* ASCII out */

   /* parse arguments */
   arpc_param[0] = buffer;
   for (i = 1; i < N_APARAM; i++) {
      arpc_param[i] = strchr(arpc_param[i - 1], '&');
      if (arpc_param[i] == NULL)
         break;
      *arpc_param[i] = 0;
      arpc_param[i]++;
   }

   /* decode '%' */
   for (i = 0; i < N_APARAM && arpc_param[i]; i++)
      while ((pc = strchr(arpc_param[i], '%')) != NULL) {
         if (isxdigit(pc[1]) && isxdigit(pc[2])) {
            str[0] = pc[1];
            str[1] = pc[2];
            str[2] = 0;
            sscanf(str, "%02X", &i);

            *pc++ = i;
            while (pc[2]) {
               pc[0] = pc[2];
               pc++;
            }
         }
      }

   /* find entry in rpc_list */
   for (i = 0;; i++)
      if (rpc_list[i].id == 0 || strcmp(arpc_param[0], rpc_list[i].name) == 0)
         break;
   idx = i;
   routine_id = rpc_list[i].id;
   if (rpc_list[i].id == 0) {
      cm_msg(MERROR, "rpc_execute", "Invalid rpc name (%s)", arpc_param[0]);
      return RPC_INVALID_ID;
   }

   in_param_ptr = buffer1;
   out_param_ptr = buffer2;
   index_in = 1;

   sprintf(debug_line, "%s(", rpc_list[idx].name);

   for (i = 0; rpc_list[idx].param[i].tid != 0; i++) {
      tid = rpc_list[idx].param[i].tid;
      flags = rpc_list[idx].param[i].flags;

      if (flags & RPC_IN) {
         if (flags & RPC_VARARRAY) {
            sscanf(arpc_param[index_in++], "%d %d", &n_param, &array_tid);

            prpc_param[i] = in_param_ptr;
            for (j = 0; j < n_param; j++) {
               db_sscanf(arpc_param[index_in++], in_param_ptr, &param_size, 0, array_tid);
               in_param_ptr += param_size;
            }
            in_param_ptr = (char *) ALIGN8(((POINTER_T) in_param_ptr));

            strcat(debug_line, "<array>");
         } else {
            db_sscanf(arpc_param[index_in++], in_param_ptr, &param_size, 0, tid);
            param_size = ALIGN8(param_size);

            if (tid == TID_STRING || tid == TID_LINK)
               param_size = ALIGN8(1 + strlen((char *) (in_param_ptr)));

            /*
               if (tid == TID_STRUCT)
               param_size = ALIGN8( rpc_list[idx].param[i].n );
             */
            prpc_param[i] = in_param_ptr;

            db_sprintf(str, in_param_ptr, param_size, 0, rpc_list[idx].param[i].tid);
            if (rpc_list[idx].param[i].tid == TID_STRING) {
               /* check for long strings (db_create_record...) */
               if (strlen(debug_line) + strlen(str) + 2 < sizeof(debug_line)) {
                  strcat(debug_line, "\"");
                  strcat(debug_line, str);
                  strcat(debug_line, "\"");
               } else
                  strcat(debug_line, "...");
            } else
               strcat(debug_line, str);

            in_param_ptr += param_size;
         }

         if ((POINTER_T) in_param_ptr - (POINTER_T) buffer1 > ASCII_BUFFER_SIZE) {
            cm_msg(MERROR, "rpc_ascii_execute",
                   "parameters (%d) too large for network buffer (%d)", param_size, ASCII_BUFFER_SIZE);
            return RPC_EXCEED_BUFFER;
         }

      }

      if (flags & RPC_OUT) {
         param_size = ALIGN8(tid_size[tid]);

         if (flags & RPC_VARARRAY || tid == TID_STRING) {
            /* reserve maximum array length */
            param_size = atoi(arpc_param[index_in]);
            param_size = ALIGN8(param_size);
         }

/*
      if (rpc_list[idx].param[i].tid == TID_STRUCT)
        param_size = ALIGN8( rpc_list[idx].param[i].n );
*/
         if ((POINTER_T) out_param_ptr - (POINTER_T) buffer2 + param_size > ASCII_BUFFER_SIZE) {
            cm_msg(MERROR, "rpc_execute",
                   "return parameters (%d) too large for network buffer (%d)",
                   (int)((POINTER_T) out_param_ptr - (POINTER_T) buffer2 + param_size), ASCII_BUFFER_SIZE);
            return RPC_EXCEED_BUFFER;
         }

         /* if parameter goes both directions, copy input to output */
         if (rpc_list[idx].param[i].flags & RPC_IN)
            memcpy(out_param_ptr, prpc_param[i], param_size);

         if (!(flags & RPC_IN))
            strcat(debug_line, "-");

         prpc_param[i] = out_param_ptr;
         out_param_ptr += param_size;
      }

      if (rpc_list[idx].param[i + 1].tid)
         strcat(debug_line, ", ");
   }

   strcat(debug_line, ")");
   rpc_debug_printf(debug_line);

   last_param_ptr = out_param_ptr;

   /*********************************\
   *   call dispatch function        *
   \*********************************/

   if (rpc_list[idx].dispatch)
      status = rpc_list[idx].dispatch(routine_id, prpc_param);
   else
      status = RPC_INVALID_ID;

   if (routine_id == RPC_ID_EXIT || routine_id == RPC_ID_SHUTDOWN || routine_id == RPC_ID_WATCHDOG)
      status = RPC_SUCCESS;

   /* Return if TCP connection broken */
   if (status == SS_ABORT)
      return SS_ABORT;

   /* if sock == 0, we are in FTCP mode and may not sent results */
   if (!sock)
      return RPC_SUCCESS;

   /* send return status */
   out_param_ptr = return_buffer;
   sprintf(out_param_ptr, "%d", status);
   out_param_ptr += strlen(out_param_ptr);

   /* convert return parameters */
   for (i = 0; rpc_list[idx].param[i].tid != 0; i++)
      if (rpc_list[idx].param[i].flags & RPC_OUT) {
         *out_param_ptr++ = '&';

         tid = rpc_list[idx].param[i].tid;
         flags = rpc_list[idx].param[i].flags;
         param_size = ALIGN8(tid_size[tid]);

         if (tid == TID_STRING && !(flags & RPC_VARARRAY)) {
            strcpy(out_param_ptr, (char *) prpc_param[i]);
            param_size = strlen((char *) prpc_param[i]);
         }

         else if (flags & RPC_VARARRAY) {
            if (rpc_list[idx].id == RPC_BM_RECEIVE_EVENT) {
               param_size = *((INT *) prpc_param[i + 1]);
               /* write number of bytes to output */
               sprintf(out_param_ptr, "%d", param_size);
               out_param_ptr += strlen(out_param_ptr) + 1;      /* '0' finishes param */
               memcpy(out_param_ptr, prpc_param[i], param_size);
               out_param_ptr += param_size;
               *out_param_ptr = 0;
            } else {
               if (rpc_list[idx].id == RPC_DB_GET_DATA1) {
                  param_size = *((INT *) prpc_param[i + 1]);
                  array_tid = *((INT *) prpc_param[i + 2]);
                  num_values = *((INT *) prpc_param[i + 3]);
               } else if (rpc_list[idx].id == RPC_DB_GET_DATA_INDEX) {
                  param_size = *((INT *) prpc_param[i + 1]);
                  array_tid = *((INT *) prpc_param[i + 3]);
                  num_values = 1;
               } else if (rpc_list[idx].id == RPC_HS_READ) {
                  param_size = *((INT *) prpc_param[i + 1]);
                  if (i == 6) {
                     array_tid = TID_DWORD;
                     num_values = param_size / sizeof(DWORD);
                  } else {
                     array_tid = *((INT *) prpc_param[10]);
                     num_values = *((INT *) prpc_param[11]);
                  }
               } else {         /* variable arrays of fixed type like hs_enum_events, hs_enum_vars */

                  param_size = *((INT *) prpc_param[i + 1]);
                  array_tid = tid;
                  if (tid == TID_STRING)
                     num_values = param_size / NAME_LENGTH;
                  else
                     num_values = param_size / tid_size[tid];
               }

               /* derive size of individual item */
               if (array_tid == TID_STRING)
                  item_size = param_size / num_values;
               else
                  item_size = tid_size[array_tid];

               /* write number of elements to output */
               sprintf(out_param_ptr, "%d", num_values);
               out_param_ptr += strlen(out_param_ptr);

               /* write array of values to output */
               for (j = 0; j < num_values; j++) {
                  *out_param_ptr++ = '&';
                  db_sprintf(out_param_ptr, prpc_param[i], item_size, j, array_tid);
                  out_param_ptr += strlen(out_param_ptr);
               }
            }
         }

/*
      else if (tid == TID_STRUCT)
        param_size = ALIGN8( rpc_list[idx].param[i].n );
*/
         else
            db_sprintf(out_param_ptr, prpc_param[i], param_size, 0, tid);

         out_param_ptr += strlen(out_param_ptr);

         if ((POINTER_T) out_param_ptr - (POINTER_T) return_buffer > ASCII_BUFFER_SIZE) {
            cm_msg(MERROR, "rpc_execute",
                   "return parameter (%d) too large for network buffer (%d)", param_size, ASCII_BUFFER_SIZE);
            return RPC_EXCEED_BUFFER;
         }
      }

   /* send return parameters */
   param_size = (POINTER_T) out_param_ptr - (POINTER_T) return_buffer + 1;

   status = send_tcp(sock, return_buffer, param_size, 0);

   if (status < 0) {
      cm_msg(MERROR, "rpc_execute", "send_tcp() failed");
      return RPC_NET_ERROR;
   }

   /* print return buffer */
   if (strlen(return_buffer) > sizeof(debug_line)) {
      memcpy(debug_line, return_buffer, sizeof(debug_line) - 10);
      strcat(debug_line, "...");
   } else
      sprintf(debug_line, "-> %s", return_buffer);
   rpc_debug_printf(debug_line);

   /* return SS_EXIT if RPC_EXIT is called */
   if (routine_id == RPC_ID_EXIT)
      return SS_EXIT;

   /* return SS_SHUTDOWN if RPC_SHUTDOWN is called */
   if (routine_id == RPC_ID_SHUTDOWN)
      return RPC_SHUTDOWN;

   return RPC_SUCCESS;
}

#define MAX_N_ALLOWED_HOSTS 100
static char allowed_host[MAX_N_ALLOWED_HOSTS][256];
static int  n_allowed_hosts = 0;

/********************************************************************/
INT rpc_clear_allowed_hosts()
/********************************************************************\
  Routine: rpc_clear_allowed_hosts

  Purpose: Clear list of allowed hosts and permit connections from anybody

  Input:
    none

  Output:
    none

  Function value:
    RPC_SUCCESS             Successful completion

\********************************************************************/
{
   n_allowed_hosts = 0;
   return RPC_SUCCESS;
}

/********************************************************************/
INT rpc_add_allowed_host(const char* hostname)
/********************************************************************\
  Routine: rpc_add_allowed_host

  Purpose: Permit connections from listed hosts only

  Input:
    none

  Output:
    none

  Function value:
    RPC_SUCCESS             Successful completion
    RPC_NO_MEMORY           Too many allowed hosts

\********************************************************************/
{
   if (n_allowed_hosts >= MAX_N_ALLOWED_HOSTS)
      return RPC_NO_MEMORY;

   strlcpy(allowed_host[n_allowed_hosts++], hostname, sizeof(allowed_host[0]));
   return RPC_SUCCESS;
}

/********************************************************************/
INT rpc_server_accept(int lsock)
/********************************************************************\

  Routine: rpc_server_accept

  Purpose: Accept new incoming connections

  Input:
    INT    lscok            Listen socket

  Output:
    none

  Function value:
    RPC_SUCCESS             Successful completion
    RPC_NET_ERROR           Error in socket call
    RPC_CONNCLOSED          Connection was closed
    RPC_SHUTDOWN            Listener shutdown
    RPC_EXCEED_BUFFER       Not enough memory for network buffer

\********************************************************************/
{
   INT idx, i;
   unsigned int size;
   int status;
   char command;
   INT sock;
   char version[NAME_LENGTH], v1[32];
   char experiment[NAME_LENGTH];
   INT port1, port2, port3;
   char *ptr;
   struct sockaddr_in acc_addr;
   struct hostent *phe;
   char str[100];
   char host_port1_str[30], host_port2_str[30], host_port3_str[30];
   char debug_str[30];
   char *argv[10];
   char net_buffer[256];
   struct linger ling;

   static struct callback_addr callback;

   if (lsock > 0) {
      size = sizeof(acc_addr);
#ifdef OS_WINNT
      sock = accept(lsock, (struct sockaddr *) &acc_addr, (int *) &size);
#else
      sock = accept(lsock, (struct sockaddr *) &acc_addr, &size);
#endif

      if (sock == -1)
         return RPC_NET_ERROR;
   } else {
      /* lsock is stdin -> already connected from inetd */

      size = sizeof(acc_addr);
      sock = lsock;
#ifdef OS_WINNT
      getpeername(sock, (struct sockaddr *) &acc_addr, (int *) &size);
#else
      getpeername(sock, (struct sockaddr *) &acc_addr, &size);
#endif
   }

   /* check access control list */
   if (n_allowed_hosts > 0) {
      int allowed = FALSE;
      struct hostent *remote_phe;
      char hname[256];
      struct in_addr remote_addr;

      /* save remote host address */
      memcpy(&remote_addr, &(acc_addr.sin_addr), sizeof(remote_addr));

      remote_phe = gethostbyaddr((char *) &remote_addr, 4, PF_INET);

      if (remote_phe == NULL) {
         /* use IP number instead */
         strlcpy(hname, (char *)inet_ntoa(remote_addr), sizeof(hname));
      } else
         strlcpy(hname, remote_phe->h_name, sizeof(hname));

      /* always permit localhost */
      if (strcmp(hname, "localhost.localdomain") == 0)
         allowed = TRUE;
      if (strcmp(hname, "localhost") == 0)
         allowed = TRUE;

      if (!allowed) {
         for (i=0 ; i<n_allowed_hosts ; i++)
            if (strcmp(hname, allowed_host[i]) == 0) {
               allowed = TRUE;
               break;
            }
      }

      if (!allowed) {
         cm_msg(MERROR, "rpc_server_accept", "rejecting connection from unallowed host \'%s\'", hname);
         closesocket(sock);
         return RPC_NET_ERROR;
      }
   }

   /* receive string with timeout */
   i = recv_string(sock, net_buffer, 256, 10000);
   rpc_debug_printf("Received command: %s", net_buffer);

   if (i > 0) {
      command = (char) toupper(net_buffer[0]);

      switch (command) {
      case 'S':

         /*----------- shutdown listener ----------------------*/
         closesocket(sock);
         return RPC_SHUTDOWN;

      case 'I':

         /*----------- return available experiments -----------*/
         cm_scan_experiments();
         for (i = 0; i < MAX_EXPERIMENT && exptab[i].name[0]; i++) {
            rpc_debug_printf("Return experiment: %s", exptab[i].name);
            sprintf(str, "%s", exptab[i].name);
            send(sock, str, strlen(str) + 1, 0);
         }
         send(sock, "", 1, 0);
         closesocket(sock);
         break;

      case 'C':

         /*----------- connect to experiment -----------*/

         /* get callback information */
         callback.experiment[0] = 0;
         port1 = port2 = version[0] = 0;

         //printf("net buffer \'%s\'\n", net_buffer);

         /* parse string in format "C port1 port2 port3 version expt" */
         /* example: C 51046 45838 56832 2.0.0 alpha */

         port1 = strtoul(net_buffer + 2, &ptr, 0);
         port2 = strtoul(ptr, &ptr, 0);
         port3 = strtoul(ptr, &ptr, 0);

         while (*ptr == ' ')
            ptr++;

         i = 0;
         for (; *ptr != 0 && *ptr != ' ' && i < (int) sizeof(version) - 1;)
            version[i++] = *ptr++;

         // ensure that we do not overwrite buffer "version"
         assert(i < (int) sizeof(version));
         version[i] = 0;

         // skip wjatever is left from the "version" string
         for (; *ptr != 0 && *ptr != ' ';)
            ptr++;

         while (*ptr == ' ')
            ptr++;

         i = 0;
         for (; *ptr != 0 && *ptr != ' ' && *ptr != '\n' && *ptr != '\r' && i < (int) sizeof(experiment) - 1;)
            experiment[i++] = *ptr++;

         // ensure that we do not overwrite buffer "experiment"
         assert(i < (int) sizeof(experiment));
         experiment[i] = 0;

         strlcpy(callback.experiment, experiment, NAME_LENGTH);

         /* print warning if version patch level doesn't agree */
         strlcpy(v1, version, sizeof(v1));
         if (strchr(v1, '.'))
            if (strchr(strchr(v1, '.') + 1, '.'))
               *strchr(strchr(v1, '.') + 1, '.') = 0;

         strlcpy(str, cm_get_version(), sizeof(str));
         if (strchr(str, '.'))
            if (strchr(strchr(str, '.') + 1, '.'))
               *strchr(strchr(str, '.') + 1, '.') = 0;

         if (strcmp(v1, str) != 0) {
            sprintf(str, "client MIDAS version %s differs from local version %s", version, cm_get_version());
            cm_msg(MERROR, "rpc_server_accept", "%s", str);

            sprintf(str, "received string: %s", net_buffer + 2);
            cm_msg(MERROR, "rpc_server_accept", "%s", str);
         }

         callback.host_port1 = (short) port1;
         callback.host_port2 = (short) port2;
         callback.host_port3 = (short) port3;
         callback.debug = _debug_mode;

         /* get the name of the remote host */
#ifdef OS_VXWORKS
         {
            INT status;
            status = hostGetByAddr(acc_addr.sin_addr.s_addr, callback.host_name);
            if (status != 0) {
               cm_msg(MERROR, "rpc_server_accept", "cannot get host name for IP address");
               break;
            }
         }
#else
         phe = gethostbyaddr((char *) &acc_addr.sin_addr, 4, PF_INET);
         if (phe == NULL) {
            /* use IP number instead */
            strlcpy(callback.host_name, (char *) inet_ntoa(acc_addr.sin_addr), HOST_NAME_LENGTH);
         } else
            strlcpy(callback.host_name, phe->h_name, HOST_NAME_LENGTH);
#endif

         if (rpc_get_server_option(RPC_OSERVER_TYPE) == ST_MPROCESS) {
            /* update experiment definition */
            cm_scan_experiments();

            /* lookup experiment */
            if (equal_ustring(callback.experiment, "Default"))
               idx = 0;
            else
               for (idx = 0; idx < MAX_EXPERIMENT && exptab[idx].name[0]; idx++)
                  if (equal_ustring(callback.experiment, exptab[idx].name))
                     break;

            if (idx == MAX_EXPERIMENT || exptab[idx].name[0] == 0) {
               sprintf(str, "experiment \'%s\' not defined in exptab\r", callback.experiment);
               cm_msg(MERROR, "rpc_server_accept", "%s", str);

               send(sock, "2", 2, 0);   /* 2 means exp. not found */
               closesocket(sock);
               break;
            }

            strlcpy(callback.directory, exptab[idx].directory, MAX_STRING_LENGTH);
            strlcpy(callback.user, exptab[idx].user, NAME_LENGTH);

            /* create a new process */
            sprintf(host_port1_str, "%d", callback.host_port1);
            sprintf(host_port2_str, "%d", callback.host_port2);
            sprintf(host_port3_str, "%d", callback.host_port3);
            sprintf(debug_str, "%d", callback.debug);

            argv[0] = (char *) rpc_get_server_option(RPC_OSERVER_NAME);
            argv[1] = callback.host_name;
            argv[2] = host_port1_str;
            argv[3] = host_port2_str;
            argv[4] = host_port3_str;
            argv[5] = debug_str;
            argv[6] = callback.experiment;
            argv[7] = callback.directory;
            argv[8] = callback.user;
            argv[9] = NULL;

            rpc_debug_printf("Spawn: %s %s %s %s %s %s %s %s %s %s",
                             argv[0], argv[1], argv[2], argv[3], argv[4], argv[5], argv[6], argv[7], argv[8],
                             argv[9]);

            status = ss_spawnv(P_NOWAIT, (char *) rpc_get_server_option(RPC_OSERVER_NAME), argv);

            if (status != SS_SUCCESS) {
               rpc_debug_printf("Cannot spawn subprocess: %s\n", strerror(errno));

               sprintf(str, "3");       /* 3 means cannot spawn subprocess */
               send(sock, str, strlen(str) + 1, 0);
               closesocket(sock);
               break;
            }

            sprintf(str, "1 %s", cm_get_version());     /* 1 means ok */
            send(sock, str, strlen(str) + 1, 0);
            closesocket(sock);
         } else {
            sprintf(str, "1 %s", cm_get_version());     /* 1 means ok */
            send(sock, str, strlen(str) + 1, 0);
            closesocket(sock);
         }

         /* look for next free entry */
         for (idx = 0; idx < MAX_RPC_CONNECTION; idx++)
            if (_server_acception[idx].recv_sock == 0)
               break;
         if (idx == MAX_RPC_CONNECTION)
            return RPC_NET_ERROR;
         callback.index = idx;

        /*----- multi thread server ------------------------*/
         if (rpc_get_server_option(RPC_OSERVER_TYPE) == ST_MTHREAD)
            ss_thread_create(rpc_server_thread, (void *) (&callback));

        /*----- single thread server -----------------------*/
         if (rpc_get_server_option(RPC_OSERVER_TYPE) == ST_SINGLE ||
             rpc_get_server_option(RPC_OSERVER_TYPE) == ST_REMOTE)
            rpc_server_callback(&callback);

         break;

      default:
         cm_msg(MERROR, "rpc_server_accept", "received unknown command '%c' code %d", command, command);
         closesocket(sock);
         break;

      }
   } else {                     /* if i>0 */

      /* lingering needed for PCTCP */
      ling.l_onoff = 1;
      ling.l_linger = 0;
      setsockopt(sock, SOL_SOCKET, SO_LINGER, (char *) &ling, sizeof(ling));
      closesocket(sock);
   }

   return RPC_SUCCESS;
}

/********************************************************************/
INT rpc_client_accept(int lsock)
/********************************************************************\

  Routine: rpc_client_accept

  Purpose: Accept new incoming connections as a client

  Input:
    INT    lsock            Listen socket

  Output:
    none

  Function value:
    RPC_SUCCESS             Successful completion
    RPC_NET_ERROR           Error in socket call
    RPC_CONNCLOSED          Connection was closed
    RPC_SHUTDOWN            Listener shutdown
    RPC_EXCEED_BUFFER       Not enough memory for network buffer

\********************************************************************/
{
   INT idx, i, version, status;
   unsigned int size;
   int sock;
   struct sockaddr_in acc_addr;
   INT client_hw_type = 0, hw_type;
   char str[100], client_program[NAME_LENGTH];
   char host_name[HOST_NAME_LENGTH];
   INT convert_flags;
   char net_buffer[256], *p;

   size = sizeof(acc_addr);
#ifdef OS_WINNT
   sock = accept(lsock, (struct sockaddr *) &acc_addr, (int *) &size);
#else
   sock = accept(lsock, (struct sockaddr *) &acc_addr, &size);
#endif

   if (sock == -1)
      return RPC_NET_ERROR;

   /* get the name of the calling host */
/* outcommented for speed reasons SR 7.10.98
#ifdef OS_VXWORKS
  {
  status = hostGetByAddr(acc_addr.sin_addr.s_addr, host_name);
  if (status != 0)
    strcpy(host_name, "unknown");
  }
#else
  phe = gethostbyaddr((char *) &acc_addr.sin_addr, 4, PF_INET);
  if (phe == NULL)
    strcpy(host_name, "unknown");
  strcpy(host_name, phe->h_name);
#endif
*/
   strcpy(host_name, "(unknown)");

   strcpy(client_program, "(unknown)");

   /* look for next free entry */
   for (idx = 0; idx < MAX_RPC_CONNECTION; idx++)
      if (_server_acception[idx].recv_sock == 0)
         break;
   if (idx == MAX_RPC_CONNECTION) {
      closesocket(sock);
      return RPC_NET_ERROR;
   }

   /* receive string with timeout */
   i = recv_string(sock, net_buffer, sizeof(net_buffer), 10000);
   if (i <= 0) {
      closesocket(sock);
      return RPC_NET_ERROR;
   }

   /* get remote computer info */
   p = strtok(net_buffer, " ");
   if (p != NULL) {
      client_hw_type = atoi(p);
      p = strtok(NULL, " ");
   }
   if (p != NULL) {
      version = atoi(p);
      p = strtok(NULL, " ");
   }
   if (p != NULL) {
      strlcpy(client_program, p, sizeof(client_program));
      p = strtok(NULL, " ");
   }
   if (p != NULL) {
      strlcpy(host_name, p, sizeof(host_name));
      p = strtok(NULL, " ");
   }

   if (0)
      printf("rpc_client_accept: client_hw_type %d, version %d, client_name \'%s\', hostname \'%s\'\n",
             client_hw_type, version, client_program, host_name);

   /* save information in _server_acception structure */
   _server_acception[idx].recv_sock = sock;
   _server_acception[idx].send_sock = 0;
   _server_acception[idx].event_sock = 0;
   _server_acception[idx].remote_hw_type = client_hw_type;
   strcpy(_server_acception[idx].host_name, host_name);
   strcpy(_server_acception[idx].prog_name, client_program);
   _server_acception[idx].tid = ss_gettid();
   _server_acception[idx].last_activity = ss_millitime();
   _server_acception[idx].watchdog_timeout = 0;

   /* send my own computer id */
   hw_type = rpc_get_option(0, RPC_OHW_TYPE);
   sprintf(str, "%d %s", hw_type, cm_get_version());
   status = send(sock, str, strlen(str) + 1, 0);
   if (status != (INT) strlen(str) + 1)
      return RPC_NET_ERROR;

   rpc_set_server_acception(idx + 1);
   rpc_calc_convert_flags(hw_type, client_hw_type, &convert_flags);
   rpc_set_server_option(RPC_CONVERT_FLAGS, convert_flags);

   /* set callback function for ss_suspend */
   ss_suspend_set_dispatch(CH_SERVER, _server_acception, (int (*)(void)) rpc_server_receive);

   return RPC_SUCCESS;
}

/********************************************************************/
INT rpc_server_callback(struct callback_addr * pcallback)
/********************************************************************\

  Routine: rpc_server_callback

  Purpose: Callback a remote client. Setup _server_acception entry
           with optional conversion flags and establish two-way
           TCP connection.

  Input:
    callback_addr pcallback Pointer to a callback structure

  Output:
    none

  Function value:
    RPC_SUCCESS             Successful completion

\********************************************************************/
{
   INT idx, status;
   int recv_sock, send_sock, event_sock;
   struct sockaddr_in bind_addr;
   struct hostent *phe;
   char str[100], client_program[NAME_LENGTH];
   char host_name[HOST_NAME_LENGTH];
   INT client_hw_type, hw_type;
   INT convert_flags;
   char net_buffer[256];
   struct callback_addr callback;
   char *p;
   int flag;

   /* copy callback information */
   memcpy(&callback, pcallback, sizeof(callback));
   idx = callback.index;

   /* create new sockets for TCP */
   recv_sock = socket(AF_INET, SOCK_STREAM, 0);
   send_sock = socket(AF_INET, SOCK_STREAM, 0);
   event_sock = socket(AF_INET, SOCK_STREAM, 0);
   if (event_sock == -1)
      return RPC_NET_ERROR;

   /* callback to remote node */
   memset(&bind_addr, 0, sizeof(bind_addr));
   bind_addr.sin_family = AF_INET;
   bind_addr.sin_port = htons(callback.host_port1);

#ifdef OS_VXWORKS
   {
      INT host_addr;

      host_addr = hostGetByName(callback.host_name);
      memcpy((char *) &(bind_addr.sin_addr), &host_addr, 4);
   }
#else
   phe = gethostbyname(callback.host_name);
   if (phe == NULL) {
      cm_msg(MERROR, "rpc_server_callback", "cannot lookup host name \'%s\'", callback.host_name);
      return RPC_NET_ERROR;
   }
   memcpy((char *) &(bind_addr.sin_addr), phe->h_addr, phe->h_length);
#endif

   /* connect receive socket */
#ifdef OS_UNIX
   do {
      status = connect(recv_sock, (void *) &bind_addr, sizeof(bind_addr));

      /* don't return if an alarm signal was cought */
   } while (status == -1 && errno == EINTR);
#else
   status = connect(recv_sock, (struct sockaddr *) &bind_addr, sizeof(bind_addr));
#endif

   if (status != 0) {
      cm_msg(MERROR, "rpc_server_callback", "cannot connect receive socket");
      goto error;
   }

   bind_addr.sin_port = htons(callback.host_port2);

   /* connect send socket */
#ifdef OS_UNIX
   do {
      status = connect(send_sock, (struct sockaddr *) &bind_addr, sizeof(bind_addr));

      /* don't return if an alarm signal was cought */
   } while (status == -1 && errno == EINTR);
#else
   status = connect(send_sock, (struct sockaddr *) &bind_addr, sizeof(bind_addr));
#endif

   if (status != 0) {
      cm_msg(MERROR, "rpc_server_callback", "cannot connect send socket");
      goto error;
   }

   bind_addr.sin_port = htons(callback.host_port3);

   /* connect event socket */
#ifdef OS_UNIX
   do {
      status = connect(event_sock, (struct sockaddr *) &bind_addr, sizeof(bind_addr));

      /* don't return if an alarm signal was cought */
   } while (status == -1 && errno == EINTR);
#else
   status = connect(event_sock, (struct sockaddr *) &bind_addr, sizeof(bind_addr));
#endif

   if (status != 0) {
      cm_msg(MERROR, "rpc_server_callback", "cannot connect event socket");
      goto error;
   }
#ifndef OS_ULTRIX               /* crashes ULTRIX... */
   /* increase send buffer size to 2 Mbytes, on Linux also limited by sysctl net.ipv4.tcp_rmem and net.ipv4.tcp_wmem */
   flag = 2 * 1024 * 1024;
   status = setsockopt(event_sock, SOL_SOCKET, SO_RCVBUF, (char *) &flag, sizeof(INT));
   if (status != 0)
      cm_msg(MERROR, "rpc_server_callback", "cannot setsockopt(SOL_SOCKET, SO_RCVBUF), errno %d (%s)", errno,
             strerror(errno));
#endif

   if (recv_string(recv_sock, net_buffer, 256, _rpc_connect_timeout) <= 0) {
      cm_msg(MERROR, "rpc_server_callback", "timeout on receive remote computer info");
      goto error;
   }
   //printf("rpc_server_callback: \'%s\'\n", net_buffer);

   /* get remote computer info */
   client_hw_type = strtoul(net_buffer, &p, 0);

   while (*p == ' ')
      p++;

   strlcpy(client_program, p, sizeof(client_program));

   //printf("hw type %d, name \'%s\'\n", client_hw_type, client_program);

   /* get the name of the remote host */
#ifdef OS_VXWORKS
   status = hostGetByAddr(bind_addr.sin_addr.s_addr, host_name);
   if (status != 0)
      strcpy(host_name, "unknown");
#else
   phe = gethostbyaddr((char *) &bind_addr.sin_addr, 4, PF_INET);
   if (phe == NULL)
      strcpy(host_name, "unknown");
   else
      strcpy(host_name, phe->h_name);
#endif

   /* save information in _server_acception structure */
   _server_acception[idx].recv_sock = recv_sock;
   _server_acception[idx].send_sock = send_sock;
   _server_acception[idx].event_sock = event_sock;
   _server_acception[idx].remote_hw_type = client_hw_type;
   strcpy(_server_acception[idx].host_name, host_name);
   strcpy(_server_acception[idx].prog_name, client_program);
   _server_acception[idx].tid = ss_gettid();
   _server_acception[idx].last_activity = ss_millitime();
   _server_acception[idx].watchdog_timeout = 0;

   /* send my own computer id */
   hw_type = rpc_get_option(0, RPC_OHW_TYPE);
   sprintf(str, "%d", hw_type);
   send(recv_sock, str, strlen(str) + 1, 0);

   rpc_set_server_acception(idx + 1);
   rpc_calc_convert_flags(hw_type, client_hw_type, &convert_flags);
   rpc_set_server_option(RPC_CONVERT_FLAGS, convert_flags);

   /* set callback function for ss_suspend */
   ss_suspend_set_dispatch(CH_SERVER, _server_acception, (int (*)(void)) rpc_server_receive);

   if (rpc_get_server_option(RPC_OSERVER_TYPE) != ST_REMOTE)
      rpc_debug_printf("Connection to %s:%s established\n",
                       _server_acception[idx].host_name, _server_acception[idx].prog_name);

   return RPC_SUCCESS;

 error:

   closesocket(recv_sock);
   closesocket(send_sock);
   closesocket(event_sock);

   return RPC_NET_ERROR;
}


/********************************************************************/
INT rpc_server_thread(void *pointer)
/********************************************************************\

  Routine: rpc_server_thread

  Purpose: New thread for a multi-threaded server. Callback to the
           client and process RPC requests.

  Input:
    vcoid  pointer          pointer to callback_addr structure.

  Output:
    none

  Function value:
    RPC_SUCCESS             Successful completion

\********************************************************************/
{
   struct callback_addr callback;
   int status, semaphore_alarm, semaphore_elog, semaphore_history, semaphore_msg;
   static DWORD last_checked = 0;

   memcpy(&callback, pointer, sizeof(callback));

   status = rpc_server_callback(&callback);

   if (status != RPC_SUCCESS)
      return status;

   /* create alarm and elog semaphores */
   ss_semaphore_create("ALARM", &semaphore_alarm);
   ss_semaphore_create("ELOG", &semaphore_elog);
   ss_semaphore_create("HISTORY", &semaphore_history);
   ss_semaphore_create("MSG", &semaphore_msg);
   cm_set_experiment_semaphore(semaphore_alarm, semaphore_elog, semaphore_history, semaphore_msg);

   do {
      status = ss_suspend(5000, 0);

      if (rpc_check_channels() == RPC_NET_ERROR)
         break;

      /* check alarms every 10 seconds */
      if (!rpc_is_remote() && ss_time() - last_checked > 10) {
         al_check();
         last_checked = ss_time();
      }

      cm_msg_flush_buffer();

   } while (status != SS_ABORT && status != SS_EXIT);

   /* delete entry in suspend table for this thread */
   ss_suspend_exit();

   return RPC_SUCCESS;
}


/********************************************************************/
INT rpc_server_receive(INT idx, int sock, BOOL check)
/********************************************************************\

  Routine: rpc_server_receive

  Purpose: Receive rpc commands and execute them. Close the connection
           if client has broken TCP pipe.

  Input:
    INT    idx              Index to _server_acception structure in-
                            dicating which connection got data.
    int    sock             Socket which got data
    BOOL   check            If TRUE, only check if connection is
                            broken. This may be called via
                            bm_receive_event/ss_suspend(..,MSG_BM)

  Output:
    none

  Function value:
    RPC_SUCCESS             Successful completion
    RPC_EXCEED_BUFFER       Not enough memeory to allocate buffer
    SS_EXIT                 Server connection was closed
    SS_ABORT                Server connection was broken

\********************************************************************/
{
   INT status, n_received;
   INT remaining, *pbh, start_time;
   char test_buffer[256], str[80];
   EVENT_HEADER *pevent;

   /* init network buffer */
   if (_net_recv_buffer_size == 0) {
      int size = MAX_EVENT_SIZE + sizeof(EVENT_HEADER) + 1024;
      _net_recv_buffer = (char *) M_MALLOC(size);
      if (_net_recv_buffer == NULL) {
         cm_msg(MERROR, "rpc_server_receive", "Cannot allocate %d bytes for network buffer", size);
         return RPC_EXCEED_BUFFER;
      }
      _net_recv_buffer_size = size;
      _net_recv_buffer_size_odb = 0;
      //printf("allocated _net_recv_buffer size %d\n", _net_recv_buffer_size);
   }

   /* init network buffer */
   if (_net_recv_buffer_size_odb == 0) {
      HNDLE hDB;
      int size;
      int max_event_size = MAX_EVENT_SIZE;

      /* get max event size from ODB */
      status = cm_get_experiment_database(&hDB, NULL);
      assert(status == CM_SUCCESS);

      if (hDB) {
         size = sizeof(INT);
         status = db_get_value(hDB, 0, "/Experiment/MAX_EVENT_SIZE", &max_event_size, &size, TID_DWORD, TRUE);

         size = max_event_size + sizeof(EVENT_HEADER) + 1024;

         _net_recv_buffer_size_odb = size;

         if (size > _net_recv_buffer_size) {
            _net_recv_buffer = (char *) realloc(_net_recv_buffer, size);
            if (_net_recv_buffer == NULL) {
               cm_msg(MERROR, "rpc_server_receive", "Cannot allocate %d bytes for network buffer", size);
               return RPC_EXCEED_BUFFER;
            }
            _net_recv_buffer_size = size;
            //printf("allocated _net_recv_buffer size %d\n", _net_recv_buffer_size);
         }
      }
   }

   /* only check if TCP connection is broken */
   if (check) {
#ifdef OS_WINNT
      n_received = recv(sock, test_buffer, sizeof(test_buffer), MSG_PEEK);
#else
      n_received = recv(sock, test_buffer, sizeof(test_buffer), MSG_PEEK|MSG_DONTWAIT);

      /* check if we caught a signal */
      if ((n_received == -1) && (errno == EAGAIN))
         return SS_SUCCESS;
#endif

      if (n_received == -1)
         cm_msg(MERROR, "rpc_server_receive",
                "recv(%d,MSG_PEEK) returned %d, errno: %d (%s)", (int)sizeof(test_buffer),
                n_received, errno, strerror(errno));

      if (n_received <= 0)
         return SS_ABORT;

      return SS_SUCCESS;
   }

   remaining = 0;

   /* receive command */
   if (sock == _server_acception[idx].recv_sock) {
      do {
         if (_server_acception[idx].remote_hw_type == DR_ASCII)
            n_received =
                recv_string(_server_acception[idx].recv_sock, _net_recv_buffer, _net_recv_buffer_size, 10000);
         else
            n_received = recv_tcp_server(idx, _net_recv_buffer, _net_recv_buffer_size, 0, &remaining);

         if (n_received <= 0) {
            status = SS_ABORT;
            cm_msg(MERROR, "rpc_server_receive", "recv_tcp_server() returned %d, abort", n_received);
            goto error;
         }

         rpc_set_server_acception(idx + 1);

         if (_server_acception[idx].remote_hw_type == DR_ASCII)
            status = rpc_execute_ascii(_server_acception[idx].recv_sock, _net_recv_buffer);
         else
            status = rpc_execute(_server_acception[idx].recv_sock,
                                 _net_recv_buffer, _server_acception[idx].convert_flags);

         if (status == SS_ABORT) {
            cm_msg(MERROR, "rpc_server_receive", "rpc_execute() returned %d, abort", status);
            goto error;
         }

         if (status == SS_EXIT || status == RPC_SHUTDOWN) {
            if (rpc_get_server_option(RPC_OSERVER_TYPE) != ST_REMOTE)
               rpc_debug_printf("Connection to %s:%s closed\n",
                                _server_acception[idx].host_name, _server_acception[idx].prog_name);
            goto exit;
         }

      } while (remaining);
   } else {
      /* receive event */
      if (sock == _server_acception[idx].event_sock) {
         start_time = ss_millitime();

         do {
            n_received = recv_event_server(idx, _net_recv_buffer, _net_recv_buffer_size, 0, &remaining);

            if (n_received <= 0) {
               status = SS_ABORT;
               cm_msg(MERROR, "rpc_server_receive", "recv_event_server() returned %d, abort", n_received);
               goto error;
            }

            /* send event to buffer */
            pbh = (INT *) _net_recv_buffer;
            pevent = (EVENT_HEADER *) (pbh + 1);

            status = bm_send_event(*pbh, pevent, pevent->data_size + sizeof(EVENT_HEADER), SYNC);
            if (status != BM_SUCCESS)
               cm_msg(MERROR, "rpc_server_receive", "bm_send_event() returned %d", status);

            /* repeat for maximum 0.5 sec */
         } while (ss_millitime() - start_time < 500 && remaining);
      }
   }

   return RPC_SUCCESS;

 error:

   strlcpy(str, _server_acception[idx].host_name, sizeof(str));
   if (strchr(str, '.'))
      *strchr(str, '.') = 0;
   cm_msg(MTALK, "rpc_server_receive", "Program \'%s\' on host \'%s\' aborted",
          _server_acception[idx].prog_name, str);

 exit:

   /* disconnect from experiment as MIDAS server */
   if (rpc_get_server_option(RPC_OSERVER_TYPE) != ST_REMOTE) {
      HNDLE hDB, hKey;

      cm_get_experiment_database(&hDB, &hKey);

      /* only disconnect from experiment if previously connected.
         Necessary for pure RPC servers (RPC_SRVR) */
      if (hDB) {
#ifdef LOCAL_ROUTINES
         ss_alarm(0, cm_watchdog);
#endif

         bm_close_all_buffers();
         cm_delete_client_info(hDB, 0);
         db_close_all_databases();

         rpc_deregister_functions();

         cm_set_experiment_database(0, 0);

         if (_msg_mutex)
            ss_mutex_delete(_msg_mutex);
         _msg_mutex = 0;

         if (_msg_rb)
            rb_delete(_msg_rb);
         _msg_rb = 0;

         _msg_buffer = 0;
      }
   }

   /* close server connection */
   if (_server_acception[idx].recv_sock)
      closesocket(_server_acception[idx].recv_sock);
   if (_server_acception[idx].send_sock)
      closesocket(_server_acception[idx].send_sock);
   if (_server_acception[idx].event_sock)
      closesocket(_server_acception[idx].event_sock);

   /* free TCP cache */
   M_FREE(_server_acception[idx].net_buffer);
   _server_acception[idx].net_buffer = NULL;

   /* mark this entry as invalid */
   memset(&_server_acception[idx], 0, sizeof(RPC_SERVER_ACCEPTION));

   /* signal caller a shutdonw */
   if (status == RPC_SHUTDOWN)
      return status;

   /* don't abort if other than main connection is broken */
   if (rpc_get_server_option(RPC_OSERVER_TYPE) == ST_REMOTE)
      return SS_SUCCESS;

   return status;
}


/********************************************************************/
INT rpc_server_shutdown(void)
/********************************************************************\

  Routine: rpc_server_shutdown

  Purpose: Shutdown RPC server, abort all connections

  Input:
    none

  Output:
    none

  Function value:
    RPC_SUCCESS             Successful completion

\********************************************************************/
{
   INT i;
   struct linger ling;

   /* close all open connections */
   for (i = 0; i < MAX_RPC_CONNECTION; i++)
      if (_server_acception[i].recv_sock != 0) {
         /* lingering needed for PCTCP */
         ling.l_onoff = 1;
         ling.l_linger = 0;
         setsockopt(_server_acception[i].recv_sock, SOL_SOCKET, SO_LINGER, (char *) &ling, sizeof(ling));
         closesocket(_server_acception[i].recv_sock);

         if (_server_acception[i].send_sock) {
            setsockopt(_server_acception[i].send_sock, SOL_SOCKET, SO_LINGER, (char *) &ling, sizeof(ling));
            closesocket(_server_acception[i].send_sock);
         }

         if (_server_acception[i].event_sock) {
            setsockopt(_server_acception[i].event_sock, SOL_SOCKET, SO_LINGER, (char *) &ling, sizeof(ling));
            closesocket(_server_acception[i].event_sock);
         }

         _server_acception[i].recv_sock = 0;
         _server_acception[i].send_sock = 0;
         _server_acception[i].event_sock = 0;
      }

   if (_lsock) {
      closesocket(_lsock);
      _lsock = 0;
      _server_registered = FALSE;
   }

   /* free suspend structures */
   ss_suspend_exit();

   return RPC_SUCCESS;
}


/********************************************************************/
INT rpc_check_channels(void)
/********************************************************************\

  Routine: rpc_check_channels

  Purpose: Check open rpc channels by sending watchdog messages

  Input:
    none

  Output:
    none

  Function value:
    RPC_SUCCESS             Channel is still alive
    RPC_NET_ERROR           Connection is broken

\********************************************************************/
{
   INT status, idx, i, convert_flags;
   NET_COMMAND nc;
   fd_set readfds;
   struct timeval timeout;

   for (idx = 0; idx < MAX_RPC_CONNECTION; idx++) {
      if (_server_acception[idx].recv_sock &&
          _server_acception[idx].tid == ss_gettid() &&
          _server_acception[idx].watchdog_timeout &&
          (ss_millitime() - _server_acception[idx].last_activity >
           (DWORD) _server_acception[idx].watchdog_timeout)) {
/* printf("Send watchdog message to %s on %s\n",
                _server_acception[idx].prog_name,
                _server_acception[idx].host_name); */

         /* send a watchdog message */
         nc.header.routine_id = MSG_WATCHDOG;
         nc.header.param_size = 0;

         convert_flags = rpc_get_server_option(RPC_CONVERT_FLAGS);
         if (convert_flags) {
            rpc_convert_single(&nc.header.routine_id, TID_DWORD, RPC_OUTGOING, convert_flags);
            rpc_convert_single(&nc.header.param_size, TID_DWORD, RPC_OUTGOING, convert_flags);
         }

         /* send the header to the client */
         i = send_tcp(_server_acception[idx].send_sock, (char *) &nc, sizeof(NET_COMMAND_HEADER), 0);

         if (i < 0)
            goto exit;

         /* make some timeout checking */
         FD_ZERO(&readfds);
         FD_SET(_server_acception[idx].send_sock, &readfds);
         FD_SET(_server_acception[idx].recv_sock, &readfds);

         timeout.tv_sec = _server_acception[idx].watchdog_timeout / 1000;
         timeout.tv_usec = (_server_acception[idx].watchdog_timeout % 1000) * 1000;

         do {
            status = select(FD_SETSIZE, &readfds, NULL, NULL, &timeout);

            /* if an alarm signal was cought, restart select with reduced timeout */
            if (status == -1 && timeout.tv_sec >= WATCHDOG_INTERVAL / 1000)
               timeout.tv_sec -= WATCHDOG_INTERVAL / 1000;

         } while (status == -1);        /* dont return if an alarm signal was cought */

         if (!FD_ISSET(_server_acception[idx].send_sock, &readfds) &&
             !FD_ISSET(_server_acception[idx].recv_sock, &readfds))
            goto exit;

         /* receive result on send socket */
         if (FD_ISSET(_server_acception[idx].send_sock, &readfds)) {
            i = recv_tcp(_server_acception[idx].send_sock, (char *) &nc, sizeof(nc), 0);
            if (i <= 0)
               goto exit;
         }
      }
   }

   return RPC_SUCCESS;

 exit:

   cm_msg(MINFO, "rpc_check_channels", "client [%s]%s failed watchdog test after %d sec",
          _server_acception[idx].host_name,
          _server_acception[idx].prog_name, _server_acception[idx].watchdog_timeout / 1000);

   /* disconnect from experiment */
   if (rpc_get_server_option(RPC_OSERVER_TYPE) != ST_REMOTE)
      cm_disconnect_experiment();

   /* close server connection */
   if (_server_acception[idx].recv_sock)
      closesocket(_server_acception[idx].recv_sock);
   if (_server_acception[idx].send_sock)
      closesocket(_server_acception[idx].send_sock);
   if (_server_acception[idx].event_sock)
      closesocket(_server_acception[idx].event_sock);

   /* free TCP cache */
   M_FREE(_server_acception[idx].net_buffer);
   _server_acception[idx].net_buffer = NULL;

   /* mark this entry as invalid */
   memset(&_server_acception[idx], 0, sizeof(RPC_SERVER_ACCEPTION));

   return RPC_NET_ERROR;
}

/**dox***************************************************************/
#endif                          /* DOXYGEN_SHOULD_SKIP_THIS */

/**dox***************************************************************/
                                                                                                                               /** @} *//* end of rpcfunctionc */

/**dox***************************************************************/
/** @addtogroup bkfunctionc
 *
 *  @{  */

/********************************************************************\
*                                                                    *
*                 Bank functions                                     *
*                                                                    *
\********************************************************************/

/********************************************************************/
/**
Initializes an event for Midas banks structure.
Before banks can be created in an event, bk_init() has to be called first.
@param event pointer to the area of event
*/
void bk_init(void *event)
{
   ((BANK_HEADER *) event)->data_size = 0;
   ((BANK_HEADER *) event)->flags = BANK_FORMAT_VERSION;
}

/**dox***************************************************************/
#ifndef DOXYGEN_SHOULD_SKIP_THIS

/********************************************************************/
BOOL bk_is32(void *event)
/********************************************************************\

  Routine: bk_is32

  Purpose: Return true if banks inside event are 32-bit banks

  Input:
    void   *event           pointer to the event

  Output:
    none

  Function value:
    none

\********************************************************************/
{
   return ((((BANK_HEADER *) event)->flags & BANK_FORMAT_32BIT) > 0);
}

/**dox***************************************************************/
#endif                          /* DOXYGEN_SHOULD_SKIP_THIS */

/********************************************************************/
/**
Initializes an event for Midas banks structure for large bank size (> 32KBytes)
Before banks can be created in an event, bk_init32() has to be called first.
@param event pointer to the area of event
@return void
*/
void bk_init32(void *event)
{
   ((BANK_HEADER *) event)->data_size = 0;
   ((BANK_HEADER *) event)->flags = BANK_FORMAT_VERSION | BANK_FORMAT_32BIT;
}

/********************************************************************/
/**
Returns the size of an event containing banks.
The total size of an event is the value returned by bk_size() plus the size
of the event header (sizeof(EVENT_HEADER)).
@param event pointer to the area of event
@return number of bytes contained in data area of event
*/
INT bk_size(void *event)
{
   return ((BANK_HEADER *) event)->data_size + sizeof(BANK_HEADER);
}

/********************************************************************/
/**
Create a Midas bank.
The data pointer pdata must be used as an address to fill a
bank. It is incremented with every value written to the bank and finally points
to a location just after the last byte of the bank. It is then passed to
the function bk_close() to finish the bank creation.
\code
INT *pdata;
bk_init(pevent);
bk_create(pevent, "ADC0", TID_INT, &pdata);
*pdata++ = 123
*pdata++ = 456
bk_close(pevent, pdata);
\endcode
@param event pointer to the data area
@param name of the bank, must be exactly 4 charaters
@param type type of bank, one of the @ref Midas_Data_Types values defined in
midas.h
@param pdata pointer to the data area of the newly created bank
@return void
*/
void bk_create(void *event, const char *name, WORD type, void *pdata)
{
   if (((BANK_HEADER *) event)->flags & BANK_FORMAT_32BIT) {
      BANK32 *pbk32;

      pbk32 = (BANK32 *) ((char *) (((BANK_HEADER *) event) + 1) + ((BANK_HEADER *) event)->data_size);
      strncpy(pbk32->name, name, 4);
      pbk32->type = type;
      pbk32->data_size = 0;
      *((void **) pdata) = pbk32 + 1;
   } else {
      BANK *pbk;

      pbk = (BANK *) ((char *) (((BANK_HEADER *) event) + 1) + ((BANK_HEADER *) event)->data_size);
      strncpy(pbk->name, name, 4);
      pbk->type = type;
      pbk->data_size = 0;
      *((void **) pdata) = pbk + 1;
   }
}



/**dox***************************************************************/
#ifndef DOXYGEN_SHOULD_SKIP_THIS

/********************************************************************/
/**
Copy a bank given by name if found from a buffer source to a destination buffer.
@param * pevent pointing after the EVENT_HEADER (as in FE)
@param * psrce  pointing to EVENT_HEADER in this case (for ebch[i].pfragment)
@param bkname  Bank to be found and copied from psrce to pevent
@return EB_SUCCESS if bank found, 0 if not found (pdest untouched)
*/
INT bk_copy(char * pevent, char * psrce, const char * bkname) {

  INT status;
  DWORD bklen, bktype, bksze;
  BANK_HEADER * psBkh;
  BANK * psbkh;
  BANK32 *psbkh32;
  char * pdest;
  void * psdata;

  // source pointing on the BANKxx
  psBkh = (BANK_HEADER *) ((EVENT_HEADER *)psrce+1);
  // Find requested bank
  status = bk_find(psBkh, bkname, &bklen, &bktype, &psdata);
  // Return 0 if not found
  if (status != SUCCESS) return 0;

  // Check bank type...
  // You cannot mix BANK and BANK32 so make sure all the FE use either
  // bk_init(pevent) or bk_init32(pevent).
  if (bk_is32(psBkh)) {

    // pointer to the source bank header
    psbkh32 = ((BANK32 *)psdata -1);
    // Data size in the bank
    bksze = psbkh32->data_size;

    // Get to the end of the event
    pdest = (char *)(((BANK_HEADER *) pevent) + 1) + ((BANK_HEADER *)pevent)->data_size;
    // Copy from BANK32 to end of Data
    memmove(pdest, (char *)psbkh32, ALIGN8(bksze) + sizeof(BANK32));
    // Bring pointer to the next free location
    pdest += ALIGN8(bksze) + sizeof(BANK32);

  } else {

    // pointer to the source bank header
    psbkh = ((BANK *)psdata -1);
    // Data size in the bank
    bksze = psbkh->data_size;

    // Get to the end of the event
    pdest = (char *)(((BANK_HEADER *) pevent) + 1) + ((BANK_HEADER *)pevent)->data_size;
    // Copy from BANK to end of Data
    memmove(pdest, (char *)psbkh, ALIGN8(bksze) + sizeof(BANK));
    // Bring pointer to the next free location
    pdest += ALIGN8(bksze) + sizeof(BANK);
  }

  // Close bank (adjust BANK_HEADER size)
  bk_close(pevent, pdest);
  // Adjust EVENT_HEADER size
  ((EVENT_HEADER *)pevent-1)->data_size = ((BANK_HEADER *) pevent)->data_size + sizeof(BANK_HEADER);
  return SUCCESS;
}

/********************************************************************/
int bk_delete(void *event, const char *name)
/********************************************************************\

  Routine: bk_delete

  Purpose: Delete a MIDAS bank inside an event

  Input:
    void   *event           pointer to the event
    char   *name            Name of bank (exactly four letters)

  Function value:
    CM_SUCCESS              Bank has been deleted
    0                       Bank has not been found

\********************************************************************/
{
   BANK *pbk;
   BANK32 *pbk32;
   DWORD dname;
   int remaining;

   if (((BANK_HEADER *) event)->flags & BANK_FORMAT_32BIT) {
      /* locate bank */
      pbk32 = (BANK32 *) (((BANK_HEADER *) event) + 1);
      strncpy((char *) &dname, name, 4);
      do {
         if (*((DWORD *) pbk32->name) == dname) {
            /* bank found, delete it */
            remaining = ((char *) event + ((BANK_HEADER *) event)->data_size +
                         sizeof(BANK_HEADER)) - ((char *) (pbk32 + 1) + ALIGN8(pbk32->data_size));

            /* reduce total event size */
            ((BANK_HEADER *) event)->data_size -= sizeof(BANK32) + ALIGN8(pbk32->data_size);

            /* copy remaining bytes */
            if (remaining > 0)
               memmove(pbk32, (char *) (pbk32 + 1) + ALIGN8(pbk32->data_size), remaining);
            return CM_SUCCESS;
         }

         pbk32 = (BANK32 *) ((char *) (pbk32 + 1) + ALIGN8(pbk32->data_size));
      } while ((DWORD) ((char *) pbk32 - (char *) event) <
               ((BANK_HEADER *) event)->data_size + sizeof(BANK_HEADER));
   } else {
      /* locate bank */
      pbk = (BANK *) (((BANK_HEADER *) event) + 1);
      strncpy((char *) &dname, name, 4);
      do {
         if (*((DWORD *) pbk->name) == dname) {
            /* bank found, delete it */
            remaining = ((char *) event + ((BANK_HEADER *) event)->data_size +
                         sizeof(BANK_HEADER)) - ((char *) (pbk + 1) + ALIGN8(pbk->data_size));

            /* reduce total event size */
            ((BANK_HEADER *) event)->data_size -= sizeof(BANK) + ALIGN8(pbk->data_size);

            /* copy remaining bytes */
            if (remaining > 0)
               memmove(pbk, (char *) (pbk + 1) + ALIGN8(pbk->data_size), remaining);
            return CM_SUCCESS;
         }

         pbk = (BANK *) ((char *) (pbk + 1) + ALIGN8(pbk->data_size));
      } while ((DWORD) ((char *) pbk - (char *) event) <
               ((BANK_HEADER *) event)->data_size + sizeof(BANK_HEADER));
   }

   return 0;
}

/**dox***************************************************************/
#endif                          /* DOXYGEN_SHOULD_SKIP_THIS */

/********************************************************************/
/**
Close the Midas bank priviously created by bk_create().
The data pointer pdata must be obtained by bk_create() and
used as an address to fill a bank. It is incremented with every value written
to the bank and finally points to a location just after the last byte of the
bank. It is then passed to bk_close() to finish the bank creation
@param event pointer to current composed event
@param pdata  pointer to the data
@return number of bytes contained in bank
*/
INT bk_close(void *event, void *pdata)
{
   if (((BANK_HEADER *) event)->flags & BANK_FORMAT_32BIT) {
      BANK32 *pbk32;

      pbk32 = (BANK32 *) ((char *) (((BANK_HEADER *) event) + 1) + ((BANK_HEADER *) event)->data_size);
      pbk32->data_size = (DWORD) ((char *) pdata - (char *) (pbk32 + 1));
      if (pbk32->type == TID_STRUCT && pbk32->data_size == 0)
         printf("Warning: bank %c%c%c%c has zero size\n",
                pbk32->name[0], pbk32->name[1], pbk32->name[2], pbk32->name[3]);
      ((BANK_HEADER *) event)->data_size += sizeof(BANK32) + ALIGN8(pbk32->data_size);
      return pbk32->data_size;
   } else {
      BANK *pbk;

      pbk = (BANK *) ((char *) (((BANK_HEADER *) event) + 1) + ((BANK_HEADER *) event)->data_size);
      pbk->data_size = (WORD) ((char *) pdata - (char *) (pbk + 1));
      if (pbk->type == TID_STRUCT && pbk->data_size == 0)
         printf("Warning: bank %c%c%c%c has zero size\n", pbk->name[0], pbk->name[1], pbk->name[2],
                pbk->name[3]);
      ((BANK_HEADER *) event)->data_size += sizeof(BANK) + ALIGN8(pbk->data_size);
      return pbk->data_size;
   }
}

/********************************************************************/
/**
Extract the MIDAS bank name listing of an event.
The bklist should be dimensioned with STRING_BANKLIST_MAX
which corresponds to a max of BANKLIST_MAX banks (midas.h: 32 banks max).
\code
INT adc_calib(EVENT_HEADER *pheader, void *pevent)
{
  INT    n_adc, nbanks;
  WORD   *pdata;
  char   banklist[STRING_BANKLIST_MAX];

  // Display # of banks and list of banks in the event
  nbanks = bk_list(pevent, banklist);
  printf("#banks:%d List:%s\n", nbanks, banklist);

  // look for ADC0 bank, return if not present
  n_adc = bk_locate(pevent, "ADC0", &pdata);
  ...
}
\endcode
@param event pointer to current composed event
@param bklist returned ASCII string, has to be booked with STRING_BANKLIST_MAX.
@return number of bank found in this event.
*/
INT bk_list(void *event, char *bklist)
{                               /* Full event */
   INT nbk, size;
   BANK *pmbk = NULL;
   BANK32 *pmbk32 = NULL;
   char *pdata;

   /* compose bank list */
   bklist[0] = 0;
   nbk = 0;
   do {
      /* scan all banks for bank name only */
      if (bk_is32(event)) {
         size = bk_iterate32(event, &pmbk32, &pdata);
         if (pmbk32 == NULL)
            break;
      } else {
         size = bk_iterate(event, &pmbk, &pdata);
         if (pmbk == NULL)
            break;
      }
      nbk++;

      if (nbk > BANKLIST_MAX) {
         cm_msg(MINFO, "bk_list", "over %i banks -> truncated", BANKLIST_MAX);
         return (nbk - 1);
      }
      if (bk_is32(event))
         strncat(bklist, (char *) pmbk32->name, 4);
      else
         strncat(bklist, (char *) pmbk->name, 4);
   }
   while (1);
   return (nbk);
}

/********************************************************************/
/**
Locates a MIDAS bank of given name inside an event.
@param event pointer to current composed event
@param name bank name to look for
@param pdata pointer to data area of bank, NULL if bank not found
@return number of values inside the bank
*/
INT bk_locate(void *event, const char *name, void *pdata)
{
   BANK *pbk;
   BANK32 *pbk32;
   DWORD dname;

   if (bk_is32(event)) {
      pbk32 = (BANK32 *) (((BANK_HEADER *) event) + 1);
      strncpy((char *) &dname, name, 4);
      while ((DWORD) ((char *) pbk32 - (char *) event) <
             ((BANK_HEADER *) event)->data_size + sizeof(BANK_HEADER)) {
         if (*((DWORD *) pbk32->name) == dname) {
            *((void **) pdata) = pbk32 + 1;
            if (tid_size[pbk32->type & 0xFF] == 0)
               return pbk32->data_size;
            return pbk32->data_size / tid_size[pbk32->type & 0xFF];
         }
         pbk32 = (BANK32 *) ((char *) (pbk32 + 1) + ALIGN8(pbk32->data_size));
      }
   } else {
      pbk = (BANK *) (((BANK_HEADER *) event) + 1);
      strncpy((char *) &dname, name, 4);
      while ((DWORD) ((char *) pbk - (char *) event) <
             ((BANK_HEADER *) event)->data_size + sizeof(BANK_HEADER)) {
         if (*((DWORD *) pbk->name) == dname) {
            *((void **) pdata) = pbk + 1;
            if (tid_size[pbk->type & 0xFF] == 0)
               return pbk->data_size;
            return pbk->data_size / tid_size[pbk->type & 0xFF];
         }
         pbk = (BANK *) ((char *) (pbk + 1) + ALIGN8(pbk->data_size));
      }

   }

   /* bank not found */
   *((void **) pdata) = NULL;
   return 0;
}

/********************************************************************/
/**
Finds a MIDAS bank of given name inside an event.
@param pbkh pointer to current composed event
@param name bank name to look for
@param bklen number of elemtents in bank
@param bktype bank type, one of TID_xxx
@param pdata pointer to data area of bank, NULL if bank not found
@return 1 if bank found, 0 otherwise
*/
INT bk_find(BANK_HEADER * pbkh, const char *name, DWORD * bklen, DWORD * bktype, void **pdata)
{
   BANK *pbk;
   BANK32 *pbk32;
   DWORD dname;

   if (bk_is32(pbkh)) {
      pbk32 = (BANK32 *) (pbkh + 1);
      strncpy((char *) &dname, name, 4);
      do {
         if (*((DWORD *) pbk32->name) == dname) {
            *((void **) pdata) = pbk32 + 1;
            if (tid_size[pbk32->type & 0xFF] == 0)
               *bklen = pbk32->data_size;
            else
               *bklen = pbk32->data_size / tid_size[pbk32->type & 0xFF];

            *bktype = pbk32->type;
            return 1;
         }
         pbk32 = (BANK32 *) ((char *) (pbk32 + 1) + ALIGN8(pbk32->data_size));
      } while ((DWORD) ((char *) pbk32 - (char *) pbkh) < pbkh->data_size + sizeof(BANK_HEADER));
   } else {
      pbk = (BANK *) (pbkh + 1);
      strncpy((char *) &dname, name, 4);
      do {
         if (*((DWORD *) pbk->name) == dname) {
            *((void **) pdata) = pbk + 1;
            if (tid_size[pbk->type & 0xFF] == 0)
               *bklen = pbk->data_size;
            else
               *bklen = pbk->data_size / tid_size[pbk->type & 0xFF];

            *bktype = pbk->type;
            return 1;
         }
         pbk = (BANK *) ((char *) (pbk + 1) + ALIGN8(pbk->data_size));
      } while ((DWORD) ((char *) pbk - (char *) pbkh) < pbkh->data_size + sizeof(BANK_HEADER));
   }

   /* bank not found */
   *((void **) pdata) = NULL;
   return 0;
}

/********************************************************************/
/**
Iterates through banks inside an event.
The function can be used to enumerate all banks of an event.
The returned pointer to the bank header has following structure:
\code
typedef struct {
char   name[4];
WORD   type;
WORD   data_size;
} BANK;
\endcode
where type is a TID_xxx value and data_size the size of the bank in bytes.
\code
BANK *pbk;
INT  size;
void *pdata;
char name[5];
pbk = NULL;
do
{
 size = bk_iterate(event, &pbk, &pdata);
 if (pbk == NULL)
  break;
 *((DWORD *)name) = *((DWORD *)(pbk)->name);
 name[4] = 0;
 printf("bank %s found\n", name);
} while(TRUE);
\endcode
@param event Pointer to data area of event.
@param pbk pointer to the bank header, must be NULL for the first call to
this function.
@param pdata Pointer to the bank header, must be NULL for the first
call to this function
@return Size of bank in bytes
*/
INT bk_iterate(void *event, BANK ** pbk, void *pdata)
{
   if (*pbk == NULL)
      *pbk = (BANK *) (((BANK_HEADER *) event) + 1);
   else
      *pbk = (BANK *) ((char *) (*pbk + 1) + ALIGN8((*pbk)->data_size));

   *((void **) pdata) = (*pbk) + 1;

   if ((DWORD) ((char *) *pbk - (char *) event) >= ((BANK_HEADER *) event)->data_size + sizeof(BANK_HEADER)) {
      *pbk = *((BANK **) pdata) = NULL;
      return 0;
   }

   return (*pbk)->data_size;
}


/**dox***************************************************************/
#ifndef DOXYGEN_SHOULD_SKIP_THIS

/********************************************************************/
INT bk_iterate32(void *event, BANK32 ** pbk, void *pdata)
/********************************************************************\

  Routine: bk_iterate

  Purpose: Iterate through 32 bit MIDAS banks inside an event

  Input:
    void   *event           pointer to the event
    BANK   **pbk32          must be NULL for the first call to bk_iterate

  Output:
    BANK   **pbk            pointer to the bank header
    void   *pdata           pointer to data area of the bank

  Function value:
    INT    size of the bank in bytes

\********************************************************************/
{
   if (*pbk == NULL)
      *pbk = (BANK32 *) (((BANK_HEADER *) event) + 1);
   else
      *pbk = (BANK32 *) ((char *) (*pbk + 1) + ALIGN8((*pbk)->data_size));

   *((void **) pdata) = (*pbk) + 1;

   if ((DWORD) ((char *) *pbk - (char *) event) >= ((BANK_HEADER *) event)->data_size + sizeof(BANK_HEADER)) {
      *pbk = *((BANK32 **) pdata) = NULL;
      return 0;
   }

   return (*pbk)->data_size;
}

/**dox***************************************************************/
#endif                          /* DOXYGEN_SHOULD_SKIP_THIS */

/********************************************************************/
/**
Swaps bytes from little endian to big endian or vice versa for a whole event.

An event contains a flag which is set by bk_init() to identify
the endian format of an event. If force is FALSE, this flag is evaluated and
the event is only swapped if it is in the "wrong" format for this system.
An event can be swapped to the "wrong" format on purpose for example by a
front-end which wants to produce events in a "right" format for a back-end
analyzer which has different byte ordering.
@param event pointer to data area of event
@param force If TRUE, the event is always swapped, if FALSE, the event
is only swapped if it is in the wrong format.
@return 1==event has been swap, 0==event has not been swapped.
*/
INT bk_swap(void *event, BOOL force)
{
   BANK_HEADER *pbh;
   BANK *pbk;
   BANK32 *pbk32;
   void *pdata;
   WORD type;
   BOOL b32;

   pbh = (BANK_HEADER *) event;

   /* only swap if flags in high 16-bit */
   if (pbh->flags < 0x10000 && !force)
      return 0;

   /* swap bank header */
   DWORD_SWAP(&pbh->data_size);
   DWORD_SWAP(&pbh->flags);

   /* check for 32bit banks */
   b32 = ((pbh->flags & BANK_FORMAT_32BIT) > 0);

   pbk = (BANK *) (pbh + 1);
   pbk32 = (BANK32 *) pbk;

   /* scan event */
   while ((char *) pbk - (char *) pbh < (INT) pbh->data_size + (INT) sizeof(BANK_HEADER)) {
      /* swap bank header */
      if (b32) {
         DWORD_SWAP(&pbk32->type);
         DWORD_SWAP(&pbk32->data_size);
         pdata = pbk32 + 1;
         type = (WORD) pbk32->type;
      } else {
         WORD_SWAP(&pbk->type);
         WORD_SWAP(&pbk->data_size);
         pdata = pbk + 1;
         type = pbk->type;
      }

      /* pbk points to next bank */
      if (b32) {
         pbk32 = (BANK32 *) ((char *) (pbk32 + 1) + ALIGN8(pbk32->data_size));
         pbk = (BANK *) pbk32;
      } else {
         pbk = (BANK *) ((char *) (pbk + 1) + ALIGN8(pbk->data_size));
         pbk32 = (BANK32 *) pbk;
      }

      switch (type) {
      case TID_WORD:
      case TID_SHORT:
         while ((char *) pdata < (char *) pbk) {
            WORD_SWAP(pdata);
            pdata = (void *) (((WORD *) pdata) + 1);
         }
         break;

      case TID_DWORD:
      case TID_INT:
      case TID_BOOL:
      case TID_FLOAT:
         while ((char *) pdata < (char *) pbk) {
            DWORD_SWAP(pdata);
            pdata = (void *) (((DWORD *) pdata) + 1);
         }
         break;

      case TID_DOUBLE:
         while ((char *) pdata < (char *) pbk) {
            QWORD_SWAP(pdata);
            pdata = (void *) (((double *) pdata) + 1);
         }
         break;
      }
   }

   return CM_SUCCESS;
}

/**dox***************************************************************/

/** @} *//* end of bkfunctionc */


/**dox***************************************************************/
/** @addtogroup rbfunctionc
 *
 *  @{  */

/**dox***************************************************************/
#ifndef DOXYGEN_SHOULD_SKIP_THIS
/********************************************************************/

/********************************************************************\
*                                                                    *
*                 Ring buffer functions                              *
*                                                                    *
* Provide an inter-thread buffer scheme for handling front-end       *
* events. This code allows concurrent data acquisition, calibration  *
* and network transfer on a multi-CPU machine. One thread reads      *
* out the data, passes it vis the ring buffer functions              *
* to another thread running on the other CPU, which can then         *
* calibrate and/or send the data over the network.                   *
*                                                                    *
\********************************************************************/

typedef struct {
   unsigned char *buffer;
   unsigned int size;
   unsigned int max_event_size;
   unsigned char *rp;
   unsigned char *wp;
   unsigned char *ep;
} RING_BUFFER;

#define MAX_RING_BUFFER 100

RING_BUFFER rb[MAX_RING_BUFFER];

volatile int _rb_nonblocking = 0;

/**dox***************************************************************/
#endif                          /* DOXYGEN_SHOULD_SKIP_THIS */

/********************************************************************/
/**
Set all rb_get_xx to nonblocking. Needed in multi-thread
environments for stopping all theads without deadlock
@return DB_SUCCESS
*/
int rb_set_nonblocking()
/********************************************************************\

  Routine: rb_set_nonblocking

  Purpose: Set all rb_get_xx to nonblocking. Needed in multi-thread
           environments for stopping all theads without deadlock

  Input:
    NONE

  Output:
    NONE

  Function value:
    DB_SUCCESS       Successful completion

\********************************************************************/
{
   _rb_nonblocking = 1;

   return DB_SUCCESS;
}

/********************************************************************/
/**
Create a ring buffer with a given size

Provide an inter-thread buffer scheme for handling front-end
events. This code allows concurrent data acquisition, calibration
and network transfer on a multi-CPU machine. One thread reads
out the data, passes it via the ring buffer functions
to another thread running on the other CPU, which can then
calibrate and/or send the data over the network.

@param size             Size of ring buffer, must be larger than
                         2*max_event_size
@param max_event_size   Maximum event size to be placed into
@param *handle          Handle to ring buffer
@return DB_SUCCESS, DB_NO_MEMORY, DB_INVALID_PARAM
*/
int rb_create(int size, int max_event_size, int *handle)
/********************************************************************\

  Routine: rb_create

  Purpose: Create a ring buffer with a given size

  Input:
    int size             Size of ring buffer, must be larger than
                         2*max_event_size
    int max_event_size   Maximum event size to be placed into
                         ring buffer
  Output:
    int *handle          Handle to ring buffer

  Function value:
    DB_SUCCESS           Successful completion
    DB_NO_MEMORY         Maximum number of ring buffers exceeded
    DB_INVALID_PARAM     Invalid event size specified

\********************************************************************/
{
   int i;

   for (i = 0; i < MAX_RING_BUFFER; i++)
      if (rb[i].buffer == NULL)
         break;

   if (i == MAX_RING_BUFFER)
      return DB_NO_MEMORY;

   if (size < max_event_size * 2)
      return DB_INVALID_PARAM;

   memset(&rb[i], 0, sizeof(RING_BUFFER));
   rb[i].buffer = (unsigned char *) M_MALLOC(size);
   assert(rb[i].buffer);
   rb[i].size = size;
   rb[i].max_event_size = max_event_size;
   rb[i].rp = rb[i].buffer;
   rb[i].wp = rb[i].buffer;
   rb[i].ep = rb[i].buffer;

   *handle = i + 1;

   return DB_SUCCESS;
}

/********************************************************************/
/**
Delete a ring buffer
@param handle  Handle of the ring buffer
@return  DB_SUCCESS
*/
int rb_delete(int handle)
/********************************************************************\

  Routine: rb_delete

  Purpose: Delete a ring buffer

  Input:
    none
  Output:
    int handle       Handle to ring buffer

  Function value:
    DB_SUCCESS       Successful completion

\********************************************************************/
{
   if (handle < 0 || handle >= MAX_RING_BUFFER || rb[handle - 1].buffer == NULL)
      return DB_INVALID_HANDLE;

   M_FREE(rb[handle - 1].buffer);
   rb[handle - 1].buffer = NULL;
   memset(&rb[handle - 1], 0, sizeof(RING_BUFFER));

   return DB_SUCCESS;
}

/********************************************************************/
/**
Retrieve write pointer where new data can be written
@param handle               Ring buffer handle
@param millisec             Optional timeout in milliseconds if
                              buffer is full. Zero to not wait at
                              all (non-blocking)
@param  **p                  Write pointer
@return DB_SUCCESS, DB_TIMEOUT, DB_INVALID_HANDLE
*/
int rb_get_wp(int handle, void **p, int millisec)
/********************************************************************\

Routine: rb_get_wp

  Purpose: Retrieve write pointer where new data can be written

  Input:
     int handle               Ring buffer handle
     int millisec             Optional timeout in milliseconds if
                              buffer is full. Zero to not wait at
                              all (non-blocking)

  Output:
    char **p                  Write pointer

  Function value:
    DB_SUCCESS       Successful completion

\********************************************************************/
{
   int h, i;
   unsigned char *rp;

   if (handle < 1 || handle > MAX_RING_BUFFER || rb[handle - 1].buffer == NULL)
      return DB_INVALID_HANDLE;

   h = handle - 1;

   for (i = 0; i <= millisec / 10; i++) {

      rp = rb[h].rp;            // keep local copy, rb[h].rp might be changed by other thread

      /* check if enough size for wp >= rp without wrap-around */
      if (rb[h].wp >= rp
          && rb[h].wp + rb[h].max_event_size <= rb[h].buffer + rb[h].size - rb[h].max_event_size) {
         *p = rb[h].wp;
         return DB_SUCCESS;
      }

      /* check if enough size for wp >= rp with wrap-around */
      if (rb[h].wp >= rp && rb[h].wp + rb[h].max_event_size > rb[h].buffer + rb[h].size - rb[h].max_event_size && rb[h].rp > rb[h].buffer) {    // next increment of wp wraps around, so need space at beginning
         *p = rb[h].wp;
         return DB_SUCCESS;
      }

      /* check if enough size for wp < rp */
      if (rb[h].wp < rp && rb[h].wp + rb[h].max_event_size < rp) {
         *p = rb[h].wp;
         return DB_SUCCESS;
      }

      if (millisec == 0)
         return DB_TIMEOUT;

      if (_rb_nonblocking)
         return DB_TIMEOUT;

      /* wait one time slice */
      ss_sleep(10);
   }

   return DB_TIMEOUT;
}

/********************************************************************/
/** rb_increment_wp

Increment current write pointer, making the data at
the write pointer available to the receiving thread
@param handle               Ring buffer handle
@param size                 Number of bytes placed at the WP
@return DB_SUCCESS, DB_INVALID_PARAM, DB_INVALID_HANDLE
*/
int rb_increment_wp(int handle, int size)
/********************************************************************\

  Routine: rb_increment_wp

  Purpose: Increment current write pointer, making the data at
           the write pointer available to the receiving thread

  Input:
     int handle               Ring buffer handle
     int size                 Number of bytes placed at the WP

  Output:
    NONE

  Function value:
    DB_SUCCESS                Successful completion
    DB_INVALID_PARAM          Event size too large or invalid handle
\********************************************************************/
{
   int h;
   unsigned char *old_wp, *new_wp;

   if (handle < 1 || handle > MAX_RING_BUFFER || rb[handle - 1].buffer == NULL)
      return DB_INVALID_HANDLE;

   h = handle - 1;

   if ((DWORD) size > rb[h].max_event_size)
      return DB_INVALID_PARAM;

   old_wp = rb[h].wp;
   new_wp = rb[h].wp + size;

   /* wrap around wp if not enough space */
   if (new_wp > rb[h].buffer + rb[h].size - rb[h].max_event_size) {
      rb[h].ep = new_wp;
      new_wp = rb[h].buffer;
      assert(rb[h].rp != rb[h].buffer);
   }

   rb[h].wp = new_wp;

   return DB_SUCCESS;
}

/********************************************************************/
/**
Obtain the current read pointer at which new data is
available with optional timeout

@param  handle               Ring buffer handle
@param  millisec             Optional timeout in milliseconds if
                             buffer is full. Zero to not wait at
                             all (non-blocking)

@param **p                 Address of pointer pointing to newly
                             available data. If p == NULL, only
                             return status.
@return  DB_SUCCESS, DB_TIEMOUT, DB_INVALID_HANDLE

*/
int rb_get_rp(int handle, void **p, int millisec)
/********************************************************************\

  Routine: rb_get_rp

  Purpose: Obtain the current read pointer at which new data is
           available with optional timeout

  Input:
    int handle               Ring buffer handle
    int millisec             Optional timeout in milliseconds if
                             buffer is full. Zero to not wait at
                             all (non-blocking)

  Output:
    char **p                 Address of pointer pointing to newly
                             available data. If p == NULL, only
                             return status.

  Function value:
    DB_SUCCESS       Successful completion

\********************************************************************/
{
   int i, h;

   if (handle < 1 || handle > MAX_RING_BUFFER || rb[handle - 1].buffer == NULL)
      return DB_INVALID_HANDLE;

   h = handle - 1;

   for (i = 0; i <= millisec / 10; i++) {

      if (rb[h].wp != rb[h].rp) {
         if (p != NULL)
            *p = rb[handle - 1].rp;
         return DB_SUCCESS;
      }

      if (millisec == 0)
         return DB_TIMEOUT;

      if (_rb_nonblocking)
         return DB_TIMEOUT;

      /* wait one time slice */
      ss_sleep(10);
   }

   return DB_TIMEOUT;
}

/********************************************************************/
/**
Increment current read pointer, freeing up space for the writing thread.

@param handle               Ring buffer handle
@param size                 Number of bytes to free up at current
                              read pointer
@return  DB_SUCCESS, DB_INVALID_PARAM

*/
int rb_increment_rp(int handle, int size)
/********************************************************************\

  Routine: rb_increment_rp

  Purpose: Increment current read pointer, freeing up space for
           the writing thread.

  Input:
     int handle               Ring buffer handle
     int size                 Number of bytes to free up at current
                              read pointer

  Output:
    NONE

  Function value:
    DB_SUCCESS                Successful completion
    DB_INVALID_PARAM          Event size too large or invalid handle

\********************************************************************/
{
   int h;

   unsigned char *new_rp, *old_rp;

   if (handle < 1 || handle > MAX_RING_BUFFER || rb[handle - 1].buffer == NULL)
      return DB_INVALID_HANDLE;

   h = handle - 1;

   if ((DWORD) size > rb[h].max_event_size)
      return DB_INVALID_PARAM;

   old_rp = rb[h].rp;
   new_rp = rb[h].rp + size;

   /* wrap around if not enough space left */
   if (new_rp + rb[h].max_event_size > rb[h].buffer + rb[h].size)
      new_rp = rb[h].buffer;

   rb[handle - 1].rp = new_rp;

   return DB_SUCCESS;
}

/********************************************************************/
/**
Return number of bytes in a ring buffer

@param handle              Handle of the buffer to get the info
@param *n_bytes            Number of bytes in buffer
@return DB_SUCCESS, DB_INVALID_HANDLE
*/
int rb_get_buffer_level(int handle, int *n_bytes)
/********************************************************************\

  Routine: rb_get_buffer_level

  Purpose: Return number of bytes in a ring buffer

  Input:
    int handle              Handle of the buffer to get the info

  Output:
    int *n_bytes            Number of bytes in buffer

  Function value:
    DB_SUCCESS              Successful completion
    DB_INVALID_HANDLE       Buffer handle is invalid

\********************************************************************/
{
   int h;

   if (handle < 1 || handle > MAX_RING_BUFFER || rb[handle - 1].buffer == NULL)
      return DB_INVALID_HANDLE;

   h = handle - 1;

   if (rb[h].wp >= rb[h].rp)
      *n_bytes = (POINTER_T) rb[h].wp - (POINTER_T) rb[h].rp;
   else
      *n_bytes =
          (POINTER_T) rb[h].ep - (POINTER_T) rb[h].rp + (POINTER_T) rb[h].wp - (POINTER_T) rb[h].buffer;

   return DB_SUCCESS;
}

/**dox***************************************************************/
                  /** @} *//* end of rbfunctionc */

/**dox***************************************************************/
                  /** @} *//* end of midasincludecode */

/* emacs
 * Local Variables:
 * tab-width: 8
 * c-basic-offset: 3
 * indent-tabs-mode: nil
 * End:
 */<|MERGE_RESOLUTION|>--- conflicted
+++ resolved
@@ -10349,17 +10349,11 @@
    /* receive result on send socket */
    status = ss_recv_net_command(send_sock, &rpc_status, &buf_size, &buf, rpc_timeout);
 
-<<<<<<< HEAD
    if (status == SS_TIMEOUT) {
       cm_msg(MERROR, "rpc_client_call", "call to \"%s\" on \"%s\" RPC \"%s\": timeout waiting for reply", client_name, host_name, rpc_name);
       if (buf)
          free(buf);
       return RPC_TIMEOUT;
-=======
-   if (buf == NULL) {
-      cm_msg(MERROR, "rpc_client_call", "call to \"%s\" on \"%s\" RPC \"%s\" cannot allocate %d bytes for receive buffer", client_name, host_name, rpc_name, (int)buf_size);
-      return RPC_NO_MEMORY;
->>>>>>> 3973d49e
    }
 
    if (status != SS_SUCCESS) {
@@ -10461,13 +10455,7 @@
    INT i, idx, status;
    INT param_size, arg_size, send_size;
    INT tid, flags;
-<<<<<<< HEAD
-   char *param_ptr, str[80];
-=======
-   fd_set readfds;
-   struct timeval timeout;
    char *param_ptr;
->>>>>>> 3973d49e
    BOOL bpointer, bbig;
    NET_COMMAND *nc;
    int send_sock;
