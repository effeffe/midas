/********************************************************************\

  Name:         mjsonrpc.cxx
  Created by:   Konstantin Olchanski

  Contents:     handler of MIDAS standard JSON-RPC requests

\********************************************************************/

#include <stdio.h>
#include <stdlib.h>
#include <assert.h>
#include <map>

#include "mjson.h"
#include "midas.h"
#include "msystem.h"

#include "mjsonrpc.h"

//////////////////////////////////////////////////////////////////////
//
// Specifications for JSON-RPC
//
// https://tools.ietf.org/html/rfc4627 - JSON RFC
// http://www.jsonrpc.org/specification - specification of JSON-RPC 2.0
// http://www.simple-is-better.org/json-rpc/transport_http.html
//
// NB - MIDAS JSON (odb.c and mjson.cxx) encode IEEE754/854 numeric values
//      NaN and +/-Inf into JSON strings "NaN", "Infinity" and "-Infinity"
//      for reasons unknown, the JSON standard does not specify a standard
//      way for encoding these numeric values.
//
//////////////////////////////////////////////////////////////////////
//
// JSON-RPC error codes:
//
// -32700	Parse error	Invalid JSON was received by the server. An error occurred on the server while parsing the JSON text.
// -32600	Invalid Request	The JSON sent is not a valid Request object.
// -32601	Method not found	The method does not exist / is not available.
// -32602	Invalid params	Invalid method parameter(s).
// -32603	Internal error	Internal JSON-RPC error.
// -32000 to -32099	Server error	Reserved for implementation-defined server-errors.
//
// Typical JSON-RPC request:
//
// {
//    "jsonrpc": "2.0",
//    "method": "sum",
//    "params": { "b": 34, "c": 56, "a": 12 },
//    "id": 123
// }
//
// Typical JSON-RPC reply:
//
// {
//    "jsonrpc": "2.0",
//    "result": 102,
//    "id": 5
// }
//
// Typical error reply:
//
// {
//    "jsonrpc": "2.0",
//    "error": {
//        "code": -32600,
//        "message": "Invalid Request.",
//        "data": "'method' is missing"
//        },
//    "id": 6
//    }
// }
//
//////////////////////////////////////////////////////////////////////
//
// JSON-RPC is documented via an automatically generated JSON Schema.
//
// For more information about JSON Schemas, see:
//
// https://tools.ietf.org/html/draft-zyp-json-schema-04
// http://spacetelescope.github.io/understanding-json-schema/
// http://json-schema.org/
//
// JSON Schema examples:
// http://json-schema.org/examples.html
// http://json-schema.org/example1.html
//
// JSON Schema visualization: (schema file has to have a .json extension)
// https://github.com/lbovet/docson
//
// Non-standard proposed JSON-RPC schema is *NOT* used: (no visualization tools)
// http://www.simple-is-better.org/json-rpc/jsonrpc20-schema-service-descriptor.html
//
// Variances of MIDAS JSON-RPC Schema from standard:
//
// - optional parameters end with "?" and have an "optional:true" attribute, i.e. "bUnique?"
// - array parameters end with "[]", JSON Schema array schema is not generated yet
//
//////////////////////////////////////////////////////////////////////

int mjsonrpc_debug = 0;

MJsonNode* mjsonrpc_make_error(int code, const char* message, const char* data)
{
   MJsonNode* errnode = MJsonNode::MakeObject();
   errnode->AddToObject("code",    MJsonNode::MakeInt(code));
   errnode->AddToObject("message", MJsonNode::MakeString(message));
   errnode->AddToObject("data",    MJsonNode::MakeString(data));

   MJsonNode* result = MJsonNode::MakeObject();
   result->AddToObject("error", errnode);
   return result;
}

MJsonNode* mjsonrpc_make_result(MJsonNode* node)
{
   MJsonNode* result = MJsonNode::MakeObject();
   result->AddToObject("result", node);
   return result;
}

MJsonNode* mjsonrpc_make_result(const char* name, MJsonNode* value, const char* name2, MJsonNode* value2, const char* name3, MJsonNode* value3)
{
   MJsonNode* node = MJsonNode::MakeObject();

   if (name)
      node->AddToObject(name, value);
   if (name2)
      node->AddToObject(name2, value2);
   if (name3)
      node->AddToObject(name3, value3);

   MJsonNode* result = MJsonNode::MakeObject();
   result->AddToObject("result", node);
   return result;
}

const MJsonNode* mjsonrpc_get_param(const MJsonNode* params, const char* name, MJsonNode** error)
{
   static MJsonNode* null_node = NULL;
   if (!null_node)
      null_node = MJsonNode::MakeNull();

   // NULL params is a request for documentation, return an empty object
   if (!params) {
      if (error)
         *error = MJsonNode::MakeObject();
      return null_node;
   }

   const MJsonNode* obj = params->FindObjectNode(name);
   if (!obj) {
      if (error)
         *error = mjsonrpc_make_error(-32602, "Invalid params", (std::string("missing parameter: ") + name).c_str());
      return null_node;
   }

   if (error)
      *error = NULL;
   return obj;
}

const MJsonNodeVector* mjsonrpc_get_param_array(const MJsonNode* params, const char* name, MJsonNode** error)
{
   // NULL params is a request for documentation, return NULL
   if (!params) {
      if (error)
         *error = MJsonNode::MakeObject();
      return NULL;
   }

   const MJsonNode* node = mjsonrpc_get_param(params, name, error);

   // handle error return from mjsonrpc_get_param()
   if (error && *error) {
      return NULL;
   }

   const MJsonNodeVector* v = node->GetArray();

   if (!v) {
      if (error)
         *error = mjsonrpc_make_error(-32602, "Invalid params", (std::string("parameter must be an array: ") + name).c_str());
      return NULL;
   }

   if (error)
      *error = NULL;
   return v;
}

MJSO* MJSO::MakeObjectSchema(const char* description) // constructor for object schema
{
   MJSO* p = new MJSO();
   if (description)
      p->AddToObject("description", MJsonNode::MakeString(description));
   p->AddToObject("type", MJsonNode::MakeString("object"));
   p->properties = MJsonNode::MakeObject();
   p->required = MJsonNode::MakeArray();
   p->AddToObject("properties", p->properties);
   p->AddToObject("required", p->required);
   return p;
}

MJSO* MJSO::MakeArraySchema(const char* description) // constructor for array schema
{
   MJSO* p = new MJSO();
   p->AddToObject("description", MJsonNode::MakeString(description));
   p->AddToObject("type", MJsonNode::MakeString("array"));
   p->items = MJsonNode::MakeArray();
   p->AddToObject("items", p->items);
   return p;
}

static std::string remove(const std::string s, char c)
{
   std::string::size_type pos = s.find(c);
   if (pos == std::string::npos)
      return s;
   else
      return s.substr(0, pos);
}

void MJSO::AddToSchema(MJsonNode* s, const char* xname)
{
   if (!xname)
      xname = "";

   bool optional = strchr(xname, '?');
   bool array = strchr(xname, '[');

   // remove the "?" and "[]" marker characters
   std::string name = xname;
   name = remove(name, '?');
   name = remove(name, '[');
   name = remove(name, ']');

   if (optional)
      s->AddToObject("optional", MJsonNode::MakeBool(true));

   if (array) { // insert an array schema
      MJSO* ss = MakeArraySchema(s->FindObjectNode("description")->GetString().c_str());
      s->DeleteObjectNode("description");
      ss->AddToSchema(s, "");
      s = ss;
   }

   if (items)
      items->AddToArray(s);
   else {
      assert(properties);
      assert(required);
      properties->AddToObject(name.c_str(), s);
      if (!optional) {
         required->AddToArray(MJsonNode::MakeString(name.c_str()));
      }
   }
}

MJSO* MJSO::I()
{
   return MakeObjectSchema(NULL);
}

void MJSO::D(const char* description)
{
   this->AddToObject("description", MJsonNode::MakeString(description));
}

MJSO* MJSO::Params()
{
   if (!params) {
      params = MakeObjectSchema(NULL);
      this->AddToSchema(params, "params");
   }
   return params;
}

MJSO* MJSO::Result()
{
   if (!result) {
      result = MakeObjectSchema(NULL);
      this->AddToSchema(result, "result");
   }
   return result;
}

MJSO* MJSO::PA(const char* description)
{
   MJSO* s = MakeArraySchema(description);
   this->AddToSchema(s, "params");
   return s;
}

MJSO* MJSO::RA(const char* description)
{
   MJSO* s = MakeArraySchema(description);
   this->AddToSchema(s, "result");
   return s;
}

void MJSO::P(const char* name, int mjson_type, const char* description)
{
   if (name == NULL)
      this->Add("params", mjson_type, description);
   else
      Params()->Add(name, mjson_type, description);
}

void MJSO::R(const char* name, int mjson_type, const char* description)
{
   if (name == NULL)
      this->Add("result", mjson_type, description);
   else
      Result()->Add(name, mjson_type, description);
}

void MJSO::Add(const char* name, int mjson_type, const char* description)
{
   MJsonNode* p = MJsonNode::MakeObject();
   p->AddToObject("description", MJsonNode::MakeString(description));
   if (mjson_type == MJSON_ARRAY)
      p->AddToObject("type", MJsonNode::MakeString("array"));
   else if (mjson_type == MJSON_OBJECT)
      p->AddToObject("type", MJsonNode::MakeString("object"));
   else if (mjson_type == MJSON_STRING)
      p->AddToObject("type", MJsonNode::MakeString("string"));
   else if (mjson_type == MJSON_INT)
      p->AddToObject("type", MJsonNode::MakeString("integer"));
   else if (mjson_type == MJSON_NUMBER)
      p->AddToObject("type", MJsonNode::MakeString("number"));
   else if (mjson_type == MJSON_BOOL)
      p->AddToObject("type", MJsonNode::MakeString("bool"));
   else if (mjson_type == MJSON_NULL)
      p->AddToObject("type", MJsonNode::MakeString("null"));
   else if (mjson_type == 0)
      ;
   else
      assert(!"invalid value of mjson_type");
   this->AddToSchema(p, name);
}

MJSO* MJSO::AddObject(const char* name, const char* description)
{
   MJSO* s = MakeObjectSchema(description);
   s->AddToObject("description", MJsonNode::MakeString(description));
   s->AddToObject("type", MJsonNode::MakeString("object"));
   this->AddToSchema(s, name);
   return s;
}

MJSO* MJSO::AddArray(const char* name, const char* description)
{
   MJSO* s = MakeArraySchema(description);
   s->AddToObject("description", MJsonNode::MakeString(description));
   s->AddToObject("type", MJsonNode::MakeString("array"));
   this->AddToSchema(s, name);
   return s;
}

MJSO::MJSO() // ctor
   : MJsonNode(MJSON_OBJECT)
{
   properties = NULL;
   required = NULL;
   items = NULL;
   params = NULL;
   result = NULL;
}

static MJsonNode* xnull(const MJsonNode* params)
{
   if (!params) {
      MJSO* doc = MJSO::I();
      doc->D("RPC method always returns null");
      doc->P(NULL, 0, "method parameters are ignored");
      doc->R(NULL, MJSON_NULL, "always returns null");
      return doc;
   }

   return mjsonrpc_make_result(MJsonNode::MakeNull());
}

static MJsonNode* js_cm_exist(const MJsonNode* params)
{
   if (!params) {
      MJSO* doc = MJSO::I();
      doc->D("calls MIDAS cm_exist() to check if given MIDAS program is running");
      doc->P("name", MJSON_STRING, "name of the program, corresponding to ODB /Programs/name");
      doc->P("unique?", MJSON_BOOL, "bUnique argument to cm_exist()");
      doc->R("status", MJSON_INT, "return status of cm_exist()");
      return doc;
   }

   MJsonNode* error = NULL;

   const char* name = mjsonrpc_get_param(params, "name", &error)->GetString().c_str();
   if (error)
      return error;

   int unique = mjsonrpc_get_param(params, "unique", NULL)->GetBool();

   int status = cm_exist(name, unique);

   if (mjsonrpc_debug)
      printf("cm_exist(%s,%d) -> %d\n", name, unique, status);

   return mjsonrpc_make_result("status", MJsonNode::MakeInt(status));
}

static MJsonNode* js_cm_shutdown(const MJsonNode* params)
{
   if (!params) {
      MJSO *doc = MJSO::I();
      doc->D("calls MIDAS cm_shutdown() to stop given MIDAS program");
      doc->P("name", MJSON_STRING, "name of the program, corresponding to ODB /Programs/name");
      doc->P("unique?", MJSON_BOOL, "bUnique argument to cm_shutdown()");
      doc->R("status", MJSON_INT, "return status of cm_shutdown()");
      return doc;
   }

   MJsonNode* error = NULL;

   const char* name = mjsonrpc_get_param(params, "name", &error)->GetString().c_str();
   if (error)
      return error;

   int unique = mjsonrpc_get_param(params, "unique", NULL)->GetBool();

   int status = cm_shutdown(name, unique);

   if (mjsonrpc_debug)
      printf("cm_shutdown(%s,%d) -> %d\n", name, unique, status);

   return mjsonrpc_make_result("status", MJsonNode::MakeInt(status));
}

static MJsonNode* start_program(const MJsonNode* params)
{
   if (!params) {
      MJSO* doc = MJSO::I();
      doc->D("start MIDAS program defined in ODB /Programs/name");
      doc->P("name", MJSON_STRING, "name of the program, corresponding to ODB /Programs/name");
      doc->R("status", MJSON_INT, "return status of ss_system()");
      return doc;
   }

   MJsonNode* error = NULL;

   const char* name = mjsonrpc_get_param(params, "name", &error)->GetString().c_str(); if (error) return error;

   std::string path = "";
   path += "/Programs/";
   path += name;
   path += "/Start command";

   HNDLE hDB;
   cm_get_experiment_database(&hDB, NULL);

   char command[256];
   int size = sizeof(command);
   int status = db_get_value(hDB, 0, path.c_str(), command, &size, TID_STRING, FALSE);

   if (status == DB_SUCCESS && command[0]) {
      status = ss_system(command);
   }

   return mjsonrpc_make_result("status", MJsonNode::MakeInt(status));
}

static int parse_array_index_list(const char* method, const char* path, std::vector<unsigned> *list)
{
   // parse array index in form of:
   // odbpath[number]
   // odbpath[number,number]
   // odbpath[number-number]
   // or any combination of them, i.e. odbpath[1,10-15,20,30-40]

   const char*s = strchr(path, '[');

   if (!s) {
      cm_msg(MERROR, method, "expected an array index character \'[\' in \"%s\"", path);
      return DB_OUT_OF_RANGE;
   }
  
   s++; // skip '[' itself

   while (s && (*s != 0)) {

      // check that we have a number
      if (!isdigit(*s)) {
         cm_msg(MERROR, method, "expected a number in array index in \"%s\" at \"%s\"", path, s);
         return DB_OUT_OF_RANGE;
      }

      unsigned value1 = strtoul(s, (char**)&s, 10);
      
      // array range, 
      if (*s == '-') {
         s++; // skip the minus char

         if (!isdigit(*s)) {
            cm_msg(MERROR, method, "expected a number in array index in \"%s\" at \"%s\"", path, s);
            return DB_OUT_OF_RANGE;
         }

         unsigned value2 = strtoul(s, (char**)&s, 10);

         if (value2 >= value1)
            for (unsigned i=value1; i<=value2; i++)
               list->push_back(i);
         else {
            // this is stupid. simple loop like this
            // for (unsigned i=value1; i>=value2; i--)
            // does not work for range 4-0, because value2 is 0,
            // and x>=0 is always true for unsigned numbers,
            // so we would loop forever... K.O.
            for (unsigned i=value1; i!=value2; i--)
               list->push_back(i);
            list->push_back(value2);
         }
      } else {
         list->push_back(value1);
      }

      if (*s == ',') {
         s++; // skip the comma char
         continue; // back to the begin of loop
      }

      if (*s == ']') {
         s++; // skip the closing bracket
         s = NULL;
         continue; // done
      }

      cm_msg(MERROR, method, "invalid char in array index in \"%s\" at \"%s\"", path, s);
      return DB_OUT_OF_RANGE;
   }

#if 0
   printf("parsed array indices for \"%s\" size is %d: ", path, (int)list->size());
   for (unsigned i=0; i<list->size(); i++)
      printf(" %d", (*list)[i]);
   printf("\n");
#endif

   return SUCCESS;
}

static MJsonNode* js_db_get_values(const MJsonNode* params)
{
   if (!params) {
      MJSO* doc = MJSO::I();
      doc->D("get values of ODB data from given subtrees");
      doc->P("paths[]", MJSON_STRING, "array of ODB subtree paths, see note on array indices");
      doc->P("omit_names?", MJSON_BOOL, "omit the /name entries");
      doc->P("omit_last_written?", MJSON_BOOL, "omit the /last_written entries");
      doc->P("omit_old_timestamp?", MJSON_NUMBER, "omit data older than given ODB timestamp");
      doc->R("data[]", 0, "values of ODB data for each path, all key names are in lower case, all symlinks are followed");
      doc->R("status[]", MJSON_INT, "return status of db_copy_json_values() or db_copy_json_index() for each path");
      doc->R("last_written?[]", MJSON_NUMBER, "last_written value of the ODB subtree for each path, absent if omit_last_written is true");
      return doc;
   }

   MJsonNode* error = NULL;

   const MJsonNodeVector* paths = mjsonrpc_get_param_array(params, "paths", &error); if (error) return error;

   bool omit_names = mjsonrpc_get_param(params, "omit_names", NULL)->GetBool();
   bool omit_last_written = mjsonrpc_get_param(params, "omit_last_written", NULL)->GetBool();
   double xomit_old_timestamp = mjsonrpc_get_param(params, "omit_old_timestamp", NULL)->GetNumber();
   time_t omit_old_timestamp = xomit_old_timestamp;

   MJsonNode* dresult = MJsonNode::MakeArray();
   MJsonNode* sresult = MJsonNode::MakeArray();
   MJsonNode* lwresult = MJsonNode::MakeArray();

   HNDLE hDB;
   cm_get_experiment_database(&hDB, NULL);

   for (unsigned i=0; i<paths->size(); i++) {
      int status = 0;
      HNDLE hkey;
      KEY key;
      std::string path = (*paths)[i]->GetString();

      status = db_find_key(hDB, 0, path.c_str(), &hkey);
      if (status != DB_SUCCESS) {
         dresult->AddToArray(MJsonNode::MakeNull());
         sresult->AddToArray(MJsonNode::MakeInt(status));
         lwresult->AddToArray(MJsonNode::MakeNull());
         continue;
      }

      status = db_get_key(hDB, hkey, &key);
      if (status != DB_SUCCESS) {
         dresult->AddToArray(MJsonNode::MakeNull());
         sresult->AddToArray(MJsonNode::MakeInt(status));
         lwresult->AddToArray(MJsonNode::MakeNull());
         continue;
      }

      if (path.find("[") != std::string::npos) {
         std::vector<unsigned> list;
         status = parse_array_index_list("js_db_get_values", path.c_str(), &list);

         if (status != SUCCESS) {
            dresult->AddToArray(MJsonNode::MakeNull());
            sresult->AddToArray(MJsonNode::MakeInt(status));
            lwresult->AddToArray(MJsonNode::MakeInt(key.last_written));
            continue;
         }

         if (list.size() > 1) {
            MJsonNode *ddresult = MJsonNode::MakeArray();
            MJsonNode *ssresult = MJsonNode::MakeArray();

            for (unsigned i=0; i<list.size(); i++) {
               char* buf = NULL;
               int bufsize = 0;
               int end = 0;
               
               status = db_copy_json_index(hDB, hkey, list[i], &buf, &bufsize, &end);
               if (status == DB_SUCCESS) {
                  ddresult->AddToArray(MJsonNode::MakeJSON(buf));
                  ssresult->AddToArray(MJsonNode::MakeInt(status));
               } else {
                  ddresult->AddToArray(MJsonNode::MakeNull());
                  ssresult->AddToArray(MJsonNode::MakeInt(status));
               }

               if (buf)
                  free(buf);
            }

            dresult->AddToArray(ddresult);
            sresult->AddToArray(ssresult);
            lwresult->AddToArray(MJsonNode::MakeInt(key.last_written));

         } else {
            char* buf = NULL;
            int bufsize = 0;
            int end = 0;
            
            status = db_copy_json_index(hDB, hkey, list[0], &buf, &bufsize, &end);
            if (status == DB_SUCCESS) {
               dresult->AddToArray(MJsonNode::MakeJSON(buf));
               sresult->AddToArray(MJsonNode::MakeInt(status));
               lwresult->AddToArray(MJsonNode::MakeInt(key.last_written));
            } else {
               dresult->AddToArray(MJsonNode::MakeNull());
               sresult->AddToArray(MJsonNode::MakeInt(status));
               lwresult->AddToArray(MJsonNode::MakeInt(key.last_written));
            }
            
            if (buf)
               free(buf);
         }
      } else {
         char* buf = NULL;
         int bufsize = 0;
         int end = 0;

         status = db_copy_json_values(hDB, hkey, &buf, &bufsize, &end, omit_names, omit_last_written, omit_old_timestamp);

         if (status == DB_SUCCESS) {
            dresult->AddToArray(MJsonNode::MakeJSON(buf));
            sresult->AddToArray(MJsonNode::MakeInt(status));
            lwresult->AddToArray(MJsonNode::MakeInt(key.last_written));
         } else {
            dresult->AddToArray(MJsonNode::MakeNull());
            sresult->AddToArray(MJsonNode::MakeInt(status));
            lwresult->AddToArray(MJsonNode::MakeInt(key.last_written));
         }

         if (buf)
            free(buf);
      }
   }

   if (omit_last_written) {
      delete lwresult;
      return mjsonrpc_make_result("data", dresult, "status", sresult);
   } else
      return mjsonrpc_make_result("data", dresult, "status", sresult, "last_written", lwresult);
}

static MJsonNode* js_db_ls(const MJsonNode* params)
{
   if (!params) {
      MJSO* doc = MJSO::I();
      doc->D("get contents of given ODB subdirectory in the \"ls\" json encoding - similar to odbedit command \"ls -l\"");
      doc->P("paths[]",  MJSON_STRING, "array of ODB subtree paths");
      doc->R("data[]",   MJSON_OBJECT, "keys and values of ODB data for each path");
      doc->R("status[]", MJSON_INT, "return status of db_copy_json_ls() for each path");
      return doc;
   }

   MJsonNode* error = NULL;

   const MJsonNodeVector* paths = mjsonrpc_get_param_array(params, "paths", &error); if (error) return error;

   MJsonNode* dresult = MJsonNode::MakeArray();
   MJsonNode* sresult = MJsonNode::MakeArray();

   HNDLE hDB;
   cm_get_experiment_database(&hDB, NULL);

   for (unsigned i=0; i<paths->size(); i++) {
      int status = 0;
      HNDLE hkey;
      std::string path = (*paths)[i]->GetString();

      status = db_find_key(hDB, 0, path.c_str(), &hkey);
      if (status != DB_SUCCESS) {
         dresult->AddToArray(MJsonNode::MakeNull());
         sresult->AddToArray(MJsonNode::MakeInt(status));
         continue;
      }

      char* buf = NULL;
      int bufsize = 0;
      int end = 0;

      status = db_copy_json_ls(hDB, hkey, &buf, &bufsize, &end);

      if (status == DB_SUCCESS) {
         dresult->AddToArray(MJsonNode::MakeJSON(buf));
         sresult->AddToArray(MJsonNode::MakeInt(status));
      } else {
         dresult->AddToArray(MJsonNode::MakeNull());
         sresult->AddToArray(MJsonNode::MakeInt(status));
      }

      if (buf)
         free(buf);
   }

   return mjsonrpc_make_result("data", dresult, "status", sresult);
}

static MJsonNode* js_db_copy(const MJsonNode* params)
{
   if (!params) {
      MJSO* doc = MJSO::I();
      doc->D("get complete ODB data in the \"save\" json encoding, suitable for reloading with odbedit command \"load\"");
      doc->P("paths[]",  MJSON_STRING, "array of ODB subtree paths");
      doc->R("data[]",   MJSON_OBJECT, "keys and values of ODB data for each path");
      doc->R("status[]", MJSON_INT, "return status of db_copy_json_save() for each path");
      return doc;
   }

   MJsonNode* error = NULL;

   const MJsonNodeVector* paths = mjsonrpc_get_param_array(params, "paths", &error); if (error) return error;

   MJsonNode* dresult = MJsonNode::MakeArray();
   MJsonNode* sresult = MJsonNode::MakeArray();

   HNDLE hDB;
   cm_get_experiment_database(&hDB, NULL);

   for (unsigned i=0; i<paths->size(); i++) {
      int status = 0;
      HNDLE hkey;
      std::string path = (*paths)[i]->GetString();

      status = db_find_key(hDB, 0, path.c_str(), &hkey);
      if (status != DB_SUCCESS) {
         dresult->AddToArray(MJsonNode::MakeNull());
         sresult->AddToArray(MJsonNode::MakeInt(status));
         continue;
      }

      char* buf = NULL;
      int bufsize = 0;
      int end = 0;

      status = db_copy_json_save(hDB, hkey, &buf, &bufsize, &end);

      if (status == DB_SUCCESS) {
         dresult->AddToArray(MJsonNode::MakeJSON(buf));
         sresult->AddToArray(MJsonNode::MakeInt(status));
      } else {
         dresult->AddToArray(MJsonNode::MakeNull());
         sresult->AddToArray(MJsonNode::MakeInt(status));
      }

      if (buf)
         free(buf);
   }

   return mjsonrpc_make_result("data", dresult, "status", sresult);
}

static MJsonNode* js_db_paste(const MJsonNode* params)
{
   if (!params) {
      MJSO* doc = MJSO::I();
      doc->D("write data into ODB");
      doc->P("paths[]", MJSON_STRING, "array of ODB subtree paths, see note on array indices");
      doc->P("values[]", 0, "array of data values written to ODB via db_paste_json() for each path");
      doc->R("status[]", MJSON_INT, "array of return status of db_paste_json() for each path");
      return doc;
   }

   MJsonNode* error = NULL;

   const MJsonNodeVector* paths  = mjsonrpc_get_param_array(params, "paths",  &error); if (error) return error;
   const MJsonNodeVector* values = mjsonrpc_get_param_array(params, "values", &error); if (error) return error;

   if (paths->size() != values->size()) {
      return mjsonrpc_make_error(-32602, "Invalid params", "paths and values should have the same length");
   }

   MJsonNode* sresult = MJsonNode::MakeArray();

   HNDLE hDB;
   cm_get_experiment_database(&hDB, NULL);

   for (unsigned i=0; i<paths->size(); i++) {
      int status = 0;
      HNDLE hkey;
      std::string path = (*paths)[i]->GetString();

      status = db_find_key(hDB, 0, path.c_str(), &hkey);
      if (status != DB_SUCCESS) {
         sresult->AddToArray(MJsonNode::MakeInt(status));
         continue;
      }

      const MJsonNode* v = (*values)[i];
      assert(v != NULL);

      if (path.find("[") != std::string::npos) {
         std::vector<unsigned> list;
         status = parse_array_index_list("js_db_paste", path.c_str(), &list);

         if (status != SUCCESS) {
            sresult->AddToArray(MJsonNode::MakeInt(status));
            continue;
         }

         // supported permutations of array indices and data values:
         // single index: intarray[1] -> data should be a single value: MJSON_ARRAY is rejected right here, MJSON_OBJECT is rejected by db_paste
         // multiple index intarray[1,2,3] -> data should be an array of equal length, or
         // multiple index intarray[1,2,3] -> if data is a single value, all array elements are set to this same value
         
         if (list.size() < 1) {
            cm_msg(MERROR, "js_db_paste", "invalid array indices for array path \"%s\"", path.c_str());
            sresult->AddToArray(MJsonNode::MakeInt(DB_TYPE_MISMATCH));
            continue;
         } else if (list.size() == 1) {
            if (v->GetType() == MJSON_ARRAY) {
               cm_msg(MERROR, "js_db_paste", "unexpected array of values for array path \"%s\"", path.c_str());
               sresult->AddToArray(MJsonNode::MakeInt(DB_TYPE_MISMATCH));
               continue;
            }

            status = db_paste_json_node(hDB, hkey, list[0], v);
            sresult->AddToArray(MJsonNode::MakeInt(status));
         } else if ((list.size() > 1) && (v->GetType() == MJSON_ARRAY)) {
            const MJsonNodeVector* vvalues = v->GetArray();

            if (list.size() != vvalues->size()) {
               cm_msg(MERROR, "js_db_paste", "length of values array %d should be same as number of indices %d for array path \"%s\"", (int)vvalues->size(), (int)list.size(), path.c_str());
               sresult->AddToArray(MJsonNode::MakeInt(DB_TYPE_MISMATCH));
               continue;
            }

            MJsonNode *ssresult = MJsonNode::MakeArray();

            for (unsigned i=0; i<list.size(); i++) {
               const MJsonNode* vv = (*vvalues)[i];

               if (vv == NULL) {
                  cm_msg(MERROR, "js_db_paste", "internal error: NULL array value at index %d for array path \"%s\"", i, path.c_str());
                  sresult->AddToArray(MJsonNode::MakeInt(DB_TYPE_MISMATCH));
                  continue;
               }

               status = db_paste_json_node(hDB, hkey, list[i], vv);
               ssresult->AddToArray(MJsonNode::MakeInt(status));
            }
            
            sresult->AddToArray(ssresult);
         } else {
            MJsonNode *ssresult = MJsonNode::MakeArray();
            for (unsigned i=0; i<list.size(); i++) {
               status = db_paste_json_node(hDB, hkey, list[i], v);
               ssresult->AddToArray(MJsonNode::MakeInt(status));
            }
            sresult->AddToArray(ssresult);
         }
      } else {
         status = db_paste_json_node(hDB, hkey, 0, v);
         sresult->AddToArray(MJsonNode::MakeInt(status));
      }
   }

   return mjsonrpc_make_result("status", sresult);
}

static MJsonNode* js_db_create(const MJsonNode* params)
{
   if (!params) {
      MJSO* doc = MJSO::I();
      doc->D("Create new ODB entries");
      MJSO* o = doc->PA("array of ODB paths to be created")->AddObject("", "arguments to db_create_key() and db_set_num_values()");
      o->Add("path", MJSON_STRING, "ODB path to be created");
      o->Add("type", MJSON_INT, "MIDAS TID_xxx type");
      o->Add("array_length?", MJSON_INT, "optional array length, default is 1");
      o->Add("string_length?", MJSON_INT, "for TID_STRING, optional string length, default is NAME_LENGTH");
      doc->R("status[]", MJSON_INT, "return status of db_create_key(), db_set_num_values() and db_set_data() (for TID_STRING) for each path");
      return doc;
   }

   MJsonNode* sresult = MJsonNode::MakeArray();

   const MJsonNodeVector* pp = params->GetArray();

   if (!pp) {
      return mjsonrpc_make_error(-32602, "Invalid params", "parameters must be an array of objects");
   }

   HNDLE hDB;
   cm_get_experiment_database(&hDB, NULL);

   for (unsigned i=0; i<pp->size(); i++) {
      const MJsonNode* p = (*pp)[i];
      std::string path = mjsonrpc_get_param(p, "path", NULL)->GetString();
      int type = mjsonrpc_get_param(p, "type", NULL)->GetInt();
      int array_length = mjsonrpc_get_param(p, "array_length", NULL)->GetInt();
      int string_length = mjsonrpc_get_param(p, "string_length", NULL)->GetInt();

      //printf("create odb [%s], type %d, array %d, string %d\n", path.c_str(), type, array_length, string_length);

      int status = db_create_key(hDB, 0, path.c_str(), type);
<<<<<<< HEAD
=======

      if (status == DB_SUCCESS && string_length > 0 && type == TID_STRING) {
         HNDLE hKey;
         status = db_find_key(hDB, 0, path.c_str(), &hKey);
         if (status == DB_SUCCESS) {
            char* buf = (char*)calloc(1, string_length);
            assert(buf != NULL);
            int size = string_length;
            status = db_set_data(hDB, hKey, buf, size, 1, TID_STRING);
            free(buf);
         }
      }

      if (status == DB_SUCCESS && array_length > 1) {
         HNDLE hKey;
         status = db_find_key(hDB, 0, path.c_str(), &hKey);
         if (status == DB_SUCCESS)
            status = db_set_num_values(hDB, hKey, array_length);
      }
>>>>>>> ccdbff19

      if (status == DB_SUCCESS && string_length > 0 && type == TID_STRING) {
         HNDLE hKey;
         status = db_find_key(hDB, 0, path.c_str(), &hKey);
         if (status == DB_SUCCESS) {
            char* buf = (char*)calloc(1, string_length);
            assert(buf != NULL);
            int size = string_length;
            status = db_set_data(hDB, hKey, buf, size, 1, TID_STRING);
            free(buf);
         }
      }

      if (status == DB_SUCCESS && array_length > 1) {
         HNDLE hKey;
         status = db_find_key(hDB, 0, path.c_str(), &hKey);
         if (status == DB_SUCCESS)
            status = db_set_num_values(hDB, hKey, array_length);
      }

      sresult->AddToArray(MJsonNode::MakeInt(status));
   }

   return mjsonrpc_make_result("status", sresult);
}

static MJsonNode* js_db_delete(const MJsonNode* params)
{
   if (!params) {
      MJSO* doc = MJSO::I();
      doc->D("delete ODB keys");
      doc->P("paths[]", MJSON_STRING, "array of ODB paths to delete");
      doc->R("status[]", MJSON_INT, "return status of db_delete_key() for each path");
      return doc;
   }

   MJsonNode* error = NULL;

   const MJsonNodeVector* paths  = mjsonrpc_get_param_array(params, "paths",  &error); if (error) return error;

   MJsonNode* sresult = MJsonNode::MakeArray();

   HNDLE hDB;
   cm_get_experiment_database(&hDB, NULL);

   for (unsigned i=0; i<paths->size(); i++) {
      int status = 0;
      HNDLE hkey;
      std::string path = (*paths)[i]->GetString();

      status = db_find_key(hDB, 0, path.c_str(), &hkey);
      if (status != DB_SUCCESS) {
         sresult->AddToArray(MJsonNode::MakeInt(status));
         continue;
      }

      status = db_delete_key(hDB, hkey, false);
      sresult->AddToArray(MJsonNode::MakeInt(status));
   }

   return mjsonrpc_make_result("status", sresult);
}

static MJsonNode* js_db_resize(const MJsonNode* params)
{
   if (!params) {
      MJSO* doc = MJSO::I();
      doc->D("Change size of ODB arrays");
      doc->P("paths[]", MJSON_STRING, "array of ODB paths to resize");
      doc->P("new_lengths[]", MJSON_INT, "array of new lengths for each ODB path");
      doc->R("status[]", MJSON_INT, "return status of db_set_num_values() for each path");
      return doc;
   }

   MJsonNode* error = NULL;

   const MJsonNodeVector* paths   = mjsonrpc_get_param_array(params, "paths",  &error); if (error) return error;
   const MJsonNodeVector* lengths = mjsonrpc_get_param_array(params, "new_lengths", &error); if (error) return error;

   if (paths->size() != lengths->size()) {
      return mjsonrpc_make_error(-32602, "Invalid params", "arrays \"paths\" and \"new_lengths\" should have the same length");
   }

   MJsonNode* sresult = MJsonNode::MakeArray();

   HNDLE hDB;
   cm_get_experiment_database(&hDB, NULL);

   for (unsigned i=0; i<paths->size(); i++) {
      int status = 0;
      HNDLE hkey;
      std::string path = (*paths)[i]->GetString();

      status = db_find_key(hDB, 0, path.c_str(), &hkey);
      if (status != DB_SUCCESS) {
         sresult->AddToArray(MJsonNode::MakeInt(status));
         continue;
      }

      int length = (*lengths)[i]->GetInt();
      if (length < 1) {
         sresult->AddToArray(MJsonNode::MakeInt(DB_INVALID_PARAM));
         continue;
      }

      status = db_set_num_values(hDB, hkey, length);
      sresult->AddToArray(MJsonNode::MakeInt(status));
   }

   return mjsonrpc_make_result("status", sresult);
}

static MJsonNode* js_db_delete(const MJsonNode* params)
{
   if (!params) {
      MJSO* doc = MJSO::I();
      doc->D("delete ODB keys");
      doc->P("paths[]", MJSON_STRING, "array of ODB paths to delete");
      doc->R("status[]", MJSON_INT, "return status of db_delete_key() for each path");
      return doc;
   }

   MJsonNode* error = NULL;

   const MJsonNodeVector* paths  = mjsonrpc_get_param_array(params, "paths",  &error); if (error) return error;

   MJsonNode* sresult = MJsonNode::MakeArray();

   HNDLE hDB;
   cm_get_experiment_database(&hDB, NULL);

   for (unsigned i=0; i<paths->size(); i++) {
      int status = 0;
      HNDLE hkey;
      std::string path = (*paths)[i]->GetString();

      status = db_find_key(hDB, 0, path.c_str(), &hkey);
      if (status != DB_SUCCESS) {
         sresult->AddToArray(MJsonNode::MakeInt(status));
         continue;
      }

      status = db_delete_key(hDB, hkey, false);
      sresult->AddToArray(MJsonNode::MakeInt(status));
   }

   return mjsonrpc_make_result("status", sresult);
}

static MJsonNode* js_db_resize(const MJsonNode* params)
{
   if (!params) {
      MJSO* doc = MJSO::I();
      doc->D("Change size of ODB arrays");
      doc->P("paths[]", MJSON_STRING, "array of ODB paths to resize");
      doc->P("new_lengths[]", MJSON_INT, "array of new lengths for each ODB path");
      doc->R("status[]", MJSON_INT, "return status of db_set_num_values() for each path");
      return doc;
   }

   MJsonNode* error = NULL;

   const MJsonNodeVector* paths   = mjsonrpc_get_param_array(params, "paths",  &error); if (error) return error;
   const MJsonNodeVector* lengths = mjsonrpc_get_param_array(params, "new_lengths", &error); if (error) return error;

   if (paths->size() != lengths->size()) {
      return mjsonrpc_make_error(-32602, "Invalid params", "arrays \"paths\" and \"new_lengths\" should have the same length");
   }

   MJsonNode* sresult = MJsonNode::MakeArray();

   HNDLE hDB;
   cm_get_experiment_database(&hDB, NULL);

   for (unsigned i=0; i<paths->size(); i++) {
      int status = 0;
      HNDLE hkey;
      std::string path = (*paths)[i]->GetString();

      status = db_find_key(hDB, 0, path.c_str(), &hkey);
      if (status != DB_SUCCESS) {
         sresult->AddToArray(MJsonNode::MakeInt(status));
         continue;
      }

      int length = (*lengths)[i]->GetInt();
      if (length < 1) {
         sresult->AddToArray(MJsonNode::MakeInt(DB_INVALID_PARAM));
         continue;
      }

      status = db_set_num_values(hDB, hkey, length);
      sresult->AddToArray(MJsonNode::MakeInt(status));
   }

   return mjsonrpc_make_result("status", sresult);
}

static MJsonNode* js_db_key(const MJsonNode* params)
{
   if (!params) {
      MJSO* doc = MJSO::I();
      doc->D("get ODB keys");
      doc->P("paths[]", MJSON_STRING, "array of ODB paths");
      doc->R("keys[]", MJSON_OBJECT, "key data for each path");
      doc->R("status[]", MJSON_INT, "return status of db_key() for each path");
      return doc;
   }

   MJsonNode* error = NULL;

   const MJsonNodeVector* paths  = mjsonrpc_get_param_array(params, "paths",  &error); if (error) return error;

   MJsonNode* kresult = MJsonNode::MakeArray();
   MJsonNode* sresult = MJsonNode::MakeArray();

   HNDLE hDB;
   cm_get_experiment_database(&hDB, NULL);

   for (unsigned i=0; i<paths->size(); i++) {
      int status = 0;
      HNDLE hkey;
      KEY key;
      std::string path = (*paths)[i]->GetString();

      status = db_find_key(hDB, 0, path.c_str(), &hkey);
      if (status != DB_SUCCESS) {
         kresult->AddToArray(MJsonNode::MakeNull());
         sresult->AddToArray(MJsonNode::MakeInt(status));
         continue;
      }

      status = db_get_key(hDB, hkey, &key);
      if (status != DB_SUCCESS) {
         kresult->AddToArray(MJsonNode::MakeNull());
         sresult->AddToArray(MJsonNode::MakeInt(status));
         continue;
      }

      MJsonNode* jkey = MJsonNode::MakeObject();

      // typedef struct {
      //    DWORD type;                        /**< TID_xxx type                      */
      //    INT num_values;                    /**< number of values                  */
      //    char name[NAME_LENGTH];            /**< name of variable                  */
      //    INT data;                          /**< Address of variable (offset)      */
      //    INT total_size;                    /**< Total size of data block          */
      //    INT item_size;                     /**< Size of single data item          */
      //    WORD access_mode;                  /**< Access mode                       */
      //    WORD notify_count;                 /**< Notify counter                    */
      //    INT next_key;                      /**< Address of next key               */
      //    INT parent_keylist;                /**< keylist to which this key belongs */
      //    INT last_written;                  /**< Time of last write action  */
      // } KEY;

      jkey->AddToObject("type", MJsonNode::MakeInt(key.type));
      jkey->AddToObject("num_values", MJsonNode::MakeInt(key.num_values));
      jkey->AddToObject("name", MJsonNode::MakeString(key.name));
      jkey->AddToObject("total_size", MJsonNode::MakeInt(key.total_size));
      jkey->AddToObject("item_size", MJsonNode::MakeInt(key.item_size));
      jkey->AddToObject("access_mode", MJsonNode::MakeInt(key.access_mode));
      jkey->AddToObject("notify_count", MJsonNode::MakeInt(key.notify_count));
      jkey->AddToObject("last_written", MJsonNode::MakeInt(key.last_written));

      kresult->AddToArray(jkey);
      sresult->AddToArray(MJsonNode::MakeInt(status));
   }

   return mjsonrpc_make_result("keys", kresult, "status", sresult);
}

static MJsonNode* js_cm_msg1(const MJsonNode* params)
{
   if (!params) {
      MJSO *doc = MJSO::I();
      doc->D("Generate a midas message using cm_msg1()");
      doc->P("facility?", MJSON_STRING, "message facility, default is \"midas\"");
      doc->P("user?", MJSON_STRING, "message user, default is \"javascript_commands\"");
      doc->P("type?", MJSON_INT, "message type, MT_xxx from midas.h, default is MT_INFO");
      doc->P("message", MJSON_STRING, "message text");
      doc->R("status", MJSON_INT, "return status of cm_msg1()");
      return doc;
   }

   MJsonNode* error = NULL;

   const char* facility = mjsonrpc_get_param(params, "facility", &error)->GetString().c_str();
   const char* user = mjsonrpc_get_param(params, "user", &error)->GetString().c_str();
   int type = mjsonrpc_get_param(params, "type", &error)->GetInt();
   const char* message = mjsonrpc_get_param(params, "message", &error)->GetString().c_str(); if (error) return error;

   if (strlen(facility)<1)
      facility = "midas";
   if (strlen(user)<1)
      user = "javascript_commands";
   if (type == 0)
      type = MT_INFO;

   int status = cm_msg1(type, __FILE__, __LINE__, facility, user, "%s", message);

   return mjsonrpc_make_result("status", MJsonNode::MakeInt(status));
}

static MJsonNode* get_debug(const MJsonNode* params)
{
   if (!params) {
      MJSO *doc = MJSO::I();
      doc->D("get current value of mjsonrpc_debug");
      doc->P(NULL, 0, "there are no input parameters");
      doc->R(NULL, MJSON_INT, "current value of mjsonrpc_debug");
      return doc;
   }

   return mjsonrpc_make_result("debug", MJsonNode::MakeInt(mjsonrpc_debug));
}

static MJsonNode* set_debug(const MJsonNode* params)
{
   if (!params) {
      MJSO* doc = MJSO::I();
      doc->D("set new value of mjsonrpc_debug");
      doc->P(NULL, MJSON_INT, "new value of mjsonrpc_debug");
      doc->R(NULL, MJSON_INT, "new value of mjsonrpc_debug");
      return doc;
   }

   mjsonrpc_debug = params->GetInt();
   return mjsonrpc_make_result("debug", MJsonNode::MakeInt(mjsonrpc_debug));
}

static MJsonNode* get_schema(const MJsonNode* params)
{
   if (!params) {
      MJSO* doc = MJSO::I();
      doc->D("Get the MIDAS JSON-RPC schema JSON object");
      doc->P(NULL, 0, "there are no input parameters");
      doc->R(NULL, MJSON_OBJECT, "returns the MIDAS JSON-RPC schema JSON object");
      return doc;
   }

   return mjsonrpc_make_result(mjsonrpc_get_schema());
}

typedef std::map<std::string, mjsonrpc_handler_t*> MethodHandlers;
typedef MethodHandlers::iterator MethodHandlersIterator;

static MethodHandlers gHandlers;

void mjsonrpc_add_handler(const char* method, mjsonrpc_handler_t* handler)
{
   gHandlers[method] = handler;
}

void mjsonrpc_init()
{
   if (mjsonrpc_debug) {
      printf("mjsonrpc_init!\n");
   }

   mjsonrpc_add_handler("null", xnull);
   mjsonrpc_add_handler("get_debug",   get_debug);
   mjsonrpc_add_handler("set_debug",   set_debug);
   mjsonrpc_add_handler("get_schema",  get_schema);
   //mjsonrpc_add_handler("get_messages",  get_messages);
   mjsonrpc_add_handler("cm_exist",    js_cm_exist);
   mjsonrpc_add_handler("cm_msg1",     js_cm_msg1);
   mjsonrpc_add_handler("cm_shutdown", js_cm_shutdown);
   mjsonrpc_add_handler("db_copy",     js_db_copy);
   mjsonrpc_add_handler("db_paste",    js_db_paste);
   mjsonrpc_add_handler("db_get_values", js_db_get_values);
   mjsonrpc_add_handler("db_ls",       js_db_ls);
   mjsonrpc_add_handler("db_create", js_db_create);
   mjsonrpc_add_handler("db_delete", js_db_delete);
   mjsonrpc_add_handler("db_resize", js_db_resize);
<<<<<<< HEAD
=======
   mjsonrpc_add_handler("db_key",    js_db_key);
>>>>>>> ccdbff19
   mjsonrpc_add_handler("start_program", start_program);

   mjsonrpc_user_init();
}

static MJsonNode* mjsonrpc_make_schema(MethodHandlers* h)
{
   MJsonNode* s = MJsonNode::MakeObject();

   s->AddToObject("$schema", MJsonNode::MakeString("http://json-schema.org/schema#"));
   s->AddToObject("id", MJsonNode::MakeString("MIDAS JSON-RPC autogenerated schema"));
   s->AddToObject("title", MJsonNode::MakeString("MIDAS JSON-RPC schema"));
   s->AddToObject("description", MJsonNode::MakeString("Autogenerated schema for all MIDAS JSON-RPC methods"));
   s->AddToObject("type", MJsonNode::MakeString("object"));

   MJsonNode* m = MJsonNode::MakeObject();

   for (MethodHandlersIterator iterator = h->begin(); iterator != h->end(); iterator++) {
      // iterator->first = key
      // iterator->second = value
      //printf("build schema for method \"%s\"!\n", iterator->first.c_str());
      MJsonNode* doc = iterator->second(NULL);
      if (doc == NULL)
         doc = MJsonNode::MakeObject();
      m->AddToObject(iterator->first.c_str(), doc);
   }

   s->AddToObject("properties", m);
   s->AddToObject("required", MJsonNode::MakeArray());

   return s;
}

MJsonNode* mjsonrpc_get_schema()
{
   return mjsonrpc_make_schema(&gHandlers);
}

static void mjsonrpc_print_schema()
{
   MJsonNode *s = mjsonrpc_get_schema();
   s->Dump(0);
   std::string str = s->Stringify(1);
   printf("MJSON-RPC schema:\n");
   printf("%s\n", str.c_str());
   delete s;
}

static std::string indent(int x, const char* p = " ")
{
   if (x<1)
      return "";
   std::string s;
   for (int i=0; i<x; i++)
      s += p;
   return s;
}

struct NestedLine {
   int nest;
   bool span;
   std::string text;
};

typedef std::vector<NestedLine> NestedText;

NestedText nested_output;

static void nested_clear()
{
   nested_output.clear();
}

static void output(int nest, bool span, std::string text)
{
   if (text.length() < 1)
      return;

   NestedLine l;
   l.nest = nest;
   l.span = span;
   l.text = text;
   nested_output.push_back(l);
};

static std::string nested_dump()
{
   std::string s;

   for (unsigned i=0; i<nested_output.size(); i++) {
      char buf[256];
      sprintf(buf, "%d", nested_output[i].nest);
      s += std::string(buf) + ": " + nested_output[i].text;
      if (nested_output[i].span)
         s += " ----> span to end";
      s += "\n";
   }

   return s;
}

static std::string nested_print()
{
   std::vector<int> tablen;
   std::vector<std::string> tab;
   std::vector<std::string> tabx;

   tablen.push_back(0);
   tab.push_back("");
   tabx.push_back("");

   std::string xtab = "";
   int maxlen = 0;
   for (int n=0; ; n++) {
      int len = -1;
      for (unsigned i=0; i<nested_output.size(); i++) {
         int nn = nested_output[i].nest;
         bool pp = nested_output[i].span;
         if (pp)
            continue;
         if (nn != n)
            continue;
         int l = nested_output[i].text.length();
         if (l>len)
            len = l;
      }
      //printf("nest %d len %d\n", n, len);
      if (len < 0)
         break; // nothing with this nest level
      tablen.push_back(len);
      tab.push_back(indent(len, " ") + " | ");
      xtab += indent(len, " ") + " | ";
      tabx.push_back(xtab);
      maxlen += 3+len;
   }

   std::string s;
   int nest = 0;

   for (unsigned i=0; i<nested_output.size(); i++) {
      int n = nested_output[i].nest;
      bool p = nested_output[i].span;

      std::string pad;

      if (!p) {
         int ipad = tablen[n+1] - nested_output[i].text.length();
         pad = indent(ipad, " ");
      }

      std::string hr = indent(maxlen-tabx[n].length(), "-");

      if (n > nest)
         s += std::string(" | ") + nested_output[i].text + pad;
      else if (n == nest) {
         s += "\n";
         if (n == 0 || n == 1)
            s += tabx[n] + hr + "\n";
         s += tabx[n] + nested_output[i].text + pad;
      } else {
         s += "\n";
         if (n == 0 || n == 1)
            s += tabx[n] + hr + "\n";
         s += tabx[n] + nested_output[i].text + pad;
      }

      nest = n;
   }

   return s;
}

std::string mjsonrpc_schema_to_html_anything(const MJsonNode* schema, int nest_level);

static std::string mjsonrpc_schema_to_html_object(const MJsonNode* schema, int nest_level)
{
   const MJsonNode* d = schema->FindObjectNode("description");
   std::string description;
   if (d)
      description = d->GetString();

   std::string xshort = "object";
   if (description.length() > 1)
      xshort += "</td><td>" + description;

   const MJsonNode* properties = schema->FindObjectNode("properties");

   const MJsonNodeVector* required_list = NULL;
   const MJsonNode* r = schema->FindObjectNode("required");
   if (r)
      required_list = r->GetArray();

   if (!properties) {
      output(nest_level, false, "object");
      output(nest_level+1, true, description);
      return xshort;
   }

   const MJsonStringVector *names = properties->GetObjectNames();
   const MJsonNodeVector *nodes = properties->GetObjectNodes();

   if (!names || !nodes) {
      output(nest_level, false, "object");
      output(nest_level+1, true, description);
      return xshort;
   }

   std::string nest = indent(nest_level * 4);

   std::string s;

   s += nest + "<table border=1>\n";

   if (description.length() > 1) {
      s += nest + "<tr>\n";
      s += nest + "  <td colspan=3>" + description + "</td>\n";
      s += nest + "</tr>\n";
   }

   output(nest_level, true, description);

   for (unsigned i=0; i<names->size(); i++) {
      std::string name = (*names)[i];
      const MJsonNode* node = (*nodes)[i];

      bool required = false;
      if (required_list)
         for (unsigned j=0; j<required_list->size(); j++)
            if ((*required_list)[j])
               if ((*required_list)[j]->GetString() == name) {
                  required = true;
                  break;
               }

      bool is_array = false;
      const MJsonNode* type = node->FindObjectNode("type");
      if (type && type->GetString() == "array")
         is_array = true;

      if (is_array)
         name += "[]";

      if (!required)
         name += "?";

      output(nest_level, false, name);

      s += nest + "<tr>\n";
      s += nest + "  <td>" + name + "</td>\n";
      s += nest + "  <td>";
      s += mjsonrpc_schema_to_html_anything(node, nest_level + 1);
      s += "</td>\n";
      s += nest + "</tr>\n";
   }

   s += nest + "</table>\n";

   return s;
}

static std::string mjsonrpc_schema_to_html_array(const MJsonNode* schema, int nest_level)
{
   const MJsonNode* d = schema->FindObjectNode("description");
   std::string description;
   if (d)
      description = d->GetString();

   std::string xshort = "array";
   if (description.length() > 1)
      xshort += "</td><td>" + description;

   const MJsonNode* items = schema->FindObjectNode("items");

   if (!items) {
      output(nest_level, false, "array");
      output(nest_level+1, true, description);
      return xshort;
   }

   const MJsonNodeVector *nodes = items->GetArray();

   if (!nodes) {
      output(nest_level, false, "array");
      output(nest_level+1, true, description);
      return xshort;
   }

   std::string nest = indent(nest_level * 4);

   std::string s;

   //s += "array</td><td>";

   s += nest + "<table border=1>\n";

   if (description.length() > 1) {
      s += nest + "<tr>\n";
      s += nest + "  <td>" + description + "</td>\n";
      s += nest + "</tr>\n";
   }

   output(nest_level, true, description);

   for (unsigned i=0; i<nodes->size(); i++) {
      output(nest_level, false, "array of");

      s += nest + "<tr>\n";
      s += nest + "  <td> array of " + mjsonrpc_schema_to_html_anything((*nodes)[i], nest_level + 1) + "</td>\n";
      s += nest + "</tr>\n";
   }

   s += nest + "</table>\n";

   return s;
}

std::string mjsonrpc_schema_to_html_anything(const MJsonNode* schema, int nest_level)
{
   std::string type;
   std::string description;
   //bool        optional = false;

   const MJsonNode* t = schema->FindObjectNode("type");
   if (t)
      type = t->GetString();
   else
      type = "any";

   const MJsonNode* d = schema->FindObjectNode("description");
   if (d)
      description = d->GetString();

   //const MJsonNode* o = schema->FindObjectNode("optional");
   //if (o)
   //   optional = o->GetBool();

   if (type == "object") {
      return mjsonrpc_schema_to_html_object(schema, nest_level);
   } else if (type == "array") {
      return mjsonrpc_schema_to_html_array(schema, nest_level);
   } else {
      //if (optional)
      //   output(nest_level, false, "?");
      //else
      //   output(nest_level, false, "!");
      output(nest_level, false, type);
      output(nest_level+1, true, description);
      if (description.length() > 1) {
         return (type + "</td><td>" + description);
      } else {
         return (type);
      }
   }
}

std::string mjsonrpc_schema_to_text(const MJsonNode* schema)
{
   std::string s;
   nested_clear();
   mjsonrpc_schema_to_html_anything(schema, 0);
   //s += "<pre>\n";
   //s += nested_dump();
   //s += "</pre>\n";
   s += nested_print();
   return s;
}

static void add(std::string* s, const char* text)
{
   assert(s != NULL);
   if (s->length() > 0)
      *s += ", ";
   *s += text;
}

std::string mjsonrpc_decode_post_data(const char* post_data)
{
   //printf("mjsonrpc call, data [%s]\n", post_data);
   MJsonNode *request = MJsonNode::Parse(post_data);

   assert(request != NULL); // Parse never returns NULL - either parsed data or an MJSON_ERROR node

   if (mjsonrpc_debug) {
      printf("mjsonrpc: request:\n");
      request->Dump();
      printf("\n");
   }

   if (request->GetType() == MJSON_ERROR) {
      std::string reply;
      reply += "{";
      reply += "\"jsonrpc\": \"2.0\",";
      reply += "\"error\":{";
      reply += "\"code\":-32700,";
      reply += "\"message\":\"Parse error\",";
      reply += "\"data\":\"" + MJsonNode::Encode(request->GetError().c_str()) + "\"";
      reply += "},";
      reply += "\"id\":null";
      reply += "}";

      if (request)
         delete request;

      if (mjsonrpc_debug) {
         printf("mjsonrpc: invalid json: reply:\n");
         printf("%s\n", reply.c_str());
         printf("\n");
      }

      return reply;
   }

   // find required request elements
   const MJsonNode* version = request->FindObjectNode("jsonrpc");
   const MJsonNode* method  = request->FindObjectNode("method");
   const MJsonNode* params  = request->FindObjectNode("params");
   const MJsonNode* id      = request->FindObjectNode("id");

   std::string bad = "";

   if (!version)
      add(&bad, "jsonrpc version is missing");
   if (!method)
      add(&bad, "method is missing");
   if (!params)
      add(&bad, "params is missing");
   if (!id)
      add(&bad, "id is missing");

   if (version&&version->GetType() != MJSON_STRING)
      add(&bad, "jsonrpc version is not a string");
   if (version&&version->GetString() != "2.0")
      add(&bad, "jsonrpc version is not 2.0");

   if (method&&method->GetType() != MJSON_STRING)
      add(&bad, "method is not a string");

   if (bad.length() > 0) {
      std::string reply;
      reply += "{";
      reply += "\"jsonrpc\": \"2.0\",";
      reply += "\"error\":{";
      reply += "\"code\":-32600,";
      reply += "\"message\":\"Invalid request\",";
      reply += "\"data\":\"" + MJsonNode::Encode(bad.c_str()) + "\"";
      reply += "},";
      if (id)
         reply += "\"id\":" + id->Stringify();
      else
         reply += "\"id\":null";
      reply += "}";

      if (request)
         delete request;

      if (mjsonrpc_debug) {
         printf("mjsonrpc: invalid request: reply:\n");
         printf("%s\n", reply.c_str());
         printf("\n");
      }

      return reply;
   }

   const char* m = method->GetString().c_str();

   const MJsonNode* result = NULL;

   // special built-in methods

   if (strcmp(m, "echo") == 0) {
      result = mjsonrpc_make_result(request);
      request = NULL; // request object is now owned by the result object
   } else if (strcmp(m, "error") == 0) {
      result = mjsonrpc_make_error(1, "test error", "test error");
   } else if (strcmp(m, "invalid_json") == 0) {
      if (request)
         delete request;
      if (mjsonrpc_debug) {
         printf("mjsonrpc: reply with invalid json\n");
      }
      return "this is invalid json data";
   } else if (strcmp(m, "test_nan_inf") == 0) {
      double one = 1;
      double zero = 0;
      double nan = zero/zero;
      double plusinf = one/zero;
      double minusinf = -one/zero;
      MJsonNode* n = MJsonNode::MakeArray();
      n->AddToArray(MJsonNode::MakeNumber(nan));
      n->AddToArray(MJsonNode::MakeNumber(plusinf));
      n->AddToArray(MJsonNode::MakeNumber(minusinf));
      result = mjsonrpc_make_result("test_nan_plusinf_minusinf", n);
   } else {
      std::string mm = m;
      mjsonrpc_handler_t *h = gHandlers[mm];
      if (h)
         result = (*h)(params);
      else
         result = mjsonrpc_make_error(-32601, "Method not found", (std::string("unknown method: ") + m).c_str());
   }

   if (mjsonrpc_debug) {
      printf("mjsonrpc: handler reply:\n");
      result->Dump();
      printf("\n");
   }

   const MJsonNode *nerror  = result->FindObjectNode("error");
   const MJsonNode *nresult = result->FindObjectNode("result");

   std::string reply;
   reply += "{";
   reply += "\"jsonrpc\": \"2.0\",";
   if (nerror) {
      reply += "\"error\":" + nerror->Stringify() + ",";
   } else if (nresult) {
      reply += "\"result\":" + nresult->Stringify() + ",";
   } else {
      nerror = mjsonrpc_make_error(-32603, "Internal error", "bad dispatcher reply: no result and no error");
      reply += "\"error\":" + nerror->Stringify() + ",";
      delete nerror;
      nerror = NULL;
   }
   if (id)
      reply += "\"id\":" + id->Stringify();
   else
      reply += "\"id\":null";
   reply += "}";

   if (request)
      delete request;

   if (result)
      delete result;

   return reply;
}

/* emacs
 * Local Variables:
 * tab-width: 8
 * c-basic-offset: 3
 * indent-tabs-mode: nil
 * End:
 */
<|MERGE_RESOLUTION|>--- conflicted
+++ resolved
@@ -938,8 +938,6 @@
       //printf("create odb [%s], type %d, array %d, string %d\n", path.c_str(), type, array_length, string_length);
 
       int status = db_create_key(hDB, 0, path.c_str(), type);
-<<<<<<< HEAD
-=======
 
       if (status == DB_SUCCESS && string_length > 0 && type == TID_STRING) {
          HNDLE hKey;
@@ -959,7 +957,6 @@
          if (status == DB_SUCCESS)
             status = db_set_num_values(hDB, hKey, array_length);
       }
->>>>>>> ccdbff19
 
       if (status == DB_SUCCESS && string_length > 0 && type == TID_STRING) {
          HNDLE hKey;
@@ -1334,10 +1331,7 @@
    mjsonrpc_add_handler("db_create", js_db_create);
    mjsonrpc_add_handler("db_delete", js_db_delete);
    mjsonrpc_add_handler("db_resize", js_db_resize);
-<<<<<<< HEAD
-=======
    mjsonrpc_add_handler("db_key",    js_db_key);
->>>>>>> ccdbff19
    mjsonrpc_add_handler("start_program", start_program);
 
    mjsonrpc_user_init();
