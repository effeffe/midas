/********************************************************************\

  Name:         ODB.C
  Created by:   Stefan Ritt

  Contents:     MIDAS online database functions

  $Id$

\********************************************************************/

/**dox***************************************************************/
/** @file odb.c
The Online Database file
*/

/** @defgroup odbcode The odb.c
 */
/** @defgroup odbfunctionc Midas ODB Functions (db_xxx)
 */

/**dox***************************************************************/
/** @addtogroup odbcode
*
 *  @{  */

/**dox***************************************************************/
/** @addtogroup odbfunctionc
*
 *  @{  */

/**dox***************************************************************/
#ifndef DOXYGEN_SHOULD_SKIP_THIS

#include "midas.h"
#include "msystem.h"
#include "mxml.h"
#ifndef HAVE_STRLCPY
#include "strlcpy.h"
#endif
#include <assert.h>
#include <signal.h>
#include <math.h>

/*------------------------------------------------------------------*/

/********************************************************************\
*                                                                    *
*                 db_xxx  -  Database Functions                      *
*                                                                    *
\********************************************************************/

/* Globals */

DATABASE *_database;
INT _database_entries = 0;

static RECORD_LIST *_record_list;
static INT _record_list_entries = 0;

static WATCH_LIST *_watch_list;
static INT _watch_list_entries = 0;

INT db_save_xml_key(HNDLE hDB, HNDLE hKey, INT level, MXML_WRITER * writer);

/*------------------------------------------------------------------*/

/********************************************************************\
*                                                                    *
*            Shared Memory Allocation                                *
*                                                                    *
\********************************************************************/

/*------------------------------------------------------------------*/
void *malloc_key(DATABASE_HEADER * pheader, INT size)
{
   FREE_DESCRIP *pfree, *pfound, *pprev = NULL;

   if (size == 0)
      return NULL;

   /* quadword alignment for alpha CPU */
   size = ALIGN8(size);

   /* search for free block */
   pfree = (FREE_DESCRIP *) ((char *) pheader + pheader->first_free_key);

   while (pfree->size < size && pfree->next_free) {
      pprev = pfree;
      pfree = (FREE_DESCRIP *) ((char *) pheader + pfree->next_free);
   }

   /* return if not enough memory */
   if (pfree->size < size)
      return 0;

   pfound = pfree;

   /* if found block is first in list, correct pheader */
   if (pfree == (FREE_DESCRIP *) ((char *) pheader + pheader->first_free_key)) {
      if (size < pfree->size) {
         /* free block is only used partially */
         pheader->first_free_key += size;
         pfree = (FREE_DESCRIP *) ((char *) pheader + pheader->first_free_key);

         pfree->size = pfound->size - size;
         pfree->next_free = pfound->next_free;
      } else {
         /* free block is used totally */
         pheader->first_free_key = pfree->next_free;
      }
   } else {
      /* check if free block is used totally */
      if (pfound->size - size < (int) sizeof(FREE_DESCRIP)) {
         /* skip block totally */
         pprev->next_free = pfound->next_free;
      } else {
         /* decrease free block */
         pfree = (FREE_DESCRIP *) ((char *) pfound + size);

         pfree->size = pfound->size - size;
         pfree->next_free = pfound->next_free;

         pprev->next_free = (POINTER_T) pfree - (POINTER_T) pheader;
      }
   }


   memset(pfound, 0, size);

   return pfound;
}

/*------------------------------------------------------------------*/
void free_key(DATABASE_HEADER * pheader, void *address, INT size)
{
   FREE_DESCRIP *pfree, *pprev, *pnext;

   if (size == 0)
      return;

   assert(address != pheader);

   /* quadword alignment for alpha CPU */
   size = ALIGN8(size);

   pfree = (FREE_DESCRIP *) address;
   pprev = NULL;

   /* clear current block */
   memset(address, 0, size);

   /* if key comes before first free block, adjust pheader */
   if ((POINTER_T) address - (POINTER_T) pheader < pheader->first_free_key) {
      pfree->size = size;
      pfree->next_free = pheader->first_free_key;
      pheader->first_free_key = (POINTER_T) address - (POINTER_T) pheader;
   } else {
      /* find last free block before current block */
      pprev = (FREE_DESCRIP *) ((char *) pheader + pheader->first_free_key);

      while (pprev->next_free < (POINTER_T) address - (POINTER_T) pheader) {
         if (pprev->next_free <= 0) {
            cm_msg(MERROR, "free_key",
                   "database is corrupted: pprev=%p, pprev->next_free=%d", pprev, pprev->next_free);
            return;
         }
         pprev = (FREE_DESCRIP *) ((char *) pheader + pprev->next_free);
      }

      pfree->size = size;
      pfree->next_free = pprev->next_free;

      pprev->next_free = (POINTER_T) pfree - (POINTER_T) pheader;
   }

   /* try to melt adjacent free blocks after current block */
   pnext = (FREE_DESCRIP *) ((char *) pheader + pfree->next_free);
   if ((POINTER_T) pnext == (POINTER_T) pfree + pfree->size) {
      pfree->size += pnext->size;
      pfree->next_free = pnext->next_free;

      memset(pnext, 0, pnext->size);
   }

   /* try to melt adjacent free blocks before current block */
   if (pprev && pprev->next_free == (POINTER_T) pprev - (POINTER_T) pheader + pprev->size) {
      pprev->size += pfree->size;
      pprev->next_free = pfree->next_free;

      memset(pfree, 0, pfree->size);
   }
}

/*------------------------------------------------------------------*/
void *malloc_data(DATABASE_HEADER * pheader, INT size)
{
   FREE_DESCRIP *pfree, *pfound, *pprev = NULL;

   if (size == 0)
      return NULL;

   /* quadword alignment for alpha CPU */
   size = ALIGN8(size);

   /* search for free block */
   pfree = (FREE_DESCRIP *) ((char *) pheader + pheader->first_free_data);

   while (pfree->size < size && pfree->next_free) {
      pprev = pfree;
      pfree = (FREE_DESCRIP *) ((char *) pheader + pfree->next_free);
   }

   /* return if not enough memory */
   if (pfree->size < size)
      return 0;

   pfound = pfree;

   /* if found block is first in list, correct pheader */
   if (pfree == (FREE_DESCRIP *) ((char *) pheader + pheader->first_free_data)) {
      if (size < pfree->size) {
         /* free block is only used partially */
         pheader->first_free_data += size;
         pfree = (FREE_DESCRIP *) ((char *) pheader + pheader->first_free_data);

         pfree->size = pfound->size - size;
         pfree->next_free = pfound->next_free;
      } else {
         /* free block is used totally */
         pheader->first_free_data = pfree->next_free;
      }
   } else {
      /* check if free block is used totally */
      if (pfound->size - size < (int) sizeof(FREE_DESCRIP)) {
         /* skip block totally */
         pprev->next_free = pfound->next_free;
      } else {
         /* decrease free block */
         pfree = (FREE_DESCRIP *) ((char *) pfound + size);

         pfree->size = pfound->size - size;
         pfree->next_free = pfound->next_free;

         pprev->next_free = (POINTER_T) pfree - (POINTER_T) pheader;
      }
   }

   /* zero memeory */
   memset(pfound, 0, size);

   return pfound;
}

/*------------------------------------------------------------------*/
void free_data(DATABASE_HEADER * pheader, void *address, INT size)
{
   FREE_DESCRIP *pfree, *pprev, *pnext;

   if (size == 0)
      return;

   assert(address != pheader);

   /* quadword alignment for alpha CPU */
   size = ALIGN8(size);

   pfree = (FREE_DESCRIP *) address;
   pprev = NULL;

   /* clear current block */
   memset(address, 0, size);

   /* if data comes before first free block, adjust pheader */
   if ((POINTER_T) address - (POINTER_T) pheader < pheader->first_free_data) {
      pfree->size = size;
      pfree->next_free = pheader->first_free_data;
      pheader->first_free_data = (POINTER_T) address - (POINTER_T) pheader;
   } else {
      /* find last free block before current block */
      pprev = (FREE_DESCRIP *) ((char *) pheader + pheader->first_free_data);

      while (pprev->next_free < (POINTER_T) address - (POINTER_T) pheader) {
         if (pprev->next_free <= 0) {
            cm_msg(MERROR, "free_data",
                   "database is corrupted: pprev=%p, pprev->next_free=%d", pprev, pprev->next_free);
            return;
         }

         pprev = (FREE_DESCRIP *) ((char *) pheader + pprev->next_free);
      }

      pfree->size = size;
      pfree->next_free = pprev->next_free;

      pprev->next_free = (POINTER_T) pfree - (POINTER_T) pheader;
   }

   /* try to melt adjacent free blocks after current block */
   pnext = (FREE_DESCRIP *) ((char *) pheader + pfree->next_free);
   if ((POINTER_T) pnext == (POINTER_T) pfree + pfree->size) {
      pfree->size += pnext->size;
      pfree->next_free = pnext->next_free;

      memset(pnext, 0, pnext->size);
   }

   /* try to melt adjacent free blocks before current block */
   if (pprev && pprev->next_free == (POINTER_T) pprev - (POINTER_T) pheader + pprev->size) {
      pprev->size += pfree->size;
      pprev->next_free = pfree->next_free;

      memset(pfree, 0, pfree->size);
   }
}

/*------------------------------------------------------------------*/
void *realloc_data(DATABASE_HEADER * pheader, void *address, INT old_size, INT new_size)
{
   void *tmp = NULL, *pnew;

   if (old_size) {
      tmp = malloc(old_size);
      if (tmp == NULL)
         return NULL;

      memcpy(tmp, address, old_size);
      free_data(pheader, address, old_size);
   }

   pnew = malloc_data(pheader, new_size);

   if (pnew && old_size)
      memcpy(pnew, tmp, old_size < new_size ? old_size : new_size);

   if (old_size)
      free(tmp);

   return pnew;
}

/*------------------------------------------------------------------*/
char *strcomb(const char **list)
/* convert list of strings into single string to be used by db_paste() */
{
   INT i, j;
   static char *str = NULL;

   /* counter number of chars */
   for (i = 0, j = 0; list[i]; i++)
      j += strlen(list[i]) + 1;
   j += 1;

   if (str == NULL)
      str = (char *) malloc(j);
   else
      str = (char *) realloc(str, j);

   str[0] = 0;
   for (i = 0; list[i]; i++) {
      strcat(str, list[i]);
      strcat(str, "\n");
   }

   return str;
}

/*------------------------------------------------------------------*/
INT print_key_info(HNDLE hDB, HNDLE hKey, KEY * pkey, INT level, void *info)
{
   int i;
   char *p;

   i = hDB;
   p = (char *) info;

   sprintf(p + strlen(p), "%08X  %08X  %04X    ",
           (int) (hKey - sizeof(DATABASE_HEADER)),
           (int) (pkey->data - sizeof(DATABASE_HEADER)), (int) pkey->total_size);

   for (i = 0; i < level; i++)
      sprintf(p + strlen(p), "  ");

   sprintf(p + strlen(p), "%s\n", pkey->name);

   return SUCCESS;
}

INT db_show_mem(HNDLE hDB, char *result, INT buf_size, BOOL verbose)
{
   DATABASE_HEADER *pheader;
   INT total_size_key, total_size_data;
   FREE_DESCRIP *pfree;

   /* avoid compiler warning */
   total_size_data = buf_size;

   db_lock_database(hDB);

   pheader = _database[hDB - 1].database_header;

   result[0] = 0;
   sprintf(result + strlen(result), "Database header size is 0x%04X, all following values are offset by this!\n", (int)sizeof(DATABASE_HEADER));
   sprintf(result + strlen(result), "Key area  0x00000000 - 0x%08X, size %d bytes\n",  pheader->key_size - 1, pheader->key_size);
   sprintf(result + strlen(result), "Data area 0x%08X - 0x%08X, size %d bytes\n\n",    pheader->key_size, pheader->key_size + pheader->data_size, pheader->data_size);

   strcat(result, "Keylist:\n");
   strcat(result, "--------\n");
   total_size_key = 0;
   pfree = (FREE_DESCRIP *) ((char *) pheader + pheader->first_free_key);

   while ((POINTER_T) pfree != (POINTER_T) pheader) {
      total_size_key += pfree->size;
      sprintf(result + strlen(result),
              "Free block at 0x%08X, size 0x%08X, next 0x%08X\n",
              (int) ((POINTER_T) pfree - (POINTER_T) pheader - sizeof(DATABASE_HEADER)),
              pfree->size, pfree->next_free ? (int) (pfree->next_free - sizeof(DATABASE_HEADER)) : 0);
      pfree = (FREE_DESCRIP *) ((char *) pheader + pfree->next_free);
   }

   sprintf(result + strlen(result), "\nFree Key area: %d bytes out of %d bytes\n", total_size_key, pheader->key_size);

   strcat(result, "\nData:\n");
   strcat(result, "-----\n");
   total_size_data = 0;
   pfree = (FREE_DESCRIP *) ((char *) pheader + pheader->first_free_data);

   while ((POINTER_T) pfree != (POINTER_T) pheader) {
      total_size_data += pfree->size;
      sprintf(result + strlen(result),
              "Free block at 0x%08X, size 0x%08X, next 0x%08X\n",
              (int) ((POINTER_T) pfree - (POINTER_T) pheader - sizeof(DATABASE_HEADER)),
              pfree->size, pfree->next_free ? (int) (pfree->next_free - sizeof(DATABASE_HEADER)) : 0);
      pfree = (FREE_DESCRIP *) ((char *) pheader + pfree->next_free);
   }

   sprintf(result + strlen(result), "\nFree Data area: %d bytes out of %d bytes\n", total_size_data, pheader->data_size);

   sprintf(result + strlen(result),
           "\nFree: %1d (%1.1lf%%) keylist, %1d (%1.1lf%%) data\n",
           total_size_key,
           100 * (double) total_size_key / pheader->key_size,
           total_size_data, 100 * (double) total_size_data / pheader->data_size);

   if (verbose) {
      sprintf(result + strlen(result), "\n\n");
      sprintf(result + strlen(result), "Key       Data      Size\n");
      sprintf(result + strlen(result), "------------------------\n");
      db_scan_tree(hDB, pheader->root_key, 0, print_key_info, result);
   }

   db_unlock_database(hDB);

   return DB_SUCCESS;
}

/*------------------------------------------------------------------*/
static int db_validate_name(const char* name, int maybe_path, const char* caller_name)
{
   //printf("db_validate_name [%s] maybe_path %d from %s\n", name, maybe_path, caller_name);

   if (name == NULL) {
      cm_msg(MERROR, "db_validate_name", "Invalid name passed to %s: should not be NULL", caller_name);
      return DB_INVALID_NAME;
   }

   if (strlen(name) < 1) {
      cm_msg(MERROR, "db_validate_name", "Invalid name passed to %s: should not be an empty string", caller_name);
      return DB_INVALID_NAME;
   }

   if (!maybe_path) {
      if (strchr(name, '/')) {
         cm_msg(MERROR, "db_validate_name", "Invalid name \"%s\" passed to %s: should not contain \"/\"", name, caller_name);
         return DB_INVALID_NAME;
      }
   }

   //if (strcmp(name, "test")==0)
   //return DB_INVALID_NAME;

   return DB_SUCCESS;
}

/*------------------------------------------------------------------*/
static int db_validate_key_offset(DATABASE_HEADER * pheader, int offset)
/* check if key offset lies in valid range */
{
   if (offset != 0 && offset < (int) sizeof(DATABASE_HEADER))
      return 0;

   if (offset > (int) sizeof(DATABASE_HEADER) + pheader->key_size)
      return 0;

   return 1;
}

static int db_validate_data_offset(DATABASE_HEADER * pheader, int offset)
/* check if data offset lies in valid range */
{
   if (offset != 0 && offset < (int) sizeof(DATABASE_HEADER))
      return 0;

   if (offset > (int) sizeof(DATABASE_HEADER) + pheader->key_size + pheader->data_size)
      return 0;

   return 1;
}

static int db_validate_hkey(DATABASE_HEADER * pheader, HNDLE hKey)
{
   return db_validate_key_offset(pheader, hKey);
}

static int db_validate_key(DATABASE_HEADER * pheader, int recurse, const char *path, KEY * pkey)
{
   KEYLIST *pkeylist;
   int i;
   int status;
   static time_t t_min = 0, t_max;

   if (!db_validate_key_offset(pheader, (POINTER_T) pkey - (POINTER_T) pheader)) {
      cm_msg(MERROR, "db_validate_key", "Warning: database corruption, path \"%s\", key offset %d is invalid", path, (int)((char*)pkey - (char*)pheader));
      return 0;
   }

   if (!db_validate_data_offset(pheader, pkey->data)) {
      cm_msg(MERROR, "db_validate_key", "Warning: database corruption, path \"%s\", data offset 0x%08X is invalid", path, pkey->data - (int)sizeof(DATABASE_HEADER));
      return 0;
   }

   /* check key type */
   if (pkey->type <= 0 || pkey->type >= TID_LAST) {
      cm_msg(MERROR, "db_validate_key", "Warning: invalid key type, key \"%s\", type %d", path, pkey->type);
      return 0;
   }

   /* check key name */
   status = db_validate_name(pkey->name, FALSE, "db_validate_key");
   if (status != DB_SUCCESS) {
      char newname[NAME_LENGTH];
      sprintf(newname, "%p", pkey);
      cm_msg(MERROR, "db_validate_key", "Warning: corrected key \"%s\": invalid name \"%s\" replaced with \"%s\"", path, pkey->name, newname);
      strlcpy(pkey->name, newname, sizeof(pkey->name));
      //return 0;
   }

   /* check key sizes */
   if ((pkey->total_size < 0) || (pkey->total_size > pheader->key_size)) {
      cm_msg(MERROR, "db_validate_key", "Warning: invalid key \"%s\" total_size: %d", path, pkey->total_size);
      return 0;
   }

   if ((pkey->item_size < 0) || (pkey->item_size > pheader->key_size)) {
      cm_msg(MERROR, "db_validate_key", "Warning: invalid key \"%s\" item_size: %d", path, pkey->item_size);
      return 0;
   }

   if ((pkey->num_values < 0) || (pkey->num_values > pheader->key_size)) {
      cm_msg(MERROR, "db_validate_key", "Warning: invalid key \"%s\" num_values: %d", path, pkey->num_values);
      return 0;
   }

   /* check and correct key size */
   if (pkey->total_size != pkey->item_size * pkey->num_values) {
      cm_msg(MINFO, "db_validate_key",
             "Warning: corrected key \"%s\" size: total_size=%d, should be %d*%d=%d",
             path, pkey->total_size, pkey->item_size, pkey->num_values, pkey->item_size * pkey->num_values);
      pkey->total_size = pkey->item_size * pkey->num_values;
   }

   /* check and correct key size */
   if (pkey->data == 0 && pkey->total_size != 0) {
      cm_msg(MINFO, "db_validate_key", "Warning: corrected key \"%s\" size: data pointer is zero, total_size is %d, should be zero", path, pkey->total_size);
      pkey->num_values = 0;
      pkey->total_size = 0;
   }

   /* check access mode */
   if ((pkey->access_mode & ~(MODE_READ | MODE_WRITE | MODE_DELETE | MODE_EXCLUSIVE | MODE_ALLOC))) {
      cm_msg(MERROR, "db_validate_key", "Warning: invalid access mode, key \"%s\", mode %d", path, pkey->access_mode);
      return 0;
   }

   /* check access time, consider valid if within +- 10 years */
   if (t_min == 0) {
      t_min = ss_time() - 3600 * 24 * 365 * 10;
      t_max = ss_time() + 3600 * 24 * 365 * 10;
   }

   if (pkey->last_written > 0 && (pkey->last_written < t_min || pkey->last_written > t_max)) {
      cm_msg(MERROR, "db_validate_key", "Warning: invalid access time, key \"%s\", time %d", path, pkey->last_written);
      return 0;
   }

   if (pkey->type == TID_KEY && recurse) {
      /* if key has subkeys, go through whole list */

      pkeylist = (KEYLIST *) ((char *) pheader + pkey->data);

      if (pkeylist->num_keys != 0 &&
          (pkeylist->first_key == 0 || !db_validate_key_offset(pheader, pkeylist->first_key))) {
         cm_msg(MERROR, "db_validate_key", "Warning: database corruption, key \"%s\", first_key 0x%08X", path, pkeylist->first_key - (int)sizeof(DATABASE_HEADER));
         return 0;
      }

      /* check if key is in keylist */
      pkey = (KEY *) ((char *) pheader + pkeylist->first_key);

      for (i = 0; i < pkeylist->num_keys; i++) {
         char buf[1024];
         sprintf(buf, "%s/%s", path, pkey->name);

         if (!db_validate_key_offset(pheader, pkey->next_key)) {
            cm_msg(MERROR, "db_validate_key", "Warning: database corruption, key \"%s\", next_key 0x%08X is invalid", buf, pkey->next_key - (int)sizeof(DATABASE_HEADER));
            return 0;
         }

         if (!db_validate_key(pheader, recurse + 1, buf, pkey))
            return 0;

         pkey = (KEY *) ((char *) pheader + pkey->next_key);
      }
   }

   return 1;
}

/*------------------------------------------------------------------*/
static void db_validate_sizes()
{
   /* validate size of data structures (miscompiled, 32/64 bit mismatch, etc */

   if (0) {
#define S(x) printf("assert(sizeof(%-20s) == %6d);\n", #x, (int)sizeof(x))
      // basic data types
      S(char *);
      S(char);
      S(int);
      S(long int);
      S(float);
      S(double);
      S(BOOL);
      S(WORD);
      S(DWORD);
      S(INT);
      S(POINTER_T);
      S(midas_thread_t);
      // data buffers
      S(EVENT_REQUEST);
      S(BUFFER_CLIENT);
      S(BUFFER_HEADER);
      // history files
      S(HIST_RECORD);
      S(DEF_RECORD);
      S(INDEX_RECORD);
      S(TAG);
      // ODB shared memory structures
      S(KEY);
      S(KEYLIST);
      S(OPEN_RECORD);
      S(DATABASE_CLIENT);
      S(DATABASE_HEADER);
      // misc structures
      S(EVENT_HEADER);
      S(RUNINFO);
      S(EQUIPMENT_INFO);
      S(EQUIPMENT_STATS);
      S(BANK_HEADER);
      S(BANK);
      S(BANK32);
      S(ANA_OUTPUT_INFO);
      S(PROGRAM_INFO);
      S(ALARM_CLASS);
      S(ALARM);
      S(CHN_SETTINGS);
      S(CHN_STATISTICS);
#undef S
   }

#if 0
   EQUIPMENT_INFO eq;
   printf("EQUIPMENT_INFO offset of event_id: %d\n", (int)((char*)&eq.event_id - (char*)&eq));
   printf("EQUIPMENT_INFO offset of eq_type: %d\n", (int)((char*)&eq.eq_type - (char*)&eq));
   printf("EQUIPMENT_INFO offset of event_limit: %d\n", (int)((char*)&eq.event_limit - (char*)&eq));
   printf("EQUIPMENT_INFO offset of num_subevents: %d\n", (int)((char*)&eq.num_subevents - (char*)&eq));
   printf("EQUIPMENT_INFO offset of status: %d\n", (int)((char*)&eq.status - (char*)&eq));
   printf("EQUIPMENT_INFO offset of hidden: %d\n", (int)((char*)&eq.hidden - (char*)&eq));
#endif
   
#ifdef OS_LINUX
   assert(sizeof(EVENT_REQUEST) == 16); // ODB v3
   assert(sizeof(BUFFER_CLIENT) == 256);
   assert(sizeof(BUFFER_HEADER) == 16444);
   assert(sizeof(HIST_RECORD) == 20);
   assert(sizeof(DEF_RECORD) == 40);
   assert(sizeof(INDEX_RECORD) == 12);
   assert(sizeof(TAG) == 40);
   assert(sizeof(KEY) == 68);
   assert(sizeof(KEYLIST) == 12);
   assert(sizeof(OPEN_RECORD) == 8);
   assert(sizeof(DATABASE_CLIENT) == 2112);
   assert(sizeof(DATABASE_HEADER) == 135232);
   assert(sizeof(EVENT_HEADER) == 16);
   //assert(sizeof(EQUIPMENT_INFO) == 696); has been moved to dynamic checking inside mhttpd.c
   assert(sizeof(EQUIPMENT_STATS) == 24);
   assert(sizeof(BANK_HEADER) == 8);
   assert(sizeof(BANK) == 8);
   assert(sizeof(BANK32) == 12);
   assert(sizeof(ANA_OUTPUT_INFO) == 792);
   assert(sizeof(PROGRAM_INFO) == 316);
   assert(sizeof(ALARM_CLASS) == 348);
   assert(sizeof(ALARM) == 452);
   assert(sizeof(CHN_SETTINGS) == 648); // ODB v3
   assert(sizeof(CHN_STATISTICS) == 56);        // ODB v3
#endif
}

typedef struct {
   DATABASE_HEADER * pheader;
   int max_keys;
   int num_keys;
   HNDLE* hkeys;
   int* counts;
   int* modes;
   int num_modified;
} UPDATE_OPEN_RECORDS;

static void db_update_open_record(HNDLE hDB, HNDLE hKey, KEY* xkey, INT level, void* voidp)
{
   KEY* pkey;
   int found = 0;
   int count = 0;
   int status;
   int k;
   UPDATE_OPEN_RECORDS *uorp = (UPDATE_OPEN_RECORDS *)voidp;
   char path[256];

   if (!hKey)
      hKey = uorp->pheader->root_key;

   for (k=0; k<uorp->num_keys; k++)
      if (uorp->hkeys[k] == hKey) {
         found = 1;
         count = uorp->counts[k];
         break;
      }

   if (xkey->notify_count == 0 && !found)
      return; // no open record here

   status = db_get_path(hDB, hKey, path, sizeof(path));
   if (status != DB_SUCCESS)
      return;

   pkey = (KEY *) ((char *) uorp->pheader + hKey);

   // extra check: are we looking at the same key?
   assert(xkey->notify_count == pkey->notify_count);

#if 0
   printf("%s, notify_count %d, found %d, our count %d\n", path, pkey->notify_count, found, count);
#endif
   
   if (pkey->notify_count==0 && found) {
      cm_msg(MINFO, "db_update_open_record", "Added missing open record flag to \"%s\"", path);
      pkey->notify_count = count;
      uorp->num_modified++;
      return;
   }

   if (pkey->notify_count!=0 && !found) {
      cm_msg(MINFO, "db_update_open_record", "Removed open record flag from \"%s\"", path);
      pkey->notify_count = 0;
      uorp->num_modified++;

      if (pkey->access_mode | MODE_EXCLUSIVE) {
         status = db_set_mode(hDB, hKey, (WORD) (pkey->access_mode & ~MODE_EXCLUSIVE), 2);
         if (status != DB_SUCCESS) {
            cm_msg(MERROR, "db_update_open_record", "Cannot remove exclusive access mode from \"%s\", db_set_mode() status %d", path, status);
            return;
         }
         cm_msg(MINFO, "db_update_open_record", "Removed exclusive access mode from \"%s\"", path);
      }
      return;
   }

   if (pkey->notify_count != uorp->counts[k]) {
      cm_msg(MINFO, "db_update_open_record", "Updated notify_count of \"%s\" from %d to %d", path, pkey->notify_count, count);
      pkey->notify_count = count;
      uorp->num_modified++;
      return;
   }
}

static int db_validate_open_records(HNDLE hDB)
{
   UPDATE_OPEN_RECORDS uor;
   DATABASE_HEADER * pheader;
   int i, j, k;

   if (hDB > _database_entries || hDB <= 0) {
      cm_msg(MERROR, "db_validate_open_records", "invalid database handle");
      return DB_INVALID_HANDLE;
   }

   uor.max_keys = MAX_CLIENTS*MAX_OPEN_RECORDS;
   uor.num_keys = 0;
   uor.hkeys = (HNDLE*)calloc(uor.max_keys, sizeof(HNDLE));
   uor.counts = (int*)calloc(uor.max_keys, sizeof(int));
   uor.modes = (int*)calloc(uor.max_keys, sizeof(int));
   uor.num_modified = 0;

   assert(uor.hkeys != NULL);
   assert(uor.counts != NULL);
   assert(uor.modes != NULL);

   db_lock_database(hDB);

   pheader = _database[hDB - 1].database_header;

   uor.pheader = pheader;

   for (i = 0; i < pheader->max_client_index; i++) {
      DATABASE_CLIENT* pclient = &pheader->client[i];
      for (j = 0; j < pclient->max_index; j++)
         if (pclient->open_record[j].handle) {
            int found = 0;
            for (k=0; k<uor.num_keys; k++) {
               if (uor.hkeys[k] == pclient->open_record[j].handle) {
                  uor.counts[k]++;
                  found = 1;
                  break;
               }
            }
            if (!found) {
               uor.hkeys[uor.num_keys] = pclient->open_record[j].handle;
               uor.counts[uor.num_keys] = 1;
               uor.modes[uor.num_keys] = pclient->open_record[j].access_mode;
               uor.num_keys++;
            }
         }
   }

#if 0
   for (i=0; i<uor.num_keys; i++)
      printf("index %d, handle %d, count %d, access mode %d\n", i, uor.hkeys[i], uor.counts[i], uor.modes[i]);
#endif
   
   db_scan_tree_link(hDB, 0, 0, db_update_open_record, &uor);

   if (uor.num_modified) {
      cm_msg(MINFO, "db_validate_open_records", "Corrected %d ODB entries", uor.num_modified);
   }

   db_unlock_database(hDB);

   free(uor.hkeys);
   free(uor.counts);
   free(uor.modes);

   return DB_SUCCESS;
}

/*------------------------------------------------------------------*/
static int db_validate_db(DATABASE_HEADER * pheader)
{
   int total_size_key = 0;
   int total_size_data = 0;
   double ratio;
   FREE_DESCRIP *pfree;

   /* validate size of data structures (miscompiled, 32/64 bit mismatch, etc */

   db_validate_sizes();

   /* validate the key free list */

   if (!db_validate_key_offset(pheader, pheader->first_free_key)) {
      cm_msg(MERROR, "db_validate_db", "Warning: database corruption, first_free_key 0x%08X", pheader->first_free_key - (int)sizeof(DATABASE_HEADER));
      return 0;
   }

   pfree = (FREE_DESCRIP *) ((char *) pheader + pheader->first_free_key);

   while ((POINTER_T) pfree != (POINTER_T) pheader) {
      FREE_DESCRIP *nextpfree;

      if (pfree->next_free != 0 && !db_validate_key_offset(pheader, pfree->next_free)) {
         cm_msg(MERROR, "db_validate_db", "Warning: database corruption, key area next_free 0x%08X", pfree->next_free - (int)sizeof(DATABASE_HEADER));
         return 0;
      }

      total_size_key += pfree->size;
      nextpfree = (FREE_DESCRIP *) ((char *) pheader + pfree->next_free);

      if (pfree->next_free != 0 && nextpfree == pfree) {
         cm_msg(MERROR, "db_validate_db", "Warning: database corruption, key area next_free 0x%08X is same as current free %p", pfree->next_free, pfree - (int)sizeof(DATABASE_HEADER));
         return 0;
      }

      pfree = nextpfree;
   }

   ratio = ((double) (pheader->key_size - total_size_key)) / ((double) pheader->key_size);
   if (ratio > 0.9)
      cm_msg(MERROR, "db_validate_db", "Warning: database key area is %.0f%% full", ratio * 100.0);

   if (total_size_key > pheader->key_size) {
      cm_msg(MERROR, "db_validate_db", "Warning: database corruption, total_key_size 0x%08X", total_size_key);
      return 0;
   }

   /* validate the data free list */

   if (!db_validate_data_offset(pheader, pheader->first_free_data)) {
      cm_msg(MERROR, "db_validate_db", "Warning: database corruption, first_free_data 0x%08X", pheader->first_free_data - (int)sizeof(DATABASE_HEADER));
      return 0;
   }

   pfree = (FREE_DESCRIP *) ((char *) pheader + pheader->first_free_data);

   while ((POINTER_T) pfree != (POINTER_T) pheader) {
      FREE_DESCRIP *nextpfree;

      if (pfree->next_free != 0 && !db_validate_data_offset(pheader, pfree->next_free)) {
         cm_msg(MERROR, "db_validate_db", "Warning: database corruption, data area next_free 0x%08X", pfree->next_free - (int)sizeof(DATABASE_HEADER));
         return 0;
      }

      total_size_data += pfree->size;
      nextpfree = (FREE_DESCRIP *) ((char *) pheader + pfree->next_free);

      if (pfree->next_free != 0 && nextpfree == pfree) {
         cm_msg(MERROR, "db_validate_db", "Warning: database corruption, data area next_free 0x%08X is same as current free %p", pfree->next_free, pfree - (int)sizeof(DATABASE_HEADER));
         return 0;
      }

      pfree = nextpfree;
   }

   ratio = ((double) (pheader->data_size - total_size_data)) / ((double) pheader->data_size);
   if (ratio > 0.9)
      cm_msg(MERROR, "db_validate_db", "Warning: database data area is %.0f%% full", ratio * 100.0);

   if (total_size_data > pheader->data_size) {
      cm_msg(MERROR, "db_validate_db", "Warning: database corruption, total_size_data 0x%08X", total_size_key);
      return 0;
   }

   /* validate the tree of keys, starting from the root key */

   if (!db_validate_key_offset(pheader, pheader->root_key)) {
      cm_msg(MERROR, "db_validate_db", "Warning: database corruption, root_key 0x%08X is invalid", pheader->root_key - (int)sizeof(DATABASE_HEADER));
      return 0;
   }

   if (!db_validate_key(pheader, 1, "", (KEY *) ((char *) pheader + pheader->root_key))) {
      //cm_msg(MERROR, "db_validate_db", "Warning: database corruption ... what do we say here??? db_validate_key() already complained");
      return 0;
   }

   return 1;
}

/**dox***************************************************************/
#endif                          /* DOXYGEN_SHOULD_SKIP_THIS */

/********************************************************************/
/**
Open an online database
@param database_name     Database name.
@param database_size     Initial size of database if not existing
@param client_name       Name of this application
@param hDB          ODB handle obtained via cm_get_experiment_database().
@return DB_SUCCESS, DB_CREATED, DB_INVALID_NAME, DB_NO_MEMORY,
        DB_MEMSIZE_MISMATCH, DB_NO_SEMAPHORE, DB_INVALID_PARAM,
        RPC_NET_ERROR
*/
INT db_open_database(const char *xdatabase_name, INT database_size, HNDLE * hDB, const char *client_name)
{
   if (rpc_is_remote())
      return rpc_call(RPC_DB_OPEN_DATABASE, xdatabase_name, database_size, hDB, client_name);

#ifdef LOCAL_ROUTINES
   {
   INT i, status;
   HNDLE handle;
   DATABASE_CLIENT *pclient;
   BOOL shm_created;
   HNDLE shm_handle;
   DATABASE_HEADER *pheader;
   KEY *pkey;
   KEYLIST *pkeylist;
   FREE_DESCRIP *pfree;
   BOOL call_watchdog;
   DWORD timeout;
   char database_name[NAME_LENGTH];
   void *p;

   /* restrict name length */
   strlcpy(database_name, xdatabase_name, NAME_LENGTH);

   if (database_size < 0 || database_size > 10E7) {
      cm_msg(MERROR, "db_open_database", "invalid database size");
      return DB_INVALID_PARAM;
   }

   if (strlen(client_name) >= NAME_LENGTH) {
      cm_msg(MERROR, "db_open_database", "client name \'%s\' is longer than %d characters", client_name, NAME_LENGTH-1);
      return DB_INVALID_PARAM;
   }

   if (strchr(client_name, '/') != NULL) {
      cm_msg(MERROR, "db_open_database", "client name \'%s\' should not contain the slash \'/\' character", client_name);
      return DB_INVALID_PARAM;
   }

   /* allocate new space for the new database descriptor */
   if (_database_entries == 0) {
      _database = (DATABASE *) malloc(sizeof(DATABASE));
      memset(_database, 0, sizeof(DATABASE));
      if (_database == NULL) {
         *hDB = 0;
         return DB_NO_MEMORY;
      }

      _database_entries = 1;
      i = 0;
   } else {
      /* check if database already open */
      for (i = 0; i < _database_entries; i++)
         if (_database[i].attached && equal_ustring(_database[i].name, database_name)) {
            /* check if database belongs to this thread */
            if (rpc_get_server_option(RPC_OSERVER_TYPE) == ST_MTHREAD) {
               if (_database[i].index == ss_gettid()) {
                  *hDB = i + 1;
                  return DB_SUCCESS;
               }
            } else {
               *hDB = i + 1;
               return DB_SUCCESS;
            }
         }

      /* check for a deleted entry */
      for (i = 0; i < _database_entries; i++)
         if (!_database[i].attached)
            break;

      /* if not found, create new one */
      if (i == _database_entries) {
         _database = (DATABASE *) realloc(_database, sizeof(DATABASE) * (_database_entries + 1));
         memset(&_database[_database_entries], 0, sizeof(DATABASE));

         _database_entries++;
         if (_database == NULL) {
            _database_entries--;
            *hDB = 0;
            return DB_NO_MEMORY;
         }
      }
   }

   handle = (HNDLE) i;

   /* open shared memory region */
   status = ss_shm_open(database_name,
                        sizeof(DATABASE_HEADER) + 2 * ALIGN8(database_size / 2), &p, &shm_handle, TRUE);

   _database[(INT) handle].database_header = (DATABASE_HEADER *) p;
   if (status == SS_NO_MEMORY || status == SS_FILE_ERROR) {
      *hDB = 0;
      return DB_INVALID_NAME;
   }

   /* shortcut to header */
   pheader = _database[handle].database_header;

   /* save name */
   strcpy(_database[handle].name, database_name);

   shm_created = (status == SS_CREATED);

   /* clear memeory for debugging */
   /* memset(pheader, 0, sizeof(DATABASE_HEADER) + 2*ALIGN8(database_size/2)); */

   if (shm_created && pheader->name[0] == 0) {
      /* setup header info if database was created */
      memset(pheader, 0, sizeof(DATABASE_HEADER) + 2 * ALIGN8(database_size / 2));

      strcpy(pheader->name, database_name);
      pheader->version = DATABASE_VERSION;
      pheader->key_size = ALIGN8(database_size / 2);
      pheader->data_size = ALIGN8(database_size / 2);
      pheader->root_key = sizeof(DATABASE_HEADER);
      pheader->first_free_key = sizeof(DATABASE_HEADER);
      pheader->first_free_data = sizeof(DATABASE_HEADER) + pheader->key_size;

      /* set up free list */
      pfree = (FREE_DESCRIP *) ((char *) pheader + pheader->first_free_key);
      pfree->size = pheader->key_size;
      pfree->next_free = 0;

      pfree = (FREE_DESCRIP *) ((char *) pheader + pheader->first_free_data);
      pfree->size = pheader->data_size;
      pfree->next_free = 0;

      /* create root key */
      pkey = (KEY *) malloc_key(pheader, sizeof(KEY));

      /* set key properties */
      pkey->type = TID_KEY;
      pkey->num_values = 1;
      pkey->access_mode = MODE_READ | MODE_WRITE | MODE_DELETE;
      strcpy(pkey->name, "root");
      pkey->parent_keylist = 0;

      /* create keylist */
      pkeylist = (KEYLIST *) malloc_key(pheader, sizeof(KEYLIST));

      /* store keylist in data field */
      pkey->data = (POINTER_T) pkeylist - (POINTER_T) pheader;
      pkey->item_size = sizeof(KEYLIST);
      pkey->total_size = sizeof(KEYLIST);

      pkeylist->parent = (POINTER_T) pkey - (POINTER_T) pheader;
      pkeylist->num_keys = 0;
      pkeylist->first_key = 0;
   }

   /* check database version */
   if (pheader->version != DATABASE_VERSION) {
      cm_msg(MERROR, "db_open_database",
             "Different database format: Shared memory is %d, program is %d", pheader->version, DATABASE_VERSION);
      return DB_VERSION_MISMATCH;
   }

   /* check root key */
   if (!db_validate_key_offset(pheader, pheader->root_key)) {
      cm_msg(MERROR, "db_open_database", "Invalid, incompatible or corrupted database: root key offset %d is invalid", pheader->root_key);
      return DB_VERSION_MISMATCH;
   } else {
      pkey = (KEY*)((char*)pheader + pheader->root_key);

      if (pkey->type != TID_KEY) {
         cm_msg(MERROR, "db_open_database", "Invalid, incompatible or corrupted database: root key type %d is not TID_KEY", pkey->type);
         return DB_VERSION_MISMATCH;
      }

      if (strcmp(pkey->name, "root") != 0) {
         cm_msg(MERROR, "db_open_database", "Invalid, incompatible or corrupted database: root key name \"%s\" is not \"root\"", pkey->name);
         return DB_VERSION_MISMATCH;
      }

      if (!db_validate_key(pheader, 0, "", pkey)) {
         cm_msg(MERROR, "db_open_database", "Invalid, incompatible or corrupted database: root key is invalid");
         return DB_VERSION_MISMATCH;
      }
   }

   /* create mutexes for the database */
   status = ss_mutex_create(&_database[handle].mutex);
   if (status != SS_SUCCESS && status != SS_CREATED) {
      *hDB = 0;
      return DB_NO_SEMAPHORE;
   }
   status = ss_mutex_create(&_database[handle].am);
   if (status != SS_SUCCESS && status != SS_CREATED) {
      *hDB = 0;
      return DB_NO_SEMAPHORE;
   }

   /* create semaphore for the database */
   status = ss_semaphore_create(database_name, &(_database[handle].semaphore));
   if (status != SS_SUCCESS && status != SS_CREATED) {
      *hDB = 0;
      return DB_NO_SEMAPHORE;
   }
   _database[handle].lock_cnt = 0;

   /* first lock database */
   status = db_lock_database(handle + 1);
   if (status != DB_SUCCESS)
      return status;

   /*
    Now we have a DATABASE_HEADER, so let's setup a CLIENT
    structure in that database. The information there can also
    be seen by other processes.
    */

   /*
    update the client count
    */
   pheader->num_clients = 0;
   pheader->max_client_index = 0;
   for (i = 0; i < MAX_CLIENTS; i++) {
      if (pheader->client[i].pid == 0)
         continue;
      pheader->num_clients++;
      pheader->max_client_index = i + 1;
   }

   /*fprintf(stderr,"num_clients: %d, max_client: %d\n",pheader->num_clients,pheader->max_client_index); */

   /* remove dead clients */

#ifdef OS_UNIX
#ifdef ESRCH
   /* Only enable this for systems that define ESRCH and hope that
    they also support kill(pid,0) */
   for (i = 0; i < MAX_CLIENTS; i++) {
      errno = 0;
      kill(pheader->client[i].pid, 0);
      if (errno == ESRCH) {
         char client_name_tmp[NAME_LENGTH];
         int client_pid;

         strlcpy(client_name_tmp, pheader->client[i].name, sizeof(client_name_tmp));
         client_pid = pheader->client[i].pid;

         // removed: /* decrement notify_count for open records and clear exclusive mode */
         // open records are corrected later, by db_validate_open_records()

         /* clear entry from client structure in database header */
         memset(&(pheader->client[i]), 0, sizeof(DATABASE_CLIENT));

         cm_msg(MERROR, "db_open_database", "Removed ODB client \'%s\', index %d because process pid %d does not exists", client_name_tmp, i, client_pid);
      }
   }
#endif
#endif

   /*
    Look for empty client slot
    */
   for (i = 0; i < MAX_CLIENTS; i++)
      if (pheader->client[i].pid == 0)
         break;

   if (i == MAX_CLIENTS) {
      db_unlock_database(handle + 1);
      *hDB = 0;
      cm_msg(MERROR, "db_open_database", "maximum number of clients exceeded");
      return DB_NO_SLOT;
   }

   /* store slot index in _database structure */
   _database[handle].client_index = i;

   /*
    Save the index of the last client of that database so that later only
    the clients 0..max_client_index-1 have to be searched through.
    */
   pheader->num_clients++;
   if (i + 1 > pheader->max_client_index)
      pheader->max_client_index = i + 1;

   /* setup database header and client structure */
   pclient = &pheader->client[i];

   memset(pclient, 0, sizeof(DATABASE_CLIENT));
   /* use client name previously set by bm_set_name */
   strlcpy(pclient->name, client_name, sizeof(pclient->name));
   pclient->pid = ss_getpid();
   pclient->num_open_records = 0;

   ss_suspend_get_port(&pclient->port);

   pclient->last_activity = ss_millitime();

   cm_get_watchdog_params(&call_watchdog, &timeout);
   pclient->watchdog_timeout = timeout;

   /* check ODB for corruption */
   if (!db_validate_db(pheader)) {
      /* do not treat corrupted odb as a fatal error- allow the user
       to preceed at own risk- the database is already corrupted,
       so no further harm can possibly be made. */
      /*
       db_unlock_database(handle + 1);
       *hDB = 0;
       return DB_CORRUPTED;
       */
   }

   /* setup _database entry */
   _database[handle].database_data = _database[handle].database_header + 1;
   _database[handle].attached = TRUE;
   _database[handle].shm_handle = shm_handle;
   _database[handle].protect = FALSE;

   /* remember to which connection acutal buffer belongs */
   if (rpc_get_server_option(RPC_OSERVER_TYPE) == ST_SINGLE)
      _database[handle].index = rpc_get_server_acception();
   else
      _database[handle].index = ss_gettid();

   *hDB = (handle + 1);

   /* setup dispatcher for updated records */
   ss_suspend_set_dispatch(CH_IPC, 0, (int (*)(void)) cm_dispatch_ipc);

   status = db_validate_open_records(handle + 1);
   if (status != DB_SUCCESS) {
      db_unlock_database(handle + 1);
      cm_msg(MERROR, "db_open_database", "Error: db_validate_open_records() status %d", status);
      return status;
   }

   db_unlock_database(handle + 1);

   if (shm_created)
      return DB_CREATED;
   }
#endif                          /* LOCAL_ROUTINES */

   return DB_SUCCESS;
}

/********************************************************************/
/**
Close a database
@param   hDB          ODB handle obtained via cm_get_experiment_database().
@return DB_SUCCESS, DB_INVALID_HANDLE, RPC_NET_ERROR
*/
INT db_close_database(HNDLE hDB)
{
   if (rpc_is_remote())
      return rpc_call(RPC_DB_CLOSE_DATABASE, hDB);

#ifdef LOCAL_ROUTINES
   else {
      DATABASE_HEADER *pheader;
      DATABASE_CLIENT *pclient;
      INT idx, destroy_flag, i, j;
      char xname[256];

      if (hDB > _database_entries || hDB <= 0) {
         cm_msg(MERROR, "db_close_database", "invalid database handle");
         return DB_INVALID_HANDLE;
      }

      /*
         Check if database was opened by current thread. This is necessary
         in the server process where one thread may not close the database
         of other threads.
       */

      /* first lock database */
      db_lock_database(hDB);

      idx = _database[hDB - 1].client_index;
      pheader = _database[hDB - 1].database_header;
      pclient = &pheader->client[idx];

      if (rpc_get_server_option(RPC_OSERVER_TYPE) == ST_SINGLE &&
          _database[hDB - 1].index != rpc_get_server_acception()) {
         db_unlock_database(hDB);
         return DB_INVALID_HANDLE;
      }

      if (rpc_get_server_option(RPC_OSERVER_TYPE) != ST_SINGLE && _database[hDB - 1].index != ss_gettid()) {
         db_unlock_database(hDB);
         return DB_INVALID_HANDLE;
      }

      if (!_database[hDB - 1].attached) {
         db_unlock_database(hDB);
         cm_msg(MERROR, "db_close_database", "invalid database handle");
         return DB_INVALID_HANDLE;
      }

      /* close all open records */
      for (i = 0; i < pclient->max_index; i++)
         if (pclient->open_record[i].handle)
            db_remove_open_record(hDB, pclient->open_record[i].handle, FALSE);

      /* mark entry in _database as empty */
      _database[hDB - 1].attached = FALSE;

      /* clear entry from client structure in database header */
      memset(&(pheader->client[idx]), 0, sizeof(DATABASE_CLIENT));

      /* calculate new max_client_index entry */
      for (i = MAX_CLIENTS - 1; i >= 0; i--)
         if (pheader->client[i].pid != 0)
            break;
      pheader->max_client_index = i + 1;

      /* count new number of clients */
      for (i = MAX_CLIENTS - 1, j = 0; i >= 0; i--)
         if (pheader->client[i].pid != 0)
            j++;
      pheader->num_clients = j;

      destroy_flag = (pheader->num_clients == 0);

      /* flush shared memory to disk */
      ss_shm_flush(pheader->name, pheader, 0, _database[hDB - 1].shm_handle);

      strlcpy(xname, pheader->name, sizeof(xname));

      /* unmap shared memory, delete it if we are the last */
      ss_shm_close(xname, pheader, _database[hDB - 1].shm_handle, destroy_flag);

      pheader = NULL; // after ss_shm_close(), pheader points nowhere

      /* unlock database */
      db_unlock_database(hDB);

      /* delete semaphore */
      ss_semaphore_delete(_database[hDB - 1].semaphore, destroy_flag);

      /* update _database_entries */
      if (hDB == _database_entries)
         _database_entries--;

      if (_database_entries > 0)
         _database = (DATABASE *) realloc(_database, sizeof(DATABASE) * (_database_entries));
      else {
         free(_database);
         _database = NULL;
      }

      /* if we are the last one, also delete other semaphores */
      if (destroy_flag) {
         extern INT _semaphore_elog, _semaphore_alarm, _semaphore_history, _semaphore_msg;

         if (_semaphore_elog)
            ss_semaphore_delete(_semaphore_elog, TRUE);
         if (_semaphore_alarm)
            ss_semaphore_delete(_semaphore_alarm, TRUE);
         if (_semaphore_history)
            ss_semaphore_delete(_semaphore_history, TRUE);
         if (_semaphore_msg)
            ss_semaphore_delete(_semaphore_msg, TRUE);
      }

   }
#endif                          /* LOCAL_ROUTINES */

   return DB_SUCCESS;
}

/**dox***************************************************************/
#ifndef DOXYGEN_SHOULD_SKIP_THIS

/*------------------------------------------------------------------*/
INT db_flush_database(HNDLE hDB)
/********************************************************************\

  Routine: db_flush_database

  Purpose: Flushes the shared memory of a database to its disk file.

  Input:
    HNDLE  hDB              Handle to the database, which is used as
                            an index to the _database array.

  Output:
    none

  Function value:
    DB_SUCCESS              Successful completion
    DB_INVALID_HANDLE       Database handle is invalid
    RPC_NET_ERROR           Network error

\********************************************************************/
{
   if (rpc_is_remote())
      return rpc_call(RPC_DB_FLUSH_DATABASE, hDB);

#ifdef LOCAL_ROUTINES
   else {
      DATABASE_HEADER *pheader;

      if (hDB > _database_entries || hDB <= 0) {
         cm_msg(MERROR, "db_close_database", "invalid database handle");
         return DB_INVALID_HANDLE;
      }

      /*
         Check if database was opened by current thread. This is necessary
         in the server process where one thread may not close the database
         of other threads.
       */

      db_lock_database(hDB);
      pheader = _database[hDB - 1].database_header;

      if (rpc_get_server_option(RPC_OSERVER_TYPE) == ST_SINGLE &&
          _database[hDB - 1].index != rpc_get_server_acception()) {
         db_unlock_database(hDB);
         return DB_INVALID_HANDLE;
      }

      if (rpc_get_server_option(RPC_OSERVER_TYPE) != ST_SINGLE && _database[hDB - 1].index != ss_gettid()) {
         db_unlock_database(hDB);
         return DB_INVALID_HANDLE;
      }

      if (!_database[hDB - 1].attached) {
         db_unlock_database(hDB);
         cm_msg(MERROR, "db_close_database", "invalid database handle");
         return DB_INVALID_HANDLE;
      }

      /* flush shared memory to disk */
      ss_shm_flush(pheader->name, pheader, sizeof(DATABASE_HEADER) + 2 * pheader->data_size, _database[hDB - 1].shm_handle);
      db_unlock_database(hDB);

   }
#endif                          /* LOCAL_ROUTINES */

   return DB_SUCCESS;
}

/*------------------------------------------------------------------*/
INT db_close_all_databases(void)
/********************************************************************\

  Routine: db_close_all_databases

  Purpose: Close all open databases and open records

  Input:
    none

  Output:
    none

  Function value:
    DB_SUCCESS              Successful completion

\********************************************************************/
{
   INT status;

   if (rpc_is_remote()) {
      status = rpc_call(RPC_DB_CLOSE_ALL_DATABASES);
      if (status != DB_SUCCESS)
         return status;
   }
#ifdef LOCAL_ROUTINES
   {
      INT i;

      for (i = _database_entries; i > 0; i--)
         db_close_database(i);
   }
#endif                          /* LOCAL_ROUTINES */

   db_close_all_records();
   db_unwatch_all();
   
   return DB_SUCCESS;
}

/*------------------------------------------------------------------*/
INT db_set_client_name(HNDLE hDB, const char *client_name)
/********************************************************************\

  Routine: db_set_client_name

  Purpose: Set client name for a database. Used by cm_connect_experiment
           if a client name is duplicate and changed.

  Input:
    INT  hDB                Handle to database
    char *client_name       Name of this application

  Output:

  Function value:
    DB_SUCCESS              Successful completion
    RPC_NET_ERROR           Network error

\********************************************************************/
{
   if (rpc_is_remote())
      return rpc_call(RPC_DB_SET_CLIENT_NAME, hDB, client_name);

#ifdef LOCAL_ROUTINES
   {
      DATABASE_HEADER *pheader;
      DATABASE_CLIENT *pclient;
      INT idx;

      idx = _database[hDB - 1].client_index;
      pheader = _database[hDB - 1].database_header;
      pclient = &pheader->client[idx];

      strcpy(pclient->name, client_name);
   }
#endif                          /* LOCAL_ROUTINES */

   return DB_SUCCESS;
}

/**dox***************************************************************/
#endif                          /* DOXYGEN_SHOULD_SKIP_THIS */

/********************************************************************/
/**
Lock a database for exclusive access via system semaphore calls.
@param hDB   Handle to the database to lock
@return DB_SUCCESS, DB_INVALID_HANDLE, DB_TIMEOUT
*/

INT db_lock_database(HNDLE hDB)
{
#ifdef LOCAL_ROUTINES
   int status;
   void *p;

   if (hDB > _database_entries || hDB <= 0) {
      cm_msg(MERROR, "db_lock_database", "invalid database handle, aborting...");
      abort();
      return DB_INVALID_HANDLE;
   }

   if (_database[hDB - 1].protect && _database[hDB - 1].database_header != NULL) {
      cm_msg(MERROR, "db_lock_database", "internal error: DB already locked, aborting...");
      abort();
   }

#ifdef MULTI_THREAD_ENABLE
   /* obtain access mutex in multi-thread applications */
   if (ss_mutex_wait_for(_database[hDB - 1].am, 1000) != SS_SUCCESS) {
      cm_msg(MERROR, "db_lock_database", "internal error: cannot obtain access mutex, aborting...");
      abort();
   }
#endif

   if (_database[hDB - 1].lock_cnt == 0) {
      _database[hDB - 1].lock_cnt = 1;

#ifdef MULTI_THREAD_ENABLE
      ss_mutex_release(_database[hDB - 1].am);

      /* obtain mutex in multi-thread applications */
      if (ss_mutex_wait_for(_database[hDB - 1].mutex, 10000) != SS_SUCCESS) {
         cm_msg(MERROR, "db_lock_database", "internal error: cannot obtain mutex, aborting...");
         abort();
      }
#endif


      /* wait max. 5 minutes for semaphore (required if locking process is being debugged) */
      status = ss_semaphore_wait_for(_database[hDB - 1].semaphore, 5 * 60 * 1000);
      if (status == SS_TIMEOUT) {
         cm_msg(MERROR, "db_lock_database", "timeout obtaining lock for database, exiting...");
         abort();
      }
      if (status != SS_SUCCESS) {
         cm_msg(MERROR, "db_lock_database", "cannot lock database, ss_semaphore_wait_for() status %d, aborting...", status);
         abort();
      }
   } else {
      _database[hDB - 1].lock_cnt++; // we have already the lock (recursive call), so just increase counter
#ifdef MULTI_THREAD_ENABLE
      ss_mutex_release(_database[hDB - 1].am);
#endif
   }

#ifdef CHECK_LOCK_COUNT
   {
      char str[256];

      sprintf(str, "db_lock_database, lock_cnt=%d", _database[hDB - 1].lock_cnt);
      ss_stack_history_entry(str);
   }
#endif

   if (_database[hDB - 1].protect) {
      if (_database[hDB - 1].database_header == NULL) {
         ss_shm_unprotect(_database[hDB - 1].shm_handle, &p);
         _database[hDB - 1].database_header = (DATABASE_HEADER *) p;
      }
   }
#endif                          /* LOCAL_ROUTINES */
   return DB_SUCCESS;
}

/********************************************************************/
/**
Unlock a database via system semaphore calls.
@param hDB   Handle to the database to unlock
@return DB_SUCCESS, DB_INVALID_HANDLE
*/
INT db_unlock_database(HNDLE hDB)
{
#ifdef LOCAL_ROUTINES

   if (hDB > _database_entries || hDB <= 0) {
      cm_msg(MERROR, "db_unlock_database", "invalid database handle");
      return DB_INVALID_HANDLE;
   }
#ifdef CHECK_LOCK_COUNT
   {
      char str[256];

      sprintf(str, "db_unlock_database, lock_cnt=%d", _database[hDB - 1].lock_cnt);
      ss_stack_history_entry(str);
   }
#endif

#ifdef MULTI_THREAD_ENABLE
   /* obtain access mutex in multi-thread applications */
   if (ss_mutex_wait_for(_database[hDB - 1].am, 1000) != SS_SUCCESS) {
      cm_msg(MERROR, "db_lock_database", "internal error: cannot obtain access mutex, aborting...");
      abort();
   }
#endif

   if (_database[hDB - 1].lock_cnt == 1)
      ss_semaphore_release(_database[hDB - 1].semaphore);

   if (_database[hDB - 1].protect) {
      ss_shm_protect(_database[hDB - 1].shm_handle, _database[hDB - 1].database_header);
      _database[hDB - 1].database_header = NULL;
   }

   assert(_database[hDB - 1].lock_cnt > 0);
   _database[hDB - 1].lock_cnt--;

   /* release mutex for multi-thread applications */
#ifdef MULTI_THREAD_ENABLE
   if (_database[hDB - 1].lock_cnt == 0)
      ss_mutex_release(_database[hDB - 1].mutex);

   ss_mutex_release(_database[hDB - 1].am);
#endif

#endif                          /* LOCAL_ROUTINES */
   return DB_SUCCESS;
}

/********************************************************************/

INT db_get_lock_cnt(HNDLE hDB)
{
#ifdef LOCAL_ROUTINES

   /* return zero if no ODB is open or we run remotely */
   if (_database_entries == 0)
      return 0;

   if (hDB > _database_entries || hDB <= 0) {
      cm_msg(MERROR, "db_lock_database", "invalid database handle, aborting...");
      abort();
      return DB_INVALID_HANDLE;
   }

   return _database[hDB - 1].lock_cnt;
#else
   return 0;
#endif
}

/********************************************************************/
/**
Protect a database for read/write access outside of the \b db_xxx functions
@param hDB          ODB handle obtained via cm_get_experiment_database().
@return DB_SUCCESS, DB_INVALID_HANDLE
*/
INT db_protect_database(HNDLE hDB)
{
#ifdef LOCAL_ROUTINES
   if (hDB > _database_entries || hDB <= 0) {
      cm_msg(MERROR, "db_unlock_database", "invalid database handle");
      return DB_INVALID_HANDLE;
   }

   _database[hDB - 1].protect = TRUE;
   ss_shm_protect(_database[hDB - 1].shm_handle, _database[hDB - 1].database_header);
   _database[hDB - 1].database_header = NULL;
#endif                          /* LOCAL_ROUTINES */
   return DB_SUCCESS;
}

/*---- helper routines ---------------------------------------------*/

const char *extract_key(const char *key_list, char *key_name, int key_name_length)
{
   int i = 0;

   if (*key_list == '/')
      key_list++;

   while (*key_list && *key_list != '/' && ++i < key_name_length)
      *key_name++ = *key_list++;
   *key_name = 0;

   return key_list;
}

BOOL equal_ustring(const char *str1, const char *str2)
{
   if (str1 == NULL && str2 != NULL)
      return FALSE;
   if (str1 != NULL && str2 == NULL)
      return FALSE;
   if (str1 == NULL && str2 == NULL)
      return TRUE;
   if (strlen(str1) != strlen(str2))
      return FALSE;

   while (*str1)
      if (toupper(*str1++) != toupper(*str2++))
         return FALSE;

   if (*str2)
      return FALSE;

   return TRUE;
}

/********************************************************************/
/**
Create a new key in a database
@param hDB          ODB handle obtained via cm_get_experiment_database().
@param hKey  Key handle to start with, 0 for root
@param key_name    Name of key in the form "/key/key/key"
@param type        Type of key, one of TID_xxx (see @ref Midas_Data_Types)
@return DB_SUCCESS, DB_INVALID_HANDLE, DB_INVALID_PARAM, DB_FULL, DB_KEY_EXIST, DB_NO_ACCESS
*/
INT db_create_key(HNDLE hDB, HNDLE hKey, const char *key_name, DWORD type)
{
   if (rpc_is_remote())
      return rpc_call(RPC_DB_CREATE_KEY, hDB, hKey, key_name, type);

#ifdef LOCAL_ROUTINES
   {
      DATABASE_HEADER *pheader;
      KEYLIST *pkeylist;
      KEY *pkey, *pprev_key, *pkeyparent;
      const char *pkey_name;
      char str[MAX_STRING_LENGTH];
      INT i;
      int status;

      if (hDB > _database_entries || hDB <= 0) {
         cm_msg(MERROR, "db_create_key", "invalid database handle");
         return DB_INVALID_HANDLE;
      }

      if (!_database[hDB - 1].attached) {
         cm_msg(MERROR, "db_create_key", "invalid database handle");
         return DB_INVALID_HANDLE;
      }

      status = db_validate_name(key_name, TRUE, "db_create_key");
      if (status != DB_SUCCESS)
         return status;

      /* check type */
      if (type <= 0 || type >= TID_LAST) {
         cm_msg(MERROR, "db_create_key", "invalid key type %d for \'%s\'", type, key_name);
         return DB_INVALID_PARAM;
      }

      /* lock database */
      db_lock_database(hDB);

      pheader = _database[hDB - 1].database_header;
      if (!hKey)
         hKey = pheader->root_key;
      pkey = (KEY *) ((char *) pheader + hKey);

      /* check if hKey argument is correct */
      if (!db_validate_hkey(pheader, hKey)) {
         db_unlock_database(hDB);
         return DB_INVALID_HANDLE;
      }

      if (pkey->type != TID_KEY) {
         db_unlock_database(hDB);
         cm_msg(MERROR, "db_create_key", "key has no subkeys");
         return DB_NO_KEY;
      }
      pkeylist = (KEYLIST *) ((char *) pheader + pkey->data);

      pkey_name = key_name;
      do {
         /* extract single key from key_name */
         pkey_name = extract_key(pkey_name, str, sizeof(str));

         status = db_validate_name(str, FALSE, "db_create_key");
         if (status != DB_SUCCESS) {
            db_unlock_database(hDB);
            return status;
         }

         /* do not allow empty names, like '/dir/dir//dir/' */
         if (str[0] == 0) {
            db_unlock_database(hDB);
            return DB_INVALID_PARAM;
         }

         /* check if parent or current directory */
         if (strcmp(str, "..") == 0) {
            if (pkey->parent_keylist) {
               pkeylist = (KEYLIST *) ((char *) pheader + pkey->parent_keylist);
               pkey = (KEY *) ((char *) pheader + pkeylist->parent);
            }
            continue;
         }
         if (strcmp(str, ".") == 0)
            continue;

         /* check if key is in keylist */
         pkey = (KEY *) ((char *) pheader + pkeylist->first_key);
         pprev_key = NULL;

         for (i = 0; i < pkeylist->num_keys; i++) {
            if (!db_validate_key_offset(pheader, pkey->next_key)) {
               db_unlock_database(hDB);
               cm_msg(MERROR, "db_create_key", "Warning: database corruption, key \"%s\", next_key 0x%08X", key_name, pkey->next_key - (int)sizeof(DATABASE_HEADER));
               return DB_CORRUPTED;
            }

            if (equal_ustring(str, pkey->name))
               break;

            pprev_key = pkey;
            pkey = (KEY *) ((char *) pheader + pkey->next_key);
         }

         if (i == pkeylist->num_keys) {
            /* not found: create new key */

            /* check parent for write access */
            pkeyparent = (KEY *) ((char *) pheader + pkeylist->parent);
            if (!(pkeyparent->access_mode & MODE_WRITE) || (pkeyparent->access_mode & MODE_EXCLUSIVE)) {
               db_unlock_database(hDB);
               return DB_NO_ACCESS;
            }

            pkeylist->num_keys++;

            if (*pkey_name == '/' || type == TID_KEY) {
               /* create new key with keylist */
               pkey = (KEY *) malloc_key(pheader, sizeof(KEY));

               if (pkey == NULL) {
                  db_unlock_database(hDB);
                  cm_msg(MERROR, "db_create_key", "online database full");
                  return DB_FULL;
               }

               /* append key to key list */
               if (pprev_key)
                  pprev_key->next_key = (POINTER_T) pkey - (POINTER_T) pheader;
               else
                  pkeylist->first_key = (POINTER_T) pkey - (POINTER_T) pheader;

               /* set key properties */
               pkey->type = TID_KEY;
               pkey->num_values = 1;
               pkey->access_mode = MODE_READ | MODE_WRITE | MODE_DELETE;
               strlcpy(pkey->name, str, sizeof(pkey->name));
               pkey->parent_keylist = (POINTER_T) pkeylist - (POINTER_T) pheader;

               /* find space for new keylist */
               pkeylist = (KEYLIST *) malloc_key(pheader, sizeof(KEYLIST));

               if (pkeylist == NULL) {
                  db_unlock_database(hDB);
                  cm_msg(MERROR, "db_create_key", "online database full");
                  return DB_FULL;
               }

               /* store keylist in data field */
               pkey->data = (POINTER_T) pkeylist - (POINTER_T) pheader;
               pkey->item_size = sizeof(KEYLIST);
               pkey->total_size = sizeof(KEYLIST);

               pkeylist->parent = (POINTER_T) pkey - (POINTER_T) pheader;
               pkeylist->num_keys = 0;
               pkeylist->first_key = 0;
            } else {
               /* create new key with data */
               pkey = (KEY *) malloc_key(pheader, sizeof(KEY));

               if (pkey == NULL) {
                  db_unlock_database(hDB);
                  cm_msg(MERROR, "db_create_key", "online database full");
                  return DB_FULL;
               }

               /* append key to key list */
               if (pprev_key)
                  pprev_key->next_key = (POINTER_T) pkey - (POINTER_T) pheader;
               else
                  pkeylist->first_key = (POINTER_T) pkey - (POINTER_T) pheader;

               pkey->type = type;
               pkey->num_values = 1;
               pkey->access_mode = MODE_READ | MODE_WRITE | MODE_DELETE;
               strlcpy(pkey->name, str, sizeof(pkey->name));
               pkey->parent_keylist = (POINTER_T) pkeylist - (POINTER_T) pheader;

               /* zero data */
               if (type != TID_STRING && type != TID_LINK) {
                  pkey->item_size = rpc_tid_size(type);
                  pkey->data = (POINTER_T) malloc_data(pheader, pkey->item_size);
                  pkey->total_size = pkey->item_size;

                  if (pkey->data == 0) {
                     db_unlock_database(hDB);
                     cm_msg(MERROR, "db_create_key", "online database full");
                     return DB_FULL;
                  }

                  pkey->data -= (POINTER_T) pheader;
               } else {
                  /* first data is empty */
                  pkey->item_size = 0;
                  pkey->total_size = 0;
                  pkey->data = 0;
               }
            }
         } else {
            /* key found: descend */

            /* resolve links */
            if (pkey->type == TID_LINK && pkey_name[0]) {
               /* copy destination, strip '/' */
               strcpy(str, (char *) pheader + pkey->data);
               if (str[strlen(str) - 1] == '/')
                  str[strlen(str) - 1] = 0;

               /* append rest of key name */
               strcat(str, pkey_name);

               db_unlock_database(hDB);

               return db_create_key(hDB, 0, str, type);
            }

            if (!(*pkey_name == '/')) {
               db_unlock_database(hDB);

               if ((WORD) pkey->type != type)
                  cm_msg(MERROR, "db_create_key", "redefinition of key type mismatch");

               return DB_KEY_EXIST;
            }

            if (pkey->type != TID_KEY) {
               db_unlock_database(hDB);
               cm_msg(MERROR, "db_create_key", "path element \"%s\" in \"%s\" is not a subdirectory", str, key_name);
               return DB_KEY_EXIST;
            }

            pkeylist = (KEYLIST *) ((char *) pheader + pkey->data);
         }
      } while (*pkey_name == '/');

      db_unlock_database(hDB);
   }
#endif                          /* LOCAL_ROUTINES */

   return DB_SUCCESS;
}

/********************************************************************/
/**
Create a link to a key or set the destination of and existing link.
@param hDB           ODB handle obtained via cm_get_experiment_database().
@param hKey          Key handle to start with, 0 for root
@param link_name     Name of key in the form "/key/key/key"
@param destination   Destination of link in the form "/key/key/key"
@return DB_SUCCESS, DB_INVALID_HANDLE, DB_FULL, DB_KEY_EXIST, DB_NO_ACCESS, DB_INVALID_NAME
*/
INT db_create_link(HNDLE hDB, HNDLE hKey, const char *link_name, const char *destination)
{
   HNDLE hkey;
   int status;

   if (rpc_is_remote())
      return rpc_call(RPC_DB_CREATE_LINK, hDB, hKey, link_name, destination);

   if (destination == NULL) {
      cm_msg(MERROR, "db_create_link", "destination name is NULL");
      return DB_INVALID_NAME;
   }

   if (destination[0] != '/') {
      cm_msg(MERROR, "db_create_link", "destination name \'%s\' should start with \'/\', relative links not supported", destination);
      return DB_INVALID_NAME;
   }

   if (strlen(destination) < 1) {
      cm_msg(MERROR, "db_create_link", "destination name \'%s\' is too short", destination);
      return DB_INVALID_NAME;
   }

   /* check if destination exists */
   status = db_find_key(hDB, hKey, destination, &hkey);
   if (status != DB_SUCCESS) {
      cm_msg(MERROR, "db_create_link", "Link destination \"%s\" does not exist", destination);
      return DB_NO_KEY;
   }

   return db_set_value(hDB, hKey, link_name, destination, strlen(destination) + 1, 1, TID_LINK);
}

/********************************************************************/
/**
Delete a subtree, using level information (only called internally by db_delete_key())
@internal
@param hDB          ODB handle obtained via cm_get_experiment_database().
@param hKey  Key handle to start with, 0 for root
@param level            Recursion level, must be zero when
@param follow_links     Follow links when TRUE called from a user routine
@return DB_SUCCESS, DB_INVALID_HANDLE, DB_OPEN_RECORD
*/
INT db_delete_key1(HNDLE hDB, HNDLE hKey, INT level, BOOL follow_links)
{
#ifdef LOCAL_ROUTINES
   {
      DATABASE_HEADER *pheader;
      KEYLIST *pkeylist;
      KEY *pkey, *pnext_key, *pkey_tmp;
      HNDLE hKeyLink;
      BOOL deny_delete;
      INT status;
      BOOL locked = FALSE;

      if (hDB > _database_entries || hDB <= 0) {
         cm_msg(MERROR, "db_delete_key1", "invalid database handle");
         return DB_INVALID_HANDLE;
      }

      if (!_database[hDB - 1].attached) {
         cm_msg(MERROR, "db_delete_key1", "invalid database handle");
         return DB_INVALID_HANDLE;
      }

      if (hKey < (int) sizeof(DATABASE_HEADER)) {
         cm_msg(MERROR, "db_delete_key1", "invalid key handle %d", hKey);
         return DB_INVALID_HANDLE;
      }

      /* lock database at the top level */
      if (level == 0) {
         db_lock_database(hDB);
         locked = TRUE;
      }

      pheader = _database[hDB - 1].database_header;

      pkey = (KEY *) ((char *) pheader + hKey);

      /* check if hKey argument is correct */
      if (!db_validate_hkey(pheader, hKey)) {
         if (locked)
            db_unlock_database(hDB);
         return DB_INVALID_HANDLE;
      }

      /* check if someone has opened key or parent */
      if (level == 0)
         do {
            if (pkey->notify_count) {
               if (locked)
                  db_unlock_database(hDB);
               return DB_OPEN_RECORD;
            }

            if (pkey->parent_keylist == 0)
               break;

            pkeylist = (KEYLIST *) ((char *) pheader + pkey->parent_keylist);
            pkey = (KEY *) ((char *) pheader + pkeylist->parent);
         } while (TRUE);

      pkey = (KEY *) ((char *) pheader + hKey);
      pkeylist = (KEYLIST *) ((char *) pheader + pkey->data);

      deny_delete = FALSE;

      /* first recures subtree for keys */
      if (pkey->type == TID_KEY && pkeylist->first_key) {
         pkey = (KEY *) ((char *) pheader + pkeylist->first_key);

         do {
            pnext_key = (KEY *) (POINTER_T) pkey->next_key;

            status = db_delete_key1(hDB, (POINTER_T) pkey - (POINTER_T) pheader, level + 1, follow_links);

            if (status == DB_NO_ACCESS)
               deny_delete = TRUE;

            if (pnext_key)
               pkey = (KEY *) ((char *) pheader + (POINTER_T) pnext_key);
         } while (pnext_key);
      }

      /* follow links if requested */
      if (pkey->type == TID_LINK && follow_links) {
         status = db_find_key1(hDB, 0, (char *) pheader + pkey->data, &hKeyLink);
         if (status == DB_SUCCESS && follow_links < 100)
            db_delete_key1(hDB, hKeyLink, level + 1, follow_links + 1);

         if (follow_links == 100)
            cm_msg(MERROR, "db_delete_key1", "try to delete cyclic link");
      }

      pkey = (KEY *) ((char *) pheader + hKey);

      /* return if key was already deleted by cyclic link */
      if (pkey->parent_keylist == 0) {
         if (locked)
            db_unlock_database(hDB);
         return DB_SUCCESS;
      }

      /* now delete key */
      if (hKey != pheader->root_key) {
         if (!(pkey->access_mode & MODE_DELETE) || deny_delete) {
            if (locked)
               db_unlock_database(hDB);
            return DB_NO_ACCESS;
         }

         if (pkey->notify_count) {
            if (locked)
               db_unlock_database(hDB);
            return DB_OPEN_RECORD;
         }

         /* delete key data */
         if (pkey->type == TID_KEY)
            free_key(pheader, (char *) pheader + pkey->data, pkey->total_size);
         else
            free_data(pheader, (char *) pheader + pkey->data, pkey->total_size);

         /* unlink key from list */
         pnext_key = (KEY *) (POINTER_T) pkey->next_key;
         pkeylist = (KEYLIST *) ((char *) pheader + pkey->parent_keylist);

         if ((KEY *) ((char *) pheader + pkeylist->first_key) == pkey) {
            /* key is first in list */
            pkeylist->first_key = (POINTER_T) pnext_key;
         } else {
            /* find predecessor */
            pkey_tmp = (KEY *) ((char *) pheader + pkeylist->first_key);
            while ((KEY *) ((char *) pheader + pkey_tmp->next_key) != pkey)
               pkey_tmp = (KEY *) ((char *) pheader + pkey_tmp->next_key);
            pkey_tmp->next_key = (POINTER_T) pnext_key;
         }

         /* delete key */
         free_key(pheader, pkey, sizeof(KEY));
         pkeylist->num_keys--;
      }

      if (locked)
         db_unlock_database(hDB);
   }
#endif                          /* LOCAL_ROUTINES */

   return DB_SUCCESS;
}

/********************************************************************/
/**
Delete a subtree in a database starting from a key (including this key).
\code
...
    status = db_find_link(hDB, 0, str, &hkey);
    if (status != DB_SUCCESS)
    {
      cm_msg(MINFO,"my_delete"," "Cannot find key %s", str);
      return;
    }

    status = db_delete_key(hDB, hkey, FALSE);
    if (status != DB_SUCCESS)
    {
      cm_msg(MERROR,"my_delete"," "Cannot delete key %s", str);
      return;
    }
  ...
\endcode
@param hDB          ODB handle obtained via cm_get_experiment_database().
@param hKey         for key where search starts, zero for root.
@param follow_links Follow links when TRUE.
@return DB_SUCCESS, DB_INVALID_HANDLE, DB_NO_ACCESS, DB_OPEN_RECORD
*/
INT db_delete_key(HNDLE hDB, HNDLE hKey, BOOL follow_links)
{
   if (rpc_is_remote())
      return rpc_call(RPC_DB_DELETE_KEY, hDB, hKey, follow_links);

   return db_delete_key1(hDB, hKey, 0, follow_links);
}

/********************************************************************/
/**
Returns key handle for a key with a specific name.

Keys can be accessed by their name including the directory
or by a handle. A key handle is an internal offset to the shared memory
where the ODB lives and allows a much faster access to a key than via its
name.

The function db_find_key() must be used to convert a key name to a handle.
Most other database functions use this key handle in various operations.
\code
HNDLE hkey, hsubkey;
// use full name, start from root
db_find_key(hDB, 0, "/Runinfo/Run number", &hkey);
// start from subdirectory
db_find_key(hDB, 0, "/Runinfo", &hkey);
db_find_key(hdb, hkey, "Run number", &hsubkey);
\endcode
@param hDB          ODB handle obtained via cm_get_experiment_database().
@param hKey Handle for key where search starts, zero for root.
@param key_name Name of key to search, can contain directories.
@param subhKey Returned handle of key, zero if key cannot be found.
@return DB_SUCCESS, DB_INVALID_HANDLE, DB_NO_ACCESS, DB_NO_KEY
*/
INT db_find_key(HNDLE hDB, HNDLE hKey, const char *key_name, HNDLE * subhKey)
{
   if (rpc_is_remote())
      return rpc_call(RPC_DB_FIND_KEY, hDB, hKey, key_name, subhKey);

#ifdef LOCAL_ROUTINES
   {
      DATABASE_HEADER *pheader;
      KEYLIST *pkeylist;
      KEY *pkey;
      const char *pkey_name;
      char str[MAX_STRING_LENGTH];
      INT i, status;

      *subhKey = 0;

      if (hDB > _database_entries || hDB <= 0) {
         cm_msg(MERROR, "db_find_key", "invalid database handle");
         return DB_INVALID_HANDLE;
      }

      if (!_database[hDB - 1].attached) {
         cm_msg(MERROR, "db_find_key", "invalid database handle");
         return DB_INVALID_HANDLE;
      }

      db_lock_database(hDB);

      pheader = _database[hDB - 1].database_header;

      if (!hKey)
         hKey = pheader->root_key;

      pkey = (KEY *) ((char *) pheader + hKey);

      /* check if hKey argument is correct */
      if (!db_validate_hkey(pheader, hKey)) {
         db_unlock_database(hDB);
         return DB_INVALID_HANDLE;
      }

      if (pkey->type < 1 || pkey->type >= TID_LAST) {
         *subhKey = 0;
         db_unlock_database(hDB);
         cm_msg(MERROR, "db_find_key", "hkey %d invalid key type %d", hKey, pkey->type);
         return DB_NO_KEY;
      }

      if (pkey->type != TID_KEY) {
         db_unlock_database(hDB);
         db_get_path(hDB, hKey, str, sizeof(str));
         *subhKey = 0;
         cm_msg(MERROR, "db_find_key", "key \"%s\" has no subkeys", str);
         return DB_NO_KEY;
      }
      pkeylist = (KEYLIST *) ((char *) pheader + pkey->data);

      if (key_name[0] == 0 || strcmp(key_name, "/") == 0) {
         if (!(pkey->access_mode & MODE_READ)) {
            *subhKey = 0;
            db_unlock_database(hDB);
            return DB_NO_ACCESS;
         }

         *subhKey = (POINTER_T) pkey - (POINTER_T) pheader;

         db_unlock_database(hDB);
         return DB_SUCCESS;
      }

      pkey_name = key_name;
      do {
         /* extract single subkey from key_name */
         pkey_name = extract_key(pkey_name, str, sizeof(str));

         /* strip trailing '[n]' */
         if (strchr(str, '[') && str[strlen(str) - 1] == ']')
            *strchr(str, '[') = 0;

         /* check if parent or current directory */
         if (strcmp(str, "..") == 0) {
            if (pkey->parent_keylist) {
               pkeylist = (KEYLIST *) ((char *) pheader + pkey->parent_keylist);
               pkey = (KEY *) ((char *) pheader + pkeylist->parent);
            }
            continue;
         }
         if (strcmp(str, ".") == 0)
            continue;

         /* check if key is in keylist */
         pkey = (KEY *) ((char *) pheader + pkeylist->first_key);

         for (i = 0; i < pkeylist->num_keys; i++) {
            if (pkey->name[0] == 0 || !db_validate_key_offset(pheader, pkey->next_key)) {
               db_unlock_database(hDB);
               cm_msg(MERROR, "db_find_key", "Warning: database corruption, key \"%s\", next_key 0x%08X is invalid", key_name, pkey->next_key - (int)sizeof(DATABASE_HEADER));
               *subhKey = 0;
               return DB_CORRUPTED;
            }

            if (equal_ustring(str, pkey->name))
               break;

            pkey = (KEY *) ((char *) pheader + pkey->next_key);
         }

         if (i == pkeylist->num_keys) {
            *subhKey = 0;
            db_unlock_database(hDB);
            return DB_NO_KEY;
         }

         /* resolve links */
         if (pkey->type == TID_LINK) {
            /* copy destination, strip '/' */
            strlcpy(str, (char *) pheader + pkey->data, sizeof(str));
            if (str[strlen(str) - 1] == '/')
               str[strlen(str) - 1] = 0;

            /* if link is pointer to array index, return link instead of destination */
            if (str[strlen(str) - 1] == ']')
               break;

            /* append rest of key name if existing */
            if (pkey_name[0]) {
               strlcat(str, pkey_name, sizeof(str));
               db_unlock_database(hDB);
               return db_find_key(hDB, 0, str, subhKey);
            } else {
               /* if last key in chain is a link, return its destination */
               db_unlock_database(hDB);
               status = db_find_key(hDB, 0, str, subhKey);
               if (status == DB_NO_KEY)
                  return DB_INVALID_LINK;
               return status;
            }
         }

         /* key found: check if last in chain */
         if (*pkey_name == '/') {
            if (pkey->type != TID_KEY) {
               *subhKey = 0;
               db_unlock_database(hDB);
               return DB_NO_KEY;
            }
         }

         /* descend one level */
         pkeylist = (KEYLIST *) ((char *) pheader + pkey->data);

      } while (*pkey_name == '/' && *(pkey_name + 1));

      *subhKey = (POINTER_T) pkey - (POINTER_T) pheader;

      db_unlock_database(hDB);
   }
#endif                          /* LOCAL_ROUTINES */

   return DB_SUCCESS;
}

/**dox***************************************************************/
#ifndef DOXYGEN_SHOULD_SKIP_THIS

/*------------------------------------------------------------------*/
INT db_find_key1(HNDLE hDB, HNDLE hKey, const char *key_name, HNDLE * subhKey)
/********************************************************************\

  Routine: db_find_key1

  Purpose: Same as db_find_key, but without DB locking

  Input:
    HNDLE  bufer_handle     Handle to the database
    HNDLE  hKey             Key handle to start the search
    char   *key_name        Name of key in the form "/key/key/key"

  Output:
    INT    *handle          Key handle

  Function value:
    DB_SUCCESS              Successful completion
    DB_INVALID_HANDLE       Database handle is invalid
    DB_NO_KEY               Key doesn't exist
    DB_NO_ACCESS            No access to read key

\********************************************************************/
{
   if (rpc_is_remote())
      return rpc_call(RPC_DB_FIND_KEY, hDB, hKey, key_name, subhKey);

#ifdef LOCAL_ROUTINES
   {
      DATABASE_HEADER *pheader;
      KEYLIST *pkeylist;
      KEY *pkey;
      const char *pkey_name;
      char str[MAX_STRING_LENGTH];
      INT i;

      *subhKey = 0;

      if (hDB > _database_entries || hDB <= 0) {
         cm_msg(MERROR, "db_find_key", "invalid database handle");
         return DB_INVALID_HANDLE;
      }

      if (!_database[hDB - 1].attached) {
         cm_msg(MERROR, "db_find_key", "invalid database handle");
         return DB_INVALID_HANDLE;
      }

      pheader = _database[hDB - 1].database_header;
      if (!hKey)
         hKey = pheader->root_key;
      pkey = (KEY *) ((char *) pheader + hKey);

      /* check if hKey argument is correct */
      if (!db_validate_hkey(pheader, hKey)) {
         return DB_INVALID_HANDLE;
      }

      if (pkey->type != TID_KEY) {
         cm_msg(MERROR, "db_find_key", "key has no subkeys");
         *subhKey = 0;
         return DB_NO_KEY;
      }
      pkeylist = (KEYLIST *) ((char *) pheader + pkey->data);

      if (key_name[0] == 0 || strcmp(key_name, "/") == 0) {
         if (!(pkey->access_mode & MODE_READ)) {
            *subhKey = 0;
            return DB_NO_ACCESS;
         }

         *subhKey = (POINTER_T) pkey - (POINTER_T) pheader;

         return DB_SUCCESS;
      }

      pkey_name = key_name;
      do {
         /* extract single subkey from key_name */
         pkey_name = extract_key(pkey_name, str, sizeof(str));

         /* check if parent or current directory */
         if (strcmp(str, "..") == 0) {
            if (pkey->parent_keylist) {
               pkeylist = (KEYLIST *) ((char *) pheader + pkey->parent_keylist);
               pkey = (KEY *) ((char *) pheader + pkeylist->parent);
            }
            continue;
         }
         if (strcmp(str, ".") == 0)
            continue;

         /* check if key is in keylist */
         pkey = (KEY *) ((char *) pheader + pkeylist->first_key);

         for (i = 0; i < pkeylist->num_keys; i++) {
            if (equal_ustring(str, pkey->name))
               break;

            pkey = (KEY *) ((char *) pheader + pkey->next_key);
         }

         if (i == pkeylist->num_keys) {
            *subhKey = 0;
            return DB_NO_KEY;
         }

         /* resolve links */
         if (pkey->type == TID_LINK) {
            /* copy destination, strip '/' */
            strcpy(str, (char *) pheader + pkey->data);
            if (str[strlen(str) - 1] == '/')
               str[strlen(str) - 1] = 0;

            /* append rest of key name if existing */
            if (pkey_name[0]) {
               strcat(str, pkey_name);
               return db_find_key1(hDB, 0, str, subhKey);
            } else {
               /* if last key in chain is a link, return its destination */
               return db_find_link1(hDB, 0, str, subhKey);
            }
         }

         /* key found: check if last in chain */
         if (*pkey_name == '/') {
            if (pkey->type != TID_KEY) {
               *subhKey = 0;
               return DB_NO_KEY;
            }
         }

         /* descend one level */
         pkeylist = (KEYLIST *) ((char *) pheader + pkey->data);

      } while (*pkey_name == '/' && *(pkey_name + 1));

      *subhKey = (POINTER_T) pkey - (POINTER_T) pheader;
   }
#endif                          /* LOCAL_ROUTINES */

   return DB_SUCCESS;
}

/*------------------------------------------------------------------*/
INT db_find_link(HNDLE hDB, HNDLE hKey, const char *key_name, HNDLE * subhKey)
/********************************************************************\

  Routine: db_find_link

  Purpose: Find a key or link by name and return its handle
           (internal address). The only difference of this routine
           compared with db_find_key is that if the LAST key in
           the chain is a link, it is NOT evaluated. Links not being
           the last in the chain are evaluated.

  Input:
    HNDLE  bufer_handle     Handle to the database
    HNDLE  hKey       Key handle to start the search
    char   *key_name        Name of key in the form "/key/key/key"

  Output:
    INT    *handle          Key handle

  Function value:
    DB_SUCCESS              Successful completion
    DB_INVALID_HANDLE       Database handle is invalid
    DB_NO_KEY               Key doesn't exist
    DB_NO_ACCESS            No access to read key

\********************************************************************/
{
   if (rpc_is_remote())
      return rpc_call(RPC_DB_FIND_LINK, hDB, hKey, key_name, subhKey);

#ifdef LOCAL_ROUTINES
   {
      DATABASE_HEADER *pheader;
      KEYLIST *pkeylist;
      KEY *pkey;
      const char *pkey_name;
      char str[MAX_STRING_LENGTH];
      INT i;

      *subhKey = 0;

      if (hDB > _database_entries || hDB <= 0) {
         cm_msg(MERROR, "db_find_link", "Invalid database handle");
         return DB_INVALID_HANDLE;
      }

      if (!_database[hDB - 1].attached) {
         cm_msg(MERROR, "db_find_link", "invalid database handle");
         return DB_INVALID_HANDLE;
      }

      db_lock_database(hDB);

      pheader = _database[hDB - 1].database_header;
      if (!hKey)
         hKey = pheader->root_key;
      pkey = (KEY *) ((char *) pheader + hKey);

      /* check if hKey argument is correct */
      if (!db_validate_hkey(pheader, hKey)) {
         db_unlock_database(hDB);
         return DB_INVALID_HANDLE;
      }

      if (pkey->type != TID_KEY) {
         db_unlock_database(hDB);
         cm_msg(MERROR, "db_find_link", "key has no subkeys");
         return DB_NO_KEY;
      }
      pkeylist = (KEYLIST *) ((char *) pheader + pkey->data);

      if (key_name[0] == 0 || strcmp(key_name, "/") == 0) {
         if (!(pkey->access_mode & MODE_READ)) {
            *subhKey = 0;
            db_unlock_database(hDB);
            return DB_NO_ACCESS;
         }

         *subhKey = (POINTER_T) pkey - (POINTER_T) pheader;

         db_unlock_database(hDB);
         return DB_SUCCESS;
      }

      pkey_name = key_name;
      do {
         /* extract single subkey from key_name */
         pkey_name = extract_key(pkey_name, str, sizeof(str));

         /* check if parent or current directory */
         if (strcmp(str, "..") == 0) {
            if (pkey->parent_keylist) {
               pkeylist = (KEYLIST *) ((char *) pheader + pkey->parent_keylist);
               pkey = (KEY *) ((char *) pheader + pkeylist->parent);
            }
            continue;
         }
         if (strcmp(str, ".") == 0)
            continue;

         /* check if key is in keylist */
         pkey = (KEY *) ((char *) pheader + pkeylist->first_key);

         for (i = 0; i < pkeylist->num_keys; i++) {
            if (!db_validate_key_offset(pheader, pkey->next_key)) {
               db_unlock_database(hDB);
               cm_msg(MERROR, "db_find_link", "Warning: database corruption, key \"%s\", next_key 0x%08X is invalid", key_name, pkey->next_key - (int)sizeof(DATABASE_HEADER));
               *subhKey = 0;
               return DB_CORRUPTED;
            }

            if (equal_ustring(str, pkey->name))
               break;

            pkey = (KEY *) ((char *) pheader + pkey->next_key);
         }

         if (i == pkeylist->num_keys) {
            *subhKey = 0;
            db_unlock_database(hDB);
            return DB_NO_KEY;
         }

         /* resolve links if not last in chain */
         if (pkey->type == TID_LINK && *pkey_name == '/') {
            /* copy destination, strip '/' */
            strcpy(str, (char *) pheader + pkey->data);
            if (str[strlen(str) - 1] == '/')
               str[strlen(str) - 1] = 0;

            /* append rest of key name */
            strcat(str, pkey_name);
            db_unlock_database(hDB);
            return db_find_link(hDB, 0, str, subhKey);
         }

         /* key found: check if last in chain */
         if ((*pkey_name == '/')) {
            if (pkey->type != TID_KEY) {
               *subhKey = 0;
               db_unlock_database(hDB);
               return DB_NO_KEY;
            }
         }

         /* descend one level */
         pkeylist = (KEYLIST *) ((char *) pheader + pkey->data);

      } while (*pkey_name == '/' && *(pkey_name + 1));

      *subhKey = (POINTER_T) pkey - (POINTER_T) pheader;

      db_unlock_database(hDB);
   }
#endif                          /* LOCAL_ROUTINES */

   return DB_SUCCESS;
}

/*------------------------------------------------------------------*/
INT db_find_link1(HNDLE hDB, HNDLE hKey, const char *key_name, HNDLE * subhKey)
/********************************************************************\

  Routine: db_find_link1

  Purpose: Same ad db_find_link, but without DB locking

  Input:
    HNDLE  bufer_handle     Handle to the database
    HNDLE  hKey       Key handle to start the search
    char   *key_name        Name of key in the form "/key/key/key"

  Output:
    INT    *handle          Key handle

  Function value:
    DB_SUCCESS              Successful completion
    DB_INVALID_HANDLE       Database handle is invalid
    DB_NO_KEY               Key doesn't exist
    DB_NO_ACCESS            No access to read key

\********************************************************************/
{
   if (rpc_is_remote())
      return rpc_call(RPC_DB_FIND_LINK, hDB, hKey, key_name, subhKey);

#ifdef LOCAL_ROUTINES
   {
      DATABASE_HEADER *pheader;
      KEYLIST *pkeylist;
      KEY *pkey;
      const char *pkey_name;
      char str[MAX_STRING_LENGTH];
      INT i;

      *subhKey = 0;

      if (hDB > _database_entries || hDB <= 0) {
         cm_msg(MERROR, "db_find_link", "Invalid database handle");
         return DB_INVALID_HANDLE;
      }

      if (!_database[hDB - 1].attached) {
         cm_msg(MERROR, "db_find_link", "invalid database handle");
         return DB_INVALID_HANDLE;
      }

      pheader = _database[hDB - 1].database_header;
      if (!hKey)
         hKey = pheader->root_key;
      pkey = (KEY *) ((char *) pheader + hKey);

      /* check if hKey argument is correct */
      if (!db_validate_hkey(pheader, hKey)) {
         return DB_INVALID_HANDLE;
      }

      if (pkey->type != TID_KEY) {
         cm_msg(MERROR, "db_find_link", "key has no subkeys");
         return DB_NO_KEY;
      }
      pkeylist = (KEYLIST *) ((char *) pheader + pkey->data);

      if (key_name[0] == 0 || strcmp(key_name, "/") == 0) {
         if (!(pkey->access_mode & MODE_READ)) {
            *subhKey = 0;
            return DB_NO_ACCESS;
         }

         *subhKey = (POINTER_T) pkey - (POINTER_T) pheader;

         return DB_SUCCESS;
      }

      pkey_name = key_name;
      do {
         /* extract single subkey from key_name */
         pkey_name = extract_key(pkey_name, str, sizeof(str));

         /* check if parent or current directory */
         if (strcmp(str, "..") == 0) {
            if (pkey->parent_keylist) {
               pkeylist = (KEYLIST *) ((char *) pheader + pkey->parent_keylist);
               pkey = (KEY *) ((char *) pheader + pkeylist->parent);
            }
            continue;
         }
         if (strcmp(str, ".") == 0)
            continue;

         /* check if key is in keylist */
         pkey = (KEY *) ((char *) pheader + pkeylist->first_key);

         for (i = 0; i < pkeylist->num_keys; i++) {
            if (!db_validate_key_offset(pheader, pkey->next_key)) {
               cm_msg(MERROR, "db_find_link1", "Warning: database corruption, key \"%s\", next_key 0x%08X is invalid", key_name, pkey->next_key - (int)sizeof(DATABASE_HEADER));
               *subhKey = 0;
               return DB_CORRUPTED;
            }

            if (equal_ustring(str, pkey->name))
               break;

            pkey = (KEY *) ((char *) pheader + pkey->next_key);
         }

         if (i == pkeylist->num_keys) {
            *subhKey = 0;
            return DB_NO_KEY;
         }

         /* resolve links if not last in chain */
         if (pkey->type == TID_LINK && *pkey_name == '/') {
            /* copy destination, strip '/' */
            strcpy(str, (char *) pheader + pkey->data);
            if (str[strlen(str) - 1] == '/')
               str[strlen(str) - 1] = 0;

            /* append rest of key name */
            strcat(str, pkey_name);
            return db_find_link1(hDB, 0, str, subhKey);
         }

         /* key found: check if last in chain */
         if ((*pkey_name == '/')) {
            if (pkey->type != TID_KEY) {
               *subhKey = 0;
               return DB_NO_KEY;
            }
         }

         /* descend one level */
         pkeylist = (KEYLIST *) ((char *) pheader + pkey->data);

      } while (*pkey_name == '/' && *(pkey_name + 1));

      *subhKey = (POINTER_T) pkey - (POINTER_T) pheader;
   }
#endif                          /* LOCAL_ROUTINES */

   return DB_SUCCESS;
}

/*------------------------------------------------------------------*/
INT db_scan_tree(HNDLE hDB, HNDLE hKey, INT level, INT(*callback) (HNDLE, HNDLE, KEY *, INT, void *), void *info)
/********************************************************************\

  Routine: db_scan_tree

  Purpose: Scan a subtree recursively and call 'callback' for each key

  Input:
    HNDLE  hDB              Handle to the database
    HNDLE  hKeyRoot         Key to start scan from, 0 for root
    INT    level            Recursion level
    void   *callback        Callback routine called with params:
                              hDB   Copy of hDB
                              hKey  Copy of hKey
                              key   Key associated with hKey
                              INT   Recursion level
                              info  Copy of *info
    void   *info            Optional data copied to callback routine

  Output:
    implicit via callback

  Function value:
    DB_SUCCESS              Successful completion
    <all error codes of db_get_key>

\********************************************************************/
{
   HNDLE hSubkey;
   KEY key;
   INT i, status;

   status = db_get_link(hDB, hKey, &key);
   if (status != DB_SUCCESS)
      return status;

   status = callback(hDB, hKey, &key, level, info);
   if (status == 0)
      return status;

   if (key.type == TID_KEY) {
      for (i = 0;; i++) {
         db_enum_link(hDB, hKey, i, &hSubkey);

         if (!hSubkey)
            break;

         db_scan_tree(hDB, hSubkey, level + 1, callback, info);
      }
   }

   return DB_SUCCESS;
}

/*------------------------------------------------------------------*/
INT db_scan_tree_link(HNDLE hDB, HNDLE hKey, INT level, void (*callback) (HNDLE, HNDLE, KEY *, INT, void *), void *info)
/********************************************************************\

  Routine: db_scan_tree_link

  Purpose: Scan a subtree recursively and call 'callback' for each key.
           Similar to db_scan_tree but without follwing links.

  Input:
    HNDLE  hDB              Handle to the database
    HNDLE  hKeyRoot         Key to start scan from, 0 for root
    INT    level            Recursion level
    void   *callback        Callback routine called with params:
                              hDB   Copy of hDB
                              hKey  Copy of hKey
                              key   Key associated with hKey
                              INT   Recursion level
                              info  Copy of *info
    void   *info            Optional data copied to callback routine

  Output:
    implicit via callback

  Function value:
    DB_SUCCESS              Successful completion
    <all error codes of db_get_key>

\********************************************************************/
{
   HNDLE hSubkey;
   KEY key;
   INT i, status;

   status = db_get_key(hDB, hKey, &key);
   if (status != DB_SUCCESS)
      return status;

   callback(hDB, hKey, &key, level, info);

   if (key.type == TID_KEY) {
      for (i = 0;; i++) {
         db_enum_link(hDB, hKey, i, &hSubkey);

         if (!hSubkey)
            break;

         db_scan_tree_link(hDB, hSubkey, level + 1, callback, info);
      }
   }

   return DB_SUCCESS;
}

/*------------------------------------------------------------------*/
INT db_get_path(HNDLE hDB, HNDLE hKey, char *path, INT buf_size)
/********************************************************************\

  Routine: db_get_path

  Purpose: Get full path of a key

  Input:
    HNDLE  hDB              Handle to the database
    HNDLE  hKey             Key handle
    INT    buf_size         Maximum size of path buffer (including
                            trailing zero)

  Output:
    char   path[buf_size]   Path string

  Function value:
    DB_SUCCESS              Successful completion
    DB_INVALID_HANDLE       Database handle is invalid
    DB_NO_MEMORY            path buffer is to small to contain full
                            string

\********************************************************************/
{
   if (rpc_is_remote())
      return rpc_call(RPC_DB_GET_PATH, hDB, hKey, path, buf_size);

#ifdef LOCAL_ROUTINES
   {
      DATABASE_HEADER *pheader;
      KEYLIST *pkeylist;
      KEY *pkey;
      char str[MAX_ODB_PATH];

      if (hDB > _database_entries || hDB <= 0) {
         cm_msg(MERROR, "db_get_path", "invalid database handle");
         return DB_INVALID_HANDLE;
      }

      if (!_database[hDB - 1].attached) {
         cm_msg(MERROR, "db_get_path", "invalid database handle");
         return DB_INVALID_HANDLE;
      }

      db_lock_database(hDB);

      pheader = _database[hDB - 1].database_header;
      if (!hKey)
         hKey = pheader->root_key;
      pkey = (KEY *) ((char *) pheader + hKey);

      /* check if hKey argument is correct */
      if (!db_validate_hkey(pheader, hKey)) {
         db_unlock_database(hDB);
         return DB_INVALID_HANDLE;
      }

      if (hKey == pheader->root_key) {
         strcpy(path, "/");
         db_unlock_database(hDB);
         return DB_SUCCESS;
      }

      *path = 0;
      do {
         /* add key name in front of path */
         strlcpy(str, path, sizeof(str));
         strlcpy(path, "/", buf_size);
         strlcat(path, pkey->name, buf_size);

         if (strlen(path) + strlen(str) + 1 > (DWORD) buf_size) {
            *path = 0;
            db_unlock_database(hDB);
            return DB_NO_MEMORY;
         }
         strlcat(path, str, buf_size);

         /* find parent key */
         pkeylist = (KEYLIST *) ((char *) pheader + pkey->parent_keylist);
         pkey = (KEY *) ((char *) pheader + pkeylist->parent);
      } while (pkey->parent_keylist);

      db_unlock_database(hDB);
   }
#endif                          /* LOCAL_ROUTINES */

   return DB_SUCCESS;
}

/*------------------------------------------------------------------*/
void db_find_open_records(HNDLE hDB, HNDLE hKey, KEY * key, INT level, void *result)
{
#ifdef LOCAL_ROUTINES
   /* check if this key has notify count set */
   if (key->notify_count) {
      char line[256], path[80];
      DATABASE_HEADER *pheader;
      int i, j;
      int count = 0;

      db_get_path(hDB, hKey, path, sizeof(path));
      sprintf(line, "%s open %d times by ", path, key->notify_count);

      db_lock_database(hDB);
      pheader = _database[hDB - 1].database_header;

      for (i = 0; i < pheader->max_client_index; i++) {
         DATABASE_CLIENT *pclient = &pheader->client[i];
         for (j = 0; j < pclient->max_index; j++)
            if (pclient->open_record[j].handle == hKey) {
               count++;
               sprintf(line + strlen(line), "\"%s\" ", pclient->name);
               //sprintf(line + strlen(line), ", handle %d, mode %d ", pclient->open_record[j].handle, pclient->open_record[j].access_mode);
            }
      }

      if (count < 1) {
         sprintf(line + strlen(line), "a deleted client");
      }

      strcat(line, "\n");
      strcat((char *) result, line);

      db_unlock_database(hDB);
   }
#endif                          /* LOCAL_ROUTINES */
}

void db_fix_open_records(HNDLE hDB, HNDLE hKey, KEY * key, INT level, void *result)
{
#ifdef LOCAL_ROUTINES
   DATABASE_HEADER *pheader;
   DATABASE_CLIENT *pclient;
   INT i, j;
   char str[256];
   KEY *pkey;

   /* avoid compiler warning */
   i = level;

   /* check if this key has notify count set */
   if (key->notify_count) {
      db_lock_database(hDB);
      pheader = _database[hDB - 1].database_header;

      for (i = 0; i < pheader->max_client_index; i++) {
         pclient = &pheader->client[i];
         for (j = 0; j < pclient->max_index; j++)
            if (pclient->open_record[j].handle == hKey)
               break;
         if (j < pclient->max_index)
            break;
      }
      if (i == pheader->max_client_index) {
         db_get_path(hDB, hKey, str, sizeof(str));
         strcat(str, " fixed\n");
         strcat((char *) result, str);

         /* reset notify count */
         pkey = (KEY *) ((char *) pheader + hKey);
         pkey->notify_count = 0;
      }

      db_unlock_database(hDB);
   }
#endif                          /* LOCAL_ROUTINES */
}

INT db_get_open_records(HNDLE hDB, HNDLE hKey, char *str, INT buf_size, BOOL fix)
/********************************************************************\

  Routine: db_get_open_records

  Purpose: Return a string with all open records

  Input:
    HNDLE  hDB              Handle to the database
    HNDLE  hKey             Key to start search from, 0 for root
    INT    buf_size         Size of string
    INT    fix              If TRUE, fix records which are open
                            but have no client belonging to it.

  Output:
    char   *str             Result string. Individual records are
                            separated with new lines.

  Function value:
    DB_SUCCESS              Successful completion

\********************************************************************/
{
   str[0] = 0;

   if (rpc_is_remote())
      return rpc_call(RPC_DB_GET_OPEN_RECORDS, hDB, hKey, str, buf_size);

   if (fix)
      db_scan_tree_link(hDB, hKey, 0, db_fix_open_records, str);
   else
      db_scan_tree_link(hDB, hKey, 0, db_find_open_records, str);

   return DB_SUCCESS;
}

/**dox***************************************************************/
#endif                          /* DOXYGEN_SHOULD_SKIP_THIS */

/********************************************************************/
/**
Set value of a single key.

The function sets a single value or a whole array to a ODB key.
Since the data buffer is of type void, no type checking can be performed by the
compiler. Therefore the type has to be explicitly supplied, which is checked
against the type stored in the ODB. key_name can contain the full path of a key
(like: "/Equipment/Trigger/Settings/Level1") while hkey is zero which refers
to the root, or hkey can refer to a sub-directory (like /Equipment/Trigger)
and key_name is interpreted relative to that directory like "Settings/Level1".
\code
INT level1;
  db_set_value(hDB, 0, "/Equipment/Trigger/Settings/Level1",
                          &level1, sizeof(level1), 1, TID_INT);
\endcode
@param hDB          ODB handle obtained via cm_get_experiment_database().
@param hKeyRoot Handle for key where search starts, zero for root.
@param key_name Name of key to search, can contain directories.
@param data Address of data.
@param data_size Size of data (in bytes).
@param num_values Number of data elements.
@param type Type of key, one of TID_xxx (see @ref Midas_Data_Types)
@return DB_SUCCESS, DB_INVALID_HANDLE, DB_NO_ACCESS, DB_TYPE_MISMATCH
*/
INT db_set_value(HNDLE hDB, HNDLE hKeyRoot, const char *key_name, const void *data,
                 INT data_size, INT num_values, DWORD type)
{
   if (rpc_is_remote())
      return rpc_call(RPC_DB_SET_VALUE, hDB, hKeyRoot, key_name, data, data_size, num_values, type);

#ifdef LOCAL_ROUTINES
   {
      DATABASE_HEADER *pheader;
      KEY *pkey;
      HNDLE hKey;
      INT status;

      if (num_values == 0)
         return DB_INVALID_PARAM;

      status = db_find_key(hDB, hKeyRoot, key_name, &hKey);
      if (status == DB_NO_KEY) {
         status = db_create_key(hDB, hKeyRoot, key_name, type);
         if (status != DB_SUCCESS && status != DB_CREATED)
            return status;
         status = db_find_link(hDB, hKeyRoot, key_name, &hKey);
      }

      if (status != DB_SUCCESS)
         return status;

      db_lock_database(hDB);
      pheader = _database[hDB - 1].database_header;

      /* get address from handle */
      pkey = (KEY *) ((char *) pheader + hKey);

      /* check for write access */
      if (!(pkey->access_mode & MODE_WRITE) || (pkey->access_mode & MODE_EXCLUSIVE)) {
         db_unlock_database(hDB);
         return DB_NO_ACCESS;
      }

      if (pkey->type != type) {
         db_unlock_database(hDB);
         cm_msg(MERROR, "db_set_value", "\"%s\" is of type %s, not %s",
                key_name, rpc_tid_name(pkey->type), rpc_tid_name(type));
         return DB_TYPE_MISMATCH;
      }

      /* keys cannot contain data */
      if (pkey->type == TID_KEY) {
         db_unlock_database(hDB);
         cm_msg(MERROR, "db_set_value", "key cannot contain data");
         return DB_TYPE_MISMATCH;
      }

      if (data_size == 0) {
         db_unlock_database(hDB);
         cm_msg(MERROR, "db_set_value", "zero data size not allowed");
         return DB_TYPE_MISMATCH;
      }

      if (type != TID_STRING && type != TID_LINK && data_size != rpc_tid_size(type) * num_values) {
         db_unlock_database(hDB);
         cm_msg(MERROR, "db_set_value", "data_size (%d) does not match num_values (%d)", data_size, num_values);
         return DB_TYPE_MISMATCH;
      }

      /* resize data size if necessary */
      if (pkey->total_size != data_size) {
         pkey->data = (POINTER_T) realloc_data(pheader, (char *) pheader + pkey->data, pkey->total_size, data_size);

         if (pkey->data == 0) {
            pkey->total_size = 0;
            db_unlock_database(hDB);
            cm_msg(MERROR, "db_set_value", "online database full");
            return DB_FULL;
         }

         pkey->data -= (POINTER_T) pheader;
         pkey->total_size = data_size;
      }

      /* set number of values */
      pkey->num_values = num_values;

      if (type == TID_STRING || type == TID_LINK)
         pkey->item_size = data_size / num_values;
      else
         pkey->item_size = rpc_tid_size(type);

      /* copy data */
      memcpy((char *) pheader + pkey->data, data, data_size);

      /* update time */
      pkey->last_written = ss_time();

      db_notify_clients(hDB, hKey, -1, TRUE);
      db_unlock_database(hDB);

   }
#endif                          /* LOCAL_ROUTINES */

   return DB_SUCCESS;
}

/********************************************************************/
/**
Set single value of an array.

The function sets a single value of an ODB key which is an array.
key_name can contain the full path of a key
(like: "/Equipment/Trigger/Settings/Level1") while hkey is zero which refers
to the root, or hkey can refer to a sub-directory (like /Equipment/Trigger)
and key_name is interpreted relative to that directory like "Settings/Level1".
\code
INT level1;
  db_set_value_index(hDB, 0, "/Equipment/Trigger/Settings/Level1",
                          &level1, sizeof(level1), 15, TID_INT, FALSE);
\endcode
@param hDB          ODB handle obtained via cm_get_experiment_database().
@param hKeyRoot Handle for key where search starts, zero for root.
@param key_name Name of key to search, can contain directories.
@param data Address of data.
@param data_size Size of data (in bytes).
@param index Array index of value.
@param type Type of key, one of TID_xxx (see @ref Midas_Data_Types)
@param truncate Truncate array to current index if TRUE
@return \<same as db_set_data_index\>
*/
INT db_set_value_index(HNDLE hDB, HNDLE hKeyRoot, const char *key_name, const void *data,
                       INT data_size, INT idx, DWORD type, BOOL trunc)
{
   int status;
   HNDLE hkey;

   status = db_find_key(hDB, hKeyRoot, key_name, &hkey);
   if (!hkey) {
      status = db_create_key(hDB, hKeyRoot, key_name, type);
      status = db_find_key(hDB, hKeyRoot, key_name, &hkey);
      if (status != DB_SUCCESS)
         return status;
   } else
      if (trunc) {
         status = db_set_num_values(hDB, hkey, idx + 1);
         if (status != DB_SUCCESS)
            return status;
      }

   return db_set_data_index(hDB, hkey, data, data_size, idx, type);
}

/********************************************************************/
/**
Get value of a single key.

The function returns single values or whole arrays which are contained
in an ODB key. Since the data buffer is of type void, no type checking can be
performed by the compiler. Therefore the type has to be explicitly supplied,
which is checked against the type stored in the ODB. key_name can contain the
full path of a key (like: "/Equipment/Trigger/Settings/Level1") while hkey is
zero which refers to the root, or hkey can refer to a sub-directory
(like: /Equipment/Trigger) and key_name is interpreted relative to that directory
like "Settings/Level1".
\code
INT level1, size;
  size = sizeof(level1);
  db_get_value(hDB, 0, "/Equipment/Trigger/Settings/Level1",
                                   &level1, &size, TID_INT, 0);
\endcode
@param hDB          ODB handle obtained via cm_get_experiment_database().
@param hKeyRoot Handle for key where search starts, zero for root.
@param key_name Name of key to search, can contain directories.
@param data Address of data.
@param buf_size Maximum buffer size on input, number of written bytes on return.
@param type Type of key, one of TID_xxx (see @ref Midas_Data_Types)
@param create If TRUE, create key if not existing
@return DB_SUCCESS, DB_INVALID_HANDLE, DB_NO_ACCESS, DB_TYPE_MISMATCH,
DB_TRUNCATED, DB_NO_KEY
*/
INT db_get_value(HNDLE hDB, HNDLE hKeyRoot, const char *key_name, void *data, INT * buf_size, DWORD type, BOOL create)
{
   if (rpc_is_remote())
      return rpc_call(RPC_DB_GET_VALUE, hDB, hKeyRoot, key_name, data, buf_size, type, create);

#ifdef LOCAL_ROUTINES
   {
      DATABASE_HEADER *pheader;
      HNDLE hkey;
      KEY *pkey;
      INT status, size, idx;
      char *p, path[256], keyname[256];

      if (hDB > _database_entries || hDB <= 0) {
         cm_msg(MERROR, "db_get_value", "invalid database handle");
         return DB_INVALID_HANDLE;
      }

      if (!_database[hDB - 1].attached) {
         cm_msg(MERROR, "db_get_value", "invalid database handle");
         return DB_INVALID_HANDLE;
      }

      /* check if key name contains index */
      strlcpy(keyname, key_name, sizeof(keyname));
      idx = -1;
      if (strchr(keyname, '[') && strchr(keyname, ']')) {
         for (p = strchr(keyname, '[') + 1; *p && *p != ']'; p++)
            if (!isdigit(*p))
               break;

         if (*p && *p == ']') {
            idx = atoi(strchr(keyname, '[') + 1);
            *strchr(keyname, '[') = 0;
         }
      }

      status = db_find_key(hDB, hKeyRoot, keyname, &hkey);
      if (status == DB_NO_KEY) {
         if (create) {
            db_create_key(hDB, hKeyRoot, keyname, type);
            status = db_find_key(hDB, hKeyRoot, keyname, &hkey);
            if (status != DB_SUCCESS)
               return status;

            /* get string size from data size */
            if (type == TID_STRING || type == TID_LINK)
               size = *buf_size;
            else
               size = rpc_tid_size(type);

            if (size == 0)
               return DB_TYPE_MISMATCH;

            /* set default value if key was created */
            status = db_set_value(hDB, hKeyRoot, keyname, data, *buf_size, *buf_size / size, type);
         } else
            return DB_NO_KEY;
      }

      if (status != DB_SUCCESS)
         return status;

      /* now lock database */
      db_lock_database(hDB);
      pheader = _database[hDB - 1].database_header;

      /* get address from handle */
      pkey = (KEY *) ((char *) pheader + hkey);

      /* check for correct type */
      if (pkey->type != (type)) {
         db_unlock_database(hDB);
         cm_msg(MERROR, "db_get_value", "hkey %d entry \"%s\" is of type %s, not %s",
                hKeyRoot, keyname, rpc_tid_name(pkey->type), rpc_tid_name(type));
         return DB_TYPE_MISMATCH;
      }

      /* check for read access */
      if (!(pkey->access_mode & MODE_READ)) {
         db_unlock_database(hDB);
         cm_msg(MERROR, "db_get_value", "%s has no read access", keyname);
         return DB_NO_ACCESS;
      }

      /* check if buffer is too small */
      if ((idx == -1 && pkey->num_values * pkey->item_size > *buf_size) || (idx != -1 && pkey->item_size > *buf_size)) {
         memcpy(data, (char *) pheader + pkey->data, *buf_size);
         db_unlock_database(hDB);
         db_get_path(hDB, hkey, path, sizeof(path));
         cm_msg(MERROR, "db_get_value", "buffer too small, data truncated for key \"%s\"", path);
         return DB_TRUNCATED;
      }

      /* check if index in boundaries */
      if (idx != -1 && idx >= pkey->num_values) {
         db_unlock_database(hDB);
         db_get_path(hDB, hkey, path, sizeof(path));
         cm_msg(MERROR, "db_get_value", "invalid index \"%d\" for key \"%s\"", idx, path);
         return DB_INVALID_PARAM;
      }

      /* copy key data */
      if (idx == -1) {
         memcpy(data, (char *) pheader + pkey->data, pkey->num_values * pkey->item_size);
         *buf_size = pkey->num_values * pkey->item_size;
      } else {
         memcpy(data, (char *) pheader + pkey->data + idx * pkey->item_size, pkey->item_size);
         *buf_size = pkey->item_size;
      }

      db_unlock_database(hDB);
   }
#endif                          /* LOCAL_ROUTINES */

   return DB_SUCCESS;
}

/********************************************************************/
/**
Enumerate subkeys from a key, follow links.

hkey must correspond to a valid ODB directory. The index is
usually incremented in a loop until the last key is reached. Information about the
sub-keys can be obtained with db_get_key(). If a returned key is of type
TID_KEY, it contains itself sub-keys. To scan a whole ODB sub-tree, the
function db_scan_tree() can be used.
\code
INT   i;
HNDLE hkey, hsubkey;
KEY   key;
  db_find_key(hdb, 0, "/Runinfo", &hkey);
  for (i=0 ; ; i++)
  {
   db_enum_key(hdb, hkey, i, &hsubkey);
   if (!hSubkey)
    break; // end of list reached
   // print key name
   db_get_key(hdb, hkey, &key);
   printf("%s\n", key.name);
  }
\endcode
@param hDB          ODB handle obtained via cm_get_experiment_database().
@param hKey          Handle for key where search starts, zero for root.
@param idx          Subkey index, sould be initially 0, then
                    incremented in each call until
                    *subhKey becomes zero and the function
                    returns DB_NO_MORE_SUBKEYS
@param subkey_handle Handle of subkey which can be used in
                    db_get_key() and db_get_data()
@return DB_SUCCESS, DB_INVALID_HANDLE, DB_NO_MORE_SUBKEYS
*/
INT db_enum_key(HNDLE hDB, HNDLE hKey, INT idx, HNDLE * subkey_handle)
{
   if (rpc_is_remote())
      return rpc_call(RPC_DB_ENUM_KEY, hDB, hKey, idx, subkey_handle);

#ifdef LOCAL_ROUTINES
   {
      DATABASE_HEADER *pheader;
      KEYLIST *pkeylist;
      KEY *pkey;
      INT i;
      char str[256];
      HNDLE parent;

      if (hDB > _database_entries || hDB <= 0) {
         cm_msg(MERROR, "db_enum_key", "invalid database handle");
         return DB_INVALID_HANDLE;
      }

      if (!_database[hDB - 1].attached) {
         cm_msg(MERROR, "db_enum_key", "invalid database handle");
         return DB_INVALID_HANDLE;
      }

      *subkey_handle = 0;

      /* first lock database */
      db_lock_database(hDB);

      pheader = _database[hDB - 1].database_header;
      if (!hKey)
         hKey = pheader->root_key;
      pkey = (KEY *) ((char *) pheader + hKey);

      /* check if hKey argument is correct */
      if (!db_validate_hkey(pheader, hKey)) {
         db_unlock_database(hDB);
         return DB_INVALID_HANDLE;
      }

      if (pkey->type != TID_KEY) {
         db_unlock_database(hDB);
         return DB_NO_MORE_SUBKEYS;
      }
      pkeylist = (KEYLIST *) ((char *) pheader + pkey->data);

      if (idx >= pkeylist->num_keys) {
         db_unlock_database(hDB);
         return DB_NO_MORE_SUBKEYS;
      }

      pkey = (KEY *) ((char *) pheader + pkeylist->first_key);
      for (i = 0; i < idx; i++)
         pkey = (KEY *) ((char *) pheader + pkey->next_key);

      /* resolve links */
      if (pkey->type == TID_LINK) {
         strcpy(str, (char *) pheader + pkey->data);

         /* no not resolve if link to array index */
         if (strlen(str) > 0 && str[strlen(str) - 1] == ']') {
            *subkey_handle = (POINTER_T) pkey - (POINTER_T) pheader;
            db_unlock_database(hDB);
            return DB_SUCCESS;
         }

         if (*str == '/') {
            /* absolute path */
            db_unlock_database(hDB);
            return db_find_key(hDB, 0, str, subkey_handle);
         } else {
            /* relative path */
            if (pkey->parent_keylist) {
               pkeylist = (KEYLIST *) ((char *) pheader + pkey->parent_keylist);
               parent = pkeylist->parent;
               db_unlock_database(hDB);
               return db_find_key(hDB, parent, str, subkey_handle);
            } else {
               db_unlock_database(hDB);
               return db_find_key(hDB, 0, str, subkey_handle);
            }
         }
      }

      *subkey_handle = (POINTER_T) pkey - (POINTER_T) pheader;
      db_unlock_database(hDB);
   }
#endif                          /* LOCAL_ROUTINES */

   return DB_SUCCESS;
}

/**dox***************************************************************/
#ifndef DOXYGEN_SHOULD_SKIP_THIS


/*------------------------------------------------------------------*/
INT db_enum_link(HNDLE hDB, HNDLE hKey, INT idx, HNDLE * subkey_handle)
/********************************************************************\

  Routine: db_enum_link

  Purpose: Enumerate subkeys from a key, don't follow links

  Input:
    HNDLE hDB               Handle to the database
    HNDLE hKey              Handle of key to enumerate, zero for the
                            root key
    INT   idx               Subkey index, sould be initially 0, then
                            incremented in each call until
                            *subhKey becomes zero and the function
                            returns DB_NO_MORE_SUBKEYS

  Output:
    HNDLE *subkey_handle    Handle of subkey which can be used in
                            db_get_key and db_get_data

  Function value:
    DB_SUCCESS              Successful completion
    DB_INVALID_HANDLE       Database handle is invalid
    DB_NO_MORE_SUBKEYS      Last subkey reached

\********************************************************************/
{
   if (rpc_is_remote())
      return rpc_call(RPC_DB_ENUM_LINK, hDB, hKey, idx, subkey_handle);

#ifdef LOCAL_ROUTINES
   {
      DATABASE_HEADER *pheader;
      KEYLIST *pkeylist;
      KEY *pkey;
      INT i;

      if (hDB > _database_entries || hDB <= 0) {
         cm_msg(MERROR, "db_enum_link", "invalid database handle");
         return DB_INVALID_HANDLE;
      }

      if (!_database[hDB - 1].attached) {
         cm_msg(MERROR, "db_enum_link", "invalid database handle");
         return DB_INVALID_HANDLE;
      }

      *subkey_handle = 0;

      /* first lock database */
      db_lock_database(hDB);

      pheader = _database[hDB - 1].database_header;
      if (!hKey)
         hKey = pheader->root_key;
      pkey = (KEY *) ((char *) pheader + hKey);

      /* check if hKey argument is correct */
      if (!db_validate_hkey(pheader, hKey)) {
         db_unlock_database(hDB);
         return DB_INVALID_HANDLE;
      }

      if (pkey->type != TID_KEY) {
         db_unlock_database(hDB);
         return DB_NO_MORE_SUBKEYS;
      }
      pkeylist = (KEYLIST *) ((char *) pheader + pkey->data);

      if (idx >= pkeylist->num_keys) {
         db_unlock_database(hDB);
         return DB_NO_MORE_SUBKEYS;
      }

      pkey = (KEY *) ((char *) pheader + pkeylist->first_key);
      for (i = 0; i < idx; i++)
         pkey = (KEY *) ((char *) pheader + pkey->next_key);

      *subkey_handle = (POINTER_T) pkey - (POINTER_T) pheader;
      db_unlock_database(hDB);
   }
#endif                          /* LOCAL_ROUTINES */

   return DB_SUCCESS;
}

/*------------------------------------------------------------------*/
INT db_get_next_link(HNDLE hDB, HNDLE hKey, HNDLE * subkey_handle)
/********************************************************************\

  Routine: db_get_next_link

  Purpose: Get next key in ODB after hKey

  Input:
    HNDLE hDB               Handle to the database
    HNDLE hKey              Handle of key to enumerate, zero for the
                            root key

  Output:
    HNDLE *subkey_handle    Handle of subkey which can be used in
                            db_get_key and db_get_data

  Function value:
    DB_SUCCESS              Successful completion
    DB_INVALID_HANDLE       Database handle is invalid
    DB_NO_MORE_SUBKEYS      Last subkey reached

\********************************************************************/
{
   if (rpc_is_remote())
      return rpc_call(RPC_DB_GET_NEXT_LINK, hDB, hKey, subkey_handle);

#ifdef LOCAL_ROUTINES
   {
      DATABASE_HEADER *pheader;
      KEYLIST *pkeylist;
      KEY *pkey;
      INT descent;

      if (hDB > _database_entries || hDB <= 0) {
         cm_msg(MERROR, "db_enum_link", "invalid database handle");
         return DB_INVALID_HANDLE;
      }

      if (!_database[hDB - 1].attached) {
         cm_msg(MERROR, "db_enum_link", "invalid database handle");
         return DB_INVALID_HANDLE;
      }

      *subkey_handle = 0;

      /* first lock database */
      db_lock_database(hDB);

      pheader = _database[hDB - 1].database_header;
      if (!hKey)
         hKey = pheader->root_key;
      pkey = (KEY *) ((char *) pheader + hKey);

      /* check if hKey argument is correct */
      if (!db_validate_hkey(pheader, hKey)) {
         db_unlock_database(hDB);
         return DB_INVALID_HANDLE;
      }

      descent = TRUE;
      do {
         if (pkey->type != TID_KEY || !descent) {
            if (pkey->next_key) {
               /* key has next key, return it */
               pkey = (KEY *) ((char *) pheader + pkey->next_key);

               if (pkey->type != TID_KEY) {
                  *subkey_handle = (POINTER_T) pkey - (POINTER_T) pheader;
                  db_unlock_database(hDB);
                  return DB_SUCCESS;
               }

               /* key has subkeys, so descent on the next iteration */
               descent = TRUE;
            } else {
               if (pkey->parent_keylist == 0) {
                  /* return if we are back to the root key */
                  db_unlock_database(hDB);
                  return DB_NO_MORE_SUBKEYS;
               }

               /* key is last in list, traverse up */
               pkeylist = (KEYLIST *) ((char *) pheader + pkey->parent_keylist);

               pkey = (KEY *) ((char *) pheader + pkeylist->parent);
               descent = FALSE;
            }
         } else {
            if (descent) {
               /* find first subkey */
               pkeylist = (KEYLIST *) ((char *) pheader + pkey->data);

               if (pkeylist->num_keys == 0) {
                  /* if key has no subkeys, look for next key on this level */
                  descent = FALSE;
               } else {
                  /* get first subkey */
                  pkey = (KEY *) ((char *) pheader + pkeylist->first_key);

                  if (pkey->type != TID_KEY) {
                     *subkey_handle = (POINTER_T) pkey - (POINTER_T) pheader;
                     db_unlock_database(hDB);
                     return DB_SUCCESS;
                  }
               }
            }
         }

      } while (TRUE);
   }
#endif                          /* LOCAL_ROUTINES */

   return DB_SUCCESS;
}

/**dox***************************************************************/
#endif                          /* DOXYGEN_SHOULD_SKIP_THIS */

/********************************************************************/
/**
Get key structure from a handle.

KEY structure has following format:
\code
typedef struct {
  DWORD         type;                 // TID_xxx type
  INT           num_values;           // number of values
  char          name[NAME_LENGTH];    // name of variable
  INT           data;                 // Address of variable (offset)
  INT           total_size;           // Total size of data block
  INT           item_size;            // Size of single data item
  WORD          access_mode;          // Access mode
  WORD          notify_count;         // Notify counter
  INT           next_key;             // Address of next key
  INT           parent_keylist;       // keylist to which this key belongs
  INT           last_written;         // Time of last write action
} KEY;
\endcode
Most of these values are used for internal purposes, the values which are of
public interest are type, num_values, and name. For keys which contain a
single value, num_values equals to one and total_size equals to
item_size. For keys which contain an array of strings (TID_STRING),
item_size equals to the length of one string.
\code
KEY   key;
HNDLE hkey;
db_find_key(hDB, 0, "/Runinfo/Run number", &hkey);
db_get_key(hDB, hkey, &key);
printf("The run number is of type %s\n", rpc_tid_name(key.type));
\endcode
@param hDB          ODB handle obtained via cm_get_experiment_database().
@param hKey Handle for key where search starts, zero for root.
@param key Pointer to KEY stucture.
@return DB_SUCCESS, DB_INVALID_HANDLE
*/
INT db_get_key(HNDLE hDB, HNDLE hKey, KEY * key)
{
   if (rpc_is_remote())
      return rpc_call(RPC_DB_GET_KEY, hDB, hKey, key);

#ifdef LOCAL_ROUTINES
   {
      DATABASE_HEADER *pheader;
      KEY *pkey;
      HNDLE hkeylink;
      char link_name[256];

      if (hDB > _database_entries || hDB <= 0) {
         cm_msg(MERROR, "db_get_key", "invalid database handle");
         return DB_INVALID_HANDLE;
      }

      if (!_database[hDB - 1].attached) {
         cm_msg(MERROR, "db_get_key", "invalid database handle");
         return DB_INVALID_HANDLE;
      }

      if (hKey < (int) sizeof(DATABASE_HEADER) && hKey != 0) {
         cm_msg(MERROR, "db_get_key", "invalid key handle %d", hKey);
         return DB_INVALID_HANDLE;
      }

      db_lock_database(hDB);

      pheader = _database[hDB - 1].database_header;

      if (!hKey)
         hKey = pheader->root_key;

      pkey = (KEY *) ((char *) pheader + hKey);

      /* check if hKey argument is correct */
      if (!db_validate_hkey(pheader, hKey)) {
         db_unlock_database(hDB);
         return DB_INVALID_HANDLE;
      }

      if (pkey->type < 1 || pkey->type >= TID_LAST) {
         db_unlock_database(hDB);
         cm_msg(MERROR, "db_get_key", "invalid key type %d", pkey->type);
         return DB_INVALID_HANDLE;
      }

      /* check for link to array index */
      if (pkey->type == TID_LINK) {
         strlcpy(link_name, (char *) pheader + pkey->data, sizeof(link_name));
         if (strlen(link_name) > 0 && link_name[strlen(link_name) - 1] == ']') {
            db_unlock_database(hDB);
            if (strchr(link_name, '[') == NULL)
               return DB_INVALID_LINK;
            if (db_find_key(hDB, 0, link_name, &hkeylink) != DB_SUCCESS)
               return DB_INVALID_LINK;
            db_get_key(hDB, hkeylink, key);
            key->num_values = 1;        // fake number of values
            return DB_SUCCESS;
         }
      }

      memcpy(key, pkey, sizeof(KEY));

      db_unlock_database(hDB);

   }
#endif                          /* LOCAL_ROUTINES */

   return DB_SUCCESS;
}

/********************************************************************/
/**
Same as db_get_key, but it does not follow a link to an array index
@param hDB          ODB handle obtained via cm_get_experiment_database().
@param hKey Handle for key where search starts, zero for root.
@param key Pointer to KEY stucture.
@return DB_SUCCESS, DB_INVALID_HANDLE
*/
INT db_get_link(HNDLE hDB, HNDLE hKey, KEY * key)
{
   if (rpc_is_remote())
      return rpc_call(RPC_DB_GET_LINK, hDB, hKey, key);

#ifdef LOCAL_ROUTINES
   {
      DATABASE_HEADER *pheader;
      KEY *pkey;

      if (hDB > _database_entries || hDB <= 0) {
         cm_msg(MERROR, "db_get_link", "invalid database handle");
         return DB_INVALID_HANDLE;
      }

      if (!_database[hDB - 1].attached) {
         cm_msg(MERROR, "db_get_link", "invalid database handle");
         return DB_INVALID_HANDLE;
      }

      if (hKey < (int) sizeof(DATABASE_HEADER) && hKey != 0) {
         cm_msg(MERROR, "db_get_link", "invalid key handle %d", hKey);
         return DB_INVALID_HANDLE;
      }

      db_lock_database(hDB);

      pheader = _database[hDB - 1].database_header;

      if (!hKey)
         hKey = pheader->root_key;

      pkey = (KEY *) ((char *) pheader + hKey);

      /* check if hKey argument is correct */
      if (!db_validate_hkey(pheader, hKey)) {
         db_unlock_database(hDB);
         return DB_INVALID_HANDLE;
      }

      if (pkey->type < 1 || pkey->type >= TID_LAST) {
         db_unlock_database(hDB);
         cm_msg(MERROR, "db_get_link", "hkey %d invalid key type %d", hKey, pkey->type);
         return DB_INVALID_HANDLE;
      }

      memcpy(key, pkey, sizeof(KEY));

      db_unlock_database(hDB);

   }
#endif                          /* LOCAL_ROUTINES */

   return DB_SUCCESS;
}

/********************************************************************/
/**
Get time when key was last modified
@param hDB          ODB handle obtained via cm_get_experiment_database().
@param hKey              Handle of key to operate on
@param delta             Seconds since last update
@return DB_SUCCESS, DB_INVALID_HANDLE
*/
INT db_get_key_time(HNDLE hDB, HNDLE hKey, DWORD * delta)
{
   if (rpc_is_remote())
      return rpc_call(RPC_DB_GET_KEY_TIME, hDB, hKey, delta);

#ifdef LOCAL_ROUTINES
   {
      DATABASE_HEADER *pheader;
      KEY *pkey;

      if (hDB > _database_entries || hDB <= 0) {
         cm_msg(MERROR, "db_get_key", "invalid database handle");
         return DB_INVALID_HANDLE;
      }

      if (!_database[hDB - 1].attached) {
         cm_msg(MERROR, "db_get_key", "invalid database handle");
         return DB_INVALID_HANDLE;
      }

      if (hKey < (int) sizeof(DATABASE_HEADER)) {
         cm_msg(MERROR, "db_get_key", "invalid key handle %d", hKey);
         return DB_INVALID_HANDLE;
      }

      db_lock_database(hDB);

      pheader = _database[hDB - 1].database_header;
      pkey = (KEY *) ((char *) pheader + hKey);

      /* check if hKey argument is correct */
      if (!db_validate_hkey(pheader, hKey)) {
         db_unlock_database(hDB);
         return DB_INVALID_HANDLE;
      }

      *delta = ss_time() - pkey->last_written;

      db_unlock_database(hDB);

   }
#endif                          /* LOCAL_ROUTINES */

   return DB_SUCCESS;
}

/********************************************************************/
/**
Get key info (separate values instead of structure)
@param hDB          ODB handle obtained via cm_get_experiment_database().
@param hKey              Handle of key to operate on
@param name             Key name
@param name_size        Size of the give name (done with sizeof())
@param type             Key type (see @ref Midas_Data_Types).
@param num_values       Number of values in key.
@param item_size        Size of individual key value (used for strings)
@return DB_SUCCESS, DB_INVALID_HANDLE
*/
INT db_get_key_info(HNDLE hDB, HNDLE hKey, char *name, INT name_size, INT * type, INT * num_values, INT * item_size)
{
   if (rpc_is_remote())
      return rpc_call(RPC_DB_GET_KEY_INFO, hDB, hKey, name, name_size, type, num_values, item_size);

#ifdef LOCAL_ROUTINES
   {
      DATABASE_HEADER *pheader;
      KEY *pkey;
      KEYLIST *pkeylist;

      if (hDB > _database_entries || hDB <= 0) {
         cm_msg(MERROR, "db_get_key_info", "invalid database handle");
         return DB_INVALID_HANDLE;
      }

      if (!_database[hDB - 1].attached) {
         cm_msg(MERROR, "db_get_key_info", "invalid database handle");
         return DB_INVALID_HANDLE;
      }

      if (hKey < (int) sizeof(DATABASE_HEADER)) {
         cm_msg(MERROR, "db_get_key_info", "invalid key handle %d", hKey);
         return DB_INVALID_HANDLE;
      }

      db_lock_database(hDB);

      pheader = _database[hDB - 1].database_header;
      pkey = (KEY *) ((char *) pheader + hKey);

      /* check if hKey argument is correct */
      if (!db_validate_hkey(pheader, hKey)) {
         db_unlock_database(hDB);
         return DB_INVALID_HANDLE;
      }

      if ((INT) strlen(pkey->name) + 1 > name_size) {
         /* truncate name */
         memcpy(name, pkey->name, name_size - 1);
         name[name_size] = 0;
      } else
         strcpy(name, pkey->name);

      /* convert "root" to "/" */
      if (strcmp(name, "root") == 0)
         strcpy(name, "/");

      *type = pkey->type;
      *num_values = pkey->num_values;
      *item_size = pkey->item_size;

      if (pkey->type == TID_KEY) {
         pkeylist = (KEYLIST *) ((char *) pheader + pkey->data);
         *num_values = pkeylist->num_keys;
      }

      db_unlock_database(hDB);
   }
#endif                          /* LOCAL_ROUTINES */

   return DB_SUCCESS;
}

/**dox***************************************************************/
#ifndef DOXYGEN_SHOULD_SKIP_THIS


/*------------------------------------------------------------------*/
INT db_rename_key(HNDLE hDB, HNDLE hKey, const char *name)
/********************************************************************\

  Routine: db_get_key

  Purpose: Rename a key

  Input:
    HNDLE hDB               Handle to the database
    HNDLE hKey              Handle of key
    char  *name             New key name

  Output:
    <none>

  Function value:
    DB_SUCCESS              Successful completion
    DB_INVALID_HANDLE       Database handle is invalid
    DB_INVALID_NAME         Key name contains '/'

\********************************************************************/
{
   if (rpc_is_remote())
      return rpc_call(RPC_DB_RENAME_KEY, hDB, hKey, name);

#ifdef LOCAL_ROUTINES
   {
      DATABASE_HEADER *pheader;
      KEY *pkey;
      int status;

      if (hDB > _database_entries || hDB <= 0) {
         cm_msg(MERROR, "db_rename_key", "invalid database handle");
         return DB_INVALID_HANDLE;
      }

      if (!_database[hDB - 1].attached) {
         cm_msg(MERROR, "db_rename_key", "invalid database handle");
         return DB_INVALID_HANDLE;
      }

      if (hKey < (int) sizeof(DATABASE_HEADER)) {
         cm_msg(MERROR, "db_rename_key", "invalid key handle %d", hKey);
         return DB_INVALID_HANDLE;
      }

      status = db_validate_name(name, FALSE, "db_rename_key");
      if (status != DB_SUCCESS)
         return status;

      if (name == NULL) {
         cm_msg(MERROR, "db_rename_key", "key name is NULL");
         return DB_INVALID_NAME;
      }

      if (strlen(name) < 1) {
         cm_msg(MERROR, "db_rename_key", "key name is too short");
         return DB_INVALID_NAME;
      }

      if (strchr(name, '/')) {
         cm_msg(MERROR, "db_rename_key", "key name may not contain \"/\"");
         return DB_INVALID_NAME;
      }

      db_lock_database(hDB);

      pheader = _database[hDB - 1].database_header;
      pkey = (KEY *) ((char *) pheader + hKey);

      /* check if hKey argument is correct */
      if (!db_validate_hkey(pheader, hKey)) {
         db_unlock_database(hDB);
         return DB_INVALID_HANDLE;
      }

      if (!pkey->type) {
         db_unlock_database(hDB);
         cm_msg(MERROR, "db_rename_key", "invalid key type %d", pkey->type);
         return DB_INVALID_HANDLE;
      }

      strlcpy(pkey->name, name, NAME_LENGTH);

      db_unlock_database(hDB);

   }
#endif                          /* LOCAL_ROUTINES */

   return DB_SUCCESS;
}

/*------------------------------------------------------------------*/
INT db_reorder_key(HNDLE hDB, HNDLE hKey, INT idx)
/********************************************************************\

  Routine: db_reorder_key

  Purpose: Reorder key so that key hKey apprears at position 'index'
           in keylist (or at bottom if index<0)

  Input:
    HNDLE hDB               Handle to the database
    HNDLE hKey              Handle of key
    INT   idx               New positio of key in keylist

  Output:
    <none>

  Function value:
    DB_SUCCESS              Successful completion
    DB_INVALID_HANDLE       Database handle is invalid
    DB_NO_ACCESS            Key is locked for write
    DB_OPEN_RECORD          Key, subkey or parent key is open

\********************************************************************/
{
   if (rpc_is_remote())
      return rpc_call(RPC_DB_REORDER_KEY, hDB, hKey, idx);

#ifdef LOCAL_ROUTINES
   {
      DATABASE_HEADER *pheader;
      KEY *pkey, *pnext_key, *pkey_tmp;
      KEYLIST *pkeylist;
      INT i;

      if (hDB > _database_entries || hDB <= 0) {
         cm_msg(MERROR, "db_rename_key", "invalid database handle");
         return DB_INVALID_HANDLE;
      }

      if (!_database[hDB - 1].attached) {
         cm_msg(MERROR, "db_rename_key", "invalid database handle");
         return DB_INVALID_HANDLE;
      }

      if (hKey < (int) sizeof(DATABASE_HEADER)) {
         cm_msg(MERROR, "db_rename_key", "invalid key handle %d", hKey);
         return DB_INVALID_HANDLE;
      }

      db_lock_database(hDB);

      pheader = _database[hDB - 1].database_header;
      pkey = (KEY *) ((char *) pheader + hKey);

      /* check if hKey argument is correct */
      if (!db_validate_hkey(pheader, hKey)) {
         db_unlock_database(hDB);
         return DB_INVALID_HANDLE;
      }

      if (!pkey->type) {
         db_unlock_database(hDB);
         cm_msg(MERROR, "db_reorder_key", "invalid key type %d", pkey->type);
         return DB_INVALID_HANDLE;
      }

      if (!(pkey->access_mode & MODE_WRITE)) {
         db_unlock_database(hDB);
         return DB_NO_ACCESS;
      }

      /* check if someone has opened key or parent */
      do {
         if (pkey->notify_count) {
            db_unlock_database(hDB);
            return DB_OPEN_RECORD;
         }

         if (pkey->parent_keylist == 0)
            break;

         pkeylist = (KEYLIST *) ((char *) pheader + pkey->parent_keylist);
         pkey = (KEY *) ((char *) pheader + pkeylist->parent);
      } while (TRUE);

      pkey = (KEY *) ((char *) pheader + hKey);
      pkeylist = (KEYLIST *) ((char *) pheader + pkey->parent_keylist);

      /* first remove key from list */
      pnext_key = (KEY *) (POINTER_T) pkey->next_key;

      if ((KEY *) ((char *) pheader + pkeylist->first_key) == pkey) {
         /* key is first in list */
         pkeylist->first_key = (POINTER_T) pnext_key;
      } else {
         /* find predecessor */
         pkey_tmp = (KEY *) ((char *) pheader + pkeylist->first_key);
         while ((KEY *) ((char *) pheader + pkey_tmp->next_key) != pkey)
            pkey_tmp = (KEY *) ((char *) pheader + pkey_tmp->next_key);
         pkey_tmp->next_key = (POINTER_T) pnext_key;
      }

      /* add key to list at proper index */
      pkey_tmp = (KEY *) ((char *) pheader + pkeylist->first_key);
      if (idx < 0 || idx >= pkeylist->num_keys - 1) {
         /* add at bottom */

         /* find last key */
         for (i = 0; i < pkeylist->num_keys - 2; i++) {
            pkey_tmp = (KEY *) ((char *) pheader + pkey_tmp->next_key);
         }

         pkey_tmp->next_key = (POINTER_T) pkey - (POINTER_T) pheader;
         pkey->next_key = 0;
      } else {
         if (idx == 0) {
            /* add at top */
            pkey->next_key = pkeylist->first_key;
            pkeylist->first_key = (POINTER_T) pkey - (POINTER_T) pheader;
         } else {
            /* add at position index */
            for (i = 0; i < idx - 1; i++)
               pkey_tmp = (KEY *) ((char *) pheader + pkey_tmp->next_key);

            pkey->next_key = pkey_tmp->next_key;
            pkey_tmp->next_key = (POINTER_T) pkey - (POINTER_T) pheader;
         }
      }

      db_unlock_database(hDB);

   }
#endif                          /* LOCAL_ROUTINES */

   return DB_SUCCESS;
}

/**dox***************************************************************/
#endif                          /* DOXYGEN_SHOULD_SKIP_THIS */


/********************************************************************/
/**
Get key data from a handle

The function returns single values or whole arrays which are contained
in an ODB key. Since the data buffer is of type void, no type checking can be
performed by the compiler. Therefore the type has to be explicitly supplied,
which is checked against the type stored in the ODB.
\code
  HNLDE hkey;
  INT   run_number, size;
  // get key handle for run number
  db_find_key(hDB, 0, "/Runinfo/Run number", &hkey);
  // return run number
  size = sizeof(run_number);
  db_get_data(hDB, hkey, &run_number, &size,TID_INT);
\endcode
@param hDB          ODB handle obtained via cm_get_experiment_database().
@param hKey         Handle for key where search starts, zero for root.
@param data         Pointer to the return data.
@param buf_size     Size of data buffer.
@param type         Type of key, one of TID_xxx (see @ref Midas_Data_Types).
@return DB_SUCCESS, DB_INVALID_HANDLE, DB_TRUNCATED, DB_TYPE_MISMATCH
*/
INT db_get_data(HNDLE hDB, HNDLE hKey, void *data, INT * buf_size, DWORD type)
{
   if (rpc_is_remote())
      return rpc_call(RPC_DB_GET_DATA, hDB, hKey, data, buf_size, type);

#ifdef LOCAL_ROUTINES
   {
      DATABASE_HEADER *pheader;
      KEY *pkey;
      char str[256];

      if (hDB > _database_entries || hDB <= 0) {
         cm_msg(MERROR, "db_get_data", "Invalid database handle");
         return DB_INVALID_HANDLE;
      }

      if (!_database[hDB - 1].attached) {
         cm_msg(MERROR, "db_get_data", "invalid database handle");
         return DB_INVALID_HANDLE;
      }

      if (hKey < (int) sizeof(DATABASE_HEADER)) {
         cm_msg(MERROR, "db_get_data", "invalid key handle %d", hKey);
         return DB_INVALID_HANDLE;
      }

      db_lock_database(hDB);

      pheader = _database[hDB - 1].database_header;
      pkey = (KEY *) ((char *) pheader + hKey);

      /* check if hKey argument is correct */
      if (!db_validate_hkey(pheader, hKey)) {
         db_unlock_database(hDB);
         return DB_INVALID_HANDLE;
      }

      /* check for read access */
      if (!(pkey->access_mode & MODE_READ)) {
         db_unlock_database(hDB);
         return DB_NO_ACCESS;
      }

      if (!pkey->type) {
         db_unlock_database(hDB);
         cm_msg(MERROR, "db_get_data", "invalid key type %d", pkey->type);
         return DB_INVALID_HANDLE;
      }

      /* follow links to array index */
      if (pkey->type == TID_LINK) {
         char link_name[256];
         int i;
         HNDLE hkey;
         KEY key;

         strlcpy(link_name, (char *) pheader + pkey->data, sizeof(link_name));
         if (strlen(link_name) > 0 && link_name[strlen(link_name) - 1] == ']') {
            db_unlock_database(hDB);
            if (strchr(link_name, '[') == NULL)
               return DB_INVALID_LINK;
            i = atoi(strchr(link_name, '[') + 1);
            *strchr(link_name, '[') = 0;
            if (db_find_key(hDB, 0, link_name, &hkey) != DB_SUCCESS)
               return DB_INVALID_LINK;
            db_get_key(hDB, hkey, &key);
            return db_get_data_index(hDB, hkey, data, buf_size, i, key.type);
         }
      }

      if (pkey->type != type) {
         db_unlock_database(hDB);
         db_get_path(hDB, hKey, str, sizeof(str));
         cm_msg(MERROR, "db_get_data", "\"%s\" is of type %s, not %s",
                str, rpc_tid_name(pkey->type), rpc_tid_name(type));
         return DB_TYPE_MISMATCH;
      }

      /* keys cannot contain data */
      if (pkey->type == TID_KEY) {
         db_unlock_database(hDB);
         db_get_path(hDB, hKey, str, sizeof(str));
         cm_msg(MERROR, "db_get_data", "Key \"%s\" cannot contain data", str);
         return DB_TYPE_MISMATCH;
      }

      /* check if key has data */
      if (pkey->data == 0) {
         memset(data, 0, *buf_size);
         *buf_size = 0;
         db_unlock_database(hDB);
         return DB_SUCCESS;
      }

      /* check if buffer is too small */
      if (pkey->num_values * pkey->item_size > *buf_size) {
         memcpy(data, (char *) pheader + pkey->data, *buf_size);
         db_unlock_database(hDB);
         db_get_path(hDB, hKey, str, sizeof(str));
         cm_msg(MERROR, "db_get_data", "data for key \"%s\" truncated", str);
         return DB_TRUNCATED;
      }

      /* copy key data */
      memcpy(data, (char *) pheader + pkey->data, pkey->num_values * pkey->item_size);
      *buf_size = pkey->num_values * pkey->item_size;

      db_unlock_database(hDB);

   }
#endif                          /* LOCAL_ROUTINES */

   return DB_SUCCESS;
}

/********************************************************************/
/**
Same as db_get_data, but do not follow a link to an array index

@param hDB          ODB handle obtained via cm_get_experiment_database().
@param hKey         Handle for key where search starts, zero for root.
@param data         Pointer to the return data.
@param buf_size     Size of data buffer.
@param type         Type of key, one of TID_xxx (see @ref Midas_Data_Types).
@return DB_SUCCESS, DB_INVALID_HANDLE, DB_TRUNCATED, DB_TYPE_MISMATCH
*/
INT db_get_link_data(HNDLE hDB, HNDLE hKey, void *data, INT * buf_size, DWORD type)
{
   if (rpc_is_remote())
      return rpc_call(RPC_DB_GET_LINK_DATA, hDB, hKey, data, buf_size, type);

#ifdef LOCAL_ROUTINES
   {
      DATABASE_HEADER *pheader;
      KEY *pkey;

      if (hDB > _database_entries || hDB <= 0) {
         cm_msg(MERROR, "db_get_data", "Invalid database handle");
         return DB_INVALID_HANDLE;
      }

      if (!_database[hDB - 1].attached) {
         cm_msg(MERROR, "db_get_data", "invalid database handle");
         return DB_INVALID_HANDLE;
      }

      if (hKey < (int) sizeof(DATABASE_HEADER)) {
         cm_msg(MERROR, "db_get_data", "invalid key handle %d", hKey);
         return DB_INVALID_HANDLE;
      }

      db_lock_database(hDB);

      pheader = _database[hDB - 1].database_header;
      pkey = (KEY *) ((char *) pheader + hKey);

      /* check if hKey argument is correct */
      if (!db_validate_hkey(pheader, hKey)) {
         db_unlock_database(hDB);
         return DB_INVALID_HANDLE;
      }

      /* check for read access */
      if (!(pkey->access_mode & MODE_READ)) {
         db_unlock_database(hDB);
         return DB_NO_ACCESS;
      }

      if (!pkey->type) {
         db_unlock_database(hDB);
         cm_msg(MERROR, "db_get_data", "invalid key type %d", pkey->type);
         return DB_INVALID_HANDLE;
      }

      if (pkey->type != type) {
         db_unlock_database(hDB);
         cm_msg(MERROR, "db_get_data", "\"%s\" is of type %s, not %s",
                pkey->name, rpc_tid_name(pkey->type), rpc_tid_name(type));
         return DB_TYPE_MISMATCH;
      }

      /* keys cannot contain data */
      if (pkey->type == TID_KEY) {
         db_unlock_database(hDB);
         cm_msg(MERROR, "db_get_data", "Key cannot contain data");
         return DB_TYPE_MISMATCH;
      }

      /* check if key has data */
      if (pkey->data == 0) {
         memset(data, 0, *buf_size);
         *buf_size = 0;
         db_unlock_database(hDB);
         return DB_SUCCESS;
      }

      /* check if buffer is too small */
      if (pkey->num_values * pkey->item_size > *buf_size) {
         memcpy(data, (char *) pheader + pkey->data, *buf_size);
         db_unlock_database(hDB);
         cm_msg(MERROR, "db_get_data", "data for key \"%s\" truncated", pkey->name);
         return DB_TRUNCATED;
      }

      /* copy key data */
      memcpy(data, (char *) pheader + pkey->data, pkey->num_values * pkey->item_size);
      *buf_size = pkey->num_values * pkey->item_size;

      db_unlock_database(hDB);

   }
#endif                          /* LOCAL_ROUTINES */

   return DB_SUCCESS;
}

/**dox***************************************************************/
#ifndef DOXYGEN_SHOULD_SKIP_THIS

/*------------------------------------------------------------------*/
INT db_get_data1(HNDLE hDB, HNDLE hKey, void *data, INT * buf_size, DWORD type, INT * num_values)
/********************************************************************\

  Routine: db_get_data1

  Purpose: Get key data from a handle, return number of values

  Input:
    HNDLE  hDB              Handle to the database
    HNDLE  hKey             Handle of key
    INT    *buf_size        Size of data buffer
    DWORD  type             Type of data

  Output:
    void   *data            Key data
    INT    *buf_size        Size of key data
    INT    *num_values      Number of values

  Function value:
    DB_SUCCESS              Successful completion
    DB_INVALID_HANDLE       Database handle is invalid
    DB_TRUNCATED            Return buffer is smaller than key data
    DB_TYPE_MISMATCH        Type mismatch

\********************************************************************/
{
   if (rpc_is_remote())
      return rpc_call(RPC_DB_GET_DATA1, hDB, hKey, data, buf_size, type, num_values);

#ifdef LOCAL_ROUTINES
   {
      DATABASE_HEADER *pheader;
      KEY *pkey;

      if (hDB > _database_entries || hDB <= 0) {
         cm_msg(MERROR, "db_get_data", "Invalid database handle");
         return DB_INVALID_HANDLE;
      }

      if (!_database[hDB - 1].attached) {
         cm_msg(MERROR, "db_get_data", "invalid database handle");
         return DB_INVALID_HANDLE;
      }

      if (hKey < (int) sizeof(DATABASE_HEADER)) {
         cm_msg(MERROR, "db_get_data", "invalid key handle %d", hKey);
         return DB_INVALID_HANDLE;
      }

      db_lock_database(hDB);

      pheader = _database[hDB - 1].database_header;
      pkey = (KEY *) ((char *) pheader + hKey);

      /* check if hKey argument is correct */
      if (!db_validate_hkey(pheader, hKey)) {
         db_unlock_database(hDB);
         return DB_INVALID_HANDLE;
      }

      /* check for read access */
      if (!(pkey->access_mode & MODE_READ)) {
         db_unlock_database(hDB);
         return DB_NO_ACCESS;
      }

      if (!pkey->type) {
         db_unlock_database(hDB);
         cm_msg(MERROR, "db_get_data", "invalid key type %d", pkey->type);
         return DB_INVALID_HANDLE;
      }

      if (pkey->type != type) {
         db_unlock_database(hDB);
         cm_msg(MERROR, "db_get_data", "\"%s\" is of type %s, not %s",
                pkey->name, rpc_tid_name(pkey->type), rpc_tid_name(type));
         return DB_TYPE_MISMATCH;
      }

      /* keys cannot contain data */
      if (pkey->type == TID_KEY) {
         db_unlock_database(hDB);
         cm_msg(MERROR, "db_get_data", "Key cannot contain data");
         return DB_TYPE_MISMATCH;
      }

      /* check if key has data */
      if (pkey->data == 0) {
         memset(data, 0, *buf_size);
         *buf_size = 0;
         db_unlock_database(hDB);
         return DB_SUCCESS;
      }

      /* check if buffer is too small */
      if (pkey->num_values * pkey->item_size > *buf_size) {
         memcpy(data, (char *) pheader + pkey->data, *buf_size);
         db_unlock_database(hDB);
         cm_msg(MERROR, "db_get_data", "data for key \"%s\" truncated", pkey->name);
         return DB_TRUNCATED;
      }

      /* copy key data */
      memcpy(data, (char *) pheader + pkey->data, pkey->num_values * pkey->item_size);
      *buf_size = pkey->num_values * pkey->item_size;
      *num_values = pkey->num_values;

      db_unlock_database(hDB);

   }
#endif                          /* LOCAL_ROUTINES */

   return DB_SUCCESS;
}

/**dox***************************************************************/
#endif                          /* DOXYGEN_SHOULD_SKIP_THIS */

/********************************************************************/
/**
returns a single value of keys containing arrays of values.

The function returns a single value of keys containing arrays of values.
@param hDB          ODB handle obtained via cm_get_experiment_database().
@param hKey         Handle for key where search starts, zero for root.
@param data         Size of data buffer.
@param buf_size     Return size of the record.
@param idx          Index of array [0..n-1].
@param type         Type of key, one of TID_xxx (see @ref Midas_Data_Types).
@return DB_SUCCESS, DB_INVALID_HANDLE, DB_TRUNCATED, DB_OUT_OF_RANGE
*/
INT db_get_data_index(HNDLE hDB, HNDLE hKey, void *data, INT * buf_size, INT idx, DWORD type)
{
   if (rpc_is_remote())
      return rpc_call(RPC_DB_GET_DATA_INDEX, hDB, hKey, data, buf_size, idx, type);

#ifdef LOCAL_ROUTINES
   {
      DATABASE_HEADER *pheader;
      KEY *pkey;
      char str[256];

      if (hDB > _database_entries || hDB <= 0) {
         cm_msg(MERROR, "db_get_data", "Invalid database handle");
         return DB_INVALID_HANDLE;
      }

      if (!_database[hDB - 1].attached) {
         cm_msg(MERROR, "db_get_data", "invalid database handle");
         return DB_INVALID_HANDLE;
      }

      if (hKey < (int) sizeof(DATABASE_HEADER)) {
         cm_msg(MERROR, "db_get_data", "invalid key handle %d", hKey);
         return DB_INVALID_HANDLE;
      }

      db_lock_database(hDB);

      pheader = _database[hDB - 1].database_header;
      pkey = (KEY *) ((char *) pheader + hKey);

      /* check if hKey argument is correct */
      if (!db_validate_hkey(pheader, hKey)) {
         db_unlock_database(hDB);
         return DB_INVALID_HANDLE;
      }

      /* check for read access */
      if (!(pkey->access_mode & MODE_READ)) {
         db_unlock_database(hDB);
         return DB_NO_ACCESS;
      }

      if (!pkey->type) {
         db_unlock_database(hDB);
         cm_msg(MERROR, "db_get_data_index", "invalid key type %d", pkey->type);
         return DB_INVALID_HANDLE;
      }

      if (pkey->type != type) {
         db_unlock_database(hDB);
         cm_msg(MERROR, "db_get_data_index",
                "\"%s\" is of type %s, not %s", pkey->name, rpc_tid_name(pkey->type), rpc_tid_name(type));
         return DB_TYPE_MISMATCH;
      }

      /* keys cannot contain data */
      if (pkey->type == TID_KEY) {
         db_unlock_database(hDB);
         cm_msg(MERROR, "db_get_data_index", "Key cannot contain data");
         return DB_TYPE_MISMATCH;
      }

      /* check if key has data */
      if (pkey->data == 0) {
         memset(data, 0, *buf_size);
         *buf_size = 0;
         db_unlock_database(hDB);
         return DB_SUCCESS;
      }

      /* check if index in range */
      if (idx < 0 || idx >= pkey->num_values) {
         memset(data, 0, *buf_size);
         db_unlock_database(hDB);

         db_get_path(hDB, hKey, str, sizeof(str));
         cm_msg(MERROR, "db_get_data_index", "index (%d) exceeds array length (%d) for key \"%s\"", idx, pkey->num_values, str);
         return DB_OUT_OF_RANGE;
      }

      /* check if buffer is too small */
      if (pkey->item_size > *buf_size) {
         /* copy data */
         memcpy(data, (char *) pheader + pkey->data + idx * pkey->item_size, *buf_size);
         db_unlock_database(hDB);
         cm_msg(MERROR, "db_get_data_index", "data for key \"%s\" truncated", pkey->name);
         return DB_TRUNCATED;
      }

      /* copy key data */
      memcpy(data, (char *) pheader + pkey->data + idx * pkey->item_size, pkey->item_size);
      *buf_size = pkey->item_size;

      db_unlock_database(hDB);

   }
#endif                          /* LOCAL_ROUTINES */

   return DB_SUCCESS;
}

/********************************************************************/
/**
Set key data from a handle. Adjust number of values if
previous data has different size.
\code
HNLDE hkey;
 INT   run_number;
 // get key handle for run number
 db_find_key(hDB, 0, "/Runinfo/Run number", &hkey);
 // set run number
 db_set_data(hDB, hkey, &run_number, sizeof(run_number),TID_INT);
\endcode
@param hDB          ODB handle obtained via cm_get_experiment_database().
@param hKey Handle for key where search starts, zero for root.
@param data Buffer from which data gets copied to.
@param buf_size Size of data buffer.
@param num_values Number of data values (for arrays).
@param type Type of key, one of TID_xxx (see @ref Midas_Data_Types).
@return DB_SUCCESS, DB_INVALID_HANDLE, DB_TRUNCATED
*/
INT db_set_data(HNDLE hDB, HNDLE hKey, const void *data, INT buf_size, INT num_values, DWORD type)
{
   if (rpc_is_remote())
      return rpc_call(RPC_DB_SET_DATA, hDB, hKey, data, buf_size, num_values, type);

#ifdef LOCAL_ROUTINES
   {
      DATABASE_HEADER *pheader;
      KEY *pkey;
      HNDLE hkeylink;
      int link_idx;
      char link_name[256];

      if (hDB > _database_entries || hDB <= 0) {
         cm_msg(MERROR, "db_set_data", "invalid database handle");
         return DB_INVALID_HANDLE;
      }

      if (!_database[hDB - 1].attached) {
         cm_msg(MERROR, "db_set_data", "invalid database handle");
         return DB_INVALID_HANDLE;
      }

      if (hKey < (int) sizeof(DATABASE_HEADER)) {
         cm_msg(MERROR, "db_set_data", "invalid key handle %d", hKey);
         return DB_INVALID_HANDLE;
      }

      if (num_values == 0)
         return DB_INVALID_PARAM;

      db_lock_database(hDB);

      pheader = _database[hDB - 1].database_header;
      pkey = (KEY *) ((char *) pheader + hKey);

      /* check if hKey argument is correct */
      if (!db_validate_hkey(pheader, hKey)) {
         db_unlock_database(hDB);
         return DB_INVALID_HANDLE;
      }

      /* check for write access */
      if (!(pkey->access_mode & MODE_WRITE) || (pkey->access_mode & MODE_EXCLUSIVE)) {
         db_unlock_database(hDB);
         return DB_NO_ACCESS;
      }

      /* check for link to array index */
      if (pkey->type == TID_LINK) {
         strlcpy(link_name, (char *) pheader + pkey->data, sizeof(link_name));
         if (strlen(link_name) > 0 && link_name[strlen(link_name) - 1] == ']') {
            db_unlock_database(hDB);
            if (strchr(link_name, '[') == NULL)
               return DB_INVALID_LINK;
            link_idx = atoi(strchr(link_name, '[') + 1);
            *strchr(link_name, '[') = 0;
            if (db_find_key(hDB, 0, link_name, &hkeylink) != DB_SUCCESS)
               return DB_INVALID_LINK;
            return db_set_data_index(hDB, hkeylink, data, buf_size, link_idx, type);
         }
      }

      if (pkey->type != type) {
         db_unlock_database(hDB);
         cm_msg(MERROR, "db_set_data", "\"%s\" is of type %s, not %s",
                pkey->name, rpc_tid_name(pkey->type), rpc_tid_name(type));
         return DB_TYPE_MISMATCH;
      }

      /* keys cannot contain data */
      if (pkey->type == TID_KEY) {
         db_unlock_database(hDB);
         cm_msg(MERROR, "db_set_data", "Key cannot contain data");
         return DB_TYPE_MISMATCH;
      }

      /* if no buf_size given (Java!), calculate it */
      if (buf_size == 0)
         buf_size = pkey->item_size * num_values;

      /* resize data size if necessary */
      if (pkey->total_size != buf_size) {
         pkey->data = (POINTER_T) realloc_data(pheader, (char *) pheader + pkey->data, pkey->total_size, buf_size);

         if (pkey->data == 0) {
            pkey->total_size = 0;
            db_unlock_database(hDB);
            cm_msg(MERROR, "db_set_data", "online database full");
            return DB_FULL;
         }

         pkey->data -= (POINTER_T) pheader;
         pkey->total_size = buf_size;
      }

      /* set number of values */
      pkey->num_values = num_values;
      if (num_values)
         pkey->item_size = buf_size / num_values;

      /* copy data */
      memcpy((char *) pheader + pkey->data, data, buf_size);

      /* update time */
      pkey->last_written = ss_time();

      db_notify_clients(hDB, hKey, -1, TRUE);
      db_unlock_database(hDB);

   }
#endif                          /* LOCAL_ROUTINES */

   return DB_SUCCESS;
}

/********************************************************************/
/**
Same as db_set_data, but it does not follow a link to an array index
@param hDB          ODB handle obtained via cm_get_experiment_database().
@param hKey Handle for key where search starts, zero for root.
@param data Buffer from which data gets copied to.
@param buf_size Size of data buffer.
@param num_values Number of data values (for arrays).
@param type Type of key, one of TID_xxx (see @ref Midas_Data_Types).
@return DB_SUCCESS, DB_INVALID_HANDLE, DB_TRUNCATED
*/
INT db_set_link_data(HNDLE hDB, HNDLE hKey, const void *data, INT buf_size, INT num_values, DWORD type)
{
   if (rpc_is_remote())
      return rpc_call(RPC_DB_SET_LINK_DATA, hDB, hKey, data, buf_size, num_values, type);

#ifdef LOCAL_ROUTINES
   {
      DATABASE_HEADER *pheader;
      KEY *pkey;

      if (hDB > _database_entries || hDB <= 0) {
         cm_msg(MERROR, "db_set_data", "invalid database handle");
         return DB_INVALID_HANDLE;
      }

      if (!_database[hDB - 1].attached) {
         cm_msg(MERROR, "db_set_data", "invalid database handle");
         return DB_INVALID_HANDLE;
      }

      if (hKey < (int) sizeof(DATABASE_HEADER)) {
         cm_msg(MERROR, "db_set_data", "invalid key handle %d", hKey);
         return DB_INVALID_HANDLE;
      }

      if (num_values == 0)
         return DB_INVALID_PARAM;

      db_lock_database(hDB);

      pheader = _database[hDB - 1].database_header;
      pkey = (KEY *) ((char *) pheader + hKey);

      /* check if hKey argument is correct */
      if (!db_validate_hkey(pheader, hKey)) {
         db_unlock_database(hDB);
         return DB_INVALID_HANDLE;
      }

      /* check for write access */
      if (!(pkey->access_mode & MODE_WRITE) || (pkey->access_mode & MODE_EXCLUSIVE)) {
         db_unlock_database(hDB);
         return DB_NO_ACCESS;
      }

      if (pkey->type != type) {
         db_unlock_database(hDB);
         cm_msg(MERROR, "db_set_link_data", "\"%s\" is of type %s, not %s",
                pkey->name, rpc_tid_name(pkey->type), rpc_tid_name(type));
         return DB_TYPE_MISMATCH;
      }

      /* keys cannot contain data */
      if (pkey->type == TID_KEY) {
         db_unlock_database(hDB);
         cm_msg(MERROR, "db_set_link_data", "Key cannot contain data");
         return DB_TYPE_MISMATCH;
      }

      /* if no buf_size given (Java!), calculate it */
      if (buf_size == 0)
         buf_size = pkey->item_size * num_values;

      /* resize data size if necessary */
      if (pkey->total_size != buf_size) {
         pkey->data = (POINTER_T) realloc_data(pheader, (char *) pheader + pkey->data, pkey->total_size, buf_size);

         if (pkey->data == 0) {
            pkey->total_size = 0;
            db_unlock_database(hDB);
            cm_msg(MERROR, "db_set_link_data", "online database full");
            return DB_FULL;
         }

         pkey->data -= (POINTER_T) pheader;
         pkey->total_size = buf_size;
      }

      /* set number of values */
      pkey->num_values = num_values;
      if (num_values)
         pkey->item_size = buf_size / num_values;

      /* copy data */
      memcpy((char *) pheader + pkey->data, data, buf_size);

      /* update time */
      pkey->last_written = ss_time();

      db_notify_clients(hDB, hKey, -1, TRUE);
      db_unlock_database(hDB);

   }
#endif                          /* LOCAL_ROUTINES */

   return DB_SUCCESS;
}

/**dox***************************************************************/
#ifndef DOXYGEN_SHOULD_SKIP_THIS

/*------------------------------------------------------------------*/
INT db_set_num_values(HNDLE hDB, HNDLE hKey, INT num_values)
/********************************************************************\

  Routine: db_set_num_values

  Purpose: Set numbe of values in a key. Extend with zeros or truncate.

  Input:
    HNDLE  hDB              Handle to the database
    HNDLE  hKey             Handle of key
    INT    num_values       Number of data values

  Output:
    none

  Function value:
    DB_SUCCESS              Successful completion
    DB_INVALID_HANDLE       Database handle is invalid

\********************************************************************/
{
   if (rpc_is_remote())
      return rpc_call(RPC_DB_SET_NUM_VALUES, hDB, hKey, num_values);

#ifdef LOCAL_ROUTINES
   {
      DATABASE_HEADER *pheader;
      KEY *pkey;
      INT new_size;

      if (hDB > _database_entries || hDB <= 0) {
         cm_msg(MERROR, "db_set_num_values", "invalid database handle");
         return DB_INVALID_HANDLE;
      }

      if (!_database[hDB - 1].attached) {
         cm_msg(MERROR, "db_set_num_values", "invalid database handle");
         return DB_INVALID_HANDLE;
      }

      if (hKey < (int) sizeof(DATABASE_HEADER)) {
         cm_msg(MERROR, "db_set_num_values", "invalid key handle %d", hKey);
         return DB_INVALID_HANDLE;
      }

      if (num_values <= 0) {
         cm_msg(MERROR, "db_set_num_values", "invalid num_values %d", num_values);
         return DB_INVALID_PARAM;
      }

      if (num_values == 0)
         return DB_INVALID_PARAM;

      db_lock_database(hDB);

      pheader = _database[hDB - 1].database_header;
      pkey = (KEY *) ((char *) pheader + hKey);

      /* check if hKey argument is correct */
      if (!db_validate_hkey(pheader, hKey)) {
         db_unlock_database(hDB);
         return DB_INVALID_HANDLE;
      }

      /* check for write access */
      if (!(pkey->access_mode & MODE_WRITE) || (pkey->access_mode & MODE_EXCLUSIVE)) {
         db_unlock_database(hDB);
         return DB_NO_ACCESS;
      }

      /* keys cannot contain data */
      if (pkey->type == TID_KEY) {
         db_unlock_database(hDB);
         cm_msg(MERROR, "db_set_num_values", "Key cannot contain data");
         return DB_TYPE_MISMATCH;
      }

      if (pkey->total_size != pkey->item_size * pkey->num_values) {
         db_unlock_database(hDB);
         cm_msg(MERROR, "db_set_num_values", "Corrupted key");
         return DB_CORRUPTED;
      }

      if (pkey->item_size == 0) {
         db_unlock_database(hDB);
         cm_msg(MERROR, "db_set_num_values", "Cannot resize array with item_size equal to zero");
         return DB_INVALID_PARAM;
      }

      /* resize data size if necessary */
      if (pkey->num_values != num_values) {
         new_size = pkey->item_size * num_values;

         pkey->data = (POINTER_T) realloc_data(pheader, (char *) pheader + pkey->data, pkey->total_size, new_size);

         if (pkey->data == 0) {
            pkey->total_size = 0;
            pkey->num_values = 0;
            db_unlock_database(hDB);
            cm_msg(MERROR, "db_set_num_values", "hkey %d, num_values %d, new_size %d, online database full", hKey, num_values, new_size);
            return DB_FULL;
         }

         pkey->data -= (POINTER_T) pheader;
         pkey->total_size = new_size;
         pkey->num_values = num_values;
      }

      /* update time */
      pkey->last_written = ss_time();

      db_notify_clients(hDB, hKey, -1, TRUE);
      db_unlock_database(hDB);

   }
#endif                          /* LOCAL_ROUTINES */

   return DB_SUCCESS;
}

/**dox***************************************************************/
#endif                          /* DOXYGEN_SHOULD_SKIP_THIS */

/********************************************************************/
/**
Set key data for a key which contains an array of values.

This function sets individual values of a key containing an array.
If the index is larger than the array size, the array is extended and the intermediate
values are set to zero.
@param hDB          ODB handle obtained via cm_get_experiment_database().
@param hKey Handle for key where search starts, zero for root.
@param data Pointer to single value of data.
@param data_size
@param idx Size of single data element.
@param type Type of key, one of TID_xxx (see @ref Midas_Data_Types).
@return DB_SUCCESS, DB_INVALID_HANDLE, DB_NO_ACCESS, DB_TYPE_MISMATCH
*/
INT db_set_data_index(HNDLE hDB, HNDLE hKey, const void *data, INT data_size, INT idx, DWORD type)
{
   if (rpc_is_remote())
      return rpc_call(RPC_DB_SET_DATA_INDEX, hDB, hKey, data, data_size, idx, type);

#ifdef LOCAL_ROUTINES
   {
      DATABASE_HEADER *pheader;
      KEY *pkey;
      char link_name[256], str[256];
      int link_idx;
      HNDLE hkeylink;

      if (hDB > _database_entries || hDB <= 0) {
         cm_msg(MERROR, "db_set_data_index", "invalid database handle");
         return DB_INVALID_HANDLE;
      }

      if (!_database[hDB - 1].attached) {
         cm_msg(MERROR, "db_set_data_index", "invalid database handle");
         return DB_INVALID_HANDLE;
      }

      if (hKey < (int) sizeof(DATABASE_HEADER)) {
         cm_msg(MERROR, "db_set_data_index", "invalid key handle %d", hKey);
         return DB_INVALID_HANDLE;
      }

      db_lock_database(hDB);

      pheader = _database[hDB - 1].database_header;
      pkey = (KEY *) ((char *) pheader + hKey);

      /* check if hKey argument is correct */
      if (!db_validate_hkey(pheader, hKey)) {
         db_unlock_database(hDB);
         return DB_INVALID_HANDLE;
      }

      /* check for write access */
      if (!(pkey->access_mode & MODE_WRITE) || (pkey->access_mode & MODE_EXCLUSIVE)) {
         db_unlock_database(hDB);
         return DB_NO_ACCESS;
      }

      /* check for link to array index */
      if (pkey->type == TID_LINK) {
         strlcpy(link_name, (char *) pheader + pkey->data, sizeof(link_name));
         if (strlen(link_name) > 0 && link_name[strlen(link_name) - 1] == ']') {
            db_unlock_database(hDB);
            if (strchr(link_name, '[') == NULL)
               return DB_INVALID_LINK;
            link_idx = atoi(strchr(link_name, '[') + 1);
            *strchr(link_name, '[') = 0;
            if (db_find_key(hDB, 0, link_name, &hkeylink) != DB_SUCCESS)
               return DB_INVALID_LINK;
            return db_set_data_index(hDB, hkeylink, data, data_size, link_idx, type);
         }
      }

      if (pkey->type != type) {
         db_unlock_database(hDB);
         db_get_path(hDB, hKey, str, sizeof(str));
         cm_msg(MERROR, "db_set_data_index",
                "\"%s\" is of type %s, not %s", str, rpc_tid_name(pkey->type), rpc_tid_name(type));
         return DB_TYPE_MISMATCH;
      }

      /* keys cannot contain data */
      if (pkey->type == TID_KEY) {
         db_unlock_database(hDB);
         cm_msg(MERROR, "db_set_data_index", "key cannot contain data");
         return DB_TYPE_MISMATCH;
      }

      /* check for valid idx */
      if (idx < 0) {
         db_unlock_database(hDB);
         cm_msg(MERROR, "db_set_data_index", "invalid index %d", idx);
         return DB_FULL;
      }

      /* check for valid array element size: if new element size
         is different from existing size, ODB becomes corrupted */
      if (pkey->item_size != 0 && data_size != pkey->item_size) {
         db_unlock_database(hDB);
         cm_msg(MERROR, "db_set_data_index", "invalid element data size %d, expected %d", data_size, pkey->item_size);
         return DB_TYPE_MISMATCH;
      }

      /* increase data size if necessary */
      if (idx >= pkey->num_values || pkey->item_size == 0) {
         pkey->data = (POINTER_T) realloc_data(pheader, (char *) pheader + pkey->data, pkey->total_size, data_size * (idx + 1));

         if (pkey->data == 0) {
            pkey->total_size = 0;
            pkey->num_values = 0;
            db_unlock_database(hDB);
            cm_msg(MERROR, "db_set_data_index", "online database full");
            return DB_FULL;
         }

         pkey->data -= (POINTER_T) pheader;
         if (!pkey->item_size)
            pkey->item_size = data_size;
         pkey->total_size = data_size * (idx + 1);
         pkey->num_values = idx + 1;
      }

      /* cut strings which are too long */
      if ((type == TID_STRING || type == TID_LINK) && (int) strlen((char *) data) + 1 > pkey->item_size)
         *((char *) data + pkey->item_size - 1) = 0;

      /* copy data */
      memcpy((char *) pheader + pkey->data + idx * pkey->item_size, data, pkey->item_size);

      /* update time */
      pkey->last_written = ss_time();

      db_notify_clients(hDB, hKey, idx, TRUE);
      db_unlock_database(hDB);

   }
#endif                          /* LOCAL_ROUTINES */

   return DB_SUCCESS;
}

/********************************************************************/
/**
Same as db_set_data_index, but does not follow links.

@param hDB          ODB handle obtained via cm_get_experiment_database().
@param hKey Handle for key where search starts, zero for root.
@param data Pointer to single value of data.
@param data_size
@param idx Size of single data element.
@param type Type of key, one of TID_xxx (see @ref Midas_Data_Types).
@return DB_SUCCESS, DB_INVALID_HANDLE, DB_NO_ACCESS, DB_TYPE_MISMATCH
*/
INT db_set_link_data_index(HNDLE hDB, HNDLE hKey, const void *data, INT data_size, INT idx, DWORD type)
{
   if (rpc_is_remote())
      return rpc_call(RPC_DB_SET_LINK_DATA_INDEX, hDB, hKey, data, data_size, idx, type);

#ifdef LOCAL_ROUTINES
   {
      DATABASE_HEADER *pheader;
      KEY *pkey;
      char str[256];

      if (hDB > _database_entries || hDB <= 0) {
         cm_msg(MERROR, "db_set_data_index", "invalid database handle");
         return DB_INVALID_HANDLE;
      }

      if (!_database[hDB - 1].attached) {
         cm_msg(MERROR, "db_set_data_index", "invalid database handle");
         return DB_INVALID_HANDLE;
      }

      if (hKey < (int) sizeof(DATABASE_HEADER)) {
         cm_msg(MERROR, "db_set_data_index", "invalid key handle %d", hKey);
         return DB_INVALID_HANDLE;
      }

      db_lock_database(hDB);

      pheader = _database[hDB - 1].database_header;
      pkey = (KEY *) ((char *) pheader + hKey);

      /* check if hKey argument is correct */
      if (!db_validate_hkey(pheader, hKey)) {
         db_unlock_database(hDB);
         return DB_INVALID_HANDLE;
      }

      /* check for write access */
      if (!(pkey->access_mode & MODE_WRITE) || (pkey->access_mode & MODE_EXCLUSIVE)) {
         db_unlock_database(hDB);
         return DB_NO_ACCESS;
      }

      if (pkey->type != type) {
         db_unlock_database(hDB);
         db_get_path(hDB, hKey, str, sizeof(str));
         cm_msg(MERROR, "db_set_data_index",
                "\"%s\" is of type %s, not %s", str, rpc_tid_name(pkey->type), rpc_tid_name(type));
         return DB_TYPE_MISMATCH;
      }

      /* keys cannot contain data */
      if (pkey->type == TID_KEY) {
         db_unlock_database(hDB);
         cm_msg(MERROR, "db_set_data_index", "key cannot contain data");
         return DB_TYPE_MISMATCH;
      }

      /* check for valid array element size: if new element size
         is different from existing size, ODB becomes corrupted */
      if (pkey->item_size != 0 && data_size != pkey->item_size) {
         db_unlock_database(hDB);
         cm_msg(MERROR, "db_set_data_index", "invalid element data size %d, expected %d", data_size, pkey->item_size);
         return DB_TYPE_MISMATCH;
      }

      /* increase data size if necessary */
      if (idx >= pkey->num_values || pkey->item_size == 0) {
         pkey->data = (POINTER_T) realloc_data(pheader, (char *) pheader + pkey->data, pkey->total_size, data_size * (idx + 1));

         if (pkey->data == 0) {
            pkey->total_size = 0;
            pkey->num_values = 0;
            db_unlock_database(hDB);
            cm_msg(MERROR, "db_set_data_index", "online database full");
            return DB_FULL;
         }

         pkey->data -= (POINTER_T) pheader;
         if (!pkey->item_size)
            pkey->item_size = data_size;
         pkey->total_size = data_size * (idx + 1);
         pkey->num_values = idx + 1;
      }

      /* cut strings which are too long */
      if ((type == TID_STRING || type == TID_LINK) && (int) strlen((char *) data) + 1 > pkey->item_size)
         *((char *) data + pkey->item_size - 1) = 0;

      /* copy data */
      memcpy((char *) pheader + pkey->data + idx * pkey->item_size, data, pkey->item_size);

      /* update time */
      pkey->last_written = ss_time();

      db_notify_clients(hDB, hKey, idx, TRUE);
      db_unlock_database(hDB);

   }
#endif                          /* LOCAL_ROUTINES */

   return DB_SUCCESS;
}

/**dox***************************************************************/
#ifndef DOXYGEN_SHOULD_SKIP_THIS

/*------------------------------------------------------------------*/
INT db_set_data_index2(HNDLE hDB, HNDLE hKey, const void *data, INT data_size, INT idx, DWORD type, BOOL bNotify)
/********************************************************************\

  Routine: db_set_data_index2

  Purpose: Set key data for a key which contains an array of values.
           Optionally notify clients which have key open.

  Input:
    HNDLE  hDB              Handle to the database
    HNDLE  hKey             Handle of key to enumerate
    void   *data            Pointer to single value of data
    INT    data_size        Size of single data element
    INT    idx              Index of array to change [0..n-1]
    DWORD  type             Type of data
    BOOL   bNotify          If TRUE, notify clients

  Output:
    none

  Function value:
    DB_SUCCESS              Successful completion
    DB_INVALID_HANDLE       Database handle is invalid
    DB_TYPE_MISMATCH        Key was created with different type
    DB_NO_ACCESS            No write access

\********************************************************************/
{
   if (rpc_is_remote())
      return rpc_call(RPC_DB_SET_DATA_INDEX2, hDB, hKey, data, data_size, idx, type, bNotify);

#ifdef LOCAL_ROUTINES
   {
      DATABASE_HEADER *pheader;
      KEY *pkey;

      if (hDB > _database_entries || hDB <= 0) {
         cm_msg(MERROR, "db_set_data_index2", "invalid database handle");
         return DB_INVALID_HANDLE;
      }

      if (!_database[hDB - 1].attached) {
         cm_msg(MERROR, "db_set_data_index2", "invalid database handle");
         return DB_INVALID_HANDLE;
      }

      if (hKey < (int) sizeof(DATABASE_HEADER)) {
         cm_msg(MERROR, "db_set_data_index2", "invalid key handle %d", hKey);
         return DB_INVALID_HANDLE;
      }

      db_lock_database(hDB);

      pheader = _database[hDB - 1].database_header;
      pkey = (KEY *) ((char *) pheader + hKey);

      /* check if hKey argument is correct */
      if (!db_validate_hkey(pheader, hKey)) {
         db_unlock_database(hDB);
         return DB_INVALID_HANDLE;
      }

      /* check for write access */
      if (!(pkey->access_mode & MODE_WRITE) || (pkey->access_mode & MODE_EXCLUSIVE)) {
         db_unlock_database(hDB);
         return DB_NO_ACCESS;
      }

      if (pkey->type != type) {
         db_unlock_database(hDB);
         cm_msg(MERROR, "db_set_data_index2",
                "\"%s\" is of type %s, not %s", pkey->name, rpc_tid_name(pkey->type), rpc_tid_name(type));
         return DB_TYPE_MISMATCH;
      }

      /* keys cannot contain data */
      if (pkey->type == TID_KEY) {
         db_unlock_database(hDB);
         cm_msg(MERROR, "db_set_data_index2", "key cannot contain data");
         return DB_TYPE_MISMATCH;
      }

      /* check for valid index */
      if (idx < 0) {
         db_unlock_database(hDB);
         cm_msg(MERROR, "db_set_data_index2", "invalid index");
         return DB_FULL;
      }

      /* increase key size if necessary */
      if (idx >= pkey->num_values) {
         pkey->data = (POINTER_T) realloc_data(pheader, (char *) pheader + pkey->data, pkey->total_size, data_size * (idx + 1));

         if (pkey->data == 0) {
            pkey->total_size = 0;
            pkey->num_values = 0;
            db_unlock_database(hDB);
            cm_msg(MERROR, "db_set_data_index2", "online database full");
            return DB_FULL;
         }

         pkey->data -= (POINTER_T) pheader;
         if (!pkey->item_size)
            pkey->item_size = data_size;
         pkey->total_size = data_size * (idx + 1);
         pkey->num_values = idx + 1;
      }

      /* cut strings which are too long */
      if ((type == TID_STRING || type == TID_LINK) && (int) strlen((char *) data) + 1 > pkey->item_size)
         *((char *) data + pkey->item_size - 1) = 0;

      /* copy data */
      memcpy((char *) pheader + pkey->data + idx * pkey->item_size, data, pkey->item_size);

      /* update time */
      pkey->last_written = ss_time();

      if (bNotify)
         db_notify_clients(hDB, hKey, idx, TRUE);

      db_unlock_database(hDB);
   }
#endif                          /* LOCAL_ROUTINES */

   return DB_SUCCESS;
}

/*----------------------------------------------------------------------------*/

INT db_merge_data(HNDLE hDB, HNDLE hKeyRoot, const char *name, void *data, INT data_size, INT num_values, INT type)
/********************************************************************\

  Routine: db_merge_data

  Purpose: Merge an array with an ODB array. If the ODB array doesn't
           exist, create it and fill it with the array. If it exists,
           load it in the array. Adjust ODB array size if necessary.

  Input:
    HNDLE  hDB              Handle to the database
    HNDLE  hKeyRoot         Key handle to start with, 0 for root
    cha    *name            Key name relative to hKeyRoot
    void   *data            Pointer to data array
    INT    data_size        Size of data array
    INT    num_values       Number of values in array
    DWORD  type             Type of data

  Output:
    none

  Function value:
    <same as db_set_data>

\********************************************************************/
{
   HNDLE hKey;
   INT status, old_size;

   if (num_values == 0)
      return DB_INVALID_PARAM;

   status = db_find_key(hDB, hKeyRoot, name, &hKey);
   if (status != DB_SUCCESS) {
      db_create_key(hDB, hKeyRoot, name, type);
      status = db_find_key(hDB, hKeyRoot, name, &hKey);
      if (status != DB_SUCCESS)
         return status;
      status = db_set_data(hDB, hKey, data, data_size, num_values, type);
   } else {
      old_size = data_size;
      db_get_data(hDB, hKey, data, &old_size, type);
      status = db_set_data(hDB, hKey, data, data_size, num_values, type);
   }

   return status;
}

/*------------------------------------------------------------------*/
INT db_set_mode(HNDLE hDB, HNDLE hKey, WORD mode, BOOL recurse)
/********************************************************************\

  Routine: db_set_mode

  Purpose: Set access mode of key

  Input:
    HNDLE  hDB              Handle to the database
    HNDLE  hKey             Key handle
    DWORD  mode             Access mode, any or'ed combination of
                            MODE_READ, MODE_WRITE, MODE_EXCLUSIVE
                            and MODE_DELETE
    BOOL   recurse          Value of 0 (FALSE): do not recurse subtree,
                            value of 1 (TRUE): recurse subtree,
                            value of 2: recurse subtree, assume database is locked by caller.

  Output:
    none

  Function value:
    DB_SUCCESS              Successful completion
    DB_INVALID_HANDLE       Database handle is invalid

\********************************************************************/
{
   if (rpc_is_remote())
      return rpc_call(RPC_DB_SET_MODE, hDB, hKey, mode, recurse);

#ifdef LOCAL_ROUTINES
   {
      DATABASE_HEADER *pheader;
      KEYLIST *pkeylist;
      KEY *pkey, *pnext_key;
      HNDLE hKeyLink;
      BOOL locked = FALSE;

      if (hDB > _database_entries || hDB <= 0) {
         cm_msg(MERROR, "db_set_mode", "invalid database handle");
         return DB_INVALID_HANDLE;
      }

      if (!_database[hDB - 1].attached) {
         cm_msg(MERROR, "db_set_mode", "invalid database handle");
         return DB_INVALID_HANDLE;
      }

      if (recurse < 2) {
         db_lock_database(hDB);
         locked = TRUE;
      }

      pheader = _database[hDB - 1].database_header;
      if (!hKey)
         hKey = pheader->root_key;
      pkey = (KEY *) ((char *) pheader + hKey);

      /* check if hKey argument is correct */
      if (!db_validate_hkey(pheader, hKey)) {
         if (locked)
            db_unlock_database(hDB);
         return DB_INVALID_HANDLE;
      }

      pkeylist = (KEYLIST *) ((char *) pheader + pkey->data);

      if (pkey->type == TID_KEY && pkeylist->first_key && recurse) {
         /* first recurse subtree */
         pkey = (KEY *) ((char *) pheader + pkeylist->first_key);

         do {
            pnext_key = (KEY *) (POINTER_T) pkey->next_key;

            db_set_mode(hDB, (POINTER_T) pkey - (POINTER_T) pheader, mode, recurse + 1);

            if (pnext_key)
               pkey = (KEY *) ((char *) pheader + (POINTER_T) pnext_key);
         } while (pnext_key);
      }

      pkey = (KEY *) ((char *) pheader + hKey);

      /* resolve links */
      if (pkey->type == TID_LINK) {
         if (*((char *) pheader + pkey->data) == '/')
            db_find_key1(hDB, 0, (char *) pheader + pkey->data, &hKeyLink);
         else
            db_find_key1(hDB, hKey, (char *) pheader + pkey->data, &hKeyLink);
         if (hKeyLink)
            db_set_mode(hDB, hKeyLink, mode, recurse > 0);
         pheader = _database[hDB - 1].database_header;
         pkey = (KEY *) ((char *) pheader + hKey);
      }

      /* now set mode */
      pkey->access_mode = mode;

      if (locked)
         db_unlock_database(hDB);
   }
#endif                          /* LOCAL_ROUTINES */

   return DB_SUCCESS;
}

/**dox***************************************************************/
#endif                          /* DOXYGEN_SHOULD_SKIP_THIS */

/********************************************************************/
/**
Load a branch of a database from an .ODB file.

This function is used by the ODBEdit command load. For a
description of the ASCII format, see db_copy(). Data can be loaded relative to
the root of the ODB (hkey equal zero) or relative to a certain key.
@param hDB          ODB handle obtained via cm_get_experiment_database().
@param hKeyRoot Handle for key where search starts, zero for root.
@param filename Filename of .ODB file.
@param bRemote If TRUE, the file is loaded by the server process on the
back-end, if FALSE, it is loaded from the current process
@return DB_SUCCESS, DB_INVALID_HANDLE, DB_FILE_ERROR
*/
INT db_load(HNDLE hDB, HNDLE hKeyRoot, const char *filename, BOOL bRemote)
{
   struct stat stat_buf;
   INT hfile, size, n, i, status;
   char *buffer;

   if (rpc_is_remote() && bRemote)
      return rpc_call(RPC_DB_LOAD, hDB, hKeyRoot, filename);

   /* open file */
   hfile = open(filename, O_RDONLY | O_TEXT, 0644);
   if (hfile == -1) {
      cm_msg(MERROR, "db_load", "file \"%s\" not found", filename);
      return DB_FILE_ERROR;
   }

   /* allocate buffer with file size */
   fstat(hfile, &stat_buf);
   size = stat_buf.st_size;
   buffer = (char *) malloc(size + 1);

   if (buffer == NULL) {
      cm_msg(MERROR, "db_load", "cannot allocate ODB load buffer");
      close(hfile);
      return DB_NO_MEMORY;
   }

   n = 0;

   do {
      i = read(hfile, buffer + n, size - n);
      if (i <= 0)
         break;
      n += i;
   } while (TRUE);

   buffer[n] = 0;

   if (strncmp(buffer, "<?xml version=\"1.0\"", 19) == 0) {
      status = db_paste_xml(hDB, hKeyRoot, buffer);
      if (status != DB_SUCCESS)
         printf("Error in file \"%s\"\n", filename);
   } else
      status = db_paste(hDB, hKeyRoot, buffer);

   close(hfile);
   free(buffer);

   return status;
}

/********************************************************************/
/**
Copy an ODB subtree in ASCII format to a buffer

This function converts the binary ODB contents to an ASCII.
The function db_paste() can be used to convert the ASCII representation back
to binary ODB contents. The functions db_load() and db_save() internally
use db_copy() and db_paste(). This function converts the binary ODB
contents to an ASCII representation of the form:
- For single value:
\code
[ODB path]
 key name = type : value
\endcode
- For strings:
\code
key name = STRING : [size] string contents
\endcode
- For arrayes (type can be BYTE, SBYTE, CHAR, WORD, SHORT, DWORD,
INT, BOOL, FLOAT, DOUBLE, STRING or LINK):
\code
key name = type[size] :
 [0] value0
 [1] value1
 [2] value2
 ...
\endcode
@param hDB          ODB handle obtained via cm_get_experiment_database().
@param hKey Handle for key where search starts, zero for root.
@param buffer ASCII buffer which receives ODB contents.
@param buffer_size Size of buffer, returns remaining space in buffer.
@param path Internal use only, must be empty ("").
@return DB_SUCCESS, DB_TRUNCATED, DB_NO_MEMORY
*/
INT db_copy(HNDLE hDB, HNDLE hKey, char *buffer, INT * buffer_size, const char *path)
{
   INT i, j, size, status;
   KEY key;
   HNDLE hSubkey;
   char full_path[MAX_ODB_PATH], str[MAX_STRING_LENGTH * 2];
   char *data, line[MAX_STRING_LENGTH * 2];
   BOOL bWritten;

   strlcpy(full_path, path, sizeof(full_path));

   bWritten = FALSE;

   /* first enumerate this level */
   for (i = 0;; i++) {
      db_enum_link(hDB, hKey, i, &hSubkey);

      if (i == 0 && !hSubkey) {
         /* If key has no subkeys, just write this key */
         status = db_get_link(hDB, hKey, &key);
         if (status != DB_SUCCESS)
            continue;
         size = key.total_size;
         data = (char *) malloc(size);
         if (data == NULL) {
            cm_msg(MERROR, "db_copy", "cannot allocate data buffer");
            return DB_NO_MEMORY;
         }
         line[0] = 0;

         if (key.type != TID_KEY) {
            status = db_get_link_data(hDB, hKey, data, &size, key.type);
            if (status != DB_SUCCESS)
               continue;
            if (key.num_values == 1) {
               sprintf(line, "%s = %s : ", key.name, rpc_tid_name(key.type));

               if (key.type == TID_STRING && strchr(data, '\n') != NULL) {
                  /* multiline string */
                  sprintf(line + strlen(line), "[====#$@$#====]\n");

                  /* copy line to buffer */
                  if ((INT) (strlen(line) + 1) > *buffer_size) {
                     free(data);
                     return DB_TRUNCATED;
                  }

                  strcpy(buffer, line);
                  buffer += strlen(line);
                  *buffer_size -= strlen(line);

                  /* copy multiple lines to buffer */
                  if (key.item_size > *buffer_size) {
                     free(data);
                     return DB_TRUNCATED;
                  }

                  strcpy(buffer, data);
                  buffer += strlen(data);
                  *buffer_size -= strlen(data);

                  strcpy(line, "\n====#$@$#====\n");
               } else {
                  db_sprintf(str, data, key.item_size, 0, key.type);

                  if (key.type == TID_STRING || key.type == TID_LINK)
                     sprintf(line + strlen(line), "[%d] ", key.item_size);

                  sprintf(line + strlen(line), "%s\n", str);
               }
            } else {
               sprintf(line, "%s = %s[%d] :\n", key.name, rpc_tid_name(key.type), key.num_values);

               for (j = 0; j < key.num_values; j++) {
                  if (key.type == TID_STRING || key.type == TID_LINK)
                     sprintf(line + strlen(line), "[%d] ", key.item_size);
                  else
                     sprintf(line + strlen(line), "[%d] ", j);

                  db_sprintf(str, data, key.item_size, j, key.type);
                  sprintf(line + strlen(line), "%s\n", str);

                  /* copy line to buffer */
                  if ((INT) (strlen(line) + 1) > *buffer_size) {
                     free(data);
                     return DB_TRUNCATED;
                  }

                  strcpy(buffer, line);
                  buffer += strlen(line);
                  *buffer_size -= strlen(line);
                  line[0] = 0;
               }
            }
         }

         /* copy line to buffer */
         if ((INT) (strlen(line) + 1) > *buffer_size) {
            free(data);
            return DB_TRUNCATED;
         }

         strcpy(buffer, line);
         buffer += strlen(line);
         *buffer_size -= strlen(line);

         free(data);
         data = NULL;
      }

      if (!hSubkey)
         break;

      status = db_get_link(hDB, hSubkey, &key);
      if (status != DB_SUCCESS)
         continue;

      if (strcmp(key.name, "arr2") == 0)
         printf("\narr2\n");
      size = key.total_size;
      data = (char *) malloc(size);
      if (data == NULL) {
         cm_msg(MERROR, "db_copy", "cannot allocate data buffer");
         return DB_NO_MEMORY;
      }

      line[0] = 0;

      if (key.type == TID_KEY) {
         /* new line */
         if (bWritten) {
            if (*buffer_size < 2) {
               free(data);
               return DB_TRUNCATED;
            }

            strcpy(buffer, "\n");
            buffer += 1;
            *buffer_size -= 1;
         }

         strcpy(str, full_path);
         if (str[0] && str[strlen(str) - 1] != '/')
            strcat(str, "/");
         strcat(str, key.name);

         /* recurse */
         status = db_copy(hDB, hSubkey, buffer, buffer_size, str);
         if (status != DB_SUCCESS) {
            free(data);
            return status;
         }

         buffer += strlen(buffer);
         bWritten = FALSE;
      } else {
         status = db_get_link_data(hDB, hSubkey, data, &size, key.type);
         if (status != DB_SUCCESS)
            continue;

         if (!bWritten) {
            if (path[0] == 0)
               sprintf(line, "[.]\n");
            else
               sprintf(line, "[%s]\n", path);
            bWritten = TRUE;
         }

         if (key.num_values == 1) {
            sprintf(line + strlen(line), "%s = %s : ", key.name, rpc_tid_name(key.type));

            if (key.type == TID_STRING && strchr(data, '\n') != NULL) {
               /* multiline string */
               sprintf(line + strlen(line), "[====#$@$#====]\n");

               /* ensure string limiter */
               data[size - 1] = 0;

               /* copy line to buffer */
               if ((INT) (strlen(line) + 1) > *buffer_size) {
                  free(data);
                  return DB_TRUNCATED;
               }

               strcpy(buffer, line);
               buffer += strlen(line);
               *buffer_size -= strlen(line);

               /* copy multiple lines to buffer */
               if (key.item_size > *buffer_size) {
                  free(data);
                  return DB_TRUNCATED;
               }

               strcpy(buffer, data);
               buffer += strlen(data);
               *buffer_size -= strlen(data);

               strcpy(line, "\n====#$@$#====\n");
            } else {
               db_sprintf(str, data, key.item_size, 0, key.type);

               if (key.type == TID_STRING || key.type == TID_LINK)
                  sprintf(line + strlen(line), "[%d] ", key.item_size);

               sprintf(line + strlen(line), "%s\n", str);
            }
         } else {
            sprintf(line + strlen(line), "%s = %s[%d] :\n", key.name, rpc_tid_name(key.type), key.num_values);

            for (j = 0; j < key.num_values; j++) {
               if (key.type == TID_STRING || key.type == TID_LINK)
                  sprintf(line + strlen(line), "[%d] ", key.item_size);
               else
                  sprintf(line + strlen(line), "[%d] ", j);

               db_sprintf(str, data, key.item_size, j, key.type);
               sprintf(line + strlen(line), "%s\n", str);

               /* copy line to buffer */
               if ((INT) (strlen(line) + 1) > *buffer_size) {
                  free(data);
                  return DB_TRUNCATED;
               }

               strcpy(buffer, line);
               buffer += strlen(line);
               *buffer_size -= strlen(line);
               line[0] = 0;
            }
         }

         /* copy line to buffer */
         if ((INT) (strlen(line) + 1) > *buffer_size) {
            free(data);
            return DB_TRUNCATED;
         }

         strcpy(buffer, line);
         buffer += strlen(line);
         *buffer_size -= strlen(line);
      }

      free(data);
      data = NULL;
   }

   if (bWritten) {
      if (*buffer_size < 2)
         return DB_TRUNCATED;

      strcpy(buffer, "\n");
      buffer += 1;
      *buffer_size -= 1;
   }

   return DB_SUCCESS;
}

/********************************************************************/
/**
Copy an ODB subtree in ASCII format from a buffer
@param hDB          ODB handle obtained via cm_get_experiment_database().
@param hKeyRoot Handle for key where search starts, zero for root.
@param buffer NULL-terminated buffer
@return DB_SUCCESS, DB_TRUNCATED, DB_NO_MEMORY
*/
INT db_paste(HNDLE hDB, HNDLE hKeyRoot, const char *buffer)
{
   char line[MAX_STRING_LENGTH];
   char title[MAX_STRING_LENGTH];
   char key_name[MAX_STRING_LENGTH];
   char data_str[MAX_STRING_LENGTH + 50];
   char test_str[MAX_STRING_LENGTH];
   char *pc, *data;
   const char *pold;
   INT data_size;
   INT tid, i, j, n_data, string_length, status, size;
   HNDLE hKey;
   KEY root_key;

   title[0] = 0;

   if (hKeyRoot == 0)
      db_find_key(hDB, hKeyRoot, "", &hKeyRoot);

   db_get_key(hDB, hKeyRoot, &root_key);

   /* initial data size */
   data_size = 1000;
   data = (char *) malloc(data_size);
   if (data == NULL) {
      cm_msg(MERROR, "db_paste", "cannot allocate data buffer");
      return DB_NO_MEMORY;
   }

   do {
      if (*buffer == 0)
         break;

      for (i = 0; *buffer != '\n' && *buffer && i < MAX_STRING_LENGTH; i++)
         line[i] = *buffer++;

      if (i == MAX_STRING_LENGTH) {
         cm_msg(MERROR, "db_paste", "line too long");
         free(data);
         return DB_TRUNCATED;
      }

      line[i] = 0;
      if (*buffer == '\n')
         buffer++;

      /* check if it is a section title */
      if (line[0] == '[') {
         /* extract title and append '/' */
         strlcpy(title, line + 1, sizeof(title));
         if (strchr(title, ']'))
            *strchr(title, ']') = 0;
         if (title[0] && title[strlen(title) - 1] != '/')
            strlcat(title, "/", sizeof(title));
      } else {
         /* valid data line if it includes '=' and no ';' */
         if (strchr(line, '=') && line[0] != ';') {
            /* copy type info and data */
            pc = strrchr(line, '=') + 1;
            while (strstr(line, ": [") != NULL && strstr(line, ": [") < pc) {
               pc -= 2;
               while (*pc != '=' && pc > line)
                  pc--;
               pc++;
            }
            while (*pc == ' ')
               pc++;
            strlcpy(data_str, pc, sizeof(data_str));

            /* extract key name */
            *strrchr(line, '=') = 0;
            while (strstr(line, ": [") && strchr(line, '='))
               *strrchr(line, '=') = 0;

            pc = &line[strlen(line) - 1];
            while (*pc == ' ')
               *pc-- = 0;

            key_name[0] = 0;
            if (title[0] != '.')
               strlcpy(key_name, title, sizeof(key_name));

            strlcat(key_name, line, sizeof(key_name));

            /* evaluate type info */
            strlcpy(line, data_str, sizeof(line));
            if (strchr(line, ' '))
               *strchr(line, ' ') = 0;

            n_data = 1;
            if (strchr(line, '[')) {
               n_data = atol(strchr(line, '[') + 1);
               *strchr(line, '[') = 0;
            }

            for (tid = 0; tid < TID_LAST; tid++)
               if (strcmp(rpc_tid_name(tid), line) == 0)
                  break;

            string_length = 0;

            if (tid == TID_LAST)
               cm_msg(MERROR, "db_paste", "found unknown data type \"%s\" in ODB file", line);
            else {
               /* skip type info */
               pc = data_str;
               while (*pc != ' ' && *pc)
                  pc++;
               while ((*pc == ' ' || *pc == ':') && *pc)
                  pc++;

               //strlcpy(data_str, pc, sizeof(data_str)); // MacOS 10.9 does not permit strlcpy() of overlapping strings
               assert(strlen(pc) < sizeof(data_str)); // "pc" points at a substring inside "data_str"
               memmove(data_str, pc, strlen(pc)+1);

               if (n_data > 1) {
                  data_str[0] = 0;
                  if (!*buffer)
                     break;

                  for (j = 0; *buffer != '\n' && *buffer; j++)
                     data_str[j] = *buffer++;
                  data_str[j] = 0;
                  if (*buffer == '\n')
                     buffer++;
               }

               for (i = 0; i < n_data; i++) {
                  /* strip trailing \n */
                  pc = &data_str[strlen(data_str) - 1];
                  while (*pc == '\n' || *pc == '\r')
                     *pc-- = 0;

                  if (tid == TID_STRING || tid == TID_LINK) {
                     if (!string_length) {
                        if (data_str[1] == '=')
                           string_length = -1;
                        else
                           string_length = atoi(data_str + 1);
                        if (string_length > MAX_STRING_LENGTH) {
                           string_length = MAX_STRING_LENGTH;
                           cm_msg(MERROR, "db_paste", "found string exceeding MAX_STRING_LENGTH");
                        }
                     }

                     if (string_length == -1) {
                        /* multi-line string */
                        if (strstr(buffer, "\n====#$@$#====\n") != NULL) {
                           string_length = (POINTER_T) strstr(buffer, "\n====#$@$#====\n") - (POINTER_T) buffer + 1;

                           if (string_length >= data_size) {
                              data_size += string_length + 100;
                              data = (char *) realloc(data, data_size);
                              if (data == NULL) {
                                 cm_msg(MERROR, "db_paste", "cannot allocate data buffer");
                                 return DB_NO_MEMORY;
                              }
                           }

                           memset(data, 0, data_size);
                           strncpy(data, buffer, string_length);
                           data[string_length - 1] = 0;
                           buffer = strstr(buffer, "\n====#$@$#====\n") + strlen("\n====#$@$#====\n");
                        } else
                           cm_msg(MERROR, "db_paste", "found multi-line string without termination sequence");
                     } else {
                        pc = data_str + 2;
                        while (*pc && *pc != ' ')
                           pc++;
                        while (*pc && *pc == ' ')
                           pc++;

                        /* limit string size */
                        *(pc + string_length - 1) = 0;

                        /* increase data buffer if necessary */
                        if (string_length * (i + 1) >= data_size) {
                           data_size += 1000;
                           data = (char *) realloc(data, data_size);
                           if (data == NULL) {
                              cm_msg(MERROR, "db_paste", "cannot allocate data buffer");
                              return DB_NO_MEMORY;
                           }
                        }

                        strlcpy(data + string_length * i, pc, string_length);
                     }
                  } else {
                     pc = data_str;

                     if (n_data > 1 && data_str[0] == '[') {
                        pc = strchr(data_str, ']') + 1;
                        while (*pc && *pc == ' ')
                           pc++;
                     }

                     db_sscanf(pc, data, &size, i, tid);

                     /* increase data buffer if necessary */
                     if (size * (i + 1) >= data_size) {
                        data_size += 1000;
                        data = (char *) realloc(data, data_size);
                        if (data == NULL) {
                           cm_msg(MERROR, "db_paste", "cannot allocate data buffer");
                           return DB_NO_MEMORY;
                        }
                     }

                  }

                  if (i < n_data - 1) {
                     data_str[0] = 0;
                     if (!*buffer)
                        break;

                     pold = buffer;

                     for (j = 0; *buffer != '\n' && *buffer; j++)
                        data_str[j] = *buffer++;
                     data_str[j] = 0;
                     if (*buffer == '\n')
                        buffer++;

                     /* test if valid data */
                     if (tid != TID_STRING && tid != TID_LINK) {
                        if (data_str[0] == 0 || (strchr(data_str, '=')
                                                 && strchr(data_str, ':')))
                           buffer = pold;
                     }
                  }
               }

               /* skip system client entries */
               strcpy(test_str, key_name);
               test_str[15] = 0;

               if (!equal_ustring(test_str, "/System/Clients")) {
                  if (root_key.type != TID_KEY) {
                     /* root key is destination key */
                     hKey = hKeyRoot;
                  } else {
                     /* create key and set value */
                     if (key_name[0] == '/') {
                        status = db_find_link(hDB, 0, key_name, &hKey);
                        if (status == DB_NO_KEY) {
                           db_create_key(hDB, 0, key_name, tid);
                           status = db_find_link(hDB, 0, key_name, &hKey);
                        }
                     } else {
                        status = db_find_link(hDB, hKeyRoot, key_name, &hKey);
                        if (status == DB_NO_KEY) {
                           db_create_key(hDB, hKeyRoot, key_name, tid);
                           status = db_find_link(hDB, hKeyRoot, key_name, &hKey);
                        }
                     }
                  }

                  /* set key data if created sucessfully */
                  if (hKey) {
                     if (tid == TID_STRING || tid == TID_LINK)
                        db_set_link_data(hDB, hKey, data, string_length * n_data, n_data, tid);
                     else
                        db_set_link_data(hDB, hKey, data, rpc_tid_size(tid) * n_data, n_data, tid);
                  }
               }
            }
         }
      }
   } while (TRUE);

   free(data);
   return DB_SUCCESS;
}

/********************************************************************/
/*
  Only internally used by db_paste_xml
*/
int db_paste_node(HNDLE hDB, HNDLE hKeyRoot, PMXML_NODE node)
{
   char type[256], data[256], test_str[256];
   char *buf = NULL;
   int i, idx, status, size=0, tid, num_values;
   HNDLE hKey;
   PMXML_NODE child;

   if (strcmp(mxml_get_name(node), "odb") == 0) {
      for (i = 0; i < mxml_get_number_of_children(node); i++) {
         status = db_paste_node(hDB, hKeyRoot, mxml_subnode(node, i));
         if (status != DB_SUCCESS)
            return status;
      }
   } else if (strcmp(mxml_get_name(node), "dir") == 0) {
      status = db_find_link(hDB, hKeyRoot, mxml_get_attribute(node, "name"), &hKey);

      /* skip system client entries */
      strlcpy(test_str, mxml_get_attribute(node, "name"), sizeof(test_str));
      test_str[15] = 0;
      if (equal_ustring(test_str, "/System/Clients"))
         return DB_SUCCESS;

      if (status == DB_NO_KEY) {
         status = db_create_key(hDB, hKeyRoot, mxml_get_attribute(node, "name"), TID_KEY);
         if (status == DB_NO_ACCESS)
            return DB_SUCCESS;  /* key or tree is locked, just skip it */

         if (status != DB_SUCCESS && status != DB_KEY_EXIST) {
            cm_msg(MERROR, "db_paste_node", "cannot create key \"%s\" in ODB, status = %d", mxml_get_attribute(node, "name"), status);
            return status;
         }
         status = db_find_link(hDB, hKeyRoot, mxml_get_attribute(node, "name"), &hKey);
         if (status != DB_SUCCESS) {
            cm_msg(MERROR, "db_paste_node", "cannot find key \"%s\" in ODB", mxml_get_attribute(node, "name"));
            return status;
         }
      }

      db_get_path(hDB, hKey, data, sizeof(data));
      if (strncmp(data, "/System/Clients", 15) != 0) {
         for (i = 0; i < mxml_get_number_of_children(node); i++) {
            status = db_paste_node(hDB, hKey, mxml_subnode(node, i));
            if (status != DB_SUCCESS)
               return status;
         }
      }
   } else if (strcmp(mxml_get_name(node), "key") == 0 || strcmp(mxml_get_name(node), "keyarray") == 0) {

      if (strcmp(mxml_get_name(node), "keyarray") == 0)
         num_values = atoi(mxml_get_attribute(node, "num_values"));
      else
         num_values = 0;

      if (mxml_get_attribute(node, "type") == NULL) {
         cm_msg(MERROR, "db_paste_node", "found key \"%s\" with no type in XML data", mxml_get_name(node));
         return DB_TYPE_MISMATCH;
      }

      strlcpy(type, mxml_get_attribute(node, "type"), sizeof(type));
      for (tid = 0; tid < TID_LAST; tid++)
         if (strcmp(rpc_tid_name(tid), type) == 0)
            break;
      if (tid == TID_LAST) {
         cm_msg(MERROR, "db_paste_node", "found unknown data type \"%s\" in XML data", type);
         return DB_TYPE_MISMATCH;
      }

      status = db_find_link(hDB, hKeyRoot, mxml_get_attribute(node, "name"), &hKey);
      if (status == DB_NO_KEY) {
         status = db_create_key(hDB, hKeyRoot, mxml_get_attribute(node, "name"), tid);
         if (status == DB_NO_ACCESS)
            return DB_SUCCESS;  /* key or tree is locked, just skip it */

         if (status != DB_SUCCESS) {
            cm_msg(MERROR, "db_paste_node", "cannot create key \"%s\" in ODB, status = %d", mxml_get_attribute(node, "name"), status);
            return status;
         }
         status = db_find_link(hDB, hKeyRoot, mxml_get_attribute(node, "name"), &hKey);
         if (status != DB_SUCCESS) {
            cm_msg(MERROR, "db_paste_node", "cannot find key \"%s\" in ODB, status = %d", mxml_get_attribute(node, "name"), status);
            return status;
         }
      }

      if (tid == TID_STRING || tid == TID_LINK) {
         size = atoi(mxml_get_attribute(node, "size"));
         buf = (char *)malloc(size);
         assert(buf);
         buf[0] = 0;
      }

      if (num_values) {
         /* evaluate array */
         for (i = 0; i < mxml_get_number_of_children(node); i++) {
            child = mxml_subnode(node, i);
            if (mxml_get_attribute(child, "index"))
               idx = atoi(mxml_get_attribute(child, "index"));
            else
               idx = i;
            if (tid == TID_STRING || tid == TID_LINK) {
               if (mxml_get_value(child) == NULL) {
                  status = db_set_data_index(hDB, hKey, "", size, i, tid);
                  assert(status == DB_SUCCESS);
               } else {
                  strlcpy(buf, mxml_get_value(child), size);
                  status = db_set_data_index(hDB, hKey, buf, size, idx, tid);
                  assert(status == DB_SUCCESS);
               }
            } else {
               db_sscanf(mxml_get_value(child), data, &size, 0, tid);
               status = db_set_data_index(hDB, hKey, data, rpc_tid_size(tid), idx, tid);
               assert(status == DB_SUCCESS);
            }
         }

      } else {                  /* single value */
         if (tid == TID_STRING || tid == TID_LINK) {
            size = atoi(mxml_get_attribute(node, "size"));
            if (mxml_get_value(node) == NULL) {
               status = db_set_data(hDB, hKey, "", size, 1, tid);
               assert(status == DB_SUCCESS);
            } else {
               strlcpy(buf, mxml_get_value(node), size);
               status = db_set_data(hDB, hKey, buf, size, 1, tid);
               assert(status == DB_SUCCESS);
            }
         } else {
            db_sscanf(mxml_get_value(node), data, &size, 0, tid);
            status = db_set_data(hDB, hKey, data, rpc_tid_size(tid), 1, tid);
            assert(status == DB_SUCCESS);
         }
      }

      if (buf) {
         free(buf);
         buf = NULL;
      }
   }

   return DB_SUCCESS;
}

/********************************************************************/
/**
Paste an ODB subtree in XML format from a buffer
@param hDB          ODB handle obtained via cm_get_experiment_database().
@param hKeyRoot Handle for key where search starts, zero for root.
@param buffer NULL-terminated buffer
@return DB_SUCCESS, DB_INVALID_PARAM, DB_NO_MEMORY, DB_TYPE_MISMATCH
*/
INT db_paste_xml(HNDLE hDB, HNDLE hKeyRoot, const char *buffer)
{
   char error[256];
   INT status;
   PMXML_NODE tree, node;

   if (hKeyRoot == 0)
      db_find_key(hDB, hKeyRoot, "", &hKeyRoot);

   /* parse XML buffer */
   tree = mxml_parse_buffer(buffer, error, sizeof(error), NULL);
   if (tree == NULL) {
      puts(error);
      return DB_TYPE_MISMATCH;
   }

   node = mxml_find_node(tree, "odb");
   if (node == NULL) {
      puts("Cannot find element \"odb\" in XML data");
      return DB_TYPE_MISMATCH;
   }

   status = db_paste_node(hDB, hKeyRoot, node);

   mxml_free_tree(tree);

   return status;
}

/********************************************************************/
/**
Copy an ODB subtree in XML format to a buffer

@param hDB          ODB handle obtained via cm_get_experiment_database().
@param hKey Handle for key where search starts, zero for root.
@param buffer ASCII buffer which receives ODB contents.
@param buffer_size Size of buffer, returns remaining space in buffer.
@return DB_SUCCESS, DB_TRUNCATED, DB_NO_MEMORY
*/
INT db_copy_xml(HNDLE hDB, HNDLE hKey, char *buffer, INT * buffer_size)
{
#ifdef LOCAL_ROUTINES
   {
      INT len;
      char *p, str[256];
      MXML_WRITER *writer;

      /* open file */
      writer = mxml_open_buffer();
      if (writer == NULL) {
         cm_msg(MERROR, "db_copy_xml", "Cannot allocate buffer");
         return DB_NO_MEMORY;
      }

      db_get_path(hDB, hKey, str, sizeof(str));

      /* write XML header */
      mxml_start_element(writer, "odb");
      mxml_write_attribute(writer, "root", str);
      mxml_write_attribute(writer, "xmlns:xsi", "http://www.w3.org/2001/XMLSchema-instance");
      mxml_write_attribute(writer, "xsi:noNamespaceSchemaLocation", "http://midas.psi.ch/odb.xsd");

      db_save_xml_key(hDB, hKey, 0, writer);

      mxml_end_element(writer); // "odb"
      p = mxml_close_buffer(writer);

      strlcpy(buffer, p, *buffer_size);
      len = strlen(p);
      free(p);
      p = NULL;
      if (len > *buffer_size) {
         *buffer_size = 0;
         return DB_TRUNCATED;
      }

      *buffer_size -= len;
   }
#endif                          /* LOCAL_ROUTINES */

   return DB_SUCCESS;
}

/**dox***************************************************************/
#ifndef DOXYGEN_SHOULD_SKIP_THIS

/*------------------------------------------------------------------*/
void name2c(char *str)
/********************************************************************\

  Routine: name2c

  Purpose: Convert key name to C name. Internal use only.

\********************************************************************/
{
   if (*str >= '0' && *str <= '9')
      *str = '_';

   while (*str) {
      if (!(*str >= 'a' && *str <= 'z') && !(*str >= 'A' && *str <= 'Z') && !(*str >= '0' && *str <= '9'))
         *str = '_';
      *str = (char) tolower(*str);
      str++;
   }
}

/*------------------------------------------------------------------*/
static void db_save_tree_struct(HNDLE hDB, HNDLE hKey, int hfile, INT level)
/********************************************************************\

  Routine: db_save_tree_struct

  Purpose: Save database tree as a C structure. Gets called by
           db_save_struct(). Internal use only.

\********************************************************************/
{
   INT i, idx;
   KEY key;
   HNDLE hSubkey;
   char line[MAX_ODB_PATH], str[MAX_STRING_LENGTH], name[MAX_STRING_LENGTH];
   int wr;

   /* first enumerate this level */
   for (idx = 0;; idx++) {
      db_enum_link(hDB, hKey, idx, &hSubkey);
      if (!hSubkey)
         break;

      /* first get the name of the link, than the type of the link target */
      db_get_key(hDB, hSubkey, &key);
      strlcpy(name, key.name, sizeof(name));
      db_enum_key(hDB, hKey, idx, &hSubkey);

      db_get_key(hDB, hSubkey, &key);

      if (key.type != TID_KEY) {
         for (i = 0; i <= level; i++) {
            wr = write(hfile, "  ", 2);
            assert(wr == 2);
         }

         switch (key.type) {
         case TID_SBYTE:
         case TID_CHAR:
            strcpy(line, "char");
            break;
         case TID_SHORT:
            strcpy(line, "short");
            break;
         case TID_FLOAT:
            strcpy(line, "float");
            break;
         case TID_DOUBLE:
            strcpy(line, "double");
            break;
         case TID_BITFIELD:
            strcpy(line, "unsigned char");
            break;
         case TID_STRING:
            strcpy(line, "char");
            break;
         case TID_LINK:
            strcpy(line, "char");
            break;
         default:
            strcpy(line, rpc_tid_name(key.type));
            break;
         }

         strcat(line, "                    ");
         strcpy(str, name);
         name2c(str);

         if (key.num_values > 1)
            sprintf(str + strlen(str), "[%d]", key.num_values);
         if (key.type == TID_STRING || key.type == TID_LINK)
            sprintf(str + strlen(str), "[%d]", key.item_size);

         strcpy(line + 10, str);
         strcat(line, ";\n");

         wr = write(hfile, line, strlen(line));
         assert(wr > 0);
      } else {
         /* recurse subtree */
         for (i = 0; i <= level; i++) {
            wr = write(hfile, "  ", 2);
            assert(wr == 2);
         }

         sprintf(line, "struct {\n");
         wr = write(hfile, line, strlen(line));
         assert(wr > 0);
         db_save_tree_struct(hDB, hSubkey, hfile, level + 1);

         for (i = 0; i <= level; i++) {
            wr = write(hfile, "  ", 2);
            assert(wr == 2);
         }

         strcpy(str, name);
         name2c(str);

         sprintf(line, "} %s;\n", str);
         wr = write(hfile, line, strlen(line));
         assert(wr > 0);
      }
   }
}

/**dox***************************************************************/
#endif                          /* DOXYGEN_SHOULD_SKIP_THIS */

/********************************************************************/
/**
Save a branch of a database to an .ODB file

This function is used by the ODBEdit command save. For a
description of the ASCII format, see db_copy(). Data of the whole ODB can
be saved (hkey equal zero) or only a sub-tree.
@param hDB          ODB handle obtained via cm_get_experiment_database().
@param hKey Handle for key where search starts, zero for root.
@param filename Filename of .ODB file.
@param bRemote Flag for saving database on remote server.
@return DB_SUCCESS, DB_FILE_ERROR
*/
INT db_save(HNDLE hDB, HNDLE hKey, const char *filename, BOOL bRemote)
{
   if (rpc_is_remote() && bRemote)
      return rpc_call(RPC_DB_SAVE, hDB, hKey, filename, bRemote);

#ifdef LOCAL_ROUTINES
   {
      INT hfile, size, buffer_size, n, status;
      char *buffer, path[256];

      /* open file */
      hfile = open(filename, O_WRONLY | O_CREAT | O_TRUNC | O_TEXT, 0644);
      if (hfile == -1) {
         cm_msg(MERROR, "db_save", "Cannot open file \"%s\"", filename);
         return DB_FILE_ERROR;
      }

      db_get_path(hDB, hKey, path, sizeof(path));

      buffer_size = 10000;
      do {
         buffer = (char *) malloc(buffer_size);
         if (buffer == NULL) {
            cm_msg(MERROR, "db_save", "cannot allocate ODB dump buffer");
            break;
         }

         size = buffer_size;
         status = db_copy(hDB, hKey, buffer, &size, path);
         if (status != DB_TRUNCATED) {
            n = write(hfile, buffer, buffer_size - size);
            free(buffer);
            buffer = NULL;

            if (n != buffer_size - size) {
               cm_msg(MERROR, "db_save", "cannot save .ODB file");
               close(hfile);
               return DB_FILE_ERROR;
            }
            break;
         }

         /* increase buffer size if truncated */
         free(buffer);
         buffer = NULL;
         buffer_size *= 2;
      } while (1);

      close(hfile);

   }
#endif                          /* LOCAL_ROUTINES */

   return DB_SUCCESS;
}

/*------------------------------------------------------------------*/

void xml_encode(char *src, int size)
{
   int i;
   char *dst, *p;

   dst = (char *) malloc(size);
   if (dst == NULL)
      return;

   *dst = 0;
   for (i = 0; i < (int) strlen(src); i++) {
      switch (src[i]) {
      case '<':
         strlcat(dst, "&lt;", size);
         break;
      case '>':
         strlcat(dst, "&gt;", size);
         break;
      case '&':
         strlcat(dst, "&amp;", size);
         break;
      case '\"':
         strlcat(dst, "&quot;", size);
         break;
      case '\'':
         strlcat(dst, "&apos;", size);
         break;
      default:
         if ((int) strlen(dst) >= size) {
            free(dst);
            return;
         }
         p = dst + strlen(dst);
         *p = src[i];
         *(p + 1) = 0;
      }
   }

   strlcpy(src, dst, size);
}

/*------------------------------------------------------------------*/

INT db_save_xml_key(HNDLE hDB, HNDLE hKey, INT level, MXML_WRITER * writer)
{
   INT i, idx, size, status;
   char str[MAX_STRING_LENGTH * 2], *data;
   HNDLE hSubkey;
   KEY key;

   status = db_get_link(hDB, hKey, &key);
   if (status != DB_SUCCESS)
      return status;

   if (key.type == TID_KEY) {

      /* save opening tag for subtree */

      if (level > 0) {
         mxml_start_element(writer, "dir");
         mxml_write_attribute(writer, "name", key.name);
      }

      for (idx = 0;; idx++) {
         db_enum_link(hDB, hKey, idx, &hSubkey);

         if (!hSubkey)
            break;

         /* save subtree */
         status = db_save_xml_key(hDB, hSubkey, level + 1, writer);
         if (status != DB_SUCCESS)
            return status;
      }

      /* save closing tag for subtree */
      if (level > 0)
         mxml_end_element(writer);

   } else {

      /* save key value */

      if (key.num_values > 1)
         mxml_start_element(writer, "keyarray");
      else
         mxml_start_element(writer, "key");
      mxml_write_attribute(writer, "name", key.name);
      mxml_write_attribute(writer, "type", rpc_tid_name(key.type));

      if (key.type == TID_STRING || key.type == TID_LINK) {
         sprintf(str, "%d", key.item_size);
         mxml_write_attribute(writer, "size", str);
      }

      if (key.num_values > 1) {
         sprintf(str, "%d", key.num_values);
         mxml_write_attribute(writer, "num_values", str);
      }

      size = key.total_size;
      data = (char *) malloc(size);
      if (data == NULL) {
         cm_msg(MERROR, "db_save_xml_key", "cannot allocate data buffer");
         return DB_NO_MEMORY;
      }

      db_get_link_data(hDB, hKey, data, &size, key.type);

      if (key.num_values == 1) {

         db_sprintf(str, data, key.item_size, 0, key.type);
         mxml_write_value(writer, str);
         mxml_end_element(writer);

      } else {                  /* array of values */

         for (i = 0; i < key.num_values; i++) {

            mxml_start_element(writer, "value");
            sprintf(str, "%d", i);
            mxml_write_attribute(writer, "index", str);
            db_sprintf(str, data, key.item_size, i, key.type);
            mxml_write_value(writer, str);
            mxml_end_element(writer);
         }

         mxml_end_element(writer);      /* keyarray */
      }

      free(data);
      data = NULL;
   }

   return DB_SUCCESS;
}

/********************************************************************/
/**
Save a branch of a database to an .xml file

This function is used by the ODBEdit command save to write the contents
of the ODB into a XML file. Data of the whole ODB can
be saved (hkey equal zero) or only a sub-tree.
@param hDB          ODB handle obtained via cm_get_experiment_database().
@param hKey Handle for key where search starts, zero for root.
@param filename Filename of .XML file.
@return DB_SUCCESS, DB_FILE_ERROR
*/
INT db_save_xml(HNDLE hDB, HNDLE hKey, const char *filename)
{
#ifdef LOCAL_ROUTINES
   {
      INT status;
      char str[256];
      MXML_WRITER *writer;

      /* open file */
      writer = mxml_open_file(filename);
      if (writer == NULL) {
         cm_msg(MERROR, "db_save_xml", "Cannot open file \"%s\"", filename);
         return DB_FILE_ERROR;
      }

      db_get_path(hDB, hKey, str, sizeof(str));

      /* write XML header */
      mxml_start_element(writer, "odb");
      mxml_write_attribute(writer, "root", str);
      mxml_write_attribute(writer, "filename", filename);
      mxml_write_attribute(writer, "xmlns:xsi", "http://www.w3.org/2001/XMLSchema-instance");

      if (getenv("MIDASSYS"))
         strcpy(str, getenv("MIDASSYS"));
      else
         strcpy(str, "");
      strcat(str, DIR_SEPARATOR_STR);
      strcat(str, "odb.xsd");
      mxml_write_attribute(writer, "xsi:noNamespaceSchemaLocation", str);

      status = db_save_xml_key(hDB, hKey, 0, writer);

      mxml_end_element(writer); // "odb"
      mxml_close_file(writer);

      return status;
   }
#endif                          /* LOCAL_ROUTINES */

   return DB_SUCCESS;
}

/*------------------------------------------------------------------*/

static void json_write(char **buffer, int* buffer_size, int* buffer_end, int level, const char* s, int quoted)
{
   int len, remain, xlevel;

   len = strlen(s);
   remain = *buffer_size - *buffer_end;
   assert(remain >= 0);

   xlevel = 2*level;

   while (10 + xlevel + 3*len > remain) {
      // reallocate the buffer
      int new_buffer_size = 2*(*buffer_size);
      if (new_buffer_size < 4*1024)
         new_buffer_size = 4*1024;
      //printf("reallocate: len %d, size %d, remain %d, allocate %d\n", len, *buffer_size, remain, new_buffer_size);
      *buffer = (char *)realloc(*buffer, new_buffer_size);
      assert(*buffer);
      *buffer_size = new_buffer_size;
      remain = *buffer_size - *buffer_end;
      assert(remain >= 0);
   }

   if (xlevel) {
      int i;
      for (i=0; i<xlevel; i++)
         (*buffer)[(*buffer_end)++] = ' ';
   }

   if (!quoted) {
      memcpy(*buffer + *buffer_end, s, len);
      *buffer_end += len;
      (*buffer)[*buffer_end] = 0; // NUL-terminate the buffer
      return;
   }

   (*buffer)[(*buffer_end)++] = '"';

   while (*s) {
      switch (*s) {
      case '\"':
         (*buffer)[(*buffer_end)++] = '\\';
         (*buffer)[(*buffer_end)++] = '\"';
         s++;
         break;
      case '\\':
         (*buffer)[(*buffer_end)++] = '\\';
         (*buffer)[(*buffer_end)++] = '\\';
         s++;
         break;
#if 0
      case '/':
         (*buffer)[(*buffer_end)++] = '\\';
         (*buffer)[(*buffer_end)++] = '/';
         s++;
         break;
#endif
      case '\b':
         (*buffer)[(*buffer_end)++] = '\\';
         (*buffer)[(*buffer_end)++] = 'b';
         s++;
         break;
      case '\f':
         (*buffer)[(*buffer_end)++] = '\\';
         (*buffer)[(*buffer_end)++] = 'f';
         s++;
         break;
      case '\n':
         (*buffer)[(*buffer_end)++] = '\\';
         (*buffer)[(*buffer_end)++] = 'n';
         s++;
         break;
      case '\r':
         (*buffer)[(*buffer_end)++] = '\\';
         (*buffer)[(*buffer_end)++] = 'r';
         s++;
         break;
      case '\t':
         (*buffer)[(*buffer_end)++] = '\\';
         (*buffer)[(*buffer_end)++] = 't';
         s++;
         break;
      default:
         (*buffer)[(*buffer_end)++] = *s++;
      }
   }

   (*buffer)[(*buffer_end)++] = '"';
   (*buffer)[*buffer_end] = 0; // NUL-terminate the buffer

   remain = *buffer_size - *buffer_end;
   assert(remain > 0);
}

INT db_save_json_key(HNDLE hDB, HNDLE hKey, INT level, char **buffer, int* buffer_size, int* buffer_end, int save_keys, int follow_links, int recurse)
{
   INT i, size, status;
   char *data;
   KEY key;
   KEY link_key;
   char link_path[MAX_ODB_PATH];
   int omit_top_level_braces = 0;

   //printf("db_save_json_key: key %d, level %d, save_keys %d, follow_links %d, recurse %d\n", hKey, level, save_keys, follow_links, recurse);

   if (level < 0) {
      level = 0;
      omit_top_level_braces = 1;
   }

   status = db_get_link(hDB, hKey, &key);

   if (status != DB_SUCCESS)
      return status;

   link_key = key;

   if (key.type == TID_LINK) {
      size = sizeof(link_path);
      status = db_get_data(hDB, hKey, link_path, &size, TID_LINK);

      if (status != DB_SUCCESS)
         return status;

      if (follow_links) {
         status = db_find_key(hDB, 0, link_path, &hKey);

         if (status != DB_SUCCESS)
            return status;

         status = db_get_key(hDB, hKey, &key);

         if (status != DB_SUCCESS)
            return status;
      }
   }

   //printf("key [%s] link [%s], type %d, link %d\n", key.name, link_key.name, key.type, link_key.type);

   if (key.type == TID_KEY && (recurse || level<=0)) {
      int idx = 0;
      int do_close_curly_bracket = 0;

      if (level == 0 && !omit_top_level_braces) {
         json_write(buffer, buffer_size, buffer_end, 0, "{\n", 0);
         do_close_curly_bracket = 1;
      }
      else if (level > 0) {
         json_write(buffer, buffer_size, buffer_end, level, link_key.name, 1);
         json_write(buffer, buffer_size, buffer_end, 0, " : {\n", 0);
         do_close_curly_bracket = 1;
      }

      if (level > 100) {
         char path[MAX_ODB_PATH];
         status = db_get_path(hDB, hKey, path, sizeof(path));
         if (status != DB_SUCCESS)
            strlcpy(path, "(path unknown)", sizeof(path));

         json_write(buffer, buffer_size, buffer_end, 0, "/error", 1);
         json_write(buffer, buffer_size, buffer_end, 0, " : ", 0);
         json_write(buffer, buffer_size, buffer_end, 0, "max nesting level exceed", 1);

         cm_msg(MERROR, "db_save_json_key", "max nesting level exceeded at \"%s\", check for symlink loops in this subtree", path);

      } else {
         HNDLE hSubkey;

         for (;; idx++) {
            db_enum_link(hDB, hKey, idx, &hSubkey);

            if (!hSubkey)
               break;

            if (idx != 0) {
               json_write(buffer, buffer_size, buffer_end, 0, ",\n", 0);
            }

            /* save subtree */
            status = db_save_json_key(hDB, hSubkey, level + 1, buffer, buffer_size, buffer_end, save_keys, follow_links, recurse);
            if (status != DB_SUCCESS)
               return status;
         }
      }

      if (do_close_curly_bracket) {
         if (idx > 0)
            json_write(buffer, buffer_size, buffer_end, 0, "\n", 0);
         json_write(buffer, buffer_size, buffer_end, level, "}", 0);
      }

   } else {

      if (save_keys && level == 0) {
         json_write(buffer, buffer_size, buffer_end, 0, "{\n", 0);
      }

      /* save key value */

      if (save_keys == 1) {
         char str[NAME_LENGTH+15];
         sprintf(str, "%s/key", link_key.name);

         json_write(buffer, buffer_size, buffer_end, level, str, 1);
         json_write(buffer, buffer_size, buffer_end, 0, " : { ", 0);

         sprintf(str, "\"type\" : %d", key.type);
         json_write(buffer, buffer_size, buffer_end, 0, str, 0);

         if (link_key.type == TID_LINK && follow_links) {
            json_write(buffer, buffer_size, buffer_end, 0, ", ", 0);
            json_write(buffer, buffer_size, buffer_end, 0, "link", 1);
            json_write(buffer, buffer_size, buffer_end, 0, ": ", 0);
            json_write(buffer, buffer_size, buffer_end, 0, link_path, 1);
         }

         if (key.num_values > 1) {
            json_write(buffer, buffer_size, buffer_end, 0, ", ", 0);

            sprintf(str, "\"num_values\" : %d", key.num_values);
            json_write(buffer, buffer_size, buffer_end, 0, str, 0);
         }

         if (key.type == TID_STRING || key.type == TID_LINK) {
            json_write(buffer, buffer_size, buffer_end, 0, ", ", 0);

            sprintf(str, "\"item_size\" : %d", key.item_size);
            json_write(buffer, buffer_size, buffer_end, 0, str, 0);
         }

         if (key.notify_count > 0) {
            json_write(buffer, buffer_size, buffer_end, 0, ", ", 0);

            sprintf(str, "\"notify_count\" : %d", key.notify_count);
            json_write(buffer, buffer_size, buffer_end, 0, str, 0);
         }

         json_write(buffer, buffer_size, buffer_end, 0, ", ", 0);

         sprintf(str, "\"access_mode\" : %d", key.access_mode);
         json_write(buffer, buffer_size, buffer_end, 0, str, 0);

         json_write(buffer, buffer_size, buffer_end, 0, ", ", 0);

         sprintf(str, "\"last_written\" : %d", key.last_written);
         json_write(buffer, buffer_size, buffer_end, 0, str, 0);

         json_write(buffer, buffer_size, buffer_end, 0, " ", 0);

         json_write(buffer, buffer_size, buffer_end, 0, "}", 0);

         json_write(buffer, buffer_size, buffer_end, 0, ",\n", 0);
      }

      if (save_keys == 2) {
         char str[NAME_LENGTH+15];
         sprintf(str, "%s/last_written", link_key.name);

         json_write(buffer, buffer_size, buffer_end, level, str, 1);

         sprintf(str, " : %d", key.last_written);
         json_write(buffer, buffer_size, buffer_end, 0, str, 0);

         json_write(buffer, buffer_size, buffer_end, 0, ",\n", 0);
      }

      if (save_keys) {
         json_write(buffer, buffer_size, buffer_end, level, link_key.name, 1);
         json_write(buffer, buffer_size, buffer_end, 0, " : ", 0);
      }

      if (key.num_values > 1) {
         json_write(buffer, buffer_size, buffer_end, 0, "[ ", 0);
      }

      size = key.total_size;
      data = (char *) malloc(size);
      if (data == NULL) {
         cm_msg(MERROR, "db_save_json_key", "cannot allocate data buffer for %d bytes", size);
         return DB_NO_MEMORY;
      }

      if (key.type != TID_KEY) {
         if (follow_links)
            status = db_get_data(hDB, hKey, data, &size, key.type);
         else
            status = db_get_link_data(hDB, hKey, data, &size, key.type);

         if (status != DB_SUCCESS)
            return status;
      }

      for (i = 0; i < key.num_values; i++) {
         char str[256];
         char *p = data + key.item_size*i;

         if (i != 0)
            json_write(buffer, buffer_size, buffer_end, 0, ", ", 0);

         switch (key.type) {
         case TID_BYTE:
            sprintf(str, "%u", *(unsigned char*)p);
            json_write(buffer, buffer_size, buffer_end, 0, str, 0);
            break;
         case TID_SBYTE:
            sprintf(str, "%d", *(char*)p);
            json_write(buffer, buffer_size, buffer_end, 0, str, 0);
            break;
         case TID_CHAR:
            sprintf(str, "%c", *(char*)p);
            json_write(buffer, buffer_size, buffer_end, 0, str, 1);
            break;
         case TID_WORD:
            sprintf(str, "\"0x%04x\"", *(WORD*)p);
            json_write(buffer, buffer_size, buffer_end, 0, str, 0);
            break;
         case TID_SHORT:
            sprintf(str, "%d", *(short*)p);
            json_write(buffer, buffer_size, buffer_end, 0, str, 0);
            break;
         case TID_DWORD:
            sprintf(str, "\"0x%08x\"", *(DWORD*)p);
            json_write(buffer, buffer_size, buffer_end, 0, str, 0);
            break;
         case TID_INT:
            sprintf(str, "%d", *(int*)p);
            json_write(buffer, buffer_size, buffer_end, 0, str, 0);
            break;
         case TID_BOOL:
            if (*(int*)p)
               json_write(buffer, buffer_size, buffer_end, 0, "true", 0);
            else
               json_write(buffer, buffer_size, buffer_end, 0, "false", 0);
            break;
         case TID_FLOAT: {
            float flt = (*(float*)p);
            if (isnan(flt))
               json_write(buffer, buffer_size, buffer_end, 0, "\"NaN\"", 0);
            else if (isinf(flt)) {
               if (flt > 0)
                  json_write(buffer, buffer_size, buffer_end, 0, "\"Infinity\"", 0);
               else
                  json_write(buffer, buffer_size, buffer_end, 0, "\"-Infinity\"", 0);
            } else if (flt == 0)
               json_write(buffer, buffer_size, buffer_end, 0, "0", 0);
            else if (flt == (int)flt) {
               sprintf(str, "%.0f", flt);
               json_write(buffer, buffer_size, buffer_end, 0, str, 0);
            } else {
               sprintf(str, "%.7e", flt);
               json_write(buffer, buffer_size, buffer_end, 0, str, 0);
            }
            break;
         }
         case TID_DOUBLE: {
            double dbl = (*(double*)p);
            if (isnan(dbl))
               json_write(buffer, buffer_size, buffer_end, 0, "\"NaN\"", 0);
            else if (isinf(dbl)) {
               if (dbl > 0)
                  json_write(buffer, buffer_size, buffer_end, 0, "\"Infinity\"", 0);
               else
                  json_write(buffer, buffer_size, buffer_end, 0, "\"-Infinity\"", 0);
            } else if (dbl == 0)
               json_write(buffer, buffer_size, buffer_end, 0, "0", 0);
            else if (dbl == (int)dbl) {
               sprintf(str, "%.0f", dbl);
               json_write(buffer, buffer_size, buffer_end, 0, str, 0);
            } else {
               sprintf(str, "%.16e", dbl);
               json_write(buffer, buffer_size, buffer_end, 0, str, 0);
            }
            break;
         }
         case TID_BITFIELD:
            json_write(buffer, buffer_size, buffer_end, 0, "(TID_BITFIELD value)", 1);
            break;
         case TID_STRING:
            p[key.item_size-1] = 0;  // make sure string is NUL terminated!
            json_write(buffer, buffer_size, buffer_end, 0, p, 1);
            break;
         case TID_ARRAY:
            json_write(buffer, buffer_size, buffer_end, 0, "(TID_ARRAY value)", 1);
            break;
         case TID_STRUCT:
            json_write(buffer, buffer_size, buffer_end, 0, "(TID_STRUCT value)", 1);
            break;
         case TID_KEY:
            json_write(buffer, buffer_size, buffer_end, 0, "{ }", 0);
            break;
         case TID_LINK:
            p[key.item_size-1] = 0;  // make sure string is NUL terminated!
            json_write(buffer, buffer_size, buffer_end, 0, p, 1);
            break;
         default:
            json_write(buffer, buffer_size, buffer_end, 0, "(TID_UNKNOWN value)", 1);
         }

      }

      if (key.num_values > 1) {
         json_write(buffer, buffer_size, buffer_end, 0, " ]", 0);
      } else {
         json_write(buffer, buffer_size, buffer_end, 0, "", 0);
      }

      free(data);
      data = NULL;

      if (save_keys && level == 0) {
         json_write(buffer, buffer_size, buffer_end, 0, "\n}", 0);
      }
   }

   return DB_SUCCESS;
}

/********************************************************************/
/**
Copy an ODB subtree in JSON format to a buffer

@param hDB          ODB handle obtained via cm_get_experiment_database().
@param hKey Handle for key where search starts, zero for root.
@param buffer returns pointer to ASCII buffer with ODB contents
@param buffer_size returns size of ASCII buffer
@param buffer_end returns number of bytes contained in buffer
@return DB_SUCCESS, DB_NO_MEMORY
*/
INT db_copy_json(HNDLE hDB, HNDLE hKey, char **buffer, int* buffer_size, int* buffer_end, int save_keys, int follow_links, int recurse)
{
   db_save_json_key(hDB, hKey, 0, buffer, buffer_size, buffer_end, save_keys, follow_links, recurse);
   json_write(buffer, buffer_size, buffer_end, 0, "\n", 0);
   return DB_SUCCESS;
}

/********************************************************************/
/**
Save a branch of a database to an .json file

This function is used by the ODBEdit command save to write the contents
of the ODB into a JSON file. Data of the whole ODB can
be saved (hkey equal zero) or only a sub-tree.
@param hDB          ODB handle obtained via cm_get_experiment_database().
@param hKey Handle for key where search starts, zero for root.
@param filename Filename of .json file.
@return DB_SUCCESS, DB_FILE_ERROR
*/
INT db_save_json(HNDLE hDB, HNDLE hKey, const char *filename)
{
#ifdef LOCAL_ROUTINES
   {
      INT status, buffer_size, buffer_end;
      char path[MAX_ODB_PATH];
      FILE *fp;
      char *buffer;

      /* open file */
      fp = fopen(filename, "w");
      if (fp == NULL) {
         cm_msg(MERROR, "db_save_json", "Cannot open file \"%s\"", filename);
         return DB_FILE_ERROR;
      }

      db_get_path(hDB, hKey, path, sizeof(path));

      buffer = NULL;
      buffer_size = 0;
      buffer_end = 0;

      json_write(&buffer, &buffer_size, &buffer_end, 0, "{\n", 0);

      json_write(&buffer, &buffer_size, &buffer_end, 1, "/MIDAS version", 1);
      json_write(&buffer, &buffer_size, &buffer_end, 0, " : ", 0);
      json_write(&buffer, &buffer_size, &buffer_end, 0, MIDAS_VERSION, 1);
      json_write(&buffer, &buffer_size, &buffer_end, 0, ",\n", 0);

      json_write(&buffer, &buffer_size, &buffer_end, 1, "/MIDAS git revision", 1);
      json_write(&buffer, &buffer_size, &buffer_end, 0, " : ", 0);
      json_write(&buffer, &buffer_size, &buffer_end, 0, GIT_REVISION, 1);
      json_write(&buffer, &buffer_size, &buffer_end, 0, ",\n", 0);

      json_write(&buffer, &buffer_size, &buffer_end, 1, "/filename", 1);
      json_write(&buffer, &buffer_size, &buffer_end, 0, " : ", 0);
      json_write(&buffer, &buffer_size, &buffer_end, 0, filename, 1);
      json_write(&buffer, &buffer_size, &buffer_end, 0, ",\n", 0);

      json_write(&buffer, &buffer_size, &buffer_end, 1, "/ODB path", 1);
      json_write(&buffer, &buffer_size, &buffer_end, 0, " : ", 0);
      json_write(&buffer, &buffer_size, &buffer_end, 0, path, 1);
      json_write(&buffer, &buffer_size, &buffer_end, 0, ",\n", 0);

      status = db_save_json_key(hDB, hKey, -1, &buffer, &buffer_size, &buffer_end, 1, 0, 1);

      json_write(&buffer, &buffer_size, &buffer_end, 0, "\n}\n", 0);

      if (status == DB_SUCCESS) {
         if (buffer)
            fwrite(buffer, 1, buffer_end, fp);
      }

      if (buffer)
         free(buffer);

      fclose(fp);
   }
#endif                          /* LOCAL_ROUTINES */

   return DB_SUCCESS;
}

/********************************************************************/
/**
Save a branch of a database to a C structure .H file
@param hDB          ODB handle obtained via cm_get_experiment_database().
@param hKey Handle for key where search starts, zero for root.
@param file_name Filename of .ODB file.
@param struct_name Name of structure. If struct_name == NULL,
                   the name of the key is used.
@param append      If TRUE, append to end of existing file
@return DB_SUCCESS, DB_INVALID_HANDLE, DB_FILE_ERROR
*/
INT db_save_struct(HNDLE hDB, HNDLE hKey, const char *file_name, const char *struct_name, BOOL append)
{
   KEY key;
   char str[100], line[100];
   INT status, i, fh;
   int wr, size;

   /* open file */
   fh = open(file_name, O_WRONLY | O_CREAT | (append ? O_APPEND : O_TRUNC), 0644);

   if (fh == -1) {
      cm_msg(MERROR, "db_save_struct", "Cannot open file\"%s\"", file_name);
      return DB_FILE_ERROR;
   }

   status = db_get_key(hDB, hKey, &key);
   if (status != DB_SUCCESS) {
      cm_msg(MERROR, "db_save_struct", "cannot find key");
      return DB_INVALID_HANDLE;
   }

   sprintf(line, "typedef struct {\n");

   size = strlen(line);
   wr = write(fh, line, size);
   if (wr != size) {
      cm_msg(MERROR, "db_save_struct", "file \"%s\" write error: write(%d) returned %d, errno %d (%s)", file_name, size, wr, errno, strerror(errno));
      close(fh);
      return DB_FILE_ERROR;
   }

   db_save_tree_struct(hDB, hKey, fh, 0);

   if (struct_name && struct_name[0])
      strcpy(str, struct_name);
   else
      strcpy(str, key.name);

   name2c(str);
   for (i = 0; i < (int) strlen(str); i++)
      str[i] = (char) toupper(str[i]);

   sprintf(line, "} %s;\n\n", str);

   size = strlen(line);
   wr = write(fh, line, size);
   if (wr != size) {
      cm_msg(MERROR, "db_save_struct", "file \"%s\" write error: write(%d) returned %d, errno %d (%s)", file_name, size, wr, errno, strerror(errno));
      close(fh);
      return DB_FILE_ERROR;
   }

   close(fh);

   return DB_SUCCESS;
}

/**dox***************************************************************/
#ifndef DOXYGEN_SHOULD_SKIP_THIS

/*------------------------------------------------------------------*/
INT db_save_string(HNDLE hDB, HNDLE hKey, const char *file_name, const char *string_name, BOOL append)
/********************************************************************\

  Routine: db_save_string

  Purpose: Save a branch of a database as a string which can be used
           by db_create_record.

  Input:
    HNDLE hDB               Handle to the database
    HNDLE hKey              Handle of key to start, 0 for root
    int   fh                File handle to write to
    char  string_name       Name of string. If struct_name == NULL,
                            the name of the key is used.

  Output:
    none

  Function value:
    DB_SUCCESS              Successful completion
    DB_INVALID_HANDLE       Database handle is invalid

\********************************************************************/
{
   KEY key;
   char str[256], line[256];
   INT status, i, size, fh, buffer_size;
   char *buffer = NULL, *pc;
   int wr;


   /* open file */
   fh = open(file_name, O_WRONLY | O_CREAT | (append ? O_APPEND : O_TRUNC), 0644);

   if (fh == -1) {
      cm_msg(MERROR, "db_save_string", "Cannot open file\"%s\"", file_name);
      return DB_FILE_ERROR;
   }

   status = db_get_key(hDB, hKey, &key);
   if (status != DB_SUCCESS) {
      cm_msg(MERROR, "db_save_string", "cannot find key");
      return DB_INVALID_HANDLE;
   }

   if (string_name && string_name[0])
      strcpy(str, string_name);
   else
      strcpy(str, key.name);

   name2c(str);
   for (i = 0; i < (int) strlen(str); i++)
      str[i] = (char) toupper(str[i]);

   sprintf(line, "#define %s(_name) const char *_name[] = {\\\n", str);
   size = strlen(line);
   wr = write(fh, line, size);
   if (wr != size) {
      cm_msg(MERROR, "db_save", "file \"%s\" write error: write(%d) returned %d, errno %d (%s)", file_name, size, wr, errno, strerror(errno));
      close(fh);
      if (buffer)
         free(buffer);
      return DB_FILE_ERROR;
   }

   buffer_size = 10000;
   do {
      buffer = (char *) malloc(buffer_size);
      if (buffer == NULL) {
         cm_msg(MERROR, "db_save", "cannot allocate ODB dump buffer");
         break;
      }

      size = buffer_size;
      status = db_copy(hDB, hKey, buffer, &size, "");
      if (status != DB_TRUNCATED)
         break;

      /* increase buffer size if truncated */
      free(buffer);
      buffer = NULL;
      buffer_size *= 2;
   } while (1);


   pc = buffer;

   do {
      i = 0;
      line[i++] = '"';
      while (*pc != '\n' && *pc != 0) {
         if (*pc == '\"' || *pc == '\'')
            line[i++] = '\\';
         line[i++] = *pc++;
      }
      strcpy(&line[i], "\",\\\n");
      if (i > 0) {
         size = strlen(line);
         wr = write(fh, line, size);
         if (wr != size) {
            cm_msg(MERROR, "db_save", "file \"%s\" write error: write(%d) returned %d, errno %d (%s)", file_name, size, wr, errno, strerror(errno));
            close(fh);
            if (buffer)
               free(buffer);
            return DB_FILE_ERROR;
         }
      }

      if (*pc == '\n')
         pc++;

   } while (*pc);

   sprintf(line, "NULL }\n\n");
   size = strlen(line);
   wr = write(fh, line, size);
   if (wr != size) {
      cm_msg(MERROR, "db_save", "file \"%s\" write error: write(%d) returned %d, errno %d (%s)", file_name, size, wr, errno, strerror(errno));
      close(fh);
      if (buffer)
         free(buffer);
      return DB_FILE_ERROR;
   }

   close(fh);
   free(buffer);

   return DB_SUCCESS;
}

/**dox***************************************************************/
#endif                          /* DOXYGEN_SHOULD_SKIP_THIS */

/********************************************************************/
/**
Convert a database value to a string according to its type.

This function is a convenient way to convert a binary ODB value into a
string depending on its type if is not known at compile time. If it is known, the
normal sprintf() function can be used.
\code
...
  for (j=0 ; j<key.num_values ; j++)
  {
    db_sprintf(pbuf, pdata, key.item_size, j, key.type);
    strcat(pbuf, "\n");
  }
  ...
\endcode
@param string output ASCII string of data.
@param data Value data.
@param data_size Size of single data element.
@param idx Index for array data.
@param type Type of key, one of TID_xxx (see @ref Midas_Data_Types).
@return DB_SUCCESS
*/
INT db_sprintf(char *string, const void *data, INT data_size, INT idx, DWORD type)
{
   if (data_size == 0)
      sprintf(string, "<NULL>");
   else
      switch (type) {
      case TID_BYTE:
         sprintf(string, "%d", *(((BYTE *) data) + idx));
         break;
      case TID_SBYTE:
         sprintf(string, "%d", *(((char *) data) + idx));
         break;
      case TID_CHAR:
         sprintf(string, "%c", *(((char *) data) + idx));
         break;
      case TID_WORD:
         sprintf(string, "%u", *(((WORD *) data) + idx));
         break;
      case TID_SHORT:
         sprintf(string, "%d", *(((short *) data) + idx));
         break;
      case TID_DWORD:
         sprintf(string, "%u", *(((DWORD *) data) + idx));
         break;
      case TID_INT:
         sprintf(string, "%d", *(((INT *) data) + idx));
         break;
      case TID_BOOL:
         sprintf(string, "%c", *(((BOOL *) data) + idx) ? 'y' : 'n');
         break;
      case TID_FLOAT:
         if (ss_isnan(*(((float *) data) + idx)))
            sprintf(string, "NAN");
         else
            sprintf(string, "%.7g", *(((float *) data) + idx));
         break;
      case TID_DOUBLE:
         if (ss_isnan(*(((double *) data) + idx)))
            sprintf(string, "NAN");
         else
            sprintf(string, "%.16lg", *(((double *) data) + idx));
         break;
      case TID_BITFIELD:
         /* TBD */
         break;
      case TID_STRING:
      case TID_LINK:
         strlcpy(string, ((char *) data) + data_size * idx, MAX_STRING_LENGTH);
         break;
      default:
         sprintf(string, "<unknown>");
         break;
      }

   return DB_SUCCESS;
}

/********************************************************************/
/**
Same as db_sprintf, but with additional format parameter

@param string output ASCII string of data.
@param format Format specifier passed to sprintf()
@param data Value data.
@param data_size Size of single data element.
@param idx Index for array data.
@param type Type of key, one of TID_xxx (see @ref Midas_Data_Types).
@return DB_SUCCESS
*/

INT db_sprintff(char *string, const char *format, const void *data, INT data_size, INT idx, DWORD type)
{
   if (data_size == 0)
      sprintf(string, "<NULL>");
   else
      switch (type) {
      case TID_BYTE:
         sprintf(string, format, *(((BYTE *) data) + idx));
         break;
      case TID_SBYTE:
         sprintf(string, format, *(((char *) data) + idx));
         break;
      case TID_CHAR:
         sprintf(string, format, *(((char *) data) + idx));
         break;
      case TID_WORD:
         sprintf(string, format, *(((WORD *) data) + idx));
         break;
      case TID_SHORT:
         sprintf(string, format, *(((short *) data) + idx));
         break;
      case TID_DWORD:
         sprintf(string, format, *(((DWORD *) data) + idx));
         break;
      case TID_INT:
         sprintf(string, format, *(((INT *) data) + idx));
         break;
      case TID_BOOL:
         sprintf(string, format, *(((BOOL *) data) + idx) ? 'y' : 'n');
         break;
      case TID_FLOAT:
         if (ss_isnan(*(((float *) data) + idx)))
            sprintf(string, "NAN");
         else
            sprintf(string, format, *(((float *) data) + idx));
         break;
      case TID_DOUBLE:
         if (ss_isnan(*(((double *) data) + idx)))
            sprintf(string, "NAN");
         else
            sprintf(string, format, *(((double *) data) + idx));
         break;
      case TID_BITFIELD:
         /* TBD */
         break;
      case TID_STRING:
      case TID_LINK:
         strlcpy(string, ((char *) data) + data_size * idx, MAX_STRING_LENGTH);
         break;
      default:
         sprintf(string, "<unknown>");
         break;
      }

   return DB_SUCCESS;
}

/**dox***************************************************************/
#ifndef DOXYGEN_SHOULD_SKIP_THIS

/*------------------------------------------------------------------*/
INT db_sprintfh(char *string, const void *data, INT data_size, INT idx, DWORD type)
/********************************************************************\

  Routine: db_sprintfh

  Purpose: Convert a database value to a string according to its type
           in hex format

  Input:
    void  *data             Value data
    INT   idx               Index for array data
    INT   data_size         Size of single data element
    DWORD type              Valye type, one of TID_xxx

  Output:
    char  *string           ASCII string of data

  Function value:
    DB_SUCCESS              Successful completion

\********************************************************************/
{
   if (data_size == 0)
      sprintf(string, "<NULL>");
   else
      switch (type) {
      case TID_BYTE:
         sprintf(string, "0x%X", *(((BYTE *) data) + idx));
         break;
      case TID_SBYTE:
         sprintf(string, "0x%X", *(((char *) data) + idx));
         break;
      case TID_CHAR:
         sprintf(string, "%c", *(((char *) data) + idx));
         break;
      case TID_WORD:
         sprintf(string, "0x%X", *(((WORD *) data) + idx));
         break;
      case TID_SHORT:
         sprintf(string, "0x%hX", *(((short *) data) + idx));
         break;
      case TID_DWORD:
         sprintf(string, "0x%X", *(((DWORD *) data) + idx));
         break;
      case TID_INT:
         sprintf(string, "0x%X", *(((INT *) data) + idx));
         break;
      case TID_BOOL:
         sprintf(string, "%c", *(((BOOL *) data) + idx) ? 'y' : 'n');
         break;
      case TID_FLOAT:
         if (ss_isnan(*(((float *) data) + idx)))
            sprintf(string, "NAN");
         else
            sprintf(string, "%.7g", *(((float *) data) + idx));
         break;
      case TID_DOUBLE:
         if (ss_isnan(*(((double *) data) + idx)))
            sprintf(string, "NAN");
         else
            sprintf(string, "%.16lg", *(((double *) data) + idx));
         break;
      case TID_BITFIELD:
         /* TBD */
         break;
      case TID_STRING:
      case TID_LINK:
         sprintf(string, "%s", ((char *) data) + data_size * idx);
         break;
      default:
         sprintf(string, "<unknown>");
         break;
      }

   return DB_SUCCESS;
}

/*------------------------------------------------------------------*/
INT db_sscanf(const char *data_str, void *data, INT * data_size, INT i, DWORD tid)
/********************************************************************\

  Routine: db_sscanf

  Purpose: Convert a string to a database value according to its type

  Input:
    char  *data_str         ASCII string of data
    INT   i                 Index for array data
    DWORD tid               Value type, one of TID_xxx

  Output:
    void  *data             Value data
    INT   *data_size        Size of single data element

  Function value:
    DB_SUCCESS              Successful completion

\********************************************************************/
{
   DWORD value = 0;
   BOOL hex = FALSE;

   if (data_str == NULL)
      return 0;

   *data_size = rpc_tid_size(tid);
   if (strncmp(data_str, "0x", 2) == 0) {
      hex = TRUE;
      sscanf(data_str + 2, "%x", &value);
   }

   switch (tid) {
   case TID_BYTE:
   case TID_SBYTE:
      if (hex)
         *((char *) data + i) = (char) value;
      else
         *((char *) data + i) = (char) atoi(data_str);
      break;
   case TID_CHAR:
      *((char *) data + i) = data_str[0];
      break;
   case TID_WORD:
      if (hex)
         *((WORD *) data + i) = (WORD) value;
      else
         *((WORD *) data + i) = (WORD) atoi(data_str);
      break;
   case TID_SHORT:
      if (hex)
         *((short int *) data + i) = (short int) value;
      else
         *((short int *) data + i) = (short int) atoi(data_str);
      break;
   case TID_DWORD:
      if (!hex)
         sscanf(data_str, "%u", &value);

      *((DWORD *) data + i) = value;
      break;
   case TID_INT:
      if (hex)
         *((INT *) data + i) = value;
      else
         *((INT *) data + i) = atol(data_str);
      break;
   case TID_BOOL:
      if (data_str[0] == 'y' || data_str[0] == 'Y' ||
          data_str[0] == 't' || data_str[0] == 'T' || atoi(data_str) > 0)
         *((BOOL *) data + i) = 1;
      else
         *((BOOL *) data + i) = 0;
      break;
   case TID_FLOAT:
      if (data_str[0] == 'n' || data_str[0] == 'N')
         *((float *) data + i) = (float) ss_nan();
      else
         *((float *) data + i) = (float) atof(data_str);
      break;
   case TID_DOUBLE:
      if (data_str[0] == 'n' || data_str[0] == 'N')
         *((double *) data + i) = ss_nan();
      else
         *((double *) data + i) = atof(data_str);
      break;
   case TID_BITFIELD:
      /* TBD */
      break;
   case TID_STRING:
   case TID_LINK:
      strcpy((char *) data, data_str);
      *data_size = strlen(data_str) + 1;
      break;
   }

   return DB_SUCCESS;
}

/*------------------------------------------------------------------*/

#ifdef LOCAL_ROUTINES

static void db_recurse_record_tree(HNDLE hDB, HNDLE hKey, void **data,
                                   INT * total_size, INT base_align, INT * max_align, BOOL bSet, INT convert_flags)
/********************************************************************\

  Routine: db_recurse_record_tree

  Purpose: Recurse a database tree and calculate its size or copy
           data. Internal use only.

\********************************************************************/
{
   DATABASE_HEADER *pheader;
   KEYLIST *pkeylist;
   KEY *pkey, *pold, link;
   HNDLE hKeyLink;
   INT size, align, corr, total_size_tmp;
   char link_path[MAX_ODB_PATH];
   
   /* get first subkey of hKey */
   pheader = _database[hDB - 1].database_header;
   pkey = (KEY *) ((char *) pheader + hKey);

   pkeylist = (KEYLIST *) ((char *) pheader + pkey->data);
   if (!pkeylist->first_key)
      return;
   pkey = (KEY *) ((char *) pheader + pkeylist->first_key);

   /* first browse through this level */
   do {
      pold = NULL;
      
      if (pkey->type == TID_LINK) {
         strlcpy(link_path, (char *) pheader + pkey->data, sizeof(link_path));
         
         if (link_path[0] == '/')
            db_find_key1(hDB, 0, link_path, &hKeyLink);
         else
            db_find_key1(hDB, hKey, link_path, &hKeyLink);

         if (hKeyLink) {
            db_get_key(hDB, hKeyLink, &link);
            if (link.type == TID_KEY) {
            db_recurse_record_tree(hDB, hKeyLink,
                                   data, total_size, base_align, NULL, bSet, convert_flags);
            } else {
               pold = pkey;
               pkey = &link;
            }
         }
      }
      
      if (pkey->type != TID_KEY) {
         /* correct for alignment */
         align = 1;

         if (rpc_tid_size(pkey->type))
            align = rpc_tid_size(pkey->type) < base_align ? rpc_tid_size(pkey->type) : base_align;

         if (max_align && align > *max_align)
            *max_align = align;

         corr = VALIGN(*total_size, align) - *total_size;
         *total_size += corr;
         if (data)
            *data = (void *) ((char *) (*data) + corr);

         /* calculate data size */
         size = pkey->item_size * pkey->num_values;

         if (data) {
            if (bSet) {
               /* copy data if there is write access */
               if (pkey->access_mode & MODE_WRITE) {
                  memcpy((char *) pheader + pkey->data, *data, pkey->item_size * pkey->num_values);

                  /* convert data */
                  if (convert_flags) {
                     if (pkey->num_values > 1)
                        rpc_convert_data((char *) pheader + pkey->data,
                                         pkey->type, RPC_FIXARRAY, pkey->item_size * pkey->num_values, convert_flags);
                     else
                        rpc_convert_single((char *) pheader + pkey->data, pkey->type, 0, convert_flags);
                  }

                  /* update time */
                  pkey->last_written = ss_time();

                  /* notify clients which have key open */
                  db_notify_clients(hDB, (POINTER_T) pkey - (POINTER_T) pheader, -1, TRUE);
               }
            } else {
               /* copy key data if there is read access */
               if (pkey->access_mode & MODE_READ) {
                  memcpy(*data, (char *) pheader + pkey->data, pkey->item_size * pkey->num_values);

                  /* convert data */
                  if (convert_flags) {
                     if (pkey->num_values > 1)
                        rpc_convert_data(*data, pkey->type,
                                         RPC_FIXARRAY | RPC_OUTGOING,
                                         pkey->item_size * pkey->num_values, convert_flags);
                     else
                        rpc_convert_single(*data, pkey->type, RPC_OUTGOING, convert_flags);
                  }
               }
            }

            *data = (char *) (*data) + size;
         }

         *total_size += size;
      } else {
         /* align new substructure according to the maximum
            align value in this structure */
         align = 1;

         total_size_tmp = *total_size;
         db_recurse_record_tree(hDB, (POINTER_T) pkey - (POINTER_T) pheader,
                                NULL, &total_size_tmp, base_align, &align, bSet, convert_flags);

         if (max_align && align > *max_align)
            *max_align = align;

         corr = VALIGN(*total_size, align) - *total_size;
         *total_size += corr;
         if (data)
            *data = (void *) ((char *) (*data) + corr);

         /* now recurse subtree */
         db_recurse_record_tree(hDB, (POINTER_T) pkey - (POINTER_T) pheader,
                                data, total_size, base_align, NULL, bSet, convert_flags);

         corr = VALIGN(*total_size, align) - *total_size;
         *total_size += corr;
         if (data)
            *data = (void *) ((char *) (*data) + corr);
<<<<<<< HEAD

         // FIXME: this breaks db_watch?
         if (bSet && pkey->notify_count)
            db_notify_clients(hDB, (POINTER_T) pkey - (POINTER_T) pheader, -1, FALSE);
=======
>>>>>>> e3bfbcad
      }
         
      if (pold) {
         pkey = pold;
         pold = NULL;
      }

      if (!pkey->next_key)
         break;

      pkey = (KEY *) ((char *) pheader + pkey->next_key);
   } while (TRUE);
}

#endif                          /* LOCAL_ROUTINES */

/**dox***************************************************************/
#endif                          /* DOXYGEN_SHOULD_SKIP_THIS */

/********************************************************************/
/**
Calculates the size of a record.
@param hDB          ODB handle obtained via cm_get_experiment_database().
@param hKey Handle for key where search starts, zero for root.
@param align Byte alignment calculated by the stub and
              passed to the rpc side to align data
              according to local machine. Must be zero
              when called from user level
@param buf_size Size of record structure
@return DB_SUCCESS, DB_INVALID_HANDLE, DB_TYPE_MISMATCH,
DB_STRUCT_SIZE_MISMATCH, DB_NO_KEY
*/
INT db_get_record_size(HNDLE hDB, HNDLE hKey, INT align, INT * buf_size)
{
   if (rpc_is_remote()) {
      align = ss_get_struct_align();
      return rpc_call(RPC_DB_GET_RECORD_SIZE, hDB, hKey, align, buf_size);
   }
#ifdef LOCAL_ROUTINES
   {
      KEY key;
      INT status, max_align;

      if (!align)
         align = ss_get_struct_align();

      /* check if key has subkeys */
      status = db_get_key(hDB, hKey, &key);
      if (status != DB_SUCCESS)
         return status;

      if (key.type != TID_KEY) {
         /* just a single key */
         *buf_size = key.item_size * key.num_values;
         return DB_SUCCESS;
      }

      db_lock_database(hDB);

      /* determine record size */
      *buf_size = max_align = 0;
      db_recurse_record_tree(hDB, hKey, NULL, buf_size, align, &max_align, 0, 0);

      /* correct for byte padding */
      *buf_size = VALIGN(*buf_size, max_align);

      db_unlock_database(hDB);
   }
#endif                          /* LOCAL_ROUTINES */

   return DB_SUCCESS;
}

/********************************************************************/
/**
Copy a set of keys to local memory.

An ODB sub-tree can be mapped to a C structure automatically via a
hot-link using the function db_open_record() or manually with this function.
Problems might occur if the ODB sub-tree contains values which don't match the
C structure. Although the structure size is checked against the sub-tree size, no
checking can be done if the type and order of the values in the structure are the
same than those in the ODB sub-tree. Therefore it is recommended to use the
function db_create_record() before db_get_record() is used which
ensures that both are equivalent.
\code
struct {
  INT level1;
  INT level2;
} trigger_settings;
char *trigger_settings_str =
"[Settings]\n\
level1 = INT : 0\n\
level2 = INT : 0";

main()
{
  HNDLE hDB, hkey;
  INT   size;
  ...
  cm_get_experiment_database(&hDB, NULL);
  db_create_record(hDB, 0, "/Equipment/Trigger", trigger_settings_str);
  db_find_key(hDB, 0, "/Equipment/Trigger/Settings", &hkey);
  size = sizeof(trigger_settings);
  db_get_record(hDB, hkey, &trigger_settings, &size, 0);
  ...
}
\endcode
@param hDB          ODB handle obtained via cm_get_experiment_database().
@param hKey         Handle for key where search starts, zero for root.
@param data         Pointer to the retrieved data.
@param buf_size     Size of data structure, must be obtained via sizeof(RECORD-NAME).
@param align        Byte alignment calculated by the stub and
                    passed to the rpc side to align data
                    according to local machine. Must be zero
                    when called from user level.
@return DB_SUCCESS, DB_INVALID_HANDLE, DB_STRUCT_SIZE_MISMATCH
*/
INT db_get_record(HNDLE hDB, HNDLE hKey, void *data, INT * buf_size, INT align)
{
   if (rpc_is_remote()) {
      align = ss_get_struct_align();
      return rpc_call(RPC_DB_GET_RECORD, hDB, hKey, data, buf_size, align);
   }
#ifdef LOCAL_ROUTINES
   {
      KEY key;
      INT convert_flags, status;
      INT total_size;
      void *pdata;
      char str[256];

      convert_flags = 0;

      if (!align)
         align = ss_get_struct_align();
      else
         /* only convert data if called remotely, as indicated by align != 0 */
      if (rpc_get_server_option(RPC_OSERVER_TYPE) != ST_REMOTE)
         convert_flags = rpc_get_server_option(RPC_CONVERT_FLAGS);

      /* check if key has subkeys */
      status = db_get_key(hDB, hKey, &key);
      if (status != DB_SUCCESS)
         return status;

      if (key.type != TID_KEY) {
         /* copy single key */
         if (key.item_size * key.num_values != *buf_size) {
            db_get_path(hDB, hKey, str, sizeof(str));
            cm_msg(MERROR, "db_get_record",
                   "struct size mismatch for \"%s\" (expected size: %d, size in ODB: %d", str, *buf_size, key.item_size * key.num_values);
            return DB_STRUCT_SIZE_MISMATCH;
         }

         db_get_data(hDB, hKey, data, buf_size, key.type);

         if (convert_flags) {
            if (key.num_values > 1)
               rpc_convert_data(data, key.type,
                                RPC_OUTGOING | RPC_FIXARRAY, key.item_size * key.num_values, convert_flags);
            else
               rpc_convert_single(data, key.type, RPC_OUTGOING, convert_flags);
         }

         return DB_SUCCESS;
      }

      /* check record size */
      db_get_record_size(hDB, hKey, align, &total_size);
      if (total_size != *buf_size) {
         db_get_path(hDB, hKey, str, sizeof(str));
         cm_msg(MERROR, "db_get_record",
                "struct size mismatch for \"%s\" (expected size: %d, size in ODB: %d)", str, *buf_size, total_size);
         return DB_STRUCT_SIZE_MISMATCH;
      }

      /* get subkey data */
      pdata = data;
      total_size = 0;

      db_lock_database(hDB);
      db_recurse_record_tree(hDB, hKey, &pdata, &total_size, align, NULL, FALSE, convert_flags);
      db_unlock_database(hDB);

   }
#endif                          /* LOCAL_ROUTINES */

   return DB_SUCCESS;
}

/********************************************************************/
/**
Copy a set of keys from local memory to the database.

An ODB sub-tree can be mapped to a C structure automatically via a
hot-link using the function db_open_record() or manually with this function.
Problems might occur if the ODB sub-tree contains values which don't match the
C structure. Although the structure size is checked against the sub-tree size, no
checking can be done if the type and order of the values in the structure are the
same than those in the ODB sub-tree. Therefore it is recommended to use the
function db_create_record() before using this function.
\code
...
  memset(&lazyst,0,size);
  if (db_find_key(hDB, pLch->hKey, "Statistics",&hKeyst) == DB_SUCCESS)
    status = db_set_record(hDB, hKeyst, &lazyst, size, 0);
  else
    cm_msg(MERROR,"task","record %s/statistics not found", pLch->name)
...
\endcode
@param hDB          ODB handle obtained via cm_get_experiment_database().
@param hKey Handle for key where search starts, zero for root.
@param data Pointer where data is stored.
@param buf_size Size of data structure, must be obtained via sizeof(RECORD-NAME).
@param align  Byte alignment calculated by the stub and
              passed to the rpc side to align data
              according to local machine. Must be zero
              when called from user level.
@return DB_SUCCESS, DB_INVALID_HANDLE, DB_TYPE_MISMATCH, DB_STRUCT_SIZE_MISMATCH
*/
INT db_set_record(HNDLE hDB, HNDLE hKey, void *data, INT buf_size, INT align)
{
   if (rpc_is_remote()) {
      align = ss_get_struct_align();
      return rpc_call(RPC_DB_SET_RECORD, hDB, hKey, data, buf_size, align);
   }
#ifdef LOCAL_ROUTINES
   {
      KEY key;
      INT convert_flags;
      INT total_size;
      void *pdata;

      convert_flags = 0;

      if (!align)
         align = ss_get_struct_align();
      else
         /* only convert data if called remotely, as indicated by align != 0 */
      if (rpc_get_server_option(RPC_OSERVER_TYPE) != ST_REMOTE)
         convert_flags = rpc_get_server_option(RPC_CONVERT_FLAGS);

      /* check if key has subkeys */
      db_get_key(hDB, hKey, &key);
      if (key.type != TID_KEY) {
         /* copy single key */
         if (key.item_size * key.num_values != buf_size) {
            cm_msg(MERROR, "db_set_record", "struct size mismatch for \"%s\"", key.name);
            return DB_STRUCT_SIZE_MISMATCH;
         }

         if (convert_flags) {
            if (key.num_values > 1)
               rpc_convert_data(data, key.type, RPC_FIXARRAY, key.item_size * key.num_values, convert_flags);
            else
               rpc_convert_single(data, key.type, 0, convert_flags);
         }

         db_set_data(hDB, hKey, data, key.total_size, key.num_values, key.type);
         return DB_SUCCESS;
      }

      /* check record size */
      db_get_record_size(hDB, hKey, align, &total_size);
      if (total_size != buf_size) {
         cm_msg(MERROR, "db_set_record", "struct size mismatch for \"%s\"", key.name);
         return DB_STRUCT_SIZE_MISMATCH;
      }

      /* set subkey data */
      pdata = data;
      total_size = 0;

      db_lock_database(hDB);
      db_recurse_record_tree(hDB, hKey, &pdata, &total_size, align, NULL, TRUE, convert_flags);
      db_unlock_database(hDB);
   }
#endif                          /* LOCAL_ROUTINES */

   return DB_SUCCESS;
}

/**dox***************************************************************/
#ifndef DOXYGEN_SHOULD_SKIP_THIS

/*------------------------------------------------------------------*/
INT db_add_open_record(HNDLE hDB, HNDLE hKey, WORD access_mode)
/********************************************************************\

  Routine: db_add_open_record

  Purpose: Server part of db_open_record. Internal use only.

\********************************************************************/
{
   if (rpc_is_remote())
      return rpc_call(RPC_DB_ADD_OPEN_RECORD, hDB, hKey, access_mode);

#ifdef LOCAL_ROUTINES
   {
      DATABASE_HEADER *pheader;
      DATABASE_CLIENT *pclient;
      KEY *pkey;
      INT i;

      if (hDB > _database_entries || hDB <= 0) {
         cm_msg(MERROR, "db_add_open_record", "invalid database handle");
         return DB_INVALID_HANDLE;
      }

      /* lock database */
      db_lock_database(hDB);

      pheader = _database[hDB - 1].database_header;
      pclient = &pheader->client[_database[hDB - 1].client_index];

      /* check if key is already open */
      for (i = 0; i < pclient->max_index; i++)
         if (pclient->open_record[i].handle == hKey)
            break;

      if (i < pclient->max_index) {
         db_unlock_database(hDB);
         return DB_SUCCESS;
      }

      /* not found, search free entry */
      for (i = 0; i < pclient->max_index; i++)
         if (pclient->open_record[i].handle == 0)
            break;

      /* check if maximum number reached */
      if (i == MAX_OPEN_RECORDS) {
         db_unlock_database(hDB);
         return DB_NO_MEMORY;
      }

      if (i == pclient->max_index)
         pclient->max_index++;

      pclient->open_record[i].handle = hKey;
      pclient->open_record[i].access_mode = access_mode;

      /* increment notify_count */
      pkey = (KEY *) ((char *) pheader + hKey);

      /* check if hKey argument is correct */
      if (!db_validate_hkey(pheader, hKey)) {
         db_unlock_database(hDB);
         return DB_INVALID_HANDLE;
      }

      pkey->notify_count++;

      pclient->num_open_records++;

      /* set exclusive bit if requested */
      if (access_mode & MODE_WRITE)
         db_set_mode(hDB, hKey, (WORD) (pkey->access_mode | MODE_EXCLUSIVE), 2);

      db_unlock_database(hDB);
   }
#endif                          /* LOCAL_ROUTINES */

   return DB_SUCCESS;
}

/*------------------------------------------------------------------*/
INT db_remove_open_record(HNDLE hDB, HNDLE hKey, BOOL lock)
/********************************************************************\

  Routine: db_remove_open_record

  Purpose: Gets called by db_close_record. Internal use only.

\********************************************************************/
{
   if (rpc_is_remote())
      return rpc_call(RPC_DB_REMOVE_OPEN_RECORD, hDB, hKey, lock);

#ifdef LOCAL_ROUTINES
   {
      DATABASE_HEADER *pheader;
      DATABASE_CLIENT *pclient;
      KEY *pkey;
      INT i, idx;

      if (hDB > _database_entries || hDB <= 0) {
         cm_msg(MERROR, "db_remove_open_record", "invalid database handle");
         return DB_INVALID_HANDLE;
      }

      if (lock)
         db_lock_database(hDB);

      pheader = _database[hDB - 1].database_header;
      pclient = &pheader->client[_database[hDB - 1].client_index];

      /* search key */
      for (idx = 0; idx < pclient->max_index; idx++)
         if (pclient->open_record[idx].handle == hKey)
            break;

      if (idx == pclient->max_index) {
         if (lock)
            db_unlock_database(hDB);

         return DB_INVALID_HANDLE;
      }

      /* decrement notify_count */
      pkey = (KEY *) ((char *) pheader + hKey);

      if (pkey->notify_count > 0)
         pkey->notify_count--;

      pclient->num_open_records--;

      /* remove exclusive flag */
      if (pclient->open_record[idx].access_mode & MODE_WRITE)
         db_set_mode(hDB, hKey, (WORD) (pkey->access_mode & ~MODE_EXCLUSIVE), 2);

      memset(&pclient->open_record[idx], 0, sizeof(OPEN_RECORD));

      /* calculate new max_index entry */
      for (i = pclient->max_index - 1; i >= 0; i--)
         if (pclient->open_record[i].handle != 0)
            break;
      pclient->max_index = i + 1;

      if (lock)
         db_unlock_database(hDB);
   }
#endif                          /* LOCAL_ROUTINES */

   return DB_SUCCESS;
}

/*------------------------------------------------------------------*/

#ifdef LOCAL_ROUTINES

INT db_notify_clients(HNDLE hDB, HNDLE hKeyMod, int index, BOOL bWalk)
/********************************************************************\

  Routine: db_notify_clients

  Purpose: Gets called by db_set_xxx functions. Internal use only.

\********************************************************************/
{
   DATABASE_HEADER *pheader;
   DATABASE_CLIENT *pclient;
   HNDLE hKey;
   KEY *pkey;
   KEYLIST *pkeylist;
   INT i, j;
   char str[80];

   if (hDB > _database_entries || hDB <= 0) {
      cm_msg(MERROR, "db_notify_clients", "invalid database handle");
      return DB_INVALID_HANDLE;
   }

   pheader = _database[hDB - 1].database_header;
   hKey = hKeyMod;
   
   /* check if key or parent has notify_flag set */
   pkey = (KEY *) ((char *) pheader + hKey);

   do {

      /* check which client has record open */
      if (pkey->notify_count)
         for (i = 0; i < pheader->max_client_index; i++) {
            pclient = &pheader->client[i];
            for (j = 0; j < pclient->max_index; j++)
               if (pclient->open_record[j].handle == hKey) {
                  /* send notification to remote process */
                  sprintf(str, "O %d %d %d %d", hDB, hKey, hKeyMod, index);
                  ss_resume(pclient->port, str);
               }
         }

      if (pkey->parent_keylist == 0 || !bWalk)
         return DB_SUCCESS;

      pkeylist = (KEYLIST *) ((char *) pheader + pkey->parent_keylist);
      pkey = (KEY *) ((char *) pheader + pkeylist->parent);
      hKey = (POINTER_T) pkey - (POINTER_T) pheader;
   } while (TRUE);

}

#endif                          /* LOCAL_ROUTINES */

/*------------------------------------------------------------------*/
void merge_records(HNDLE hDB, HNDLE hKey, KEY * pkey, INT level, void *info)
{
   char full_name[256];
   INT status, size;
   HNDLE hKeyInit;
   KEY initkey, key;

   /* avoid compiler warnings */
   status = level;

   /* compose name of init key */
   db_get_path(hDB, hKey, full_name, sizeof(full_name));
   *strchr(full_name, 'O') = 'I';

   /* if key in init record found, copy original data to init data */
   status = db_find_key(hDB, 0, full_name, &hKeyInit);
   if (status == DB_SUCCESS) {
      status = db_get_key(hDB, hKeyInit, &initkey);
      assert(status == DB_SUCCESS);
      status = db_get_key(hDB, hKey, &key);
      assert(status == DB_SUCCESS);

      if (initkey.type != TID_KEY && initkey.type == key.type) {
         char* allocbuffer = NULL;
         char  stackbuffer[10000];
         char* buffer = stackbuffer;
         size = sizeof(stackbuffer);
         while (1) {
            /* copy data from original key to new key */
            status = db_get_data(hDB, hKey, buffer, &size, initkey.type);
            if (status == DB_SUCCESS) {
               status = db_set_data(hDB, hKeyInit, buffer, initkey.total_size, initkey.num_values, initkey.type);
               assert(status == DB_SUCCESS);
               break;
            }
            if (status == DB_TRUNCATED) {
               size *= 2;
               allocbuffer = (char *)realloc(allocbuffer, size);
               assert(allocbuffer != NULL);
               buffer = allocbuffer;
               continue;
            }
            cm_msg(MERROR, "merge_records", "aborting on unexpected failure of db_get_data(%s), status %d", full_name, status);
            abort();
         }
         if (allocbuffer)
            free(allocbuffer);
      }
   } else if (status == DB_NO_KEY) {
      /* do nothing */
   } else if (status == DB_INVALID_LINK) {
      status = db_find_link(hDB, 0, full_name, &hKeyInit);
      if (status == DB_SUCCESS) {
         size = sizeof(full_name);
         status = db_get_data(hDB, hKeyInit, full_name, &size, TID_LINK);
      }
      cm_msg(MERROR, "merge_records", "Invalid link \"%s\"", full_name);
   } else {
      cm_msg(MERROR, "merge_records", "aborting on unexpected failure of db_find_key(%s), status %d", full_name, status);
      abort();
   }
}

static int open_count;

void check_open_keys(HNDLE hDB, HNDLE hKey, KEY * pkey, INT level, void *info)
{
   if (pkey->notify_count)
      open_count++;
}

/**dox***************************************************************/
#endif                          /* DOXYGEN_SHOULD_SKIP_THIS */

/********************************************************************/
/**
Create a record. If a part of the record exists alreay,
merge it with the init_str (use values from the init_str only when they are
not in the existing record).

This functions creates a ODB sub-tree according to an ASCII
representation of that tree. See db_copy() for a description. It can be used to
create a sub-tree which exactly matches a C structure. The sub-tree can then
later mapped to the C structure ("hot-link") via the function db_open_record().

If a sub-tree exists already which exactly matches the ASCII representation, it is
not modified. If part of the tree exists, it is merged with the ASCII representation
where the ODB values have priority, only values not present in the ODB are
created with the default values of the ASCII representation. It is therefore
recommended that before creating an ODB hot-link the function
db_create_record() is called to insure that the ODB tree and the C structure
contain exactly the same values in the same order.

Following example creates a record under /Equipment/Trigger/Settings,
opens a hot-link between that record and a local C structure
trigger_settings and registers a callback function trigger_update()
which gets called each time the record is changed.
\code
struct {
  INT level1;
  INT level2;
} trigger_settings;
char *trigger_settings_str =
"[Settings]\n\
level1 = INT : 0\n\
level2 = INT : 0";
void trigger_update(INT hDB, INT hkey, void *info)
{
  printf("New levels: %d %d\n",
    trigger_settings.level1,
    trigger_settings.level2);
}
main()
{
  HNDLE hDB, hkey;
  char[128] info;
  ...
  cm_get_experiment_database(&hDB, NULL);
  db_create_record(hDB, 0, "/Equipment/Trigger", trigger_settings_str);
  db_find_key(hDB, 0,"/Equipment/Trigger/Settings", &hkey);
  db_open_record(hDB, hkey, &trigger_settings,
    sizeof(trigger_settings), MODE_READ, trigger_update, info);
  ...
}
\endcode
@param hDB          ODB handle obtained via cm_get_experiment_database().
@param hKey         Handle for key where search starts, zero for root.
@param orig_key_name     Name of key to search, can contain directories.
@param init_str     Initialization string in the format of the db_copy/db_save functions.
@return DB_SUCCESS, DB_INVALID_HANDLE, DB_FULL, DB_NO_ACCESS, DB_OPEN_RECORD
*/
INT db_create_record(HNDLE hDB, HNDLE hKey, const char *orig_key_name, const char *init_str)
{
   char str[256], key_name[256], *buffer;
   INT status, size, i, buffer_size;
   HNDLE hKeyTmp, hKeyTmpO, hKeyOrig, hSubkey;

   if (rpc_is_remote())
      return rpc_call(RPC_DB_CREATE_RECORD, hDB, hKey, orig_key_name, init_str);

   /* make this function atomic */
   db_lock_database(hDB);

   /* strip trailing '/' */
   strlcpy(key_name, orig_key_name, sizeof(key_name));
   if (strlen(key_name) > 1 && key_name[strlen(key_name) - 1] == '/')
      key_name[strlen(key_name) - 1] = 0;

   /* merge temporay record and original record */
   status = db_find_key(hDB, hKey, key_name, &hKeyOrig);
   if (status == DB_SUCCESS) {
      assert(hKeyOrig != 0);
      /* check if key or subkey is opened */
      open_count = 0;
      db_scan_tree_link(hDB, hKeyOrig, 0, check_open_keys, NULL);
      if (open_count) {
         db_unlock_database(hDB);
         return DB_OPEN_RECORD;
      }

      /* create temporary records */
      sprintf(str, "/System/Tmp/%1dI", ss_gettid());
      db_find_key(hDB, 0, str, &hKeyTmp);
      if (hKeyTmp)
         db_delete_key(hDB, hKeyTmp, FALSE);
      db_create_key(hDB, 0, str, TID_KEY);
      status = db_find_key(hDB, 0, str, &hKeyTmp);
      if (status != DB_SUCCESS) {
         db_unlock_database(hDB);
         return status;
      }

      sprintf(str, "/System/Tmp/%1dO", ss_gettid());
      db_find_key(hDB, 0, str, &hKeyTmpO);
      if (hKeyTmpO)
         db_delete_key(hDB, hKeyTmpO, FALSE);
      db_create_key(hDB, 0, str, TID_KEY);
      status = db_find_key(hDB, 0, str, &hKeyTmpO);
      if (status != DB_SUCCESS) {
         db_unlock_database(hDB);
         return status;
      }

      status = db_paste(hDB, hKeyTmp, init_str);
      if (status != DB_SUCCESS) {
         db_unlock_database(hDB);
         return status;
      }

      buffer_size = 10000;
      buffer = (char *) malloc(buffer_size);
      do {
         size = buffer_size;
         status = db_copy(hDB, hKeyOrig, buffer, &size, "");
         if (status == DB_TRUNCATED) {
            buffer_size += 10000;
            buffer = (char *) realloc(buffer, buffer_size);
            continue;
         }
         if (status != DB_SUCCESS) {
            db_unlock_database(hDB);
            return status;
         }

      } while (status != DB_SUCCESS);

      status = db_paste(hDB, hKeyTmpO, buffer);
      if (status != DB_SUCCESS) {
         free(buffer);
         db_unlock_database(hDB);
         return status;
      }

      /* merge temporay record and original record */
      db_scan_tree_link(hDB, hKeyTmpO, 0, merge_records, NULL);

      /* delete original record */
      for (i = 0;; i++) {
         db_enum_link(hDB, hKeyOrig, 0, &hSubkey);
         if (!hSubkey)
            break;

         status = db_delete_key(hDB, hSubkey, FALSE);
         if (status != DB_SUCCESS) {
            free(buffer);
            db_unlock_database(hDB);
            return status;
         }
      }

      /* copy merged record to original record */
      do {
         size = buffer_size;
         status = db_copy(hDB, hKeyTmp, buffer, &size, "");
         if (status == DB_TRUNCATED) {
            buffer_size += 10000;
            buffer = (char *) realloc(buffer, buffer_size);
            continue;
         }
         if (status != DB_SUCCESS) {
            free(buffer);
            db_unlock_database(hDB);
            return status;
         }

      } while (status != DB_SUCCESS);

      status = db_paste(hDB, hKeyOrig, buffer);
      if (status != DB_SUCCESS) {
         free(buffer);
         db_unlock_database(hDB);
         return status;
      }

      /* delete temporary records */
      db_delete_key(hDB, hKeyTmp, FALSE);
      db_delete_key(hDB, hKeyTmpO, FALSE);

      free(buffer);
      buffer = NULL;
   } else if (status == DB_NO_KEY) {
      /* create fresh record */
      db_create_key(hDB, hKey, key_name, TID_KEY);
      status = db_find_key(hDB, hKey, key_name, &hKeyTmp);
      if (status != DB_SUCCESS) {
         db_unlock_database(hDB);
         return status;
      }

      status = db_paste(hDB, hKeyTmp, init_str);
      if (status != DB_SUCCESS) {
         db_unlock_database(hDB);
         return status;
      }
   } else {
      cm_msg(MERROR, "db_create_record",
             "aborting on unexpected failure of db_find_key(%s), status %d", key_name, status);
      abort();
   }

   db_unlock_database(hDB);

   return DB_SUCCESS;
}

/********************************************************************/
/**
This function ensures that a certain ODB subtree matches
a given C structure, by comparing the init_str with the
current ODB structure. If the record does not exist at all,
it is created with the default values in init_str. If it
does exist but does not match the variables in init_str,
the function returns an error if correct=FALSE or calls
db_create_record() if correct=TRUE.
@param hDB          ODB handle obtained via cm_get_experiment_database().
@param hKey     Handle for key where search starts, zero for root.
@param keyname  Name of key to search, can contain directories.
@param rec_str  ASCII representation of ODB record in the format
@param correct  If TRUE, correct ODB record if necessary
@return DB_SUCCESS, DB_INVALID_HANDLE, DB_NO_KEY, DB_STRUCT_MISMATCH
*/
INT db_check_record(HNDLE hDB, HNDLE hKey, const char *keyname, const char *rec_str, BOOL correct)
{
   char line[MAX_STRING_LENGTH];
   char title[MAX_STRING_LENGTH];
   char key_name[MAX_STRING_LENGTH];
   char info_str[MAX_STRING_LENGTH + 50];
   char *pc;
   const char *pold, *rec_str_orig;
   DWORD tid;
   INT i, j, n_data, string_length, status;
   HNDLE hKeyRoot, hKeyTest;
   KEY key;

   if (rpc_is_remote())
      return rpc_call(RPC_DB_CHECK_RECORD, hDB, hKey, keyname, rec_str, correct);

   /* check if record exists */
   status = db_find_key(hDB, hKey, keyname, &hKeyRoot);

   /* create record if not */
   if (status == DB_NO_KEY) {
      if (correct)
         return db_create_record(hDB, hKey, keyname, rec_str);
      return DB_NO_KEY;
   }

   assert(hKeyRoot);

   title[0] = 0;
   rec_str_orig = rec_str;

   db_get_key(hDB, hKeyRoot, &key);
   if (key.type == TID_KEY)
      /* get next subkey which is not of type TID_KEY */
      db_get_next_link(hDB, hKeyRoot, &hKeyTest);
   else
      /* test root key itself */
      hKeyTest = hKeyRoot;

   if (hKeyTest == 0 && *rec_str != 0) {
      if (correct)
         return db_create_record(hDB, hKey, keyname, rec_str_orig);

      return DB_STRUCT_MISMATCH;
   }

   do {
      if (*rec_str == 0)
         break;

      for (i = 0; *rec_str != '\n' && *rec_str && i < MAX_STRING_LENGTH; i++)
         line[i] = *rec_str++;

      if (i == MAX_STRING_LENGTH) {
         cm_msg(MERROR, "db_check_record", "line too long");
         return DB_TRUNCATED;
      }

      line[i] = 0;
      if (*rec_str == '\n')
         rec_str++;

      /* check if it is a section title */
      if (line[0] == '[') {
         /* extract title and append '/' */
         strcpy(title, line + 1);
         if (strchr(title, ']'))
            *strchr(title, ']') = 0;
         if (title[0] && title[strlen(title) - 1] != '/')
            strcat(title, "/");
      } else {
         /* valid data line if it includes '=' and no ';' */
         if (strchr(line, '=') && line[0] != ';') {
            /* copy type info and data */
            pc = strchr(line, '=') + 1;
            while (*pc == ' ')
               pc++;
            strcpy(info_str, pc);

            /* extract key name */
            *strchr(line, '=') = 0;

            pc = &line[strlen(line) - 1];
            while (*pc == ' ')
               *pc-- = 0;

            strlcpy(key_name, line, sizeof(key_name));

            /* evaluate type info */
            strcpy(line, info_str);
            if (strchr(line, ' '))
               *strchr(line, ' ') = 0;

            n_data = 1;
            if (strchr(line, '[')) {
               n_data = atol(strchr(line, '[') + 1);
               *strchr(line, '[') = 0;
            }

            for (tid = 0; tid < TID_LAST; tid++)
               if (strcmp(rpc_tid_name(tid), line) == 0)
                  break;

            string_length = 0;

            if (tid == TID_LAST)
               cm_msg(MERROR, "db_check_record", "found unknown data type \"%s\" in ODB file", line);
            else {
               /* skip type info */
               pc = info_str;
               while (*pc != ' ' && *pc)
                  pc++;
               while ((*pc == ' ' || *pc == ':') && *pc)
                  pc++;

               if (n_data > 1) {
                  info_str[0] = 0;
                  if (!*rec_str)
                     break;

                  for (j = 0; *rec_str != '\n' && *rec_str; j++)
                     info_str[j] = *rec_str++;
                  info_str[j] = 0;
                  if (*rec_str == '\n')
                     rec_str++;
               }

               for (i = 0; i < n_data; i++) {
                  /* strip trailing \n */
                  pc = &info_str[strlen(info_str) - 1];
                  while (*pc == '\n' || *pc == '\r')
                     *pc-- = 0;

                  if (tid == TID_STRING || tid == TID_LINK) {
                     if (!string_length) {
                        if (info_str[1] == '=')
                           string_length = -1;
                        else {
                           pc = strchr(info_str, '[');
                           if (pc != NULL)
                              string_length = atoi(pc + 1);
                           else
                              string_length = -1;
                        }
                        if (string_length > MAX_STRING_LENGTH) {
                           string_length = MAX_STRING_LENGTH;
                           cm_msg(MERROR, "db_check_record", "found string exceeding MAX_STRING_LENGTH");
                        }
                     }

                     if (string_length == -1) {
                        /* multi-line string */
                        if (strstr(rec_str, "\n====#$@$#====\n") != NULL) {
                           string_length = (POINTER_T) strstr(rec_str, "\n====#$@$#====\n") - (POINTER_T) rec_str + 1;

                           rec_str = strstr(rec_str, "\n====#$@$#====\n") + strlen("\n====#$@$#====\n");
                        } else
                           cm_msg(MERROR, "db_check_record", "found multi-line string without termination sequence");
                     } else {
                        if (strchr(info_str, ']'))
                           pc = strchr(info_str, ']') + 1;
                        else
                           pc = info_str + 2;
                        while (*pc && *pc != ' ')
                           pc++;
                        while (*pc && *pc == ' ')
                           pc++;

                        /* limit string size */
                        *(pc + string_length - 1) = 0;
                     }
                  } else {
                     pc = info_str;

                     if (n_data > 1 && info_str[0] == '[') {
                        pc = strchr(info_str, ']') + 1;
                        while (*pc && *pc == ' ')
                           pc++;
                     }
                  }

                  if (i < n_data - 1) {
                     info_str[0] = 0;
                     if (!*rec_str)
                        break;

                     pold = rec_str;

                     for (j = 0; *rec_str != '\n' && *rec_str; j++)
                        info_str[j] = *rec_str++;
                     info_str[j] = 0;
                     if (*rec_str == '\n')
                        rec_str++;

                     /* test if valid data */
                     if (tid != TID_STRING && tid != TID_LINK) {
                        if (info_str[0] == 0 || (strchr(info_str, '=')
                                                 && strchr(info_str, ':')))
                           rec_str = pold;
                     }
                  }
               }

               /* if rec_str contains key, but not ODB, return mismatch */
               if (!hKeyTest) {
                  if (correct)
                     return db_create_record(hDB, hKey, keyname, rec_str_orig);

                  return DB_STRUCT_MISMATCH;
               }

               status = db_get_key(hDB, hKeyTest, &key);
               assert(status == DB_SUCCESS);

               /* check rec_str vs. ODB key */
               if (!equal_ustring(key.name, key_name) || key.type != tid || key.num_values != n_data) {
                  if (correct)
                     return db_create_record(hDB, hKey, keyname, rec_str_orig);

                  return DB_STRUCT_MISMATCH;
               }

               /* get next key in ODB */
               db_get_next_link(hDB, hKeyTest, &hKeyTest);
            }
         }
      }
   } while (TRUE);

   return DB_SUCCESS;
}

/********************************************************************/
/**
Open a record. Create a local copy and maintain an automatic update.

This function opens a hot-link between an ODB sub-tree and a local
structure. The sub-tree is copied to the structure automatically every time it is
modified by someone else. Additionally, a callback function can be declared
which is called after the structure has been updated. The callback function
receives the database handle and the key handle as parameters.

Problems might occur if the ODB sub-tree contains values which don't match the
C structure. Although the structure size is checked against the sub-tree size, no
checking can be done if the type and order of the values in the structure are the
same than those in the ODB sub-tree. Therefore it is recommended to use the
function db_create_record() before db_open_record() is used which
ensures that both are equivalent.

The access mode might either be MODE_READ or MODE_WRITE. In read mode,
the ODB sub-tree is automatically copied to the local structure when modified by
other clients. In write mode, the local structure is copied to the ODB sub-tree if it
has been modified locally. This update has to be manually scheduled by calling
db_send_changed_records() periodically in the main loop. The system
keeps a copy of the local structure to determine if its contents has been changed.

If MODE_ALLOC is or'ed with the access mode, the memory for the structure is
allocated internally. The structure pointer must contain a pointer to a pointer to
the structure. The internal memory is released when db_close_record() is
called.
- To open a record in write mode.
\code
struct {
  INT level1;
  INT level2;
} trigger_settings;
char *trigger_settings_str =
"[Settings]\n\
level1 = INT : 0\n\
level2 = INT : 0";
main()
{
  HNDLE hDB, hkey, i=0;
  ...
  cm_get_experiment_database(&hDB, NULL);
  db_create_record(hDB, 0, "/Equipment/Trigger", trigger_settings_str);
  db_find_key(hDB, 0,"/Equipment/Trigger/Settings", &hkey);
  db_open_record(hDB, hkey, &trigger_settings, sizeof(trigger_settings)
                  , MODE_WRITE, NULL);
  do
  {
    trigger_settings.level1 = i++;
    db_send_changed_records()
    status = cm_yield(1000);
  } while (status != RPC_SHUTDOWN && status != SS_ABORT);
  ...
}
\endcode
@param hDB          ODB handle obtained via cm_get_experiment_database().
@param hKey         Handle for key where search starts, zero for root.
@param ptr          If access_mode includes MODE_ALLOC:
                    Address of pointer which points to the record data after
                    the call if access_mode includes not MODE_ALLOC:
                    Address of record if ptr==NULL, only the dispatcher is called.
@param rec_size     Record size in bytes
@param access_mode Mode for opening record, either MODE_READ or
                    MODE_WRITE. May be or'ed with MODE_ALLOC to
                    let db_open_record allocate the memory for the record.
@param (*dispatcher)   Function which gets called when record is updated.The
                    argument list composed of: HNDLE hDB, HNDLE hKey, void *info
@param info Additional info passed to the dispatcher.
@return DB_SUCCESS, DB_INVALID_HANDLE, DB_NO_MEMORY, DB_NO_ACCESS, DB_STRUCT_SIZE_MISMATCH
*/
INT db_open_record(HNDLE hDB, HNDLE hKey, void *ptr, INT rec_size,
                   WORD access_mode, void (*dispatcher) (INT, INT, void *), void *info)
{
   INT idx, status, size;
   KEY key;
   void *data;
   char str[256];

   /* allocate new space for the local record list */
   if (_record_list_entries == 0) {
      _record_list = (RECORD_LIST *) malloc(sizeof(RECORD_LIST));
      memset(_record_list, 0, sizeof(RECORD_LIST));
      if (_record_list == NULL) {
         cm_msg(MERROR, "db_open_record", "not enough memory");
         return DB_NO_MEMORY;
      }

      _record_list_entries = 1;
      idx = 0;
   } else {
      /* check for a deleted entry */
      for (idx = 0; idx < _record_list_entries; idx++)
         if (!_record_list[idx].handle)
            break;

      /* if not found, create new one */
      if (idx == _record_list_entries) {
         _record_list = (RECORD_LIST *) realloc(_record_list, sizeof(RECORD_LIST) * (_record_list_entries + 1));
         if (_record_list == NULL) {
            cm_msg(MERROR, "db_open_record", "not enough memory");
            return DB_NO_MEMORY;
         }

         memset(&_record_list[_record_list_entries], 0, sizeof(RECORD_LIST));

         _record_list_entries++;
      }
   }

   db_get_key(hDB, hKey, &key);

   /* check record size */
   status = db_get_record_size(hDB, hKey, 0, &size);
   if (status != DB_SUCCESS) {
      _record_list_entries--;
      cm_msg(MERROR, "db_open_record", "cannot get record size");
      return DB_NO_MEMORY;
   }
   if (size != rec_size && ptr != NULL) {
      _record_list_entries--;
      db_get_path(hDB, hKey, str, sizeof(str));
      cm_msg(MERROR, "db_open_record", "struct size mismatch for \"%s\" (expected size: %d, size in ODB: %d)", str, rec_size, size);
      return DB_STRUCT_SIZE_MISMATCH;
   }

   /* check for read access */
   if (((key.access_mode & MODE_EXCLUSIVE) && (access_mode & MODE_WRITE))
       || (!(key.access_mode & MODE_WRITE) && (access_mode & MODE_WRITE))
       || (!(key.access_mode & MODE_READ) && (access_mode & MODE_READ))) {
      _record_list_entries--;
      return DB_NO_ACCESS;
   }

   if (access_mode & MODE_ALLOC) {
      data = malloc(size);
      memset(data, 0, size);

      if (data == NULL) {
         _record_list_entries--;
         cm_msg(MERROR, "db_open_record", "not enough memory");
         return DB_NO_MEMORY;
      }

      *((void **) ptr) = data;
   } else
      data = ptr;

   /* copy record to local memory */
   if (access_mode & MODE_READ && data != NULL) {
      status = db_get_record(hDB, hKey, data, &size, 0);
      if (status != DB_SUCCESS) {
         _record_list_entries--;
         cm_msg(MERROR, "db_open_record", "cannot get record, db_get_record() status %d", status);
         return DB_NO_MEMORY;
      }
   }

   /* copy local record to ODB */
   if (access_mode & MODE_WRITE) {
      /* only write to ODB if not in MODE_ALLOC */
      if ((access_mode & MODE_ALLOC) == 0) {
         status = db_set_record(hDB, hKey, data, size, 0);
         if (status != DB_SUCCESS) {
            _record_list_entries--;
            cm_msg(MERROR, "db_open_record", "cannot set record, db_set_record() status %d", status);
            return DB_NO_MEMORY;
         }
      }

      /* init a local copy of the record */
      _record_list[idx].copy = malloc(size);
      if (_record_list[idx].copy == NULL) {
         cm_msg(MERROR, "db_open_record", "not enough memory");
         return DB_NO_MEMORY;
      }

      memcpy(_record_list[idx].copy, data, size);
   }

   /* initialize record list */
   _record_list[idx].handle = hKey;
   _record_list[idx].hDB = hDB;
   _record_list[idx].access_mode = access_mode;
   _record_list[idx].data = data;
   _record_list[idx].buf_size = size;
   _record_list[idx].dispatcher = dispatcher;
   _record_list[idx].info = info;

   /* add record entry in database structure */
   return db_add_open_record(hDB, hKey, (WORD) (access_mode & ~MODE_ALLOC));
}

/********************************************************************/
/**
Close a record previously opend with db_open_record.
@param hDB          ODB handle obtained via cm_get_experiment_database().
@param hKey Handle for key where search starts, zero for root.
@return DB_SUCCESS, DB_INVALID_HANDLE
*/
INT db_close_record(HNDLE hDB, HNDLE hKey)
{
#ifdef LOCAL_ROUTINES
   {
      INT i;

      for (i = 0; i < _record_list_entries; i++)
         if (_record_list[i].handle == hKey && _record_list[i].hDB == hDB)
            break;

      if (i == _record_list_entries)
         return DB_INVALID_HANDLE;

      /* remove record entry from database structure */
      db_remove_open_record(hDB, hKey, TRUE);

      /* free local memory */
      if (_record_list[i].access_mode & MODE_ALLOC) {
         free(_record_list[i].data);
         _record_list[i].data = NULL;
      }

      if (_record_list[i].access_mode & MODE_WRITE) {
         free(_record_list[i].copy);
         _record_list[i].copy = NULL;
      }

      memset(&_record_list[i], 0, sizeof(RECORD_LIST));
   }
#endif                          /* LOCAL_ROUTINES */

   return DB_SUCCESS;
}

/********************************************************************/
/**
Release local memory for open records.
This routines is called by db_close_all_databases() and
cm_disconnect_experiment()
@return DB_SUCCESS, DB_INVALID_HANDLE
*/
INT db_close_all_records()
{
   INT i;

   for (i = 0; i < _record_list_entries; i++) {
      if (_record_list[i].handle) {
         if (_record_list[i].access_mode & MODE_WRITE) {
            free(_record_list[i].copy);
            _record_list[i].copy = NULL;
         }

         if (_record_list[i].access_mode & MODE_ALLOC) {
            free(_record_list[i].data);
            _record_list[i].data = NULL;
         }

         memset(&_record_list[i], 0, sizeof(RECORD_LIST));
      }
   }

   if (_record_list_entries > 0) {
      _record_list_entries = 0;
      free(_record_list);
      _record_list = NULL;
   }

   return DB_SUCCESS;
}

/********************************************************************/
/**
If called locally, update a record (hDB/hKey) and copy
its new contents to the local copy of it.

If called from a server, send a network notification to the client.
@param hDB          ODB handle obtained via cm_get_experiment_database().
@param hKey         Handle for key which changed.
@param index        Index for array keys.
@param s            optional server socket.
@return DB_SUCCESS, DB_INVALID_HANDLE
*/
INT db_update_record(INT hDB, INT hKeyRoot, INT hKey, int index, int s)
{
   INT i, size, convert_flags, status;
   char buffer[32];
   NET_COMMAND *nc;

   /* check if we are the server */
   if (s) {
      convert_flags = rpc_get_server_option(RPC_CONVERT_FLAGS);

      if (convert_flags & CF_ASCII) {
         sprintf(buffer, "MSG_ODB&%d&%d%d%d", hDB, hKeyRoot, hKey, index);
         send_tcp(s, buffer, strlen(buffer) + 1, 0);
      } else {
         nc = (NET_COMMAND *) buffer;

         nc->header.routine_id = MSG_ODB;
         nc->header.param_size = 4 * sizeof(INT);
         *((INT *) nc->param) = hDB;
         *((INT *) nc->param + 1) = hKeyRoot;
         *((INT *) nc->param + 2) = hKey;
         *((INT *) nc->param + 3) = index;

         if (convert_flags) {
            rpc_convert_single(&nc->header.routine_id, TID_DWORD, RPC_OUTGOING, convert_flags);
            rpc_convert_single(&nc->header.param_size, TID_DWORD, RPC_OUTGOING, convert_flags);
            rpc_convert_single(&nc->param[0], TID_DWORD, RPC_OUTGOING, convert_flags);
            rpc_convert_single(&nc->param[4], TID_DWORD, RPC_OUTGOING, convert_flags);
            rpc_convert_single(&nc->param[8], TID_DWORD, RPC_OUTGOING, convert_flags);
            rpc_convert_single(&nc->param[12], TID_DWORD, RPC_OUTGOING, convert_flags);
         }

         /* send the update notification to the client */
         send_tcp(s, buffer, sizeof(NET_COMMAND_HEADER) + 4 * sizeof(INT), 0);
      }

      return DB_SUCCESS;
   }

   status = DB_INVALID_HANDLE;

   /* check all record entries for matching key */
   for (i = 0; i < _record_list_entries; i++)
      if (_record_list[i].handle == hKeyRoot) {
         status = DB_SUCCESS;

         /* get updated data if record not opened in write mode */
         if ((_record_list[i].access_mode & MODE_WRITE) == 0) {
            size = _record_list[i].buf_size;
            if (_record_list[i].data != NULL)
               db_get_record(hDB, hKeyRoot, _record_list[i].data, &size, 0);

            /* call dispatcher if requested */
            if (_record_list[i].dispatcher)
               _record_list[i].dispatcher(hDB, hKeyRoot, _record_list[i].info);
         }
      }

   /* check all watch entries for matching key */
   for (i = 0; i < _watch_list_entries; i++)
      if (_watch_list[i].handle == hKeyRoot) {
         status = DB_SUCCESS;
         
         /* call dispatcher if requested */
         if (_watch_list[i].dispatcher)
            _watch_list[i].dispatcher(hDB, hKey, index);
      }

   return status;
}

/********************************************************************/
/**
Send all records to the ODB which were changed locally since the last
call to this function.

This function is valid if used in conjunction with db_open_record()
under the condition the record is open as MODE_WRITE access code.

- Full example dbchange.c which can be compiled as follow
\code
gcc -DOS_LINUX -I/midas/include -o dbchange dbchange.c
/midas/linux/lib/libmidas.a -lutil}

\begin{verbatim}
//------- dbchange.c
#include "midas.h"
#include "msystem.h"
\endcode

\code
//-------- BOF dbchange.c
typedef struct {
    INT    my_number;
    float   my_rate;
} MY_STATISTICS;

MY_STATISTICS myrec;

#define MY_STATISTICS(_name) char *_name[] = {\
"My Number = INT : 0",\
"My Rate = FLOAT : 0",\
"",\
NULL }

HNDLE hDB, hKey;

// Main
int main(unsigned int argc,char **argv)
{
  char      host_name[HOST_NAME_LENGTH];
  char      expt_name[HOST_NAME_LENGTH];
  INT       lastnumber, status, msg;
  BOOL      debug=FALSE;
  char      i, ch;
  DWORD     update_time, mainlast_time;
  MY_STATISTICS (my_stat);

  // set default
  host_name[0] = 0;
  expt_name[0] = 0;

  // get default
  cm_get_environment(host_name, sizeof(host_name), expt_name, sizeof(expt_name));

  // get parameters
  for (i=1 ; i<argc ; i++)
  {
    if (argv[i][0] == '-' && argv[i][1] == 'd')
      debug = TRUE;
    else if (argv[i][0] == '-')
    {
      if (i+1 >= argc || argv[i+1][0] == '-')
        goto usage;
      if (strncmp(argv[i],"-e",2) == 0)
        strcpy(expt_name, argv[++i]);
      else if (strncmp(argv[i],"-h",2)==0)
        strcpy(host_name, argv[++i]);
    }
    else
    {
   usage:
      printf("usage: dbchange [-h <Hostname>] [-e <Experiment>]\n");
      return 0;
    }
  }

  // connect to experiment
  status = cm_connect_experiment(host_name, expt_name, "dbchange", 0);
  if (status != CM_SUCCESS)
    return 1;

  // Connect to DB
  cm_get_experiment_database(&hDB, &hKey);

  // Create a default structure in ODB
  db_create_record(hDB, 0, "My statistics", strcomb(my_stat));

  // Retrieve key for that strucutre in ODB
  if (db_find_key(hDB, 0, "My statistics", &hKey) != DB_SUCCESS)
  {
    cm_msg(MERROR, "mychange", "cannot find My statistics");
    goto error;
  }

  // Hot link this structure in Write mode
  status = db_open_record(hDB, hKey, &myrec
                          , sizeof(MY_STATISTICS), MODE_WRITE, NULL, NULL);
  if (status != DB_SUCCESS)
  {
    cm_msg(MERROR, "mychange", "cannot open My statistics record");
    goto error;
  }

  // initialize ss_getchar()
  ss_getchar(0);

  // Main loop
  do
  {
    // Update local structure
    if ((ss_millitime() - update_time) > 100)
    {
      myrec.my_number += 1;
      if (myrec.my_number - lastnumber) {
        myrec.my_rate = 1000.f * (float) (myrec.my_number - lastnumber)
          / (float) (ss_millitime() - update_time);
      }
      update_time = ss_millitime();
      lastnumber = myrec.my_number;
    }

    // Publish local structure to ODB (db_send_changed_record)
    if ((ss_millitime() - mainlast_time) > 5000)
    {
      db_send_changed_records();                   // <------- Call
      mainlast_time = ss_millitime();
    }

    // Check for keyboard interaction
    ch = 0;
    while (ss_kbhit())
    {
      ch = ss_getchar(0);
      if (ch == -1)
        ch = getchar();
      if ((char) ch == '!')
        break;
    }
    msg = cm_yield(20);
  } while (msg != RPC_SHUTDOWN && msg != SS_ABORT && ch != '!');

 error:
  cm_disconnect_experiment();
  return 1;
}
//-------- EOF dbchange.c
\endcode
@return DB_SUCCESS
*/
INT db_send_changed_records()
{
   INT i;

   for (i = 0; i < _record_list_entries; i++)
      if (_record_list[i].access_mode & MODE_WRITE) {
         if (memcmp(_record_list[i].copy, _record_list[i].data, _record_list[i].buf_size) != 0) {
            /* switch to fast TCP mode temporarily */
            if (rpc_is_remote())
               rpc_set_option(-1, RPC_OTRANSPORT, RPC_FTCP);
            db_set_record(_record_list[i].hDB,
                          _record_list[i].handle, _record_list[i].data, _record_list[i].buf_size, 0);
            if (rpc_is_remote())
               rpc_set_option(-1, RPC_OTRANSPORT, RPC_TCP);
            memcpy(_record_list[i].copy, _record_list[i].data, _record_list[i].buf_size);
         }
      }

   return DB_SUCCESS;
}

/*------------------------------------------------------------------*/

/********************************************************************/
/**
 Watch an ODB subtree. The callback function gets called whenever a
 key in the watched subtree changes. The callback function
 receives the database handle and the key handle as parameters.
 
 @param hDB          ODB handle obtained via cm_get_experiment_database().
 @param hKey         Handle for key at top of subtree to watch, zero for root.
 @param (*dispatcher)   Function which gets called when record is updated.The
 argument list composed of: HNDLE hDB, HNDLE hKey
 @return DB_SUCCESS, DB_INVALID_HANDLE, DB_NO_MEMORY, DB_NO_ACCESS, DB_STRUCT_SIZE_MISMATCH
 */
INT db_watch(HNDLE hDB, HNDLE hKey, void (*dispatcher) (INT, INT, INT))
{
   INT idx, status;
   KEY key;
   char str[256];
   
   /* check for valid key */
   assert(hKey);
   
   /* allocate new space for the local record list */
   if (_watch_list_entries == 0) {
      _watch_list = (WATCH_LIST *) malloc(sizeof(WATCH_LIST));
      memset(_watch_list, 0, sizeof(WATCH_LIST));
      if (_watch_list == NULL) {
         cm_msg(MERROR, "db_watch", "not enough memory");
         return DB_NO_MEMORY;
      }
      
      _watch_list_entries = 1;
      idx = 0;
   } else {
      /* check for a deleted entry */
      for (idx = 0; idx < _watch_list_entries; idx++)
         if (!_watch_list[idx].handle)
            break;
      
      /* if not found, create new one */
      if (idx == _watch_list_entries) {
         _watch_list = (WATCH_LIST *) realloc(_watch_list, sizeof(WATCH_LIST) * (_watch_list_entries + 1));
         if (_watch_list == NULL) {
            cm_msg(MERROR, "db_watch", "not enough memory");
            return DB_NO_MEMORY;
         }
         
         memset(&_watch_list[_watch_list_entries], 0, sizeof(WATCH_LIST));
         
         _watch_list_entries++;
      }
   }
   
   /* check key */
   status = db_get_key(hDB, hKey, &key);
   if (status != DB_SUCCESS) {
      _watch_list_entries--;
      db_get_path(hDB, hKey, str, sizeof(str));
      cm_msg(MERROR, "db_watch", "cannot get key %s", str);
      return DB_NO_MEMORY;
   }
   
   /* check for read access */
   if (!(key.access_mode & MODE_READ)) {
      _watch_list_entries--;
      db_get_path(hDB, hKey, str, sizeof(str));
      cm_msg(MERROR, "db_watch", "cannot get key %s", str);
      return DB_NO_ACCESS;
   }
   
   /* initialize record list */
   _watch_list[idx].handle = hKey;
   _watch_list[idx].hDB = hDB;
   _watch_list[idx].dispatcher = dispatcher;
   
   /* add record entry in database structure */
   return db_add_open_record(hDB, hKey, MODE_WATCH);
}


/********************************************************************/
/**
 Remove watch callback from a key previously watched with db_watch.
 @param hDB          ODB handle obtained via cm_get_experiment_database().
 @param hKey         Handle for key, zero for root.
 @return DB_SUCCESS, DB_INVALID_HANDLE
 */
INT db_unwatch(HNDLE hDB, HNDLE hKey)
{
#ifdef LOCAL_ROUTINES
   {
   INT i;
   
   for (i = 0; i < _watch_list_entries; i++)
      if (_watch_list[i].handle == hKey && _watch_list[i].hDB == hDB)
         break;
   
   if (i == _watch_list_entries)
      return DB_INVALID_HANDLE;
   
   /* remove record entry from database structure */
   db_remove_open_record(hDB, hKey, TRUE);
   
   memset(&_watch_list[i], 0, sizeof(WATCH_LIST));
   }
#endif                          /* LOCAL_ROUTINES */
   
   return DB_SUCCESS;
}

/********************************************************************/
/**
 Closes all watched variables.
 This routines is called by db_close_all_databases() and
 cm_disconnect_experiment()
 @return DB_SUCCESS, DB_INVALID_HANDLE
 */
INT db_unwatch_all()
{
   INT i;
   
   for (i = _watch_list_entries-1; i >= 0 ; i--)
      db_unwatch(_watch_list[i].hDB, _watch_list[i].handle);
   
   return DB_SUCCESS;
}

/*------------------------------------------------------------------*/


/**dox***************************************************************/
                                                       /** @} *//* end of odbfunctionc */

/**dox***************************************************************/
                                                       /** @} *//* end of odbcode */
/* emacs
 * Local Variables:
 * tab-width: 8
 * c-basic-offset: 3
 * indent-tabs-mode: nil
 * End:
 */<|MERGE_RESOLUTION|>--- conflicted
+++ resolved
@@ -8316,13 +8316,6 @@
          *total_size += corr;
          if (data)
             *data = (void *) ((char *) (*data) + corr);
-<<<<<<< HEAD
-
-         // FIXME: this breaks db_watch?
-         if (bSet && pkey->notify_count)
-            db_notify_clients(hDB, (POINTER_T) pkey - (POINTER_T) pheader, -1, FALSE);
-=======
->>>>>>> e3bfbcad
       }
          
       if (pold) {
