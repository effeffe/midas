/********************************************************************\

  Name:         ODB.C
  Created by:   Stefan Ritt

  Contents:     MIDAS online database functions

  $Id$

\********************************************************************/

/**dox***************************************************************/
/** @file odb.c
The Online Database file
*/

/** @defgroup odbcode The odb.c
 */
/** @defgroup odbfunctionc Midas ODB Functions (db_xxx)
 */

/**dox***************************************************************/
/** @addtogroup odbcode
*  
 *  @{  */

/**dox***************************************************************/
/** @addtogroup odbfunctionc
*  
 *  @{  */

/**dox***************************************************************/
#ifndef DOXYGEN_SHOULD_SKIP_THIS

#include "midas.h"
#include "msystem.h"
#include "mxml.h"
#include "strlcpy.h"
#include <assert.h>
#include <signal.h>
#include <math.h>

/*------------------------------------------------------------------*/

/********************************************************************\
*                                                                    *
*                 db_xxx  -  Database Functions                      *
*                                                                    *
\********************************************************************/

/* Globals */

DATABASE *_database;
INT _database_entries = 0;

static RECORD_LIST *_record_list;
static INT _record_list_entries = 0;

extern char *tid_name[];

INT db_save_xml_key(HNDLE hDB, HNDLE hKey, INT level, MXML_WRITER * writer);

/*------------------------------------------------------------------*/

/********************************************************************\
*                                                                    *
*            Shared Memory Allocation                                *
*                                                                    *
\********************************************************************/

/*------------------------------------------------------------------*/
void *malloc_key(DATABASE_HEADER * pheader, INT size)
{
   FREE_DESCRIP *pfree, *pfound, *pprev = NULL;

   if (size == 0)
      return NULL;

   /* quadword alignment for alpha CPU */
   size = ALIGN8(size);

   /* search for free block */
   pfree = (FREE_DESCRIP *) ((char *) pheader + pheader->first_free_key);

   while (pfree->size < size && pfree->next_free) {
      pprev = pfree;
      pfree = (FREE_DESCRIP *) ((char *) pheader + pfree->next_free);
   }

   /* return if not enough memory */
   if (pfree->size < size)
      return 0;

   pfound = pfree;

   /* if found block is first in list, correct pheader */
   if (pfree == (FREE_DESCRIP *) ((char *) pheader + pheader->first_free_key)) {
      if (size < pfree->size) {
         /* free block is only used partially */
         pheader->first_free_key += size;
         pfree = (FREE_DESCRIP *) ((char *) pheader + pheader->first_free_key);

         pfree->size = pfound->size - size;
         pfree->next_free = pfound->next_free;
      } else {
         /* free block is used totally */
         pheader->first_free_key = pfree->next_free;
      }
   } else {
      /* check if free block is used totally */
      if (pfound->size - size < (int) sizeof(FREE_DESCRIP)) {
         /* skip block totally */
         pprev->next_free = pfound->next_free;
      } else {
         /* decrease free block */
         pfree = (FREE_DESCRIP *) ((char *) pfound + size);

         pfree->size = pfound->size - size;
         pfree->next_free = pfound->next_free;

         pprev->next_free = (POINTER_T) pfree - (POINTER_T) pheader;
      }
   }


   memset(pfound, 0, size);

   return pfound;
}

/*------------------------------------------------------------------*/
void free_key(DATABASE_HEADER * pheader, void *address, INT size)
{
   FREE_DESCRIP *pfree, *pprev, *pnext;

   if (size == 0)
      return;

   assert(address != pheader);

   /* quadword alignment for alpha CPU */
   size = ALIGN8(size);

   pfree = (FREE_DESCRIP *) address;
   pprev = NULL;

   /* clear current block */
   memset(address, 0, size);

   /* if key comes before first free block, adjust pheader */
   if ((POINTER_T) address - (POINTER_T) pheader < pheader->first_free_key) {
      pfree->size = size;
      pfree->next_free = pheader->first_free_key;
      pheader->first_free_key = (POINTER_T) address - (POINTER_T) pheader;
   } else {
      /* find last free block before current block */
      pprev = (FREE_DESCRIP *) ((char *) pheader + pheader->first_free_key);

      while (pprev->next_free < (POINTER_T) address - (POINTER_T) pheader) {
         if (pprev->next_free <= 0) {
            cm_msg(MERROR, "free_key",
                   "database is corrupted: pprev=%p, pprev->next_free=%d", pprev, pprev->next_free);
            return;
         }
         pprev = (FREE_DESCRIP *) ((char *) pheader + pprev->next_free);
      }

      pfree->size = size;
      pfree->next_free = pprev->next_free;

      pprev->next_free = (POINTER_T) pfree - (POINTER_T) pheader;
   }

   /* try to melt adjacent free blocks after current block */
   pnext = (FREE_DESCRIP *) ((char *) pheader + pfree->next_free);
   if ((POINTER_T) pnext == (POINTER_T) pfree + pfree->size) {
      pfree->size += pnext->size;
      pfree->next_free = pnext->next_free;

      memset(pnext, 0, pnext->size);
   }

   /* try to melt adjacent free blocks before current block */
   if (pprev && pprev->next_free == (POINTER_T) pprev - (POINTER_T) pheader + pprev->size) {
      pprev->size += pfree->size;
      pprev->next_free = pfree->next_free;

      memset(pfree, 0, pfree->size);
   }
}

/*------------------------------------------------------------------*/
void *malloc_data(DATABASE_HEADER * pheader, INT size)
{
   FREE_DESCRIP *pfree, *pfound, *pprev = NULL;

   if (size == 0)
      return NULL;

   /* quadword alignment for alpha CPU */
   size = ALIGN8(size);

   /* search for free block */
   pfree = (FREE_DESCRIP *) ((char *) pheader + pheader->first_free_data);

   while (pfree->size < size && pfree->next_free) {
      pprev = pfree;
      pfree = (FREE_DESCRIP *) ((char *) pheader + pfree->next_free);
   }

   /* return if not enough memory */
   if (pfree->size < size)
      return 0;

   pfound = pfree;

   /* if found block is first in list, correct pheader */
   if (pfree == (FREE_DESCRIP *) ((char *) pheader + pheader->first_free_data)) {
      if (size < pfree->size) {
         /* free block is only used partially */
         pheader->first_free_data += size;
         pfree = (FREE_DESCRIP *) ((char *) pheader + pheader->first_free_data);

         pfree->size = pfound->size - size;
         pfree->next_free = pfound->next_free;
      } else {
         /* free block is used totally */
         pheader->first_free_data = pfree->next_free;
      }
   } else {
      /* check if free block is used totally */
      if (pfound->size - size < (int) sizeof(FREE_DESCRIP)) {
         /* skip block totally */
         pprev->next_free = pfound->next_free;
      } else {
         /* decrease free block */
         pfree = (FREE_DESCRIP *) ((char *) pfound + size);

         pfree->size = pfound->size - size;
         pfree->next_free = pfound->next_free;

         pprev->next_free = (POINTER_T) pfree - (POINTER_T) pheader;
      }
   }

   /* zero memeory */
   memset(pfound, 0, size);

   return pfound;
}

/*------------------------------------------------------------------*/
void free_data(DATABASE_HEADER * pheader, void *address, INT size)
{
   FREE_DESCRIP *pfree, *pprev, *pnext;

   if (size == 0)
      return;

   assert(address != pheader);

   /* quadword alignment for alpha CPU */
   size = ALIGN8(size);

   pfree = (FREE_DESCRIP *) address;
   pprev = NULL;

   /* clear current block */
   memset(address, 0, size);

   /* if data comes before first free block, adjust pheader */
   if ((POINTER_T) address - (POINTER_T) pheader < pheader->first_free_data) {
      pfree->size = size;
      pfree->next_free = pheader->first_free_data;
      pheader->first_free_data = (POINTER_T) address - (POINTER_T) pheader;
   } else {
      /* find last free block before current block */
      pprev = (FREE_DESCRIP *) ((char *) pheader + pheader->first_free_data);

      while (pprev->next_free < (POINTER_T) address - (POINTER_T) pheader) {
         if (pprev->next_free <= 0) {
            cm_msg(MERROR, "free_data",
                   "database is corrupted: pprev=%p, pprev->next_free=%d", pprev, pprev->next_free);
            return;
         }

         pprev = (FREE_DESCRIP *) ((char *) pheader + pprev->next_free);
      }

      pfree->size = size;
      pfree->next_free = pprev->next_free;

      pprev->next_free = (POINTER_T) pfree - (POINTER_T) pheader;
   }

   /* try to melt adjacent free blocks after current block */
   pnext = (FREE_DESCRIP *) ((char *) pheader + pfree->next_free);
   if ((POINTER_T) pnext == (POINTER_T) pfree + pfree->size) {
      pfree->size += pnext->size;
      pfree->next_free = pnext->next_free;

      memset(pnext, 0, pnext->size);
   }

   /* try to melt adjacent free blocks before current block */
   if (pprev && pprev->next_free == (POINTER_T) pprev - (POINTER_T) pheader + pprev->size) {
      pprev->size += pfree->size;
      pprev->next_free = pfree->next_free;

      memset(pfree, 0, pfree->size);
   }
}

/*------------------------------------------------------------------*/
void *realloc_data(DATABASE_HEADER * pheader, void *address, INT old_size, INT new_size)
{
   void *tmp = NULL, *pnew;

   if (old_size) {
      tmp = malloc(old_size);
      if (tmp == NULL)
         return NULL;

      memcpy(tmp, address, old_size);
      free_data(pheader, address, old_size);
   }

   pnew = malloc_data(pheader, new_size);

   if (pnew && old_size)
      memcpy(pnew, tmp, old_size < new_size ? old_size : new_size);

   if (old_size)
      free(tmp);

   return pnew;
}

/*------------------------------------------------------------------*/
char *strcomb(const char **list)
/* convert list of strings into single string to be used by db_paste() */
{
   INT i, j;
   static char *str = NULL;

   /* counter number of chars */
   for (i = 0, j = 0; list[i]; i++)
      j += strlen(list[i]) + 1;
   j += 1;

   if (str == NULL)
      str = (char *) malloc(j);
   else
      str = (char *) realloc(str, j);

   str[0] = 0;
   for (i = 0; list[i]; i++) {
      strcat(str, list[i]);
      strcat(str, "\n");
   }

   return str;
}

/*------------------------------------------------------------------*/
INT print_key_info(HNDLE hDB, HNDLE hKey, KEY * pkey, INT level, void *info)
{
   int i;
   char *p;

   i = hDB;
   p = (char *) info;

   sprintf(p + strlen(p), "%08X  %08X  %04X    ",
           (int) (hKey - sizeof(DATABASE_HEADER)),
           (int) (pkey->data - sizeof(DATABASE_HEADER)), (int) pkey->total_size);

   for (i = 0; i < level; i++)
      sprintf(p + strlen(p), "  ");

   sprintf(p + strlen(p), "%s\n", pkey->name);

   return SUCCESS;
}

INT db_show_mem(HNDLE hDB, char *result, INT buf_size, BOOL verbose)
{
   DATABASE_HEADER *pheader;
   INT total_size_key, total_size_data;
   FREE_DESCRIP *pfree;

   /* avoid compiler warning */
   total_size_data = buf_size;

   db_lock_database(hDB);

   pheader = _database[hDB - 1].database_header;

   result[0] = 0;
   sprintf(result + strlen(result), "Database header size is 0x%04X, all following values are offset by this!\n", (int)sizeof(DATABASE_HEADER));
   sprintf(result + strlen(result), "Key area  0x00000000 - 0x%08X, size %d bytes\n",  pheader->key_size - 1, pheader->key_size);
   sprintf(result + strlen(result), "Data area 0x%08X - 0x%08X, size %d bytes\n\n",    pheader->key_size, pheader->key_size + pheader->data_size, pheader->data_size);

   strcat(result, "Keylist:\n");
   strcat(result, "--------\n");
   total_size_key = 0;
   pfree = (FREE_DESCRIP *) ((char *) pheader + pheader->first_free_key);

   while ((POINTER_T) pfree != (POINTER_T) pheader) {
      total_size_key += pfree->size;
      sprintf(result + strlen(result),
              "Free block at 0x%08X, size 0x%08X, next 0x%08X\n",
              (int) ((POINTER_T) pfree - (POINTER_T) pheader - sizeof(DATABASE_HEADER)),
              pfree->size, pfree->next_free ? (int) (pfree->next_free - sizeof(DATABASE_HEADER)) : 0);
      pfree = (FREE_DESCRIP *) ((char *) pheader + pfree->next_free);
   }

   sprintf(result + strlen(result), "\nFree Key area: %d bytes out of %d bytes\n", total_size_key, pheader->key_size);

   strcat(result, "\nData:\n");
   strcat(result, "-----\n");
   total_size_data = 0;
   pfree = (FREE_DESCRIP *) ((char *) pheader + pheader->first_free_data);

   while ((POINTER_T) pfree != (POINTER_T) pheader) {
      total_size_data += pfree->size;
      sprintf(result + strlen(result),
              "Free block at 0x%08X, size 0x%08X, next 0x%08X\n",
              (int) ((POINTER_T) pfree - (POINTER_T) pheader - sizeof(DATABASE_HEADER)),
              pfree->size, pfree->next_free ? (int) (pfree->next_free - sizeof(DATABASE_HEADER)) : 0);
      pfree = (FREE_DESCRIP *) ((char *) pheader + pfree->next_free);
   }

   sprintf(result + strlen(result), "\nFree Data area: %d bytes out of %d bytes\n", total_size_data, pheader->data_size);

   sprintf(result + strlen(result),
           "\nFree: %1d (%1.1lf%%) keylist, %1d (%1.1lf%%) data\n",
           total_size_key,
           100 * (double) total_size_key / pheader->key_size,
           total_size_data, 100 * (double) total_size_data / pheader->data_size);

   if (verbose) {
      sprintf(result + strlen(result), "\n\n");
      sprintf(result + strlen(result), "Key       Data      Size\n");
      sprintf(result + strlen(result), "------------------------\n");
      db_scan_tree(hDB, pheader->root_key, 0, print_key_info, result);
   }

   db_unlock_database(hDB);

   return DB_SUCCESS;
}

/*------------------------------------------------------------------*/
static int db_validate_name(const char* name, int maybe_path, const char* caller_name)
{
   //printf("db_validate_name [%s] maybe_path %d from %s\n", name, maybe_path, caller_name);

   if (name == NULL) {
      cm_msg(MERROR, "db_validate_name", "Invalid name passed to %s: should not be NULL", caller_name);
      return DB_INVALID_NAME;
   }

   if (strlen(name) < 1) {
      cm_msg(MERROR, "db_validate_name", "Invalid name passed to %s: should not be an empty string", caller_name);
      return DB_INVALID_NAME;
   }

   if (!maybe_path) {
      if (strchr(name, '/')) {
         cm_msg(MERROR, "db_validate_name", "Invalid name \"%s\" passed to %s: should not contain \"/\"", name, caller_name);
         return DB_INVALID_NAME;
      }
   }

   //if (strcmp(name, "test")==0)
   //return DB_INVALID_NAME;

   return DB_SUCCESS;
}

/*------------------------------------------------------------------*/
static int db_validate_key_offset(DATABASE_HEADER * pheader, int offset)
/* check if key offset lies in valid range */
{
   if (offset != 0 && offset < (int) sizeof(DATABASE_HEADER))
      return 0;

   if (offset > (int) sizeof(DATABASE_HEADER) + pheader->key_size)
      return 0;

   return 1;
}

static int db_validate_data_offset(DATABASE_HEADER * pheader, int offset)
/* check if data offset lies in valid range */
{
   if (offset != 0 && offset < (int) sizeof(DATABASE_HEADER))
      return 0;

   if (offset > (int) sizeof(DATABASE_HEADER) + pheader->key_size + pheader->data_size)
      return 0;

   return 1;
}

static int db_validate_hkey(DATABASE_HEADER * pheader, HNDLE hKey)
{
   return db_validate_key_offset(pheader, hKey);
}

static int db_validate_key(DATABASE_HEADER * pheader, int recurse, const char *path, KEY * pkey)
{
   KEYLIST *pkeylist;
   int i;
   int status;
   static time_t t_min = 0, t_max;

   if (!db_validate_key_offset(pheader, (POINTER_T) pkey - (POINTER_T) pheader)) {
      cm_msg(MERROR, "db_validate_key", "Warning: database corruption, path \"%s\", key offset %d is invalid", path, (POINTER_T) pkey - (POINTER_T) pheader);
      return 0;
   }

   if (!db_validate_data_offset(pheader, pkey->data)) {
      cm_msg(MERROR, "db_validate_key", "Warning: database corruption, path \"%s\", data offset 0x%08X is invalid", path, pkey->data - sizeof(DATABASE_HEADER));
      return 0;
   }

   /* check key type */
   if (pkey->type <= 0 || pkey->type >= TID_LAST) {
      cm_msg(MERROR, "db_validate_key", "Warning: invalid key type, key \"%s\", type %d", path, pkey->type);
      return 0;
   }

   /* check key name */
   status = db_validate_name(pkey->name, FALSE, "db_validate_key");
   if (status != DB_SUCCESS) {
      char newname[NAME_LENGTH];
      sprintf(newname, "%p", pkey);
      cm_msg(MERROR, "db_validate_key", "Warning: corrected key \"%s\": invalid name \"%s\" replaced with \"%s\"", path, pkey->name, newname);
      strlcpy(pkey->name, newname, sizeof(pkey->name));
      //return 0;
   }

   /* check key sizes */
   if ((pkey->total_size < 0) || (pkey->total_size > pheader->key_size)) {
      cm_msg(MERROR, "db_validate_key", "Warning: invalid key \"%s\" total_size: %d", path, pkey->total_size);
      return 0;
   }

   if ((pkey->item_size < 0) || (pkey->item_size > pheader->key_size)) {
      cm_msg(MERROR, "db_validate_key", "Warning: invalid key \"%s\" item_size: %d", path, pkey->item_size);
      return 0;
   }

   if ((pkey->num_values < 0) || (pkey->num_values > pheader->key_size)) {
      cm_msg(MERROR, "db_validate_key", "Warning: invalid key \"%s\" num_values: %d", path, pkey->num_values);
      return 0;
   }

   /* check and correct key size */
   if (pkey->total_size != pkey->item_size * pkey->num_values) {
      cm_msg(MINFO, "db_validate_key",
             "Warning: corrected key \"%s\" size: total_size=%d, should be %d*%d=%d",
             path, pkey->total_size, pkey->item_size, pkey->num_values, pkey->item_size * pkey->num_values);
      pkey->total_size = pkey->item_size * pkey->num_values;
   }

   /* check and correct key size */
   if (pkey->data == 0 && pkey->total_size != 0) {
      cm_msg(MINFO, "db_validate_key", "Warning: corrected key \"%s\" size: data pointer is zero, total_size is %d, should be zero", path, pkey->total_size);
      pkey->num_values = 0;
      pkey->total_size = 0;
   }

   /* check access mode */
   if ((pkey->access_mode & ~(MODE_READ | MODE_WRITE | MODE_DELETE | MODE_EXCLUSIVE | MODE_ALLOC))) {
      cm_msg(MERROR, "db_validate_key", "Warning: invalid access mode, key \"%s\", mode %d", path, pkey->access_mode);
      return 0;
   }

   /* check access time, consider valid if within +- 10 years */
   if (t_min == 0) {
      t_min = ss_time() - 3600 * 24 * 365 * 10;
      t_max = ss_time() + 3600 * 24 * 365 * 10;
   }

   if (pkey->last_written > 0 && (pkey->last_written < t_min || pkey->last_written > t_max)) {
      cm_msg(MERROR, "db_validate_key", "Warning: invalid access time, key \"%s\", time %d", path, pkey->last_written);
      return 0;
   }

   if (pkey->type == TID_KEY && recurse) {
      /* if key has subkeys, go through whole list */

      pkeylist = (KEYLIST *) ((char *) pheader + pkey->data);

      if (pkeylist->num_keys != 0 &&
          (pkeylist->first_key == 0 || !db_validate_key_offset(pheader, pkeylist->first_key))) {
         cm_msg(MERROR, "db_validate_key", "Warning: database corruption, key \"%s\", first_key 0x%08X", path, pkeylist->first_key - sizeof(DATABASE_HEADER));
         return 0;
      }

      /* check if key is in keylist */
      pkey = (KEY *) ((char *) pheader + pkeylist->first_key);

      for (i = 0; i < pkeylist->num_keys; i++) {
         char buf[1024];
         sprintf(buf, "%s/%s", path, pkey->name);

         if (!db_validate_key_offset(pheader, pkey->next_key)) {
            cm_msg(MERROR, "db_validate_key", "Warning: database corruption, key \"%s\", next_key 0x%08X is invalid", buf, pkey->next_key - sizeof(DATABASE_HEADER));
            return 0;
         }

         if (!db_validate_key(pheader, recurse + 1, buf, pkey))
            return 0;

         pkey = (KEY *) ((char *) pheader + pkey->next_key);
      }
   }

   return 1;
}

/*------------------------------------------------------------------*/
static void db_validate_sizes()
{
   /* validate size of data structures (miscompiled, 32/64 bit mismatch, etc */

   if (0) {
#define S(x) printf("assert(sizeof(%-20s) == %6d);\n", #x, (int)sizeof(x))
      // basic data types
      S(char *);
      S(char);
      S(int);
      S(long int);
      S(float);
      S(double);
      S(BOOL);
      S(WORD);
      S(DWORD);
      S(INT);
      S(POINTER_T);
      S(midas_thread_t);
      // data buffers
      S(EVENT_REQUEST);
      S(BUFFER_CLIENT);
      S(BUFFER_HEADER);
      // history files
      S(HIST_RECORD);
      S(DEF_RECORD);
      S(INDEX_RECORD);
      S(TAG);
      // ODB shared memory structures
      S(KEY);
      S(KEYLIST);
      S(OPEN_RECORD);
      S(DATABASE_CLIENT);
      S(DATABASE_HEADER);
      // misc structures
      S(EVENT_HEADER);
      S(RUNINFO);
      S(EQUIPMENT_INFO);
      S(EQUIPMENT_STATS);
      S(BANK_HEADER);
      S(BANK);
      S(BANK32);
      S(ANA_OUTPUT_INFO);
      S(PROGRAM_INFO);
      S(ALARM_CLASS);
      S(ALARM);
      S(CHN_SETTINGS);
      S(CHN_STATISTICS);
#undef S
   }

   if (0) {
      EQUIPMENT_INFO eq;
      printf("EQUIPMENT_INFO offset of event_id: %d\n", (int)((char*)&eq.event_id - (char*)&eq));
      printf("EQUIPMENT_INFO offset of eq_type: %d\n", (int)((char*)&eq.eq_type - (char*)&eq));
      printf("EQUIPMENT_INFO offset of event_limit: %d\n", (int)((char*)&eq.event_limit - (char*)&eq));
      printf("EQUIPMENT_INFO offset of num_subevents: %d\n", (int)((char*)&eq.num_subevents - (char*)&eq));
      printf("EQUIPMENT_INFO offset of status: %d\n", (int)((char*)&eq.status - (char*)&eq));
      printf("EQUIPMENT_INFO offset of hidden: %d\n", (int)((char*)&eq.hidden - (char*)&eq));
   }

#ifdef OS_LINUX
   assert(sizeof(EVENT_REQUEST) == 16); // ODB v3
   assert(sizeof(BUFFER_CLIENT) == 256);
   assert(sizeof(BUFFER_HEADER) == 16444);
   assert(sizeof(HIST_RECORD) == 20);
   assert(sizeof(DEF_RECORD) == 40);
   assert(sizeof(INDEX_RECORD) == 12);
   assert(sizeof(TAG) == 40);
   assert(sizeof(KEY) == 68);
   assert(sizeof(KEYLIST) == 12);
   assert(sizeof(OPEN_RECORD) == 8);
   assert(sizeof(DATABASE_CLIENT) == 2112);
   assert(sizeof(DATABASE_HEADER) == 135232);
   assert(sizeof(EVENT_HEADER) == 16);
   //assert(sizeof(EQUIPMENT_INFO) == 696); has been moved to dynamic checking inside mhttpd.c
   assert(sizeof(EQUIPMENT_STATS) == 24);
   assert(sizeof(BANK_HEADER) == 8);
   assert(sizeof(BANK) == 8);
   assert(sizeof(BANK32) == 12);
   assert(sizeof(ANA_OUTPUT_INFO) == 792);
   assert(sizeof(PROGRAM_INFO) == 316);
   assert(sizeof(ALARM_CLASS) == 348);
   assert(sizeof(ALARM) == 452);
   assert(sizeof(CHN_SETTINGS) == 648); // ODB v3
   assert(sizeof(CHN_STATISTICS) == 56);        // ODB v3
#endif
}

typedef struct {
   DATABASE_HEADER * pheader;
   int max_keys;
   int num_keys;
   HNDLE* hkeys;
   int* counts;
   int* modes;
   int num_modified;
} UPDATE_OPEN_RECORDS;

static void db_update_open_record(HNDLE hDB, HNDLE hKey, KEY* xkey, INT level, void* voidp)
{
   KEY* pkey;
   int found = 0;
   int count = 0;
   int status;
   int k;
   UPDATE_OPEN_RECORDS *uorp = voidp;
   char path[256];

   for (k=0; k<uorp->num_keys; k++)
      if (uorp->hkeys[k] == hKey) {
         found = 1;
         count = uorp->counts[k];
         break;
      }

   if (xkey->notify_count == 0 && !found)
      return; // no open record here

   status = db_get_path(hDB, hKey, path, sizeof(path));
   if (status != DB_SUCCESS)
      return;

   pkey = (KEY *) ((char *) uorp->pheader + hKey);
   
   // extra check: are we looking at the same key?
   assert(xkey->notify_count == pkey->notify_count);
   
   if (0)
      printf("%s, notify_count %d, found %d, our count %d\n", path, pkey->notify_count, found, count);

   if (pkey->notify_count==0 && found) {
      cm_msg(MINFO, "db_update_open_record", "Added missing open record flag to \"%s\"", path);
      pkey->notify_count = count;
      uorp->num_modified++;
      return;
   }

   if (pkey->notify_count!=0 && !found) {
      cm_msg(MINFO, "db_update_open_record", "Removed open record flag from \"%s\"", path);
      pkey->notify_count = 0;
      uorp->num_modified++;

      if (pkey->access_mode | MODE_EXCLUSIVE) {
         status = db_set_mode(hDB, hKey, (WORD) (pkey->access_mode & ~MODE_EXCLUSIVE), 2);
         if (status != DB_SUCCESS) {
            cm_msg(MERROR, "db_update_open_record", "Cannot remove exclusive access mode from \"%s\", db_set_mode() status %d", path, status);
            return;
         }
         cm_msg(MINFO, "db_update_open_record", "Removed exclusive access mode from \"%s\"", path);
      }
      return;
   }

   if (pkey->notify_count != uorp->counts[k]) {
      cm_msg(MINFO, "db_update_open_record", "Updated notify_count of \"%s\" from %d to %d", path, pkey->notify_count, count);
      pkey->notify_count = count;
      uorp->num_modified++;
      return;
   }
}

static int db_validate_open_records(HNDLE hDB)
{
   UPDATE_OPEN_RECORDS uor;
   DATABASE_HEADER * pheader;
   int i, j, k;

   if (hDB > _database_entries || hDB <= 0) {
      cm_msg(MERROR, "db_validate_open_records", "invalid database handle");
      return DB_INVALID_HANDLE;
   }

   uor.max_keys = MAX_CLIENTS*MAX_OPEN_RECORDS;
   uor.num_keys = 0;
   uor.hkeys = (HNDLE*)calloc(uor.max_keys, sizeof(HNDLE));
   uor.counts = (int*)calloc(uor.max_keys, sizeof(int));
   uor.modes = (int*)calloc(uor.max_keys, sizeof(int));
   uor.num_modified = 0;

   assert(uor.hkeys != NULL);
   assert(uor.counts != NULL);
   assert(uor.modes != NULL);

   db_lock_database(hDB);

   pheader = _database[hDB - 1].database_header;

   uor.pheader = pheader;

   for (i = 0; i < pheader->max_client_index; i++) {
      DATABASE_CLIENT* pclient = &pheader->client[i];
      for (j = 0; j < pclient->max_index; j++)
         if (pclient->open_record[j].handle) {
            int found = 0;
            for (k=0; k<uor.num_keys; k++) {
               if (uor.hkeys[k] == pclient->open_record[j].handle) {
                  uor.counts[k]++;
                  found = 1;
                  break;
               }
            }
            if (!found) {
               uor.hkeys[uor.num_keys] = pclient->open_record[j].handle;
               uor.counts[uor.num_keys] = 1;
               uor.modes[uor.num_keys] = pclient->open_record[j].access_mode;
               uor.num_keys++;
            }
         }
   }

   if (0) {
      for (i=0; i<uor.num_keys; i++) {
         printf("index %d, handle %d, count %d, access mode %d\n", i, uor.hkeys[i], uor.counts[i], uor.modes[i]);
      }
   }

   db_scan_tree_link(hDB, 0, 0, db_update_open_record, &uor);

   if (uor.num_modified) {
      cm_msg(MINFO, "db_validate_open_records", "Corrected %d ODB entries", uor.num_modified);
   }

   db_unlock_database(hDB);

   free(uor.hkeys);
   free(uor.counts);
   free(uor.modes);

   return DB_SUCCESS;
}

/*------------------------------------------------------------------*/
static int db_validate_db(DATABASE_HEADER * pheader)
{
   int total_size_key = 0;
   int total_size_data = 0;
   double ratio;
   FREE_DESCRIP *pfree;

   /* validate size of data structures (miscompiled, 32/64 bit mismatch, etc */

   db_validate_sizes();

   /* validate the key free list */

   if (!db_validate_key_offset(pheader, pheader->first_free_key)) {
      cm_msg(MERROR, "db_validate_db", "Warning: database corruption, first_free_key 0x%08X", pheader->first_free_key - sizeof(DATABASE_HEADER));
      return 0;
   }

   pfree = (FREE_DESCRIP *) ((char *) pheader + pheader->first_free_key);

   while ((POINTER_T) pfree != (POINTER_T) pheader) {
      FREE_DESCRIP *nextpfree;

      if (pfree->next_free != 0 && !db_validate_key_offset(pheader, pfree->next_free)) {
         cm_msg(MERROR, "db_validate_db", "Warning: database corruption, key area next_free 0x%08X", pfree->next_free - sizeof(DATABASE_HEADER));
         return 0;
      }

      total_size_key += pfree->size;
      nextpfree = (FREE_DESCRIP *) ((char *) pheader + pfree->next_free);

      if (pfree->next_free != 0 && nextpfree == pfree) {
<<<<<<< HEAD
         cm_msg(MERROR, "db_validate_db", "Warning: database corruption, key area next_free 0x%08X is same as current free", pfree - sizeof(DATABASE_HEADER));
=======
         cm_msg(MERROR, "db_validate_db",
                "Warning: database corruption, key area next_free %p is same as current free",
                pfree - sizeof(DATABASE_HEADER));
>>>>>>> 3973d49e
         return 0;
      }

      pfree = nextpfree;
   }

   ratio = ((double) (pheader->key_size - total_size_key)) / ((double) pheader->key_size);
   if (ratio > 0.9)
      cm_msg(MERROR, "db_validate_db", "Warning: database key area is %.0f%% full", ratio * 100.0);

   if (total_size_key > pheader->key_size) {
      cm_msg(MERROR, "db_validate_db", "Warning: database corruption, total_key_size 0x%08X", total_size_key);
      return 0;
   }

   /* validate the data free list */

   if (!db_validate_data_offset(pheader, pheader->first_free_data)) {
      cm_msg(MERROR, "db_validate_db", "Warning: database corruption, first_free_data 0x%08X", pheader->first_free_data - sizeof(DATABASE_HEADER));
      return 0;
   }

   pfree = (FREE_DESCRIP *) ((char *) pheader + pheader->first_free_data);

   while ((POINTER_T) pfree != (POINTER_T) pheader) {
      FREE_DESCRIP *nextpfree;

      if (pfree->next_free != 0 && !db_validate_data_offset(pheader, pfree->next_free)) {
         cm_msg(MERROR, "db_validate_db", "Warning: database corruption, data area next_free 0x%08X", pfree->next_free - sizeof(DATABASE_HEADER));
         return 0;
      }

      total_size_data += pfree->size;
      nextpfree = (FREE_DESCRIP *) ((char *) pheader + pfree->next_free);

      if (pfree->next_free != 0 && nextpfree == pfree) {
<<<<<<< HEAD
         cm_msg(MERROR, "db_validate_db", "Warning: database corruption, data area next_free 0x%08X is same as current free", pfree - sizeof(DATABASE_HEADER));
=======
         cm_msg(MERROR, "db_validate_db",
                "Warning: database corruption, data area next_free %p is same as current free",
                pfree - sizeof(DATABASE_HEADER));
>>>>>>> 3973d49e
         return 0;
      }

      pfree = nextpfree;
   }

   ratio = ((double) (pheader->data_size - total_size_data)) / ((double) pheader->data_size);
   if (ratio > 0.9)
      cm_msg(MERROR, "db_validate_db", "Warning: database data area is %.0f%% full", ratio * 100.0);

   if (total_size_data > pheader->data_size) {
      cm_msg(MERROR, "db_validate_db", "Warning: database corruption, total_size_data 0x%08X", total_size_key);
      return 0;
   }

   /* validate the tree of keys, starting from the root key */

   if (!db_validate_key_offset(pheader, pheader->root_key)) {
      cm_msg(MERROR, "db_validate_db", "Warning: database corruption, root_key 0x%08X is invalid", pheader->root_key - sizeof(DATABASE_HEADER));
      return 0;
   }

   if (!db_validate_key(pheader, 1, "", (KEY *) ((char *) pheader + pheader->root_key))) {
      //cm_msg(MERROR, "db_validate_db", "Warning: database corruption ... what do we say here??? db_validate_key() already complained");
      return 0;
   }

   return 1;
}

/**dox***************************************************************/
#endif                          /* DOXYGEN_SHOULD_SKIP_THIS */

/********************************************************************/
/**
Open an online database
@param database_name     Database name.
@param database_size     Initial size of database if not existing
@param client_name       Name of this application
@param hDB          ODB handle obtained via cm_get_experiment_database().
@return DB_SUCCESS, DB_CREATED, DB_INVALID_NAME, DB_NO_MEMORY, 
        DB_MEMSIZE_MISMATCH, DB_NO_SEMAPHORE, DB_INVALID_PARAM,
        RPC_NET_ERROR
*/
INT db_open_database(const char *xdatabase_name, INT database_size, HNDLE * hDB, const char *client_name)
{
   if (rpc_is_remote())
      return rpc_call(RPC_DB_OPEN_DATABASE, xdatabase_name, database_size, hDB, client_name);

#ifdef LOCAL_ROUTINES
   {
   INT i, status;
   HNDLE handle;
   DATABASE_CLIENT *pclient;
   BOOL shm_created;
   HNDLE shm_handle;
   DATABASE_HEADER *pheader;
   KEY *pkey;
   KEYLIST *pkeylist;
   FREE_DESCRIP *pfree;
   BOOL call_watchdog;
   DWORD timeout;
   char database_name[NAME_LENGTH];
   void *p;
   
   /* restrict name length */
   strlcpy(database_name, xdatabase_name, NAME_LENGTH);
   
   if (database_size < 0 || database_size > 10E7) {
      cm_msg(MERROR, "db_open_database", "invalid database size");
      return DB_INVALID_PARAM;
   }
   
   if (strlen(client_name) >= NAME_LENGTH) {
      cm_msg(MERROR, "db_open_database", "client name \'%s\' is longer than %d characters", client_name, NAME_LENGTH-1);
      return DB_INVALID_PARAM;
   }
   
   if (strchr(client_name, '/') != NULL) {
      cm_msg(MERROR, "db_open_database", "client name \'%s\' should not contain the slash \'/\' character", client_name);
      return DB_INVALID_PARAM;
   }
   
   /* allocate new space for the new database descriptor */
   if (_database_entries == 0) {
      _database = (DATABASE *) malloc(sizeof(DATABASE));
      memset(_database, 0, sizeof(DATABASE));
      if (_database == NULL) {
         *hDB = 0;
         return DB_NO_MEMORY;
      }
      
      _database_entries = 1;
      i = 0;
   } else {
      /* check if database already open */
      for (i = 0; i < _database_entries; i++)
         if (_database[i].attached && equal_ustring(_database[i].name, database_name)) {
            /* check if database belongs to this thread */
            if (rpc_get_server_option(RPC_OSERVER_TYPE) == ST_MTHREAD) {
               if (_database[i].index == ss_gettid()) {
                  *hDB = i + 1;
                  return DB_SUCCESS;
               }
            } else {
               *hDB = i + 1;
               return DB_SUCCESS;
            }
         }
      
      /* check for a deleted entry */
      for (i = 0; i < _database_entries; i++)
         if (!_database[i].attached)
            break;
      
      /* if not found, create new one */
      if (i == _database_entries) {
         _database = (DATABASE *) realloc(_database, sizeof(DATABASE) * (_database_entries + 1));
         memset(&_database[_database_entries], 0, sizeof(DATABASE));
         
         _database_entries++;
         if (_database == NULL) {
            _database_entries--;
            *hDB = 0;
            return DB_NO_MEMORY;
         }
      }
   }

   handle = (HNDLE) i;
   
   /* open shared memory region */
   status = ss_shm_open(database_name,
                        sizeof(DATABASE_HEADER) + 2 * ALIGN8(database_size / 2), &p, &shm_handle, TRUE);
   
   _database[(INT) handle].database_header = (DATABASE_HEADER *) p;
   if (status == SS_NO_MEMORY || status == SS_FILE_ERROR) {
      *hDB = 0;
      return DB_INVALID_NAME;
   }
   
   /* shortcut to header */
   pheader = _database[handle].database_header;
   
   /* save name */
   strcpy(_database[handle].name, database_name);
   
   shm_created = (status == SS_CREATED);
   
   /* clear memeory for debugging */
   /* memset(pheader, 0, sizeof(DATABASE_HEADER) + 2*ALIGN8(database_size/2)); */
   
   if (shm_created && pheader->name[0] == 0) {
      /* setup header info if database was created */
      memset(pheader, 0, sizeof(DATABASE_HEADER) + 2 * ALIGN8(database_size / 2));
      
      strcpy(pheader->name, database_name);
      pheader->version = DATABASE_VERSION;
      pheader->key_size = ALIGN8(database_size / 2);
      pheader->data_size = ALIGN8(database_size / 2);
      pheader->root_key = sizeof(DATABASE_HEADER);
      pheader->first_free_key = sizeof(DATABASE_HEADER);
      pheader->first_free_data = sizeof(DATABASE_HEADER) + pheader->key_size;
      
      /* set up free list */
      pfree = (FREE_DESCRIP *) ((char *) pheader + pheader->first_free_key);
      pfree->size = pheader->key_size;
      pfree->next_free = 0;
      
      pfree = (FREE_DESCRIP *) ((char *) pheader + pheader->first_free_data);
      pfree->size = pheader->data_size;
      pfree->next_free = 0;
      
      /* create root key */
      pkey = (KEY *) malloc_key(pheader, sizeof(KEY));
      
      /* set key properties */
      pkey->type = TID_KEY;
      pkey->num_values = 1;
      pkey->access_mode = MODE_READ | MODE_WRITE | MODE_DELETE;
      strcpy(pkey->name, "root");
      pkey->parent_keylist = 0;
      
      /* create keylist */
      pkeylist = (KEYLIST *) malloc_key(pheader, sizeof(KEYLIST));
      
      /* store keylist in data field */
      pkey->data = (POINTER_T) pkeylist - (POINTER_T) pheader;
      pkey->item_size = sizeof(KEYLIST);
      pkey->total_size = sizeof(KEYLIST);
      
      pkeylist->parent = (POINTER_T) pkey - (POINTER_T) pheader;
      pkeylist->num_keys = 0;
      pkeylist->first_key = 0;
   }
   
   /* check database version */
   if (pheader->version != DATABASE_VERSION) {
      cm_msg(MERROR, "db_open_database",
             "Different database format: Shared memory is %d, program is %d", pheader->version, DATABASE_VERSION);
      return DB_VERSION_MISMATCH;
   }

   /* check root key */
   if (!db_validate_key_offset(pheader, pheader->root_key)) {
      cm_msg(MERROR, "db_open_database", "Invalid, incompatible or corrupted database: root key offset %d is invalid", pheader->root_key);
      return DB_VERSION_MISMATCH;
   } else {
      pkey = (KEY*)((char*)pheader + pheader->root_key);

      if (pkey->type != TID_KEY) {
         cm_msg(MERROR, "db_open_database", "Invalid, incompatible or corrupted database: root key type %d is not TID_KEY", pkey->type);
         return DB_VERSION_MISMATCH;
      }

      if (strcmp(pkey->name, "root") != 0) {
         cm_msg(MERROR, "db_open_database", "Invalid, incompatible or corrupted database: root key name \"%s\" is not \"root\"", pkey->name);
         return DB_VERSION_MISMATCH;
      }

      if (!db_validate_key(pheader, 0, "", pkey)) {
         cm_msg(MERROR, "db_open_database", "Invalid, incompatible or corrupted database: root key is invalid");
         return DB_VERSION_MISMATCH;
      }
   }
   
   /* create mutexes for the database */
   status = ss_mutex_create(&_database[handle].mutex);
   if (status != SS_SUCCESS && status != SS_CREATED) {
      *hDB = 0;
      return DB_NO_SEMAPHORE;
   }
   status = ss_mutex_create(&_database[handle].am);
   if (status != SS_SUCCESS && status != SS_CREATED) {
      *hDB = 0;
      return DB_NO_SEMAPHORE;
   }
   
   /* create semaphore for the database */
   status = ss_semaphore_create(database_name, &(_database[handle].semaphore));
   if (status != SS_SUCCESS && status != SS_CREATED) {
      *hDB = 0;
      return DB_NO_SEMAPHORE;
   }
   _database[handle].lock_cnt = 0;
   
   /* first lock database */
   status = db_lock_database(handle + 1);
   if (status != DB_SUCCESS)
      return status;
   
   /*
    Now we have a DATABASE_HEADER, so let's setup a CLIENT
    structure in that database. The information there can also
    be seen by other processes.
    */
   
   /*
    update the client count
    */
   pheader->num_clients = 0;
   pheader->max_client_index = 0;
   for (i = 0; i < MAX_CLIENTS; i++) {
      if (pheader->client[i].pid == 0)
         continue;
      pheader->num_clients++;
      pheader->max_client_index = i + 1;
   }
   
   /*fprintf(stderr,"num_clients: %d, max_client: %d\n",pheader->num_clients,pheader->max_client_index); */
   
   /* remove dead clients */
   
#ifdef OS_UNIX
#ifdef ESRCH
   /* Only enable this for systems that define ESRCH and hope that
    they also support kill(pid,0) */
   for (i = 0; i < MAX_CLIENTS; i++) {
      errno = 0;
      kill(pheader->client[i].pid, 0);
      if (errno == ESRCH) {
         char client_name_tmp[NAME_LENGTH];
         int client_pid;
         
         strlcpy(client_name_tmp, pheader->client[i].name, sizeof(client_name_tmp));
         client_pid = pheader->client[i].pid;
         
         // removed: /* decrement notify_count for open records and clear exclusive mode */
         // open records are corrected later, by db_validate_open_records()
         
         /* clear entry from client structure in database header */
         memset(&(pheader->client[i]), 0, sizeof(DATABASE_CLIENT));
         
         cm_msg(MERROR, "db_open_database", "Removed ODB client \'%s\', index %d because process pid %d does not exists", client_name_tmp, i, client_pid);
      }
   }
#endif
#endif
   
   /*
    Look for empty client slot
    */
   for (i = 0; i < MAX_CLIENTS; i++)
      if (pheader->client[i].pid == 0)
         break;
   
   if (i == MAX_CLIENTS) {
      db_unlock_database(handle + 1);
      *hDB = 0;
      cm_msg(MERROR, "db_open_database", "maximum number of clients exceeded");
      return DB_NO_SLOT;
   }
   
   /* store slot index in _database structure */
   _database[handle].client_index = i;
   
   /*
    Save the index of the last client of that database so that later only
    the clients 0..max_client_index-1 have to be searched through.
    */
   pheader->num_clients++;
   if (i + 1 > pheader->max_client_index)
      pheader->max_client_index = i + 1;
   
   /* setup database header and client structure */
   pclient = &pheader->client[i];
   
   memset(pclient, 0, sizeof(DATABASE_CLIENT));
   /* use client name previously set by bm_set_name */
   strlcpy(pclient->name, client_name, sizeof(pclient->name));
   pclient->pid = ss_getpid();
   pclient->num_open_records = 0;
   
   ss_suspend_get_port(&pclient->port);
   
   pclient->last_activity = ss_millitime();
   
   cm_get_watchdog_params(&call_watchdog, &timeout);
   pclient->watchdog_timeout = timeout;
   
   /* check ODB for corruption */
   if (!db_validate_db(pheader)) {
      /* do not treat corrupted odb as a fatal error- allow the user
       to preceed at own risk- the database is already corrupted,
       so no further harm can possibly be made. */
      /*
       db_unlock_database(handle + 1);
       *hDB = 0;
       return DB_CORRUPTED;
       */
   }
   
   /* setup _database entry */
   _database[handle].database_data = _database[handle].database_header + 1;
   _database[handle].attached = TRUE;
   _database[handle].shm_handle = shm_handle;
   _database[handle].protect = FALSE;
   
   /* remember to which connection acutal buffer belongs */
   if (rpc_get_server_option(RPC_OSERVER_TYPE) == ST_SINGLE)
      _database[handle].index = rpc_get_server_acception();
   else
      _database[handle].index = ss_gettid();
   
   *hDB = (handle + 1);
   
   /* setup dispatcher for updated records */
   ss_suspend_set_dispatch(CH_IPC, 0, (int (*)(void)) cm_dispatch_ipc);
   
   status = db_validate_open_records(handle + 1);
   if (status != DB_SUCCESS) {
      db_unlock_database(handle + 1);
      cm_msg(MERROR, "db_open_database", "Error: db_validate_open_records() status %d", status);
      return status;
   }

   db_unlock_database(handle + 1);
   
   if (shm_created)
      return DB_CREATED;
   }
#endif                          /* LOCAL_ROUTINES */
   
   return DB_SUCCESS;
}

/********************************************************************/
/**
Close a database
@param   hDB          ODB handle obtained via cm_get_experiment_database().
@return DB_SUCCESS, DB_INVALID_HANDLE, RPC_NET_ERROR
*/
INT db_close_database(HNDLE hDB)
{
   if (rpc_is_remote())
      return rpc_call(RPC_DB_CLOSE_DATABASE, hDB);

#ifdef LOCAL_ROUTINES
   else {
      DATABASE_HEADER *pheader;
      DATABASE_CLIENT *pclient;
      INT idx, destroy_flag, i, j;

      if (hDB > _database_entries || hDB <= 0) {
         cm_msg(MERROR, "db_close_database", "invalid database handle");
         return DB_INVALID_HANDLE;
      }

      /*
         Check if database was opened by current thread. This is necessary
         in the server process where one thread may not close the database
         of other threads.
       */

      /* first lock database */
      db_lock_database(hDB);

      idx = _database[hDB - 1].client_index;
      pheader = _database[hDB - 1].database_header;
      pclient = &pheader->client[idx];

      if (rpc_get_server_option(RPC_OSERVER_TYPE) == ST_SINGLE &&
          _database[hDB - 1].index != rpc_get_server_acception()) {
         db_unlock_database(hDB);
         return DB_INVALID_HANDLE;
      }

      if (rpc_get_server_option(RPC_OSERVER_TYPE) != ST_SINGLE && _database[hDB - 1].index != ss_gettid()) {
         db_unlock_database(hDB);
         return DB_INVALID_HANDLE;
      }

      if (!_database[hDB - 1].attached) {
         db_unlock_database(hDB);
         cm_msg(MERROR, "db_close_database", "invalid database handle");
         return DB_INVALID_HANDLE;
      }

      /* close all open records */
      for (i = 0; i < pclient->max_index; i++)
         if (pclient->open_record[i].handle)
            db_remove_open_record(hDB, pclient->open_record[i].handle, FALSE);

      /* mark entry in _database as empty */
      _database[hDB - 1].attached = FALSE;

      /* clear entry from client structure in database header */
      memset(&(pheader->client[idx]), 0, sizeof(DATABASE_CLIENT));

      /* calculate new max_client_index entry */
      for (i = MAX_CLIENTS - 1; i >= 0; i--)
         if (pheader->client[i].pid != 0)
            break;
      pheader->max_client_index = i + 1;

      /* count new number of clients */
      for (i = MAX_CLIENTS - 1, j = 0; i >= 0; i--)
         if (pheader->client[i].pid != 0)
            j++;
      pheader->num_clients = j;

      destroy_flag = (pheader->num_clients == 0);

      /* flush shared memory to disk */
      ss_shm_flush(pheader->name, pheader, sizeof(DATABASE_HEADER) + 2 * pheader->data_size, _database[hDB - 1].shm_handle);

      /* unmap shared memory, delete it if we are the last */
      ss_shm_close(pheader->name, pheader, _database[hDB - 1].shm_handle, destroy_flag);

      /* unlock database */
      db_unlock_database(hDB);

      /* delete semaphore */
      ss_semaphore_delete(_database[hDB - 1].semaphore, destroy_flag);

      /* update _database_entries */
      if (hDB == _database_entries)
         _database_entries--;

      if (_database_entries > 0)
         _database = (DATABASE *) realloc(_database, sizeof(DATABASE) * (_database_entries));
      else {
         free(_database);
         _database = NULL;
      }

      /* if we are the last one, also delete other semaphores */
      if (destroy_flag) {
         extern INT _semaphore_elog, _semaphore_alarm, _semaphore_history, _semaphore_msg;

         if (_semaphore_elog)
            ss_semaphore_delete(_semaphore_elog, TRUE);
         if (_semaphore_alarm)
            ss_semaphore_delete(_semaphore_alarm, TRUE);
         if (_semaphore_history)
            ss_semaphore_delete(_semaphore_history, TRUE);
         if (_semaphore_msg)
            ss_semaphore_delete(_semaphore_msg, TRUE);
      }

   }
#endif                          /* LOCAL_ROUTINES */

   return DB_SUCCESS;
}

/**dox***************************************************************/
#ifndef DOXYGEN_SHOULD_SKIP_THIS

/*------------------------------------------------------------------*/
INT db_flush_database(HNDLE hDB)
/********************************************************************\

  Routine: db_flush_database

  Purpose: Flushes the shared memory of a database to its disk file.

  Input:
    HNDLE  hDB              Handle to the database, which is used as
                            an index to the _database array.

  Output:
    none

  Function value:
    DB_SUCCESS              Successful completion
    DB_INVALID_HANDLE       Database handle is invalid
    RPC_NET_ERROR           Network error

\********************************************************************/
{
   if (rpc_is_remote())
      return rpc_call(RPC_DB_FLUSH_DATABASE, hDB);

#ifdef LOCAL_ROUTINES
   else {
      DATABASE_HEADER *pheader;
      DATABASE_CLIENT *pclient;
      INT idx;

      if (hDB > _database_entries || hDB <= 0) {
         cm_msg(MERROR, "db_close_database", "invalid database handle");
         return DB_INVALID_HANDLE;
      }

      /*
         Check if database was opened by current thread. This is necessary
         in the server process where one thread may not close the database
         of other threads.
       */

      db_lock_database(hDB);
      idx = _database[hDB - 1].client_index;
      pheader = _database[hDB - 1].database_header;
      pclient = &pheader->client[idx];

      if (rpc_get_server_option(RPC_OSERVER_TYPE) == ST_SINGLE &&
          _database[hDB - 1].index != rpc_get_server_acception()) {
         db_unlock_database(hDB);
         return DB_INVALID_HANDLE;
      }

      if (rpc_get_server_option(RPC_OSERVER_TYPE) != ST_SINGLE && _database[hDB - 1].index != ss_gettid()) {
         db_unlock_database(hDB);
         return DB_INVALID_HANDLE;
      }

      if (!_database[hDB - 1].attached) {
         db_unlock_database(hDB);
         cm_msg(MERROR, "db_close_database", "invalid database handle");
         return DB_INVALID_HANDLE;
      }

      /* flush shared memory to disk */
      ss_shm_flush(pheader->name, pheader, sizeof(DATABASE_HEADER) + 2 * pheader->data_size, _database[hDB - 1].shm_handle);
      db_unlock_database(hDB);

   }
#endif                          /* LOCAL_ROUTINES */

   return DB_SUCCESS;
}

/*------------------------------------------------------------------*/
INT db_close_all_databases(void)
/********************************************************************\

  Routine: db_close_all_databases

  Purpose: Close all open databases and open records

  Input:
    none

  Output:
    none

  Function value:
    DB_SUCCESS              Successful completion

\********************************************************************/
{
   INT status;

   if (rpc_is_remote()) {
      status = rpc_call(RPC_DB_CLOSE_ALL_DATABASES);
      if (status != DB_SUCCESS)
         return status;
   }
#ifdef LOCAL_ROUTINES
   {
      INT i;

      for (i = _database_entries; i > 0; i--)
         db_close_database(i);
   }
#endif                          /* LOCAL_ROUTINES */

   return db_close_all_records();
}

/*------------------------------------------------------------------*/
INT db_set_client_name(HNDLE hDB, const char *client_name)
/********************************************************************\

  Routine: db_set_client_name

  Purpose: Set client name for a database. Used by cm_connect_experiment
           if a client name is duplicate and changed.

  Input:
    INT  hDB                Handle to database
    char *client_name       Name of this application

  Output:

  Function value:
    DB_SUCCESS              Successful completion
    RPC_NET_ERROR           Network error

\********************************************************************/
{
   if (rpc_is_remote())
      return rpc_call(RPC_DB_SET_CLIENT_NAME, hDB, client_name);

#ifdef LOCAL_ROUTINES
   {
      DATABASE_HEADER *pheader;
      DATABASE_CLIENT *pclient;
      INT idx;

      idx = _database[hDB - 1].client_index;
      pheader = _database[hDB - 1].database_header;
      pclient = &pheader->client[idx];

      strcpy(pclient->name, client_name);
   }
#endif                          /* LOCAL_ROUTINES */

   return DB_SUCCESS;
}

/**dox***************************************************************/
#endif                          /* DOXYGEN_SHOULD_SKIP_THIS */

/********************************************************************/
/**
Lock a database for exclusive access via system semaphore calls.
@param hDB   Handle to the database to lock
@return DB_SUCCESS, DB_INVALID_HANDLE, DB_TIMEOUT
*/

INT db_lock_database(HNDLE hDB)
{
#ifdef LOCAL_ROUTINES
   int status;
   void *p;

   if (hDB > _database_entries || hDB <= 0) {
      cm_msg(MERROR, "db_lock_database", "invalid database handle, aborting...");
      abort();
      return DB_INVALID_HANDLE;
   }

   if (_database[hDB - 1].protect && _database[hDB - 1].database_header != NULL) {
      cm_msg(MERROR, "db_lock_database", "internal error: DB already locked, aborting...");
      abort();
   }

#ifdef MULTI_THREAD_ENABLE
   /* obtain access mutex in multi-thread applications */
   if (ss_mutex_wait_for(_database[hDB - 1].am, 1000) != SS_SUCCESS) {
      cm_msg(MERROR, "db_lock_database", "internal error: cannot obtain access mutex, aborting...");
      abort();
   }
#endif
   
   if (_database[hDB - 1].lock_cnt == 0) {
      _database[hDB - 1].lock_cnt = 1;

#ifdef MULTI_THREAD_ENABLE
      ss_mutex_release(_database[hDB - 1].am);
      
      /* obtain mutex in multi-thread applications */
      if (ss_mutex_wait_for(_database[hDB - 1].mutex, 10000) != SS_SUCCESS) {
         cm_msg(MERROR, "db_lock_database", "internal error: cannot obtain mutex, aborting...");
         abort();
      }
#endif


      /* wait max. 5 minutes for semaphore (required if locking process is being debugged) */
      status = ss_semaphore_wait_for(_database[hDB - 1].semaphore, 5 * 60 * 1000);
      if (status == SS_TIMEOUT) {
         cm_msg(MERROR, "db_lock_database", "timeout obtaining lock for database, exiting...");
         abort();
      }
      if (status != SS_SUCCESS) {
         cm_msg(MERROR, "db_lock_database", "cannot lock database, ss_semaphore_wait_for() status %d, aborting...", status);
         abort();
      }
   } else {
      _database[hDB - 1].lock_cnt++; // we have already the lock (recursive call), so just increase counter
#ifdef MULTI_THREAD_ENABLE
      ss_mutex_release(_database[hDB - 1].am);
#endif
   }
   
#ifdef CHECK_LOCK_COUNT
   {
      char str[256];

      sprintf(str, "db_lock_database, lock_cnt=%d", _database[hDB - 1].lock_cnt);
      ss_stack_history_entry(str);
   }
#endif

   if (_database[hDB - 1].protect) {
      if (_database[hDB - 1].database_header == NULL) {
         ss_shm_unprotect(_database[hDB - 1].shm_handle, &p);
         _database[hDB - 1].database_header = (DATABASE_HEADER *) p;
      }
   }
#endif                          /* LOCAL_ROUTINES */
   return DB_SUCCESS;
}

/********************************************************************/
/**
Unlock a database via system semaphore calls.
@param hDB   Handle to the database to unlock
@return DB_SUCCESS, DB_INVALID_HANDLE
*/
INT db_unlock_database(HNDLE hDB)
{
#ifdef LOCAL_ROUTINES

   if (hDB > _database_entries || hDB <= 0) {
      cm_msg(MERROR, "db_unlock_database", "invalid database handle");
      return DB_INVALID_HANDLE;
   }
#ifdef CHECK_LOCK_COUNT
   {
      char str[256];

      sprintf(str, "db_unlock_database, lock_cnt=%d", _database[hDB - 1].lock_cnt);
      ss_stack_history_entry(str);
   }
#endif
   
#ifdef MULTI_THREAD_ENABLE
   /* obtain access mutex in multi-thread applications */
   if (ss_mutex_wait_for(_database[hDB - 1].am, 1000) != SS_SUCCESS) {
      cm_msg(MERROR, "db_lock_database", "internal error: cannot obtain access mutex, aborting...");
      abort();
   }
#endif

   if (_database[hDB - 1].lock_cnt == 1)
      ss_semaphore_release(_database[hDB - 1].semaphore);

   if (_database[hDB - 1].protect) {
      ss_shm_protect(_database[hDB - 1].shm_handle, _database[hDB - 1].database_header);
      _database[hDB - 1].database_header = NULL;
   }

   assert(_database[hDB - 1].lock_cnt > 0);
   _database[hDB - 1].lock_cnt--;
   
   /* release mutex for multi-thread applications */
#ifdef MULTI_THREAD_ENABLE
   if (_database[hDB - 1].lock_cnt == 0)
      ss_mutex_release(_database[hDB - 1].mutex);
   
   ss_mutex_release(_database[hDB - 1].am);
#endif

#endif                          /* LOCAL_ROUTINES */
   return DB_SUCCESS;
}

/********************************************************************/

INT db_get_lock_cnt(HNDLE hDB)
{
#ifdef LOCAL_ROUTINES

   /* return zero if no ODB is open or we run remotely */
   if (_database_entries == 0)
      return 0;

   if (hDB > _database_entries || hDB <= 0) {
      cm_msg(MERROR, "db_lock_database", "invalid database handle, aborting...");
      abort();
      return DB_INVALID_HANDLE;
   }

   return _database[hDB - 1].lock_cnt;
#else
   return 0;
#endif
}

/********************************************************************/
/**
Protect a database for read/write access outside of the \b db_xxx functions
@param hDB          ODB handle obtained via cm_get_experiment_database().
@return DB_SUCCESS, DB_INVALID_HANDLE
*/
INT db_protect_database(HNDLE hDB)
{
#ifdef LOCAL_ROUTINES
   if (hDB > _database_entries || hDB <= 0) {
      cm_msg(MERROR, "db_unlock_database", "invalid database handle");
      return DB_INVALID_HANDLE;
   }

   _database[hDB - 1].protect = TRUE;
   ss_shm_protect(_database[hDB - 1].shm_handle, _database[hDB - 1].database_header);
   _database[hDB - 1].database_header = NULL;
#endif                          /* LOCAL_ROUTINES */
   return DB_SUCCESS;
}

/*---- helper routines ---------------------------------------------*/

const char *extract_key(const char *key_list, char *key_name, int key_name_length)
{
   int i = 0;

   if (*key_list == '/')
      key_list++;

   while (*key_list && *key_list != '/' && ++i < key_name_length)
      *key_name++ = *key_list++;
   *key_name = 0;

   return key_list;
}

BOOL equal_ustring(const char *str1, const char *str2)
{
   if (str1 == NULL && str2 != NULL)
      return FALSE;
   if (str1 != NULL && str2 == NULL)
      return FALSE;
   if (str1 == NULL && str2 == NULL)
      return TRUE;
   if (strlen(str1) != strlen(str2))
      return FALSE;

   while (*str1)
      if (toupper(*str1++) != toupper(*str2++))
         return FALSE;

   if (*str2)
      return FALSE;

   return TRUE;
}

/********************************************************************/
/**
Create a new key in a database
@param hDB          ODB handle obtained via cm_get_experiment_database().
@param hKey  Key handle to start with, 0 for root
@param key_name    Name of key in the form "/key/key/key"
@param type        Type of key, one of TID_xxx (see @ref Midas_Data_Types)
@return DB_SUCCESS, DB_INVALID_HANDLE, DB_INVALID_PARAM, DB_FULL, DB_KEY_EXIST, DB_NO_ACCESS
*/
INT db_create_key(HNDLE hDB, HNDLE hKey, const char *key_name, DWORD type)
{
   if (rpc_is_remote())
      return rpc_call(RPC_DB_CREATE_KEY, hDB, hKey, key_name, type);

#ifdef LOCAL_ROUTINES
   {
      DATABASE_HEADER *pheader;
      KEYLIST *pkeylist;
      KEY *pkey, *pprev_key, *pkeyparent;
      const char *pkey_name;
      char str[MAX_STRING_LENGTH];
      INT i;
      int status;

      if (hDB > _database_entries || hDB <= 0) {
         cm_msg(MERROR, "db_create_key", "invalid database handle");
         return DB_INVALID_HANDLE;
      }

      if (!_database[hDB - 1].attached) {
         cm_msg(MERROR, "db_create_key", "invalid database handle");
         return DB_INVALID_HANDLE;
      }

      status = db_validate_name(key_name, TRUE, "db_create_key");
      if (status != DB_SUCCESS)
         return status;

      /* check type */
      if (type <= 0 || type >= TID_LAST) {
         cm_msg(MERROR, "db_create_key", "invalid key type %d for \'%s\'", type, key_name);
         return DB_INVALID_PARAM;
      }

      /* lock database */
      db_lock_database(hDB);

      pheader = _database[hDB - 1].database_header;
      if (!hKey)
         hKey = pheader->root_key;
      pkey = (KEY *) ((char *) pheader + hKey);

      /* check if hKey argument is correct */
      if (!db_validate_hkey(pheader, hKey)) {
         db_unlock_database(hDB);
         return DB_INVALID_HANDLE;
      }

      if (pkey->type != TID_KEY) {
         db_unlock_database(hDB);
         cm_msg(MERROR, "db_create_key", "key has no subkeys");
         return DB_NO_KEY;
      }
      pkeylist = (KEYLIST *) ((char *) pheader + pkey->data);

      pkey_name = key_name;
      do {
         /* extract single key from key_name */
         pkey_name = extract_key(pkey_name, str, sizeof(str));

         status = db_validate_name(str, FALSE, "db_create_key");
         if (status != DB_SUCCESS) {
            db_unlock_database(hDB);
            return status;
         }

         /* do not allow empty names, like '/dir/dir//dir/' */
         if (str[0] == 0) {
            db_unlock_database(hDB);
            return DB_INVALID_PARAM;
         }

         /* check if parent or current directory */
         if (strcmp(str, "..") == 0) {
            if (pkey->parent_keylist) {
               pkeylist = (KEYLIST *) ((char *) pheader + pkey->parent_keylist);
               pkey = (KEY *) ((char *) pheader + pkeylist->parent);
            }
            continue;
         }
         if (strcmp(str, ".") == 0)
            continue;

         /* check if key is in keylist */
         pkey = (KEY *) ((char *) pheader + pkeylist->first_key);
         pprev_key = NULL;

         for (i = 0; i < pkeylist->num_keys; i++) {
            if (!db_validate_key_offset(pheader, pkey->next_key)) {
               db_unlock_database(hDB);
               cm_msg(MERROR, "db_create_key", "Warning: database corruption, key \"%s\", next_key 0x%08X", key_name, pkey->next_key - sizeof(DATABASE_HEADER));
               return DB_CORRUPTED;
            }

            if (equal_ustring(str, pkey->name))
               break;

            pprev_key = pkey;
            pkey = (KEY *) ((char *) pheader + pkey->next_key);
         }

         if (i == pkeylist->num_keys) {
            /* not found: create new key */

            /* check parent for write access */
            pkeyparent = (KEY *) ((char *) pheader + pkeylist->parent);
            if (!(pkeyparent->access_mode & MODE_WRITE) || (pkeyparent->access_mode & MODE_EXCLUSIVE)) {
               db_unlock_database(hDB);
               return DB_NO_ACCESS;
            }

            pkeylist->num_keys++;

            if (*pkey_name == '/' || type == TID_KEY) {
               /* create new key with keylist */
               pkey = (KEY *) malloc_key(pheader, sizeof(KEY));

               if (pkey == NULL) {
                  db_unlock_database(hDB);
                  cm_msg(MERROR, "db_create_key", "online database full");
                  return DB_FULL;
               }

               /* append key to key list */
               if (pprev_key)
                  pprev_key->next_key = (POINTER_T) pkey - (POINTER_T) pheader;
               else
                  pkeylist->first_key = (POINTER_T) pkey - (POINTER_T) pheader;

               /* set key properties */
               pkey->type = TID_KEY;
               pkey->num_values = 1;
               pkey->access_mode = MODE_READ | MODE_WRITE | MODE_DELETE;
               strlcpy(pkey->name, str, sizeof(pkey->name));
               pkey->parent_keylist = (POINTER_T) pkeylist - (POINTER_T) pheader;

               /* find space for new keylist */
               pkeylist = (KEYLIST *) malloc_key(pheader, sizeof(KEYLIST));

               if (pkeylist == NULL) {
                  db_unlock_database(hDB);
                  cm_msg(MERROR, "db_create_key", "online database full");
                  return DB_FULL;
               }

               /* store keylist in data field */
               pkey->data = (POINTER_T) pkeylist - (POINTER_T) pheader;
               pkey->item_size = sizeof(KEYLIST);
               pkey->total_size = sizeof(KEYLIST);

               pkeylist->parent = (POINTER_T) pkey - (POINTER_T) pheader;
               pkeylist->num_keys = 0;
               pkeylist->first_key = 0;
            } else {
               /* create new key with data */
               pkey = (KEY *) malloc_key(pheader, sizeof(KEY));

               if (pkey == NULL) {
                  db_unlock_database(hDB);
                  cm_msg(MERROR, "db_create_key", "online database full");
                  return DB_FULL;
               }

               /* append key to key list */
               if (pprev_key)
                  pprev_key->next_key = (POINTER_T) pkey - (POINTER_T) pheader;
               else
                  pkeylist->first_key = (POINTER_T) pkey - (POINTER_T) pheader;

               pkey->type = type;
               pkey->num_values = 1;
               pkey->access_mode = MODE_READ | MODE_WRITE | MODE_DELETE;
               strlcpy(pkey->name, str, sizeof(pkey->name));
               pkey->parent_keylist = (POINTER_T) pkeylist - (POINTER_T) pheader;

               /* zero data */
               if (type != TID_STRING && type != TID_LINK) {
                  pkey->item_size = rpc_tid_size(type);
                  pkey->data = (POINTER_T) malloc_data(pheader, pkey->item_size);
                  pkey->total_size = pkey->item_size;

                  if (pkey->data == 0) {
                     db_unlock_database(hDB);
                     cm_msg(MERROR, "db_create_key", "online database full");
                     return DB_FULL;
                  }

                  pkey->data -= (POINTER_T) pheader;
               } else {
                  /* first data is empty */
                  pkey->item_size = 0;
                  pkey->total_size = 0;
                  pkey->data = 0;
               }
            }
         } else {
            /* key found: descend */

            /* resolve links */
            if (pkey->type == TID_LINK && pkey_name[0]) {
               /* copy destination, strip '/' */
               strcpy(str, (char *) pheader + pkey->data);
               if (str[strlen(str) - 1] == '/')
                  str[strlen(str) - 1] = 0;

               /* append rest of key name */
               strcat(str, pkey_name);

               db_unlock_database(hDB);

               return db_create_key(hDB, 0, str, type);
            }

            if (!(*pkey_name == '/')) {
               db_unlock_database(hDB);

               if ((WORD) pkey->type != type)
                  cm_msg(MERROR, "db_create_key", "redefinition of key type mismatch");

               return DB_KEY_EXIST;
            }

            if (pkey->type != TID_KEY) {
               db_unlock_database(hDB);
               cm_msg(MERROR, "db_create_key", "path element \"%s\" in \"%s\" is not a subdirectory", str, key_name);
               return DB_KEY_EXIST;
            }

            pkeylist = (KEYLIST *) ((char *) pheader + pkey->data);
         }
      } while (*pkey_name == '/');

      db_unlock_database(hDB);
   }
#endif                          /* LOCAL_ROUTINES */

   return DB_SUCCESS;
}

/********************************************************************/
/**
Create a link to a key or set the destination of and existing link.
@param hDB           ODB handle obtained via cm_get_experiment_database().
@param hKey          Key handle to start with, 0 for root
@param link_name     Name of key in the form "/key/key/key"
@param destination   Destination of link in the form "/key/key/key"
@return DB_SUCCESS, DB_INVALID_HANDLE, DB_FULL, DB_KEY_EXIST, DB_NO_ACCESS, DB_INVALID_NAME
*/
INT db_create_link(HNDLE hDB, HNDLE hKey, const char *link_name, const char *destination)
{
   HNDLE hkey;
   int status;

   if (rpc_is_remote())
      return rpc_call(RPC_DB_CREATE_LINK, hDB, hKey, link_name, destination);

   if (destination == NULL) {
      cm_msg(MERROR, "db_create_link", "destination name is NULL");
      return DB_INVALID_NAME;
   }

   if (destination[0] != '/') {
      cm_msg(MERROR, "db_create_link", "destination name \'%s\' should start with \'/\', relative links not supported", destination);
      return DB_INVALID_NAME;
   }

   if (strlen(destination) < 1) {
      cm_msg(MERROR, "db_create_link", "destination name \'%s\' is too short", destination);
      return DB_INVALID_NAME;
   }

   /* check if destination exists */
   status = db_find_key(hDB, hKey, destination, &hkey);
   if (status != DB_SUCCESS) {
      cm_msg(MERROR, "db_create_link", "Link destination \"%s\" does not exist", destination);
      return DB_NO_KEY;
   }

   return db_set_value(hDB, hKey, link_name, destination, strlen(destination) + 1, 1, TID_LINK);
}

/********************************************************************/
/**
Delete a subtree, using level information (only called internally by db_delete_key())
@internal 
@param hDB          ODB handle obtained via cm_get_experiment_database().
@param hKey  Key handle to start with, 0 for root
@param level            Recursion level, must be zero when
@param follow_links     Follow links when TRUE called from a user routine
@return DB_SUCCESS, DB_INVALID_HANDLE, DB_OPEN_RECORD
*/
INT db_delete_key1(HNDLE hDB, HNDLE hKey, INT level, BOOL follow_links)
{
#ifdef LOCAL_ROUTINES
   {
      DATABASE_HEADER *pheader;
      KEYLIST *pkeylist;
      KEY *pkey, *pnext_key, *pkey_tmp;
      HNDLE hKeyLink;
      BOOL deny_delete;
      INT status;
      BOOL locked = FALSE;

      if (hDB > _database_entries || hDB <= 0) {
         cm_msg(MERROR, "db_delete_key1", "invalid database handle");
         return DB_INVALID_HANDLE;
      }

      if (!_database[hDB - 1].attached) {
         cm_msg(MERROR, "db_delete_key1", "invalid database handle");
         return DB_INVALID_HANDLE;
      }

      if (hKey < (int) sizeof(DATABASE_HEADER)) {
         cm_msg(MERROR, "db_delete_key1", "invalid key handle");
         return DB_INVALID_HANDLE;
      }

      /* lock database at the top level */
      if (level == 0) {
         db_lock_database(hDB);
         locked = TRUE;
      }

      pheader = _database[hDB - 1].database_header;

      pkey = (KEY *) ((char *) pheader + hKey);

      /* check if hKey argument is correct */
      if (!db_validate_hkey(pheader, hKey)) {
         if (locked)
            db_unlock_database(hDB);
         return DB_INVALID_HANDLE;
      }

      /* check if someone has opened key or parent */
      if (level == 0)
         do {
            if (pkey->notify_count) {
               if (locked)
                  db_unlock_database(hDB);
               return DB_OPEN_RECORD;
            }

            if (pkey->parent_keylist == 0)
               break;

            pkeylist = (KEYLIST *) ((char *) pheader + pkey->parent_keylist);
            pkey = (KEY *) ((char *) pheader + pkeylist->parent);
         } while (TRUE);

      pkey = (KEY *) ((char *) pheader + hKey);
      pkeylist = (KEYLIST *) ((char *) pheader + pkey->data);

      deny_delete = FALSE;

      /* first recures subtree for keys */
      if (pkey->type == TID_KEY && pkeylist->first_key) {
         pkey = (KEY *) ((char *) pheader + pkeylist->first_key);

         do {
            pnext_key = (KEY *) (POINTER_T) pkey->next_key;

            status = db_delete_key1(hDB, (POINTER_T) pkey - (POINTER_T) pheader, level + 1, follow_links);

            if (status == DB_NO_ACCESS)
               deny_delete = TRUE;

            if (pnext_key)
               pkey = (KEY *) ((char *) pheader + (POINTER_T) pnext_key);
         } while (pnext_key);
      }

      /* follow links if requested */
      if (pkey->type == TID_LINK && follow_links) {
         status = db_find_key1(hDB, 0, (char *) pheader + pkey->data, &hKeyLink);
         if (status == DB_SUCCESS && follow_links < 100)
            db_delete_key1(hDB, hKeyLink, level + 1, follow_links + 1);

         if (follow_links == 100)
            cm_msg(MERROR, "db_delete_key1", "try to delete cyclic link");
      }

      pkey = (KEY *) ((char *) pheader + hKey);

      /* return if key was already deleted by cyclic link */
      if (pkey->parent_keylist == 0) {
         if (locked)
            db_unlock_database(hDB);
         return DB_SUCCESS;
      }

      /* now delete key */
      if (hKey != pheader->root_key) {
         if (!(pkey->access_mode & MODE_DELETE) || deny_delete) {
            if (locked)
               db_unlock_database(hDB);
            return DB_NO_ACCESS;
         }

         if (pkey->notify_count) {
            if (locked)
               db_unlock_database(hDB);
            return DB_OPEN_RECORD;
         }

         /* delete key data */
         if (pkey->type == TID_KEY)
            free_key(pheader, (char *) pheader + pkey->data, pkey->total_size);
         else
            free_data(pheader, (char *) pheader + pkey->data, pkey->total_size);

         /* unlink key from list */
         pnext_key = (KEY *) (POINTER_T) pkey->next_key;
         pkeylist = (KEYLIST *) ((char *) pheader + pkey->parent_keylist);

         if ((KEY *) ((char *) pheader + pkeylist->first_key) == pkey) {
            /* key is first in list */
            pkeylist->first_key = (POINTER_T) pnext_key;
         } else {
            /* find predecessor */
            pkey_tmp = (KEY *) ((char *) pheader + pkeylist->first_key);
            while ((KEY *) ((char *) pheader + pkey_tmp->next_key) != pkey)
               pkey_tmp = (KEY *) ((char *) pheader + pkey_tmp->next_key);
            pkey_tmp->next_key = (POINTER_T) pnext_key;
         }

         /* delete key */
         free_key(pheader, pkey, sizeof(KEY));
         pkeylist->num_keys--;
      }

      if (locked)
         db_unlock_database(hDB);
   }
#endif                          /* LOCAL_ROUTINES */

   return DB_SUCCESS;
}

/********************************************************************/
/**
Delete a subtree in a database starting from a key (including this key).
\code
...
    status = db_find_link(hDB, 0, str, &hkey);
    if (status != DB_SUCCESS)
    {
      cm_msg(MINFO,"my_delete"," "Cannot find key %s", str);
      return;
    }

    status = db_delete_key(hDB, hkey, FALSE);
    if (status != DB_SUCCESS)
    {
      cm_msg(MERROR,"my_delete"," "Cannot delete key %s", str);
      return;
    }
  ...
\endcode
@param hDB          ODB handle obtained via cm_get_experiment_database().
@param hKey         for key where search starts, zero for root.
@param follow_links Follow links when TRUE.
@return DB_SUCCESS, DB_INVALID_HANDLE, DB_NO_ACCESS, DB_OPEN_RECORD
*/
INT db_delete_key(HNDLE hDB, HNDLE hKey, BOOL follow_links)
{
   if (rpc_is_remote())
      return rpc_call(RPC_DB_DELETE_KEY, hDB, hKey, follow_links);

   return db_delete_key1(hDB, hKey, 0, follow_links);
}

/********************************************************************/
/**
Returns key handle for a key with a specific name.

Keys can be accessed by their name including the directory
or by a handle. A key handle is an internal offset to the shared memory
where the ODB lives and allows a much faster access to a key than via its
name.

The function db_find_key() must be used to convert a key name to a handle.
Most other database functions use this key handle in various operations.
\code
HNDLE hkey, hsubkey;
// use full name, start from root
db_find_key(hDB, 0, "/Runinfo/Run number", &hkey);
// start from subdirectory
db_find_key(hDB, 0, "/Runinfo", &hkey);
db_find_key(hdb, hkey, "Run number", &hsubkey);
\endcode
@param hDB          ODB handle obtained via cm_get_experiment_database().
@param hKey Handle for key where search starts, zero for root.
@param key_name Name of key to search, can contain directories.
@param subhKey Returned handle of key, zero if key cannot be found.
@return DB_SUCCESS, DB_INVALID_HANDLE, DB_NO_ACCESS, DB_NO_KEY
*/
INT db_find_key(HNDLE hDB, HNDLE hKey, const char *key_name, HNDLE * subhKey)
{
   if (rpc_is_remote())
      return rpc_call(RPC_DB_FIND_KEY, hDB, hKey, key_name, subhKey);

#ifdef LOCAL_ROUTINES
   {
      DATABASE_HEADER *pheader;
      KEYLIST *pkeylist;
      KEY *pkey;
      const char *pkey_name;
      char str[MAX_STRING_LENGTH];
      INT i, status;

      *subhKey = 0;

      if (hDB > _database_entries || hDB <= 0) {
         cm_msg(MERROR, "db_find_key", "invalid database handle");
         return DB_INVALID_HANDLE;
      }

      if (!_database[hDB - 1].attached) {
         cm_msg(MERROR, "db_find_key", "invalid database handle");
         return DB_INVALID_HANDLE;
      }

      db_lock_database(hDB);

      pheader = _database[hDB - 1].database_header;

      if (!hKey)
         hKey = pheader->root_key;

      pkey = (KEY *) ((char *) pheader + hKey);

      /* check if hKey argument is correct */
      if (!db_validate_hkey(pheader, hKey)) {
         db_unlock_database(hDB);
         return DB_INVALID_HANDLE;
      }

      if (pkey->type < 1 || pkey->type >= TID_LAST) {
         *subhKey = 0;
         db_unlock_database(hDB);
         cm_msg(MERROR, "db_find_key", "hkey %d invalid key type %d", hKey, pkey->type);
         return DB_NO_KEY;
      }

      if (pkey->type != TID_KEY) {
         db_unlock_database(hDB);
         db_get_path(hDB, hKey, str, sizeof(str));
         *subhKey = 0;
         cm_msg(MERROR, "db_find_key", "key \"%s\" has no subkeys", str);
         return DB_NO_KEY;
      }
      pkeylist = (KEYLIST *) ((char *) pheader + pkey->data);

      if (key_name[0] == 0 || strcmp(key_name, "/") == 0) {
         if (!(pkey->access_mode & MODE_READ)) {
            *subhKey = 0;
            db_unlock_database(hDB);
            return DB_NO_ACCESS;
         }

         *subhKey = (POINTER_T) pkey - (POINTER_T) pheader;

         db_unlock_database(hDB);
         return DB_SUCCESS;
      }

      pkey_name = key_name;
      do {
         /* extract single subkey from key_name */
         pkey_name = extract_key(pkey_name, str, sizeof(str));

         /* strip trailing '[n]' */
         if (strchr(str, '[') && str[strlen(str) - 1] == ']')
            *strchr(str, '[') = 0;

         /* check if parent or current directory */
         if (strcmp(str, "..") == 0) {
            if (pkey->parent_keylist) {
               pkeylist = (KEYLIST *) ((char *) pheader + pkey->parent_keylist);
               pkey = (KEY *) ((char *) pheader + pkeylist->parent);
            }
            continue;
         }
         if (strcmp(str, ".") == 0)
            continue;

         /* check if key is in keylist */
         pkey = (KEY *) ((char *) pheader + pkeylist->first_key);

         for (i = 0; i < pkeylist->num_keys; i++) {
            if (pkey->name[0] == 0 || !db_validate_key_offset(pheader, pkey->next_key)) {
               db_unlock_database(hDB);
               cm_msg(MERROR, "db_find_key", "Warning: database corruption, key \"%s\", next_key 0x%08X is invalid", key_name, pkey->next_key - sizeof(DATABASE_HEADER));
               *subhKey = 0;
               return DB_CORRUPTED;
            }

            if (equal_ustring(str, pkey->name))
               break;

            pkey = (KEY *) ((char *) pheader + pkey->next_key);
         }

         if (i == pkeylist->num_keys) {
            *subhKey = 0;
            db_unlock_database(hDB);
            return DB_NO_KEY;
         }

         /* resolve links */
         if (pkey->type == TID_LINK) {
            /* copy destination, strip '/' */
            strlcpy(str, (char *) pheader + pkey->data, sizeof(str));
            if (str[strlen(str) - 1] == '/')
               str[strlen(str) - 1] = 0;

            /* if link is pointer to array index, return link instead of destination */
            if (str[strlen(str) - 1] == ']')
               break;

            /* append rest of key name if existing */
            if (pkey_name[0]) {
               strlcat(str, pkey_name, sizeof(str));
               db_unlock_database(hDB);
               return db_find_key(hDB, 0, str, subhKey);
            } else {
               /* if last key in chain is a link, return its destination */
               db_unlock_database(hDB);
               status = db_find_link(hDB, 0, str, subhKey);
               if (status == DB_NO_KEY)
                  return DB_INVALID_LINK;
               return status;
            }
         }

         /* key found: check if last in chain */
         if (*pkey_name == '/') {
            if (pkey->type != TID_KEY) {
               *subhKey = 0;
               db_unlock_database(hDB);
               return DB_NO_KEY;
            }
         }

         /* descend one level */
         pkeylist = (KEYLIST *) ((char *) pheader + pkey->data);

      } while (*pkey_name == '/' && *(pkey_name + 1));

      *subhKey = (POINTER_T) pkey - (POINTER_T) pheader;

      db_unlock_database(hDB);
   }
#endif                          /* LOCAL_ROUTINES */

   return DB_SUCCESS;
}

/**dox***************************************************************/
#ifndef DOXYGEN_SHOULD_SKIP_THIS

/*------------------------------------------------------------------*/
INT db_find_key1(HNDLE hDB, HNDLE hKey, const char *key_name, HNDLE * subhKey)
/********************************************************************\

  Routine: db_find_key1

  Purpose: Same as db_find_key, but without DB locking

  Input:
    HNDLE  bufer_handle     Handle to the database
    HNDLE  hKey             Key handle to start the search
    char   *key_name        Name of key in the form "/key/key/key"

  Output:
    INT    *handle          Key handle

  Function value:
    DB_SUCCESS              Successful completion
    DB_INVALID_HANDLE       Database handle is invalid
    DB_NO_KEY               Key doesn't exist
    DB_NO_ACCESS            No access to read key

\********************************************************************/
{
   if (rpc_is_remote())
      return rpc_call(RPC_DB_FIND_KEY, hDB, hKey, key_name, subhKey);

#ifdef LOCAL_ROUTINES
   {
      DATABASE_HEADER *pheader;
      KEYLIST *pkeylist;
      KEY *pkey;
      const char *pkey_name;
      char str[MAX_STRING_LENGTH];
      INT i;

      *subhKey = 0;

      if (hDB > _database_entries || hDB <= 0) {
         cm_msg(MERROR, "db_find_key", "invalid database handle");
         return DB_INVALID_HANDLE;
      }

      if (!_database[hDB - 1].attached) {
         cm_msg(MERROR, "db_find_key", "invalid database handle");
         return DB_INVALID_HANDLE;
      }

      pheader = _database[hDB - 1].database_header;
      if (!hKey)
         hKey = pheader->root_key;
      pkey = (KEY *) ((char *) pheader + hKey);

      /* check if hKey argument is correct */
      if (!db_validate_hkey(pheader, hKey)) {
         return DB_INVALID_HANDLE;
      }

      if (pkey->type != TID_KEY) {
         cm_msg(MERROR, "db_find_key", "key has no subkeys");
         *subhKey = 0;
         return DB_NO_KEY;
      }
      pkeylist = (KEYLIST *) ((char *) pheader + pkey->data);

      if (key_name[0] == 0 || strcmp(key_name, "/") == 0) {
         if (!(pkey->access_mode & MODE_READ)) {
            *subhKey = 0;
            return DB_NO_ACCESS;
         }

         *subhKey = (POINTER_T) pkey - (POINTER_T) pheader;

         return DB_SUCCESS;
      }

      pkey_name = key_name;
      do {
         /* extract single subkey from key_name */
         pkey_name = extract_key(pkey_name, str, sizeof(str));

         /* check if parent or current directory */
         if (strcmp(str, "..") == 0) {
            if (pkey->parent_keylist) {
               pkeylist = (KEYLIST *) ((char *) pheader + pkey->parent_keylist);
               pkey = (KEY *) ((char *) pheader + pkeylist->parent);
            }
            continue;
         }
         if (strcmp(str, ".") == 0)
            continue;

         /* check if key is in keylist */
         pkey = (KEY *) ((char *) pheader + pkeylist->first_key);

         for (i = 0; i < pkeylist->num_keys; i++) {
            if (equal_ustring(str, pkey->name))
               break;

            pkey = (KEY *) ((char *) pheader + pkey->next_key);
         }

         if (i == pkeylist->num_keys) {
            *subhKey = 0;
            return DB_NO_KEY;
         }

         /* resolve links */
         if (pkey->type == TID_LINK) {
            /* copy destination, strip '/' */
            strcpy(str, (char *) pheader + pkey->data);
            if (str[strlen(str) - 1] == '/')
               str[strlen(str) - 1] = 0;

            /* append rest of key name if existing */
            if (pkey_name[0]) {
               strcat(str, pkey_name);
               return db_find_key1(hDB, 0, str, subhKey);
            } else {
               /* if last key in chain is a link, return its destination */
               return db_find_link1(hDB, 0, str, subhKey);
            }
         }

         /* key found: check if last in chain */
         if (*pkey_name == '/') {
            if (pkey->type != TID_KEY) {
               *subhKey = 0;
               return DB_NO_KEY;
            }
         }

         /* descend one level */
         pkeylist = (KEYLIST *) ((char *) pheader + pkey->data);

      } while (*pkey_name == '/' && *(pkey_name + 1));

      *subhKey = (POINTER_T) pkey - (POINTER_T) pheader;
   }
#endif                          /* LOCAL_ROUTINES */

   return DB_SUCCESS;
}

/*------------------------------------------------------------------*/
INT db_find_link(HNDLE hDB, HNDLE hKey, const char *key_name, HNDLE * subhKey)
/********************************************************************\

  Routine: db_find_link

  Purpose: Find a key or link by name and return its handle
           (internal address). The only difference of this routine
           compared with db_find_key is that if the LAST key in
           the chain is a link, it is NOT evaluated. Links not being
           the last in the chain are evaluated.

  Input:
    HNDLE  bufer_handle     Handle to the database
    HNDLE  hKey       Key handle to start the search
    char   *key_name        Name of key in the form "/key/key/key"

  Output:
    INT    *handle          Key handle

  Function value:
    DB_SUCCESS              Successful completion
    DB_INVALID_HANDLE       Database handle is invalid
    DB_NO_KEY               Key doesn't exist
    DB_NO_ACCESS            No access to read key

\********************************************************************/
{
   if (rpc_is_remote())
      return rpc_call(RPC_DB_FIND_LINK, hDB, hKey, key_name, subhKey);

#ifdef LOCAL_ROUTINES
   {
      DATABASE_HEADER *pheader;
      KEYLIST *pkeylist;
      KEY *pkey;
      const char *pkey_name;
      char str[MAX_STRING_LENGTH];
      INT i;

      *subhKey = 0;

      if (hDB > _database_entries || hDB <= 0) {
         cm_msg(MERROR, "db_find_link", "Invalid database handle");
         return DB_INVALID_HANDLE;
      }

      if (!_database[hDB - 1].attached) {
         cm_msg(MERROR, "db_find_link", "invalid database handle");
         return DB_INVALID_HANDLE;
      }

      db_lock_database(hDB);

      pheader = _database[hDB - 1].database_header;
      if (!hKey)
         hKey = pheader->root_key;
      pkey = (KEY *) ((char *) pheader + hKey);

      /* check if hKey argument is correct */
      if (!db_validate_hkey(pheader, hKey)) {
         db_unlock_database(hDB);
         return DB_INVALID_HANDLE;
      }

      if (pkey->type != TID_KEY) {
         db_unlock_database(hDB);
         cm_msg(MERROR, "db_find_link", "key has no subkeys");
         return DB_NO_KEY;
      }
      pkeylist = (KEYLIST *) ((char *) pheader + pkey->data);

      if (key_name[0] == 0 || strcmp(key_name, "/") == 0) {
         if (!(pkey->access_mode & MODE_READ)) {
            *subhKey = 0;
            db_unlock_database(hDB);
            return DB_NO_ACCESS;
         }

         *subhKey = (POINTER_T) pkey - (POINTER_T) pheader;

         db_unlock_database(hDB);
         return DB_SUCCESS;
      }

      pkey_name = key_name;
      do {
         /* extract single subkey from key_name */
         pkey_name = extract_key(pkey_name, str, sizeof(str));

         /* check if parent or current directory */
         if (strcmp(str, "..") == 0) {
            if (pkey->parent_keylist) {
               pkeylist = (KEYLIST *) ((char *) pheader + pkey->parent_keylist);
               pkey = (KEY *) ((char *) pheader + pkeylist->parent);
            }
            continue;
         }
         if (strcmp(str, ".") == 0)
            continue;

         /* check if key is in keylist */
         pkey = (KEY *) ((char *) pheader + pkeylist->first_key);

         for (i = 0; i < pkeylist->num_keys; i++) {
            if (!db_validate_key_offset(pheader, pkey->next_key)) {
               db_unlock_database(hDB);
               cm_msg(MERROR, "db_find_link", "Warning: database corruption, key \"%s\", next_key 0x%08X is invalid", key_name, pkey->next_key - sizeof(DATABASE_HEADER));
               *subhKey = 0;
               return DB_CORRUPTED;
            }

            if (equal_ustring(str, pkey->name))
               break;

            pkey = (KEY *) ((char *) pheader + pkey->next_key);
         }

         if (i == pkeylist->num_keys) {
            *subhKey = 0;
            db_unlock_database(hDB);
            return DB_NO_KEY;
         }

         /* resolve links if not last in chain */
         if (pkey->type == TID_LINK && *pkey_name == '/') {
            /* copy destination, strip '/' */
            strcpy(str, (char *) pheader + pkey->data);
            if (str[strlen(str) - 1] == '/')
               str[strlen(str) - 1] = 0;

            /* append rest of key name */
            strcat(str, pkey_name);
            db_unlock_database(hDB);
            return db_find_link(hDB, 0, str, subhKey);
         }

         /* key found: check if last in chain */
         if ((*pkey_name == '/')) {
            if (pkey->type != TID_KEY) {
               *subhKey = 0;
               db_unlock_database(hDB);
               return DB_NO_KEY;
            }
         }

         /* descend one level */
         pkeylist = (KEYLIST *) ((char *) pheader + pkey->data);

      } while (*pkey_name == '/' && *(pkey_name + 1));

      *subhKey = (POINTER_T) pkey - (POINTER_T) pheader;

      db_unlock_database(hDB);
   }
#endif                          /* LOCAL_ROUTINES */

   return DB_SUCCESS;
}

/*------------------------------------------------------------------*/
INT db_find_link1(HNDLE hDB, HNDLE hKey, const char *key_name, HNDLE * subhKey)
/********************************************************************\

  Routine: db_find_link1

  Purpose: Same ad db_find_link, but without DB locking

  Input:
    HNDLE  bufer_handle     Handle to the database
    HNDLE  hKey       Key handle to start the search
    char   *key_name        Name of key in the form "/key/key/key"

  Output:
    INT    *handle          Key handle

  Function value:
    DB_SUCCESS              Successful completion
    DB_INVALID_HANDLE       Database handle is invalid
    DB_NO_KEY               Key doesn't exist
    DB_NO_ACCESS            No access to read key

\********************************************************************/
{
   if (rpc_is_remote())
      return rpc_call(RPC_DB_FIND_LINK, hDB, hKey, key_name, subhKey);

#ifdef LOCAL_ROUTINES
   {
      DATABASE_HEADER *pheader;
      KEYLIST *pkeylist;
      KEY *pkey;
      const char *pkey_name;
      char str[MAX_STRING_LENGTH];
      INT i;

      *subhKey = 0;

      if (hDB > _database_entries || hDB <= 0) {
         cm_msg(MERROR, "db_find_link", "Invalid database handle");
         return DB_INVALID_HANDLE;
      }

      if (!_database[hDB - 1].attached) {
         cm_msg(MERROR, "db_find_link", "invalid database handle");
         return DB_INVALID_HANDLE;
      }

      pheader = _database[hDB - 1].database_header;
      if (!hKey)
         hKey = pheader->root_key;
      pkey = (KEY *) ((char *) pheader + hKey);

      /* check if hKey argument is correct */
      if (!db_validate_hkey(pheader, hKey)) {
         return DB_INVALID_HANDLE;
      }

      if (pkey->type != TID_KEY) {
         cm_msg(MERROR, "db_find_link", "key has no subkeys");
         return DB_NO_KEY;
      }
      pkeylist = (KEYLIST *) ((char *) pheader + pkey->data);

      if (key_name[0] == 0 || strcmp(key_name, "/") == 0) {
         if (!(pkey->access_mode & MODE_READ)) {
            *subhKey = 0;
            return DB_NO_ACCESS;
         }

         *subhKey = (POINTER_T) pkey - (POINTER_T) pheader;

         return DB_SUCCESS;
      }

      pkey_name = key_name;
      do {
         /* extract single subkey from key_name */
         pkey_name = extract_key(pkey_name, str, sizeof(str));

         /* check if parent or current directory */
         if (strcmp(str, "..") == 0) {
            if (pkey->parent_keylist) {
               pkeylist = (KEYLIST *) ((char *) pheader + pkey->parent_keylist);
               pkey = (KEY *) ((char *) pheader + pkeylist->parent);
            }
            continue;
         }
         if (strcmp(str, ".") == 0)
            continue;

         /* check if key is in keylist */
         pkey = (KEY *) ((char *) pheader + pkeylist->first_key);

         for (i = 0; i < pkeylist->num_keys; i++) {
            if (!db_validate_key_offset(pheader, pkey->next_key)) {
               cm_msg(MERROR, "db_find_link1", "Warning: database corruption, key \"%s\", next_key 0x%08X is invalid", key_name, pkey->next_key - sizeof(DATABASE_HEADER));
               *subhKey = 0;
               return DB_CORRUPTED;
            }

            if (equal_ustring(str, pkey->name))
               break;

            pkey = (KEY *) ((char *) pheader + pkey->next_key);
         }

         if (i == pkeylist->num_keys) {
            *subhKey = 0;
            return DB_NO_KEY;
         }

         /* resolve links if not last in chain */
         if (pkey->type == TID_LINK && *pkey_name == '/') {
            /* copy destination, strip '/' */
            strcpy(str, (char *) pheader + pkey->data);
            if (str[strlen(str) - 1] == '/')
               str[strlen(str) - 1] = 0;

            /* append rest of key name */
            strcat(str, pkey_name);
            return db_find_link1(hDB, 0, str, subhKey);
         }

         /* key found: check if last in chain */
         if ((*pkey_name == '/')) {
            if (pkey->type != TID_KEY) {
               *subhKey = 0;
               return DB_NO_KEY;
            }
         }

         /* descend one level */
         pkeylist = (KEYLIST *) ((char *) pheader + pkey->data);

      } while (*pkey_name == '/' && *(pkey_name + 1));

      *subhKey = (POINTER_T) pkey - (POINTER_T) pheader;
   }
#endif                          /* LOCAL_ROUTINES */

   return DB_SUCCESS;
}

/*------------------------------------------------------------------*/
INT db_scan_tree(HNDLE hDB, HNDLE hKey, INT level, INT(*callback) (HNDLE, HNDLE, KEY *, INT, void *), void *info)
/********************************************************************\

  Routine: db_scan_tree

  Purpose: Scan a subtree recursively and call 'callback' for each key

  Input:
    HNDLE  hDB              Handle to the database
    HNDLE  hKeyRoot         Key to start scan from, 0 for root
    INT    level            Recursion level
    void   *callback        Callback routine called with params:
                              hDB   Copy of hDB
                              hKey  Copy of hKey
                              key   Key associated with hKey
                              INT   Recursion level
                              info  Copy of *info
    void   *info            Optional data copied to callback routine

  Output:
    implicit via callback

  Function value:
    DB_SUCCESS              Successful completion
    <all error codes of db_get_key>

\********************************************************************/
{
   HNDLE hSubkey;
   KEY key;
   INT i, status;

   status = db_get_link(hDB, hKey, &key);
   if (status != DB_SUCCESS)
      return status;

   status = callback(hDB, hKey, &key, level, info);
   if (status == 0)
      return status;

   if (key.type == TID_KEY) {
      for (i = 0;; i++) {
         db_enum_link(hDB, hKey, i, &hSubkey);

         if (!hSubkey)
            break;

         db_scan_tree(hDB, hSubkey, level + 1, callback, info);
      }
   }

   return DB_SUCCESS;
}

/*------------------------------------------------------------------*/
INT db_scan_tree_link(HNDLE hDB, HNDLE hKey, INT level, void (*callback) (HNDLE, HNDLE, KEY *, INT, void *), void *info)
/********************************************************************\

  Routine: db_scan_tree_link

  Purpose: Scan a subtree recursively and call 'callback' for each key.
           Similar to db_scan_tree but without follwing links.

  Input:
    HNDLE  hDB              Handle to the database
    HNDLE  hKeyRoot         Key to start scan from, 0 for root
    INT    level            Recursion level
    void   *callback        Callback routine called with params:
                              hDB   Copy of hDB
                              hKey  Copy of hKey
                              key   Key associated with hKey
                              INT   Recursion level
                              info  Copy of *info
    void   *info            Optional data copied to callback routine

  Output:
    implicit via callback

  Function value:
    DB_SUCCESS              Successful completion
    <all error codes of db_get_key>

\********************************************************************/
{
   HNDLE hSubkey;
   KEY key;
   INT i, status;

   status = db_get_key(hDB, hKey, &key);
   if (status != DB_SUCCESS)
      return status;

   callback(hDB, hKey, &key, level, info);

   if (key.type == TID_KEY) {
      for (i = 0;; i++) {
         db_enum_link(hDB, hKey, i, &hSubkey);

         if (!hSubkey)
            break;

         db_scan_tree_link(hDB, hSubkey, level + 1, callback, info);
      }
   }

   return DB_SUCCESS;
}

/*------------------------------------------------------------------*/
INT db_get_path(HNDLE hDB, HNDLE hKey, char *path, INT buf_size)
/********************************************************************\

  Routine: db_get_path

  Purpose: Get full path of a key

  Input:
    HNDLE  hDB              Handle to the database
    HNDLE  hKey             Key handle
    INT    buf_size         Maximum size of path buffer (including
                            trailing zero)

  Output:
    char   path[buf_size]   Path string

  Function value:
    DB_SUCCESS              Successful completion
    DB_INVALID_HANDLE       Database handle is invalid
    DB_NO_MEMORY            path buffer is to small to contain full
                            string

\********************************************************************/
{
   if (rpc_is_remote())
      return rpc_call(RPC_DB_GET_PATH, hDB, hKey, path, buf_size);

#ifdef LOCAL_ROUTINES
   {
      DATABASE_HEADER *pheader;
      KEYLIST *pkeylist;
      KEY *pkey;
      char str[MAX_ODB_PATH];

      if (hDB > _database_entries || hDB <= 0) {
         cm_msg(MERROR, "db_get_path", "invalid database handle");
         return DB_INVALID_HANDLE;
      }

      if (!_database[hDB - 1].attached) {
         cm_msg(MERROR, "db_get_path", "invalid database handle");
         return DB_INVALID_HANDLE;
      }

      db_lock_database(hDB);

      pheader = _database[hDB - 1].database_header;
      if (!hKey)
         hKey = pheader->root_key;
      pkey = (KEY *) ((char *) pheader + hKey);

      /* check if hKey argument is correct */
      if (!db_validate_hkey(pheader, hKey)) {
         db_unlock_database(hDB);
         return DB_INVALID_HANDLE;
      }

      if (hKey == pheader->root_key) {
         strcpy(path, "/");
         db_unlock_database(hDB);
         return DB_SUCCESS;
      }

      *path = 0;
      do {
         /* add key name in front of path */
         strcpy(str, path);
         strcpy(path, "/");
         strcat(path, pkey->name);

         if (strlen(path) + strlen(str) + 1 > (DWORD) buf_size) {
            *path = 0;
            db_unlock_database(hDB);
            return DB_NO_MEMORY;
         }
         strcat(path, str);

         /* find parent key */
         pkeylist = (KEYLIST *) ((char *) pheader + pkey->parent_keylist);
         pkey = (KEY *) ((char *) pheader + pkeylist->parent);
      } while (pkey->parent_keylist);

      db_unlock_database(hDB);
   }
#endif                          /* LOCAL_ROUTINES */

   return DB_SUCCESS;
}

/*------------------------------------------------------------------*/
void db_find_open_records(HNDLE hDB, HNDLE hKey, KEY * key, INT level, void *result)
{
#ifdef LOCAL_ROUTINES
   /* check if this key has notify count set */
   if (key->notify_count) {
      char line[256], path[80];
      DATABASE_HEADER *pheader;
      int i, j;
      int count = 0;

      db_get_path(hDB, hKey, path, sizeof(path));
      sprintf(line, "%s open %d times by ", path, key->notify_count);

      db_lock_database(hDB);
      pheader = _database[hDB - 1].database_header;

      for (i = 0; i < pheader->max_client_index; i++) {
         DATABASE_CLIENT *pclient = &pheader->client[i];
         for (j = 0; j < pclient->max_index; j++)
            if (pclient->open_record[j].handle == hKey) {
               count++;
               sprintf(line + strlen(line), "\"%s\" ", pclient->name);
               //sprintf(line + strlen(line), ", handle %d, mode %d ", pclient->open_record[j].handle, pclient->open_record[j].access_mode);
            }
      }

      if (count < 1) {
         sprintf(line + strlen(line), "a deleted client");
      }

      strcat(line, "\n");
      strcat((char *) result, line);

      db_unlock_database(hDB);
   }
#endif                          /* LOCAL_ROUTINES */
}

void db_fix_open_records(HNDLE hDB, HNDLE hKey, KEY * key, INT level, void *result)
{
#ifdef LOCAL_ROUTINES
   DATABASE_HEADER *pheader;
   DATABASE_CLIENT *pclient;
   INT i, j;
   char str[256];
   KEY *pkey;

   /* avoid compiler warning */
   i = level;

   /* check if this key has notify count set */
   if (key->notify_count) {
      db_lock_database(hDB);
      pheader = _database[hDB - 1].database_header;

      for (i = 0; i < pheader->max_client_index; i++) {
         pclient = &pheader->client[i];
         for (j = 0; j < pclient->max_index; j++)
            if (pclient->open_record[j].handle == hKey)
               break;
         if (j < pclient->max_index)
            break;
      }
      if (i == pheader->max_client_index) {
         db_get_path(hDB, hKey, str, sizeof(str));
         strcat(str, " fixed\n");
         strcat((char *) result, str);

         /* reset notify count */
         pkey = (KEY *) ((char *) pheader + hKey);
         pkey->notify_count = 0;
      }

      db_unlock_database(hDB);
   }
#endif                          /* LOCAL_ROUTINES */
}

INT db_get_open_records(HNDLE hDB, HNDLE hKey, char *str, INT buf_size, BOOL fix)
/********************************************************************\

  Routine: db_get_open_records

  Purpose: Return a string with all open records

  Input:
    HNDLE  hDB              Handle to the database
    HNDLE  hKey             Key to start search from, 0 for root
    INT    buf_size         Size of string
    INT    fix              If TRUE, fix records which are open
                            but have no client belonging to it.

  Output:
    char   *str             Result string. Individual records are
                            separated with new lines.

  Function value:
    DB_SUCCESS              Successful completion

\********************************************************************/
{
   str[0] = 0;

   if (rpc_is_remote())
      return rpc_call(RPC_DB_GET_OPEN_RECORDS, hDB, hKey, str, buf_size);

   if (fix)
      db_scan_tree_link(hDB, hKey, 0, db_fix_open_records, str);
   else
      db_scan_tree_link(hDB, hKey, 0, db_find_open_records, str);

   return DB_SUCCESS;
}

/**dox***************************************************************/
#endif                          /* DOXYGEN_SHOULD_SKIP_THIS */

/********************************************************************/
/**
Set value of a single key.

The function sets a single value or a whole array to a ODB key.
Since the data buffer is of type void, no type checking can be performed by the
compiler. Therefore the type has to be explicitly supplied, which is checked
against the type stored in the ODB. key_name can contain the full path of a key
(like: "/Equipment/Trigger/Settings/Level1") while hkey is zero which refers
to the root, or hkey can refer to a sub-directory (like /Equipment/Trigger)
and key_name is interpreted relative to that directory like "Settings/Level1".
\code
INT level1;
  db_set_value(hDB, 0, "/Equipment/Trigger/Settings/Level1",
                          &level1, sizeof(level1), 1, TID_INT);
\endcode
@param hDB          ODB handle obtained via cm_get_experiment_database().
@param hKeyRoot Handle for key where search starts, zero for root.
@param key_name Name of key to search, can contain directories.
@param data Address of data.
@param data_size Size of data (in bytes).
@param num_values Number of data elements.
@param type Type of key, one of TID_xxx (see @ref Midas_Data_Types)
@return DB_SUCCESS, DB_INVALID_HANDLE, DB_NO_ACCESS, DB_TYPE_MISMATCH
*/
INT db_set_value(HNDLE hDB, HNDLE hKeyRoot, const char *key_name, const void *data,
                 INT data_size, INT num_values, DWORD type)
{
   if (rpc_is_remote())
      return rpc_call(RPC_DB_SET_VALUE, hDB, hKeyRoot, key_name, data, data_size, num_values, type);

#ifdef LOCAL_ROUTINES
   {
      DATABASE_HEADER *pheader;
      KEY *pkey;
      HNDLE hKey;
      INT status;

      if (num_values == 0)
         return DB_INVALID_PARAM;

      status = db_find_key(hDB, hKeyRoot, key_name, &hKey);
      if (status == DB_NO_KEY) {
         status = db_create_key(hDB, hKeyRoot, key_name, type);
         if (status != DB_SUCCESS && status != DB_CREATED)
            return status;
         status = db_find_link(hDB, hKeyRoot, key_name, &hKey);
      }

      if (status != DB_SUCCESS)
         return status;

      db_lock_database(hDB);
      pheader = _database[hDB - 1].database_header;

      /* get address from handle */
      pkey = (KEY *) ((char *) pheader + hKey);

      /* check for write access */
      if (!(pkey->access_mode & MODE_WRITE) || (pkey->access_mode & MODE_EXCLUSIVE)) {
         db_unlock_database(hDB);
         return DB_NO_ACCESS;
      }

      if (pkey->type != type) {
         db_unlock_database(hDB);
         cm_msg(MERROR, "db_set_value", "\"%s\" is of type %s, not %s",
                key_name, rpc_tid_name(pkey->type), rpc_tid_name(type));
         return DB_TYPE_MISMATCH;
      }

      /* keys cannot contain data */
      if (pkey->type == TID_KEY) {
         db_unlock_database(hDB);
         cm_msg(MERROR, "db_set_value", "key cannot contain data");
         return DB_TYPE_MISMATCH;
      }

      if (data_size == 0) {
         db_unlock_database(hDB);
         cm_msg(MERROR, "db_set_value", "zero data size not allowed");
         return DB_TYPE_MISMATCH;
      }

      if (type != TID_STRING && type != TID_LINK && data_size != rpc_tid_size(type) * num_values) {
         db_unlock_database(hDB);
         cm_msg(MERROR, "db_set_value", "data_size (%d) does not match num_values (%d)", data_size, num_values);
         return DB_TYPE_MISMATCH;
      }

      /* resize data size if necessary */
      if (pkey->total_size != data_size) {
         pkey->data = (POINTER_T) realloc_data(pheader, (char *) pheader + pkey->data, pkey->total_size, data_size);

         if (pkey->data == 0) {
            pkey->total_size = 0;
            db_unlock_database(hDB);
            cm_msg(MERROR, "db_set_value", "online database full");
            return DB_FULL;
         }

         pkey->data -= (POINTER_T) pheader;
         pkey->total_size = data_size;
      }

      /* set number of values */
      pkey->num_values = num_values;

      if (type == TID_STRING || type == TID_LINK)
         pkey->item_size = data_size / num_values;
      else
         pkey->item_size = rpc_tid_size(type);

      /* copy data */
      memcpy((char *) pheader + pkey->data, data, data_size);

      /* update time */
      pkey->last_written = ss_time();

      db_notify_clients(hDB, hKey, TRUE);
      db_unlock_database(hDB);

   }
#endif                          /* LOCAL_ROUTINES */

   return DB_SUCCESS;
}

/********************************************************************/
/**
Set single value of an array.

The function sets a single value of an ODB key which is an array.
key_name can contain the full path of a key
(like: "/Equipment/Trigger/Settings/Level1") while hkey is zero which refers
to the root, or hkey can refer to a sub-directory (like /Equipment/Trigger)
and key_name is interpreted relative to that directory like "Settings/Level1".
\code
INT level1;
  db_set_value_index(hDB, 0, "/Equipment/Trigger/Settings/Level1",
                          &level1, sizeof(level1), 15, TID_INT, FALSE);
\endcode
@param hDB          ODB handle obtained via cm_get_experiment_database().
@param hKeyRoot Handle for key where search starts, zero for root.
@param key_name Name of key to search, can contain directories.
@param data Address of data.
@param data_size Size of data (in bytes).
@param index Array index of value.
@param type Type of key, one of TID_xxx (see @ref Midas_Data_Types)
@param truncate Truncate array to current index if TRUE
@return \<same as db_set_data_index\>
*/
INT db_set_value_index(HNDLE hDB, HNDLE hKeyRoot, const char *key_name, const void *data,
                       INT data_size, INT idx, DWORD type, BOOL trunc)
{
   int status;
   HNDLE hkey;

   status = db_find_key(hDB, hKeyRoot, key_name, &hkey);
   if (!hkey) {
      status = db_create_key(hDB, hKeyRoot, key_name, type);
      status = db_find_key(hDB, hKeyRoot, key_name, &hkey);
      if (status != DB_SUCCESS)
         return status;
   } else
      if (trunc) {
         status = db_set_num_values(hDB, hkey, idx + 1);
         if (status != DB_SUCCESS)
            return status;
      }

   return db_set_data_index(hDB, hkey, data, data_size, idx, type);
}

/********************************************************************/
/**
Get value of a single key.

The function returns single values or whole arrays which are contained
in an ODB key. Since the data buffer is of type void, no type checking can be
performed by the compiler. Therefore the type has to be explicitly supplied,
which is checked against the type stored in the ODB. key_name can contain the
full path of a key (like: "/Equipment/Trigger/Settings/Level1") while hkey is
zero which refers to the root, or hkey can refer to a sub-directory
(like: /Equipment/Trigger) and key_name is interpreted relative to that directory
like "Settings/Level1".
\code
INT level1, size;
  size = sizeof(level1);
  db_get_value(hDB, 0, "/Equipment/Trigger/Settings/Level1",
                                   &level1, &size, TID_INT, 0);
\endcode
@param hDB          ODB handle obtained via cm_get_experiment_database().
@param hKeyRoot Handle for key where search starts, zero for root.
@param key_name Name of key to search, can contain directories.
@param data Address of data.
@param buf_size Maximum buffer size on input, number of written bytes on return.
@param type Type of key, one of TID_xxx (see @ref Midas_Data_Types)
@param create If TRUE, create key if not existing
@return DB_SUCCESS, DB_INVALID_HANDLE, DB_NO_ACCESS, DB_TYPE_MISMATCH,
DB_TRUNCATED, DB_NO_KEY
*/
INT db_get_value(HNDLE hDB, HNDLE hKeyRoot, const char *key_name, void *data, INT * buf_size, DWORD type, BOOL create)
{
   if (rpc_is_remote())
      return rpc_call(RPC_DB_GET_VALUE, hDB, hKeyRoot, key_name, data, buf_size, type, create);

#ifdef LOCAL_ROUTINES
   {
      DATABASE_HEADER *pheader;
      HNDLE hkey;
      KEY *pkey;
      INT status, size, idx;
      char *p, path[256], keyname[256];

      if (hDB > _database_entries || hDB <= 0) {
         cm_msg(MERROR, "db_get_value", "invalid database handle");
         return DB_INVALID_HANDLE;
      }

      if (!_database[hDB - 1].attached) {
         cm_msg(MERROR, "db_get_value", "invalid database handle");
         return DB_INVALID_HANDLE;
      }

      /* check if key name contains index */
      strlcpy(keyname, key_name, sizeof(keyname));
      idx = -1;
      if (strchr(keyname, '[') && strchr(keyname, ']')) {
         for (p = strchr(keyname, '[') + 1; *p && *p != ']'; p++)
            if (!isdigit(*p))
               break;

         if (*p && *p == ']') {
            idx = atoi(strchr(keyname, '[') + 1);
            *strchr(keyname, '[') = 0;
         }
      }

      status = db_find_key(hDB, hKeyRoot, keyname, &hkey);
      if (status == DB_NO_KEY) {
         if (create) {
            db_create_key(hDB, hKeyRoot, keyname, type);
            status = db_find_key(hDB, hKeyRoot, keyname, &hkey);
            if (status != DB_SUCCESS)
               return status;

            /* get string size from data size */
            if (type == TID_STRING || type == TID_LINK)
               size = *buf_size;
            else
               size = rpc_tid_size(type);

            if (size == 0)
               return DB_TYPE_MISMATCH;

            /* set default value if key was created */
            status = db_set_value(hDB, hKeyRoot, keyname, data, *buf_size, *buf_size / size, type);
         } else
            return DB_NO_KEY;
      }

      if (status != DB_SUCCESS)
         return status;

      /* now lock database */
      db_lock_database(hDB);
      pheader = _database[hDB - 1].database_header;

      /* get address from handle */
      pkey = (KEY *) ((char *) pheader + hkey);

      /* check for correct type */
      if (pkey->type != (type)) {
         db_unlock_database(hDB);
         cm_msg(MERROR, "db_get_value", "hkey %d entry \"%s\" is of type %s, not %s",
                hKeyRoot, keyname, rpc_tid_name(pkey->type), rpc_tid_name(type));
         return DB_TYPE_MISMATCH;
      }

      /* check for read access */
      if (!(pkey->access_mode & MODE_READ)) {
         db_unlock_database(hDB);
         cm_msg(MERROR, "db_get_value", "%s has no read access", keyname);
         return DB_NO_ACCESS;
      }

      /* check if buffer is too small */
      if ((idx == -1 && pkey->num_values * pkey->item_size > *buf_size) || (idx != -1 && pkey->item_size > *buf_size)) {
         memcpy(data, (char *) pheader + pkey->data, *buf_size);
         db_unlock_database(hDB);
         db_get_path(hDB, hkey, path, sizeof(path));
         cm_msg(MERROR, "db_get_value", "buffer too small, data truncated for key \"%s\"", path);
         return DB_TRUNCATED;
      }

      /* check if index in boundaries */
      if (idx != -1 && idx >= pkey->num_values) {
         db_unlock_database(hDB);
         db_get_path(hDB, hkey, path, sizeof(path));
         cm_msg(MERROR, "db_get_value", "invalid index \"%d\" for key \"%s\"", idx, path);
         return DB_INVALID_PARAM;
      }

      /* copy key data */
      if (idx == -1) {
         memcpy(data, (char *) pheader + pkey->data, pkey->num_values * pkey->item_size);
         *buf_size = pkey->num_values * pkey->item_size;
      } else {
         memcpy(data, (char *) pheader + pkey->data + idx * pkey->item_size, pkey->item_size);
         *buf_size = pkey->item_size;
      }

      db_unlock_database(hDB);
   }
#endif                          /* LOCAL_ROUTINES */

   return DB_SUCCESS;
}

/********************************************************************/
/**
Enumerate subkeys from a key, follow links.

hkey must correspond to a valid ODB directory. The index is
usually incremented in a loop until the last key is reached. Information about the
sub-keys can be obtained with db_get_key(). If a returned key is of type
TID_KEY, it contains itself sub-keys. To scan a whole ODB sub-tree, the
function db_scan_tree() can be used.
\code
INT   i;
HNDLE hkey, hsubkey;
KEY   key;
  db_find_key(hdb, 0, "/Runinfo", &hkey);
  for (i=0 ; ; i++)
  {
   db_enum_key(hdb, hkey, i, &hsubkey);
   if (!hSubkey)
    break; // end of list reached
   // print key name
   db_get_key(hdb, hkey, &key);
   printf("%s\n", key.name);
  }
\endcode
@param hDB          ODB handle obtained via cm_get_experiment_database().
@param hKey          Handle for key where search starts, zero for root.
@param idx          Subkey index, sould be initially 0, then
                    incremented in each call until
                    *subhKey becomes zero and the function
                    returns DB_NO_MORE_SUBKEYS
@param subkey_handle Handle of subkey which can be used in
                    db_get_key() and db_get_data()
@return DB_SUCCESS, DB_INVALID_HANDLE, DB_NO_MORE_SUBKEYS
*/
INT db_enum_key(HNDLE hDB, HNDLE hKey, INT idx, HNDLE * subkey_handle)
{
   if (rpc_is_remote())
      return rpc_call(RPC_DB_ENUM_KEY, hDB, hKey, idx, subkey_handle);

#ifdef LOCAL_ROUTINES
   {
      DATABASE_HEADER *pheader;
      KEYLIST *pkeylist;
      KEY *pkey;
      INT i;
      char str[256];
      HNDLE parent;

      if (hDB > _database_entries || hDB <= 0) {
         cm_msg(MERROR, "db_enum_key", "invalid database handle");
         return DB_INVALID_HANDLE;
      }

      if (!_database[hDB - 1].attached) {
         cm_msg(MERROR, "db_enum_key", "invalid database handle");
         return DB_INVALID_HANDLE;
      }

      *subkey_handle = 0;

      /* first lock database */
      db_lock_database(hDB);

      pheader = _database[hDB - 1].database_header;
      if (!hKey)
         hKey = pheader->root_key;
      pkey = (KEY *) ((char *) pheader + hKey);

      /* check if hKey argument is correct */
      if (!db_validate_hkey(pheader, hKey)) {
         db_unlock_database(hDB);
         return DB_INVALID_HANDLE;
      }

      if (pkey->type != TID_KEY) {
         db_unlock_database(hDB);
         return DB_NO_MORE_SUBKEYS;
      }
      pkeylist = (KEYLIST *) ((char *) pheader + pkey->data);

      if (idx >= pkeylist->num_keys) {
         db_unlock_database(hDB);
         return DB_NO_MORE_SUBKEYS;
      }

      pkey = (KEY *) ((char *) pheader + pkeylist->first_key);
      for (i = 0; i < idx; i++)
         pkey = (KEY *) ((char *) pheader + pkey->next_key);

      /* resolve links */
      if (pkey->type == TID_LINK) {
         strcpy(str, (char *) pheader + pkey->data);

         /* no not reolve if link to array index */
         if (strlen(str) > 0 && str[strlen(str) - 1] == ']') {
            *subkey_handle = (POINTER_T) pkey - (POINTER_T) pheader;
            db_unlock_database(hDB);
            return DB_SUCCESS;
         }

         if (*str == '/') {
            /* absolute path */
            db_unlock_database(hDB);
            return db_find_key(hDB, 0, str, subkey_handle);
         } else {
            /* relative path */
            if (pkey->parent_keylist) {
               pkeylist = (KEYLIST *) ((char *) pheader + pkey->parent_keylist);
               parent = pkeylist->parent;
               db_unlock_database(hDB);
               return db_find_key(hDB, parent, str, subkey_handle);
            } else {
               db_unlock_database(hDB);
               return db_find_key(hDB, 0, str, subkey_handle);
            }
         }
      }

      *subkey_handle = (POINTER_T) pkey - (POINTER_T) pheader;
      db_unlock_database(hDB);
   }
#endif                          /* LOCAL_ROUTINES */

   return DB_SUCCESS;
}

/**dox***************************************************************/
#ifndef DOXYGEN_SHOULD_SKIP_THIS


/*------------------------------------------------------------------*/
INT db_enum_link(HNDLE hDB, HNDLE hKey, INT idx, HNDLE * subkey_handle)
/********************************************************************\

  Routine: db_enum_link

  Purpose: Enumerate subkeys from a key, don't follow links

  Input:
    HNDLE hDB               Handle to the database
    HNDLE hKey              Handle of key to enumerate, zero for the
                            root key
    INT   idx               Subkey index, sould be initially 0, then
                            incremented in each call until
                            *subhKey becomes zero and the function
                            returns DB_NO_MORE_SUBKEYS

  Output:
    HNDLE *subkey_handle    Handle of subkey which can be used in
                            db_get_key and db_get_data

  Function value:
    DB_SUCCESS              Successful completion
    DB_INVALID_HANDLE       Database handle is invalid
    DB_NO_MORE_SUBKEYS      Last subkey reached

\********************************************************************/
{
   if (rpc_is_remote())
      return rpc_call(RPC_DB_ENUM_LINK, hDB, hKey, idx, subkey_handle);

#ifdef LOCAL_ROUTINES
   {
      DATABASE_HEADER *pheader;
      KEYLIST *pkeylist;
      KEY *pkey;
      INT i;

      if (hDB > _database_entries || hDB <= 0) {
         cm_msg(MERROR, "db_enum_link", "invalid database handle");
         return DB_INVALID_HANDLE;
      }

      if (!_database[hDB - 1].attached) {
         cm_msg(MERROR, "db_enum_link", "invalid database handle");
         return DB_INVALID_HANDLE;
      }

      *subkey_handle = 0;

      /* first lock database */
      db_lock_database(hDB);

      pheader = _database[hDB - 1].database_header;
      if (!hKey)
         hKey = pheader->root_key;
      pkey = (KEY *) ((char *) pheader + hKey);

      /* check if hKey argument is correct */
      if (!db_validate_hkey(pheader, hKey)) {
         db_unlock_database(hDB);
         return DB_INVALID_HANDLE;
      }

      if (pkey->type != TID_KEY) {
         db_unlock_database(hDB);
         return DB_NO_MORE_SUBKEYS;
      }
      pkeylist = (KEYLIST *) ((char *) pheader + pkey->data);

      if (idx >= pkeylist->num_keys) {
         db_unlock_database(hDB);
         return DB_NO_MORE_SUBKEYS;
      }

      pkey = (KEY *) ((char *) pheader + pkeylist->first_key);
      for (i = 0; i < idx; i++)
         pkey = (KEY *) ((char *) pheader + pkey->next_key);

      *subkey_handle = (POINTER_T) pkey - (POINTER_T) pheader;
      db_unlock_database(hDB);
   }
#endif                          /* LOCAL_ROUTINES */

   return DB_SUCCESS;
}

/*------------------------------------------------------------------*/
INT db_get_next_link(HNDLE hDB, HNDLE hKey, HNDLE * subkey_handle)
/********************************************************************\

  Routine: db_get_next_link

  Purpose: Get next key in ODB after hKey

  Input:
    HNDLE hDB               Handle to the database
    HNDLE hKey              Handle of key to enumerate, zero for the
                            root key

  Output:
    HNDLE *subkey_handle    Handle of subkey which can be used in
                            db_get_key and db_get_data

  Function value:
    DB_SUCCESS              Successful completion
    DB_INVALID_HANDLE       Database handle is invalid
    DB_NO_MORE_SUBKEYS      Last subkey reached

\********************************************************************/
{
   if (rpc_is_remote())
      return rpc_call(RPC_DB_GET_NEXT_LINK, hDB, hKey, subkey_handle);

#ifdef LOCAL_ROUTINES
   {
      DATABASE_HEADER *pheader;
      KEYLIST *pkeylist;
      KEY *pkey;
      INT descent;

      if (hDB > _database_entries || hDB <= 0) {
         cm_msg(MERROR, "db_enum_link", "invalid database handle");
         return DB_INVALID_HANDLE;
      }

      if (!_database[hDB - 1].attached) {
         cm_msg(MERROR, "db_enum_link", "invalid database handle");
         return DB_INVALID_HANDLE;
      }

      *subkey_handle = 0;

      /* first lock database */
      db_lock_database(hDB);

      pheader = _database[hDB - 1].database_header;
      if (!hKey)
         hKey = pheader->root_key;
      pkey = (KEY *) ((char *) pheader + hKey);

      /* check if hKey argument is correct */
      if (!db_validate_hkey(pheader, hKey)) {
         db_unlock_database(hDB);
         return DB_INVALID_HANDLE;
      }

      descent = TRUE;
      do {
         if (pkey->type != TID_KEY || !descent) {
            if (pkey->next_key) {
               /* key has next key, return it */
               pkey = (KEY *) ((char *) pheader + pkey->next_key);

               if (pkey->type != TID_KEY) {
                  *subkey_handle = (POINTER_T) pkey - (POINTER_T) pheader;
                  db_unlock_database(hDB);
                  return DB_SUCCESS;
               }

               /* key has subkeys, so descent on the next iteration */
               descent = TRUE;
            } else {
               if (pkey->parent_keylist == 0) {
                  /* return if we are back to the root key */
                  db_unlock_database(hDB);
                  return DB_NO_MORE_SUBKEYS;
               }

               /* key is last in list, traverse up */
               pkeylist = (KEYLIST *) ((char *) pheader + pkey->parent_keylist);

               pkey = (KEY *) ((char *) pheader + pkeylist->parent);
               descent = FALSE;
            }
         } else {
            if (descent) {
               /* find first subkey */
               pkeylist = (KEYLIST *) ((char *) pheader + pkey->data);

               if (pkeylist->num_keys == 0) {
                  /* if key has no subkeys, look for next key on this level */
                  descent = FALSE;
               } else {
                  /* get first subkey */
                  pkey = (KEY *) ((char *) pheader + pkeylist->first_key);

                  if (pkey->type != TID_KEY) {
                     *subkey_handle = (POINTER_T) pkey - (POINTER_T) pheader;
                     db_unlock_database(hDB);
                     return DB_SUCCESS;
                  }
               }
            }
         }

      } while (TRUE);
   }
#endif                          /* LOCAL_ROUTINES */

   return DB_SUCCESS;
}

/**dox***************************************************************/
#endif                          /* DOXYGEN_SHOULD_SKIP_THIS */

/********************************************************************/
/**
Get key structure from a handle.

KEY structure has following format:
\code
typedef struct {
  DWORD         type;                 // TID_xxx type
  INT           num_values;           // number of values
  char          name[NAME_LENGTH];    // name of variable
  INT           data;                 // Address of variable (offset)
  INT           total_size;           // Total size of data block
  INT           item_size;            // Size of single data item
  WORD          access_mode;          // Access mode
  WORD          notify_count;         // Notify counter
  INT           next_key;             // Address of next key
  INT           parent_keylist;       // keylist to which this key belongs
  INT           last_written;         // Time of last write action
} KEY;
\endcode
Most of these values are used for internal purposes, the values which are of
public interest are type, num_values, and name. For keys which contain a
single value, num_values equals to one and total_size equals to
item_size. For keys which contain an array of strings (TID_STRING),
item_size equals to the length of one string.
\code
KEY   key;
HNDLE hkey;
db_find_key(hDB, 0, "/Runinfo/Run number", &hkey);
db_get_key(hDB, hkey, &key);
printf("The run number is of type %s\n", rpc_tid_name(key.type));
\endcode
@param hDB          ODB handle obtained via cm_get_experiment_database().
@param hKey Handle for key where search starts, zero for root.
@param key Pointer to KEY stucture.
@return DB_SUCCESS, DB_INVALID_HANDLE
*/
INT db_get_key(HNDLE hDB, HNDLE hKey, KEY * key)
{
   if (rpc_is_remote())
      return rpc_call(RPC_DB_GET_KEY, hDB, hKey, key);

#ifdef LOCAL_ROUTINES
   {
      DATABASE_HEADER *pheader;
      KEY *pkey;
      HNDLE hkeylink;
      char link_name[256];

      if (hDB > _database_entries || hDB <= 0) {
         cm_msg(MERROR, "db_get_key", "invalid database handle");
         return DB_INVALID_HANDLE;
      }

      if (!_database[hDB - 1].attached) {
         cm_msg(MERROR, "db_get_key", "invalid database handle");
         return DB_INVALID_HANDLE;
      }

      if (hKey < (int) sizeof(DATABASE_HEADER) && hKey != 0) {
         cm_msg(MERROR, "db_get_key", "invalid key handle");
         return DB_INVALID_HANDLE;
      }

      db_lock_database(hDB);

      pheader = _database[hDB - 1].database_header;

      if (!hKey)
         hKey = pheader->root_key;

      pkey = (KEY *) ((char *) pheader + hKey);

      /* check if hKey argument is correct */
      if (!db_validate_hkey(pheader, hKey)) {
         db_unlock_database(hDB);
         return DB_INVALID_HANDLE;
      }

      if (pkey->type < 1 || pkey->type >= TID_LAST) {
         db_unlock_database(hDB);
         cm_msg(MERROR, "db_get_key", "invalid key type %d", pkey->type);
         return DB_INVALID_HANDLE;
      }

      /* check for link to array index */
      if (pkey->type == TID_LINK) {
         strlcpy(link_name, (char *) pheader + pkey->data, sizeof(link_name));
         if (strlen(link_name) > 0 && link_name[strlen(link_name) - 1] == ']') {
            db_unlock_database(hDB);
            if (strchr(link_name, '[') == NULL)
               return DB_INVALID_LINK;
            if (db_find_key(hDB, 0, link_name, &hkeylink) != DB_SUCCESS)
               return DB_INVALID_LINK;
            db_get_key(hDB, hkeylink, key);
            key->num_values = 1;        // fake number of values
            return DB_SUCCESS;
         }
      }

      memcpy(key, pkey, sizeof(KEY));

      db_unlock_database(hDB);

   }
#endif                          /* LOCAL_ROUTINES */

   return DB_SUCCESS;
}

/********************************************************************/
/**
Same as db_get_key, but it does not follow a link to an array index
@param hDB          ODB handle obtained via cm_get_experiment_database().
@param hKey Handle for key where search starts, zero for root.
@param key Pointer to KEY stucture.
@return DB_SUCCESS, DB_INVALID_HANDLE
*/
INT db_get_link(HNDLE hDB, HNDLE hKey, KEY * key)
{
   if (rpc_is_remote())
      return rpc_call(RPC_DB_GET_LINK, hDB, hKey, key);

#ifdef LOCAL_ROUTINES
   {
      DATABASE_HEADER *pheader;
      KEY *pkey;

      if (hDB > _database_entries || hDB <= 0) {
         cm_msg(MERROR, "db_get_link", "invalid database handle");
         return DB_INVALID_HANDLE;
      }

      if (!_database[hDB - 1].attached) {
         cm_msg(MERROR, "db_get_link", "invalid database handle");
         return DB_INVALID_HANDLE;
      }

      if (hKey < (int) sizeof(DATABASE_HEADER) && hKey != 0) {
         cm_msg(MERROR, "db_get_link", "invalid key handle");
         return DB_INVALID_HANDLE;
      }

      db_lock_database(hDB);

      pheader = _database[hDB - 1].database_header;

      if (!hKey)
         hKey = pheader->root_key;

      pkey = (KEY *) ((char *) pheader + hKey);

      /* check if hKey argument is correct */
      if (!db_validate_hkey(pheader, hKey)) {
         db_unlock_database(hDB);
         return DB_INVALID_HANDLE;
      }

      if (pkey->type < 1 || pkey->type >= TID_LAST) {
         db_unlock_database(hDB);
         cm_msg(MERROR, "db_get_link", "hkey %d invalid key type %d", hKey, pkey->type);
         return DB_INVALID_HANDLE;
      }

      memcpy(key, pkey, sizeof(KEY));

      db_unlock_database(hDB);

   }
#endif                          /* LOCAL_ROUTINES */

   return DB_SUCCESS;
}

/********************************************************************/
/**
Get time when key was last modified
@param hDB          ODB handle obtained via cm_get_experiment_database().
@param hKey              Handle of key to operate on
@param delta             Seconds since last update
@return DB_SUCCESS, DB_INVALID_HANDLE
*/
INT db_get_key_time(HNDLE hDB, HNDLE hKey, DWORD * delta)
{
   if (rpc_is_remote())
      return rpc_call(RPC_DB_GET_KEY_TIME, hDB, hKey, delta);

#ifdef LOCAL_ROUTINES
   {
      DATABASE_HEADER *pheader;
      KEY *pkey;

      if (hDB > _database_entries || hDB <= 0) {
         cm_msg(MERROR, "db_get_key", "invalid database handle");
         return DB_INVALID_HANDLE;
      }

      if (!_database[hDB - 1].attached) {
         cm_msg(MERROR, "db_get_key", "invalid database handle");
         return DB_INVALID_HANDLE;
      }

      if (hKey < (int) sizeof(DATABASE_HEADER)) {
         cm_msg(MERROR, "db_get_key", "invalid key handle");
         return DB_INVALID_HANDLE;
      }

      db_lock_database(hDB);

      pheader = _database[hDB - 1].database_header;
      pkey = (KEY *) ((char *) pheader + hKey);

      /* check if hKey argument is correct */
      if (!db_validate_hkey(pheader, hKey)) {
         db_unlock_database(hDB);
         return DB_INVALID_HANDLE;
      }

      *delta = ss_time() - pkey->last_written;

      db_unlock_database(hDB);

   }
#endif                          /* LOCAL_ROUTINES */

   return DB_SUCCESS;
}

/********************************************************************/
/**
Get key info (separate values instead of structure)
@param hDB          ODB handle obtained via cm_get_experiment_database().
@param hKey              Handle of key to operate on
@param name             Key name
@param name_size        Size of the give name (done with sizeof())
@param type             Key type (see @ref Midas_Data_Types).
@param num_values       Number of values in key.
@param item_size        Size of individual key value (used for strings)
@return DB_SUCCESS, DB_INVALID_HANDLE
*/
INT db_get_key_info(HNDLE hDB, HNDLE hKey, char *name, INT name_size, INT * type, INT * num_values, INT * item_size)
{
   if (rpc_is_remote())
      return rpc_call(RPC_DB_GET_KEY_INFO, hDB, hKey, name, name_size, type, num_values, item_size);

#ifdef LOCAL_ROUTINES
   {
      DATABASE_HEADER *pheader;
      KEY *pkey;
      KEYLIST *pkeylist;

      if (hDB > _database_entries || hDB <= 0) {
         cm_msg(MERROR, "db_get_key_info", "invalid database handle");
         return DB_INVALID_HANDLE;
      }

      if (!_database[hDB - 1].attached) {
         cm_msg(MERROR, "db_get_key_info", "invalid database handle");
         return DB_INVALID_HANDLE;
      }

      if (hKey < (int) sizeof(DATABASE_HEADER)) {
         cm_msg(MERROR, "db_get_key_info", "invalid key handle");
         return DB_INVALID_HANDLE;
      }

      db_lock_database(hDB);

      pheader = _database[hDB - 1].database_header;
      pkey = (KEY *) ((char *) pheader + hKey);

      /* check if hKey argument is correct */
      if (!db_validate_hkey(pheader, hKey)) {
         db_unlock_database(hDB);
         return DB_INVALID_HANDLE;
      }

      if ((INT) strlen(pkey->name) + 1 > name_size) {
         /* truncate name */
         memcpy(name, pkey->name, name_size - 1);
         name[name_size] = 0;
      } else
         strcpy(name, pkey->name);

      /* convert "root" to "/" */
      if (strcmp(name, "root") == 0)
         strcpy(name, "/");

      *type = pkey->type;
      *num_values = pkey->num_values;
      *item_size = pkey->item_size;

      if (pkey->type == TID_KEY) {
         pkeylist = (KEYLIST *) ((char *) pheader + pkey->data);
         *num_values = pkeylist->num_keys;
      }

      db_unlock_database(hDB);
   }
#endif                          /* LOCAL_ROUTINES */

   return DB_SUCCESS;
}

/**dox***************************************************************/
#ifndef DOXYGEN_SHOULD_SKIP_THIS


/*------------------------------------------------------------------*/
INT db_rename_key(HNDLE hDB, HNDLE hKey, const char *name)
/********************************************************************\

  Routine: db_get_key

  Purpose: Rename a key

  Input:
    HNDLE hDB               Handle to the database
    HNDLE hKey              Handle of key
    char  *name             New key name

  Output:
    <none>

  Function value:
    DB_SUCCESS              Successful completion
    DB_INVALID_HANDLE       Database handle is invalid
    DB_INVALID_NAME         Key name contains '/'

\********************************************************************/
{
   if (rpc_is_remote())
      return rpc_call(RPC_DB_RENAME_KEY, hDB, hKey, name);

#ifdef LOCAL_ROUTINES
   {
      DATABASE_HEADER *pheader;
      KEY *pkey;
      int status;

      if (hDB > _database_entries || hDB <= 0) {
         cm_msg(MERROR, "db_rename_key", "invalid database handle");
         return DB_INVALID_HANDLE;
      }

      if (!_database[hDB - 1].attached) {
         cm_msg(MERROR, "db_rename_key", "invalid database handle");
         return DB_INVALID_HANDLE;
      }

      if (hKey < (int) sizeof(DATABASE_HEADER)) {
         cm_msg(MERROR, "db_rename_key", "invalid key handle");
         return DB_INVALID_HANDLE;
      }

      status = db_validate_name(name, FALSE, "db_rename_key");
      if (status != DB_SUCCESS)
         return status;

      if (name == NULL) {
         cm_msg(MERROR, "db_rename_key", "key name is NULL");
         return DB_INVALID_NAME;
      }

      if (strlen(name) < 1) {
         cm_msg(MERROR, "db_rename_key", "key name is too short");
         return DB_INVALID_NAME;
      }

      if (strchr(name, '/')) {
         cm_msg(MERROR, "db_rename_key", "key name may not contain \"/\"");
         return DB_INVALID_NAME;
      }

      db_lock_database(hDB);

      pheader = _database[hDB - 1].database_header;
      pkey = (KEY *) ((char *) pheader + hKey);

      /* check if hKey argument is correct */
      if (!db_validate_hkey(pheader, hKey)) {
         db_unlock_database(hDB);
         return DB_INVALID_HANDLE;
      }

      if (!pkey->type) {
         db_unlock_database(hDB);
         cm_msg(MERROR, "db_rename_key", "invalid key type %d", pkey->type);
         return DB_INVALID_HANDLE;
      }

      strlcpy(pkey->name, name, NAME_LENGTH);

      db_unlock_database(hDB);

   }
#endif                          /* LOCAL_ROUTINES */

   return DB_SUCCESS;
}

/*------------------------------------------------------------------*/
INT db_reorder_key(HNDLE hDB, HNDLE hKey, INT idx)
/********************************************************************\

  Routine: db_reorder_key

  Purpose: Reorder key so that key hKey apprears at position 'index'
           in keylist (or at bottom if index<0)

  Input:
    HNDLE hDB               Handle to the database
    HNDLE hKey              Handle of key
    INT   idx               New positio of key in keylist

  Output:
    <none>

  Function value:
    DB_SUCCESS              Successful completion
    DB_INVALID_HANDLE       Database handle is invalid
    DB_NO_ACCESS            Key is locked for write
    DB_OPEN_RECORD          Key, subkey or parent key is open

\********************************************************************/
{
   if (rpc_is_remote())
      return rpc_call(RPC_DB_REORDER_KEY, hDB, hKey, idx);

#ifdef LOCAL_ROUTINES
   {
      DATABASE_HEADER *pheader;
      KEY *pkey, *pprev_key, *pnext_key, *pkey_tmp;
      KEYLIST *pkeylist;
      INT i;

      if (hDB > _database_entries || hDB <= 0) {
         cm_msg(MERROR, "db_rename_key", "invalid database handle");
         return DB_INVALID_HANDLE;
      }

      if (!_database[hDB - 1].attached) {
         cm_msg(MERROR, "db_rename_key", "invalid database handle");
         return DB_INVALID_HANDLE;
      }

      if (hKey < (int) sizeof(DATABASE_HEADER)) {
         cm_msg(MERROR, "db_rename_key", "invalid key handle");
         return DB_INVALID_HANDLE;
      }

      db_lock_database(hDB);

      pheader = _database[hDB - 1].database_header;
      pkey = (KEY *) ((char *) pheader + hKey);

      /* check if hKey argument is correct */
      if (!db_validate_hkey(pheader, hKey)) {
         db_unlock_database(hDB);
         return DB_INVALID_HANDLE;
      }

      if (!pkey->type) {
         db_unlock_database(hDB);
         cm_msg(MERROR, "db_reorder_key", "invalid key type %d", pkey->type);
         return DB_INVALID_HANDLE;
      }

      if (!(pkey->access_mode & MODE_WRITE)) {
         db_unlock_database(hDB);
         return DB_NO_ACCESS;
      }

      /* check if someone has opened key or parent */
      do {
         if (pkey->notify_count) {
            db_unlock_database(hDB);
            return DB_OPEN_RECORD;
         }

         if (pkey->parent_keylist == 0)
            break;

         pkeylist = (KEYLIST *) ((char *) pheader + pkey->parent_keylist);
         pkey = (KEY *) ((char *) pheader + pkeylist->parent);
      } while (TRUE);

      pkey = (KEY *) ((char *) pheader + hKey);
      pkeylist = (KEYLIST *) ((char *) pheader + pkey->parent_keylist);

      /* first remove key from list */
      pnext_key = (KEY *) (POINTER_T) pkey->next_key;

      if ((KEY *) ((char *) pheader + pkeylist->first_key) == pkey) {
         /* key is first in list */
         pkeylist->first_key = (POINTER_T) pnext_key;
      } else {
         /* find predecessor */
         pkey_tmp = (KEY *) ((char *) pheader + pkeylist->first_key);
         while ((KEY *) ((char *) pheader + pkey_tmp->next_key) != pkey)
            pkey_tmp = (KEY *) ((char *) pheader + pkey_tmp->next_key);
         pkey_tmp->next_key = (POINTER_T) pnext_key;
      }

      /* add key to list at proper index */
      pkey_tmp = (KEY *) ((char *) pheader + pkeylist->first_key);
      if (idx < 0 || idx >= pkeylist->num_keys - 1) {
         /* add at bottom */

         /* find last key */
         for (i = 0; i < pkeylist->num_keys - 2; i++) {
            pprev_key = pkey_tmp;
            pkey_tmp = (KEY *) ((char *) pheader + pkey_tmp->next_key);
         }

         pkey_tmp->next_key = (POINTER_T) pkey - (POINTER_T) pheader;
         pkey->next_key = 0;
      } else {
         if (idx == 0) {
            /* add at top */
            pkey->next_key = pkeylist->first_key;
            pkeylist->first_key = (POINTER_T) pkey - (POINTER_T) pheader;
         } else {
            /* add at position index */
            for (i = 0; i < idx - 1; i++)
               pkey_tmp = (KEY *) ((char *) pheader + pkey_tmp->next_key);

            pkey->next_key = pkey_tmp->next_key;
            pkey_tmp->next_key = (POINTER_T) pkey - (POINTER_T) pheader;
         }
      }

      db_unlock_database(hDB);

   }
#endif                          /* LOCAL_ROUTINES */

   return DB_SUCCESS;
}

/**dox***************************************************************/
#endif                          /* DOXYGEN_SHOULD_SKIP_THIS */


/********************************************************************/
/**
Get key data from a handle

The function returns single values or whole arrays which are contained
in an ODB key. Since the data buffer is of type void, no type checking can be
performed by the compiler. Therefore the type has to be explicitly supplied,
which is checked against the type stored in the ODB.
\code
  HNLDE hkey;
  INT   run_number, size;
  // get key handle for run number
  db_find_key(hDB, 0, "/Runinfo/Run number", &hkey);
  // return run number
  size = sizeof(run_number);
  db_get_data(hDB, hkey, &run_number, &size,TID_INT);
\endcode
@param hDB          ODB handle obtained via cm_get_experiment_database().
@param hKey         Handle for key where search starts, zero for root.
@param data         Pointer to the return data. 
@param buf_size     Size of data buffer.
@param type         Type of key, one of TID_xxx (see @ref Midas_Data_Types).
@return DB_SUCCESS, DB_INVALID_HANDLE, DB_TRUNCATED, DB_TYPE_MISMATCH
*/
INT db_get_data(HNDLE hDB, HNDLE hKey, void *data, INT * buf_size, DWORD type)
{
   if (rpc_is_remote())
      return rpc_call(RPC_DB_GET_DATA, hDB, hKey, data, buf_size, type);

#ifdef LOCAL_ROUTINES
   {
      DATABASE_HEADER *pheader;
      KEY *pkey;
      char str[256];

      if (hDB > _database_entries || hDB <= 0) {
         cm_msg(MERROR, "db_get_data", "Invalid database handle");
         return DB_INVALID_HANDLE;
      }

      if (!_database[hDB - 1].attached) {
         cm_msg(MERROR, "db_get_data", "invalid database handle");
         return DB_INVALID_HANDLE;
      }

      if (hKey < (int) sizeof(DATABASE_HEADER)) {
         cm_msg(MERROR, "db_get_data", "invalid key handle");
         return DB_INVALID_HANDLE;
      }

      db_lock_database(hDB);

      pheader = _database[hDB - 1].database_header;
      pkey = (KEY *) ((char *) pheader + hKey);

      /* check if hKey argument is correct */
      if (!db_validate_hkey(pheader, hKey)) {
         db_unlock_database(hDB);
         return DB_INVALID_HANDLE;
      }

      /* check for read access */
      if (!(pkey->access_mode & MODE_READ)) {
         db_unlock_database(hDB);
         return DB_NO_ACCESS;
      }

      if (!pkey->type) {
         db_unlock_database(hDB);
         cm_msg(MERROR, "db_get_data", "invalid key type %d", pkey->type);
         return DB_INVALID_HANDLE;
      }

      /* follow links to array index */
      if (pkey->type == TID_LINK) {
         char link_name[256];
         int i;
         HNDLE hkey;
         KEY key;

         strlcpy(link_name, (char *) pheader + pkey->data, sizeof(link_name));
         if (strlen(link_name) > 0 && link_name[strlen(link_name) - 1] == ']') {
            db_unlock_database(hDB);
            if (strchr(link_name, '[') == NULL)
               return DB_INVALID_LINK;
            i = atoi(strchr(link_name, '[') + 1);
            *strchr(link_name, '[') = 0;
            if (db_find_key(hDB, 0, link_name, &hkey) != DB_SUCCESS)
               return DB_INVALID_LINK;
            db_get_key(hDB, hkey, &key);
            return db_get_data_index(hDB, hkey, data, buf_size, i, key.type);
         }
      }

      if (pkey->type != type) {
         db_unlock_database(hDB);
         db_get_path(hDB, hKey, str, sizeof(str));
         cm_msg(MERROR, "db_get_data", "\"%s\" is of type %s, not %s",
                str, rpc_tid_name(pkey->type), rpc_tid_name(type));
         return DB_TYPE_MISMATCH;
      }

      /* keys cannot contain data */
      if (pkey->type == TID_KEY) {
         db_unlock_database(hDB);
         db_get_path(hDB, hKey, str, sizeof(str));
         cm_msg(MERROR, "db_get_data", "Key \"%s\" cannot contain data", str);
         return DB_TYPE_MISMATCH;
      }

      /* check if key has data */
      if (pkey->data == 0) {
         memset(data, 0, *buf_size);
         *buf_size = 0;
         db_unlock_database(hDB);
         return DB_SUCCESS;
      }

      /* check if buffer is too small */
      if (pkey->num_values * pkey->item_size > *buf_size) {
         memcpy(data, (char *) pheader + pkey->data, *buf_size);
         db_unlock_database(hDB);
         db_get_path(hDB, hKey, str, sizeof(str));
         cm_msg(MERROR, "db_get_data", "data for key \"%s\" truncated", str);
         return DB_TRUNCATED;
      }

      /* copy key data */
      memcpy(data, (char *) pheader + pkey->data, pkey->num_values * pkey->item_size);
      *buf_size = pkey->num_values * pkey->item_size;

      db_unlock_database(hDB);

   }
#endif                          /* LOCAL_ROUTINES */

   return DB_SUCCESS;
}

/********************************************************************/
/**
Same as db_get_data, but do not follow a link to an array index

@param hDB          ODB handle obtained via cm_get_experiment_database().
@param hKey         Handle for key where search starts, zero for root.
@param data         Pointer to the return data. 
@param buf_size     Size of data buffer.
@param type         Type of key, one of TID_xxx (see @ref Midas_Data_Types).
@return DB_SUCCESS, DB_INVALID_HANDLE, DB_TRUNCATED, DB_TYPE_MISMATCH
*/
INT db_get_link_data(HNDLE hDB, HNDLE hKey, void *data, INT * buf_size, DWORD type)
{
   if (rpc_is_remote())
      return rpc_call(RPC_DB_GET_LINK_DATA, hDB, hKey, data, buf_size, type);

#ifdef LOCAL_ROUTINES
   {
      DATABASE_HEADER *pheader;
      KEY *pkey;

      if (hDB > _database_entries || hDB <= 0) {
         cm_msg(MERROR, "db_get_data", "Invalid database handle");
         return DB_INVALID_HANDLE;
      }

      if (!_database[hDB - 1].attached) {
         cm_msg(MERROR, "db_get_data", "invalid database handle");
         return DB_INVALID_HANDLE;
      }

      if (hKey < (int) sizeof(DATABASE_HEADER)) {
         cm_msg(MERROR, "db_get_data", "invalid key handle");
         return DB_INVALID_HANDLE;
      }

      db_lock_database(hDB);

      pheader = _database[hDB - 1].database_header;
      pkey = (KEY *) ((char *) pheader + hKey);

      /* check if hKey argument is correct */
      if (!db_validate_hkey(pheader, hKey)) {
         db_unlock_database(hDB);
         return DB_INVALID_HANDLE;
      }

      /* check for read access */
      if (!(pkey->access_mode & MODE_READ)) {
         db_unlock_database(hDB);
         return DB_NO_ACCESS;
      }

      if (!pkey->type) {
         db_unlock_database(hDB);
         cm_msg(MERROR, "db_get_data", "invalid key type %d", pkey->type);
         return DB_INVALID_HANDLE;
      }

      if (pkey->type != type) {
         db_unlock_database(hDB);
         cm_msg(MERROR, "db_get_data", "\"%s\" is of type %s, not %s",
                pkey->name, rpc_tid_name(pkey->type), rpc_tid_name(type));
         return DB_TYPE_MISMATCH;
      }

      /* keys cannot contain data */
      if (pkey->type == TID_KEY) {
         db_unlock_database(hDB);
         cm_msg(MERROR, "db_get_data", "Key cannot contain data");
         return DB_TYPE_MISMATCH;
      }

      /* check if key has data */
      if (pkey->data == 0) {
         memset(data, 0, *buf_size);
         *buf_size = 0;
         db_unlock_database(hDB);
         return DB_SUCCESS;
      }

      /* check if buffer is too small */
      if (pkey->num_values * pkey->item_size > *buf_size) {
         memcpy(data, (char *) pheader + pkey->data, *buf_size);
         db_unlock_database(hDB);
         cm_msg(MERROR, "db_get_data", "data for key \"%s\" truncated", pkey->name);
         return DB_TRUNCATED;
      }

      /* copy key data */
      memcpy(data, (char *) pheader + pkey->data, pkey->num_values * pkey->item_size);
      *buf_size = pkey->num_values * pkey->item_size;

      db_unlock_database(hDB);

   }
#endif                          /* LOCAL_ROUTINES */

   return DB_SUCCESS;
}

/**dox***************************************************************/
#ifndef DOXYGEN_SHOULD_SKIP_THIS

/*------------------------------------------------------------------*/
INT db_get_data1(HNDLE hDB, HNDLE hKey, void *data, INT * buf_size, DWORD type, INT * num_values)
/********************************************************************\

  Routine: db_get_data1

  Purpose: Get key data from a handle, return number of values

  Input:
    HNDLE  hDB              Handle to the database
    HNDLE  hKey             Handle of key
    INT    *buf_size        Size of data buffer
    DWORD  type             Type of data

  Output:
    void   *data            Key data
    INT    *buf_size        Size of key data
    INT    *num_values      Number of values

  Function value:
    DB_SUCCESS              Successful completion
    DB_INVALID_HANDLE       Database handle is invalid
    DB_TRUNCATED            Return buffer is smaller than key data
    DB_TYPE_MISMATCH        Type mismatch

\********************************************************************/
{
   if (rpc_is_remote())
      return rpc_call(RPC_DB_GET_DATA1, hDB, hKey, data, buf_size, type, num_values);

#ifdef LOCAL_ROUTINES
   {
      DATABASE_HEADER *pheader;
      KEY *pkey;

      if (hDB > _database_entries || hDB <= 0) {
         cm_msg(MERROR, "db_get_data", "Invalid database handle");
         return DB_INVALID_HANDLE;
      }

      if (!_database[hDB - 1].attached) {
         cm_msg(MERROR, "db_get_data", "invalid database handle");
         return DB_INVALID_HANDLE;
      }

      if (hKey < (int) sizeof(DATABASE_HEADER)) {
         cm_msg(MERROR, "db_get_data", "invalid key handle");
         return DB_INVALID_HANDLE;
      }

      db_lock_database(hDB);

      pheader = _database[hDB - 1].database_header;
      pkey = (KEY *) ((char *) pheader + hKey);

      /* check if hKey argument is correct */
      if (!db_validate_hkey(pheader, hKey)) {
         db_unlock_database(hDB);
         return DB_INVALID_HANDLE;
      }

      /* check for read access */
      if (!(pkey->access_mode & MODE_READ)) {
         db_unlock_database(hDB);
         return DB_NO_ACCESS;
      }

      if (!pkey->type) {
         db_unlock_database(hDB);
         cm_msg(MERROR, "db_get_data", "invalid key type %d", pkey->type);
         return DB_INVALID_HANDLE;
      }

      if (pkey->type != type) {
         db_unlock_database(hDB);
         cm_msg(MERROR, "db_get_data", "\"%s\" is of type %s, not %s",
                pkey->name, rpc_tid_name(pkey->type), rpc_tid_name(type));
         return DB_TYPE_MISMATCH;
      }

      /* keys cannot contain data */
      if (pkey->type == TID_KEY) {
         db_unlock_database(hDB);
         cm_msg(MERROR, "db_get_data", "Key cannot contain data");
         return DB_TYPE_MISMATCH;
      }

      /* check if key has data */
      if (pkey->data == 0) {
         memset(data, 0, *buf_size);
         *buf_size = 0;
         db_unlock_database(hDB);
         return DB_SUCCESS;
      }

      /* check if buffer is too small */
      if (pkey->num_values * pkey->item_size > *buf_size) {
         memcpy(data, (char *) pheader + pkey->data, *buf_size);
         db_unlock_database(hDB);
         cm_msg(MERROR, "db_get_data", "data for key \"%s\" truncated", pkey->name);
         return DB_TRUNCATED;
      }

      /* copy key data */
      memcpy(data, (char *) pheader + pkey->data, pkey->num_values * pkey->item_size);
      *buf_size = pkey->num_values * pkey->item_size;
      *num_values = pkey->num_values;

      db_unlock_database(hDB);

   }
#endif                          /* LOCAL_ROUTINES */

   return DB_SUCCESS;
}

/**dox***************************************************************/
#endif                          /* DOXYGEN_SHOULD_SKIP_THIS */

/********************************************************************/
/**
returns a single value of keys containing arrays of values.

The function returns a single value of keys containing arrays of values.
@param hDB          ODB handle obtained via cm_get_experiment_database().
@param hKey         Handle for key where search starts, zero for root.
@param data         Size of data buffer.
@param buf_size     Return size of the record.
@param idx          Index of array [0..n-1].
@param type         Type of key, one of TID_xxx (see @ref Midas_Data_Types).
@return DB_SUCCESS, DB_INVALID_HANDLE, DB_TRUNCATED, DB_OUT_OF_RANGE
*/
INT db_get_data_index(HNDLE hDB, HNDLE hKey, void *data, INT * buf_size, INT idx, DWORD type)
{
   if (rpc_is_remote())
      return rpc_call(RPC_DB_GET_DATA_INDEX, hDB, hKey, data, buf_size, idx, type);

#ifdef LOCAL_ROUTINES
   {
      DATABASE_HEADER *pheader;
      KEY *pkey;
      char str[256];

      if (hDB > _database_entries || hDB <= 0) {
         cm_msg(MERROR, "db_get_data", "Invalid database handle");
         return DB_INVALID_HANDLE;
      }

      if (!_database[hDB - 1].attached) {
         cm_msg(MERROR, "db_get_data", "invalid database handle");
         return DB_INVALID_HANDLE;
      }

      if (hKey < (int) sizeof(DATABASE_HEADER)) {
         cm_msg(MERROR, "db_get_data", "invalid key handle");
         return DB_INVALID_HANDLE;
      }

      db_lock_database(hDB);

      pheader = _database[hDB - 1].database_header;
      pkey = (KEY *) ((char *) pheader + hKey);

      /* check if hKey argument is correct */
      if (!db_validate_hkey(pheader, hKey)) {
         db_unlock_database(hDB);
         return DB_INVALID_HANDLE;
      }

      /* check for read access */
      if (!(pkey->access_mode & MODE_READ)) {
         db_unlock_database(hDB);
         return DB_NO_ACCESS;
      }

      if (!pkey->type) {
         db_unlock_database(hDB);
         cm_msg(MERROR, "db_get_data_index", "invalid key type %d", pkey->type);
         return DB_INVALID_HANDLE;
      }

      if (pkey->type != type) {
         db_unlock_database(hDB);
         cm_msg(MERROR, "db_get_data_index",
                "\"%s\" is of type %s, not %s", pkey->name, rpc_tid_name(pkey->type), rpc_tid_name(type));
         return DB_TYPE_MISMATCH;
      }

      /* keys cannot contain data */
      if (pkey->type == TID_KEY) {
         db_unlock_database(hDB);
         cm_msg(MERROR, "db_get_data_index", "Key cannot contain data");
         return DB_TYPE_MISMATCH;
      }

      /* check if key has data */
      if (pkey->data == 0) {
         memset(data, 0, *buf_size);
         *buf_size = 0;
         db_unlock_database(hDB);
         return DB_SUCCESS;
      }

      /* check if index in range */
      if (idx < 0 || idx >= pkey->num_values) {
         memset(data, 0, *buf_size);
         db_unlock_database(hDB);

         db_get_path(hDB, hKey, str, sizeof(str));
         cm_msg(MERROR, "db_get_data_index", "index (%d) exceeds array length (%d) for key \"%s\"", idx, pkey->num_values, str);
         return DB_OUT_OF_RANGE;
      }

      /* check if buffer is too small */
      if (pkey->item_size > *buf_size) {
         /* copy data */
         memcpy(data, (char *) pheader + pkey->data + idx * pkey->item_size, *buf_size);
         db_unlock_database(hDB);
         cm_msg(MERROR, "db_get_data_index", "data for key \"%s\" truncated", pkey->name);
         return DB_TRUNCATED;
      }

      /* copy key data */
      memcpy(data, (char *) pheader + pkey->data + idx * pkey->item_size, pkey->item_size);
      *buf_size = pkey->item_size;

      db_unlock_database(hDB);

   }
#endif                          /* LOCAL_ROUTINES */

   return DB_SUCCESS;
}

/********************************************************************/
/**
Set key data from a handle. Adjust number of values if
previous data has different size.
\code
HNLDE hkey;
 INT   run_number;
 // get key handle for run number
 db_find_key(hDB, 0, "/Runinfo/Run number", &hkey);
 // set run number
 db_set_data(hDB, hkey, &run_number, sizeof(run_number),TID_INT);
\endcode
@param hDB          ODB handle obtained via cm_get_experiment_database().
@param hKey Handle for key where search starts, zero for root.
@param data Buffer from which data gets copied to.
@param buf_size Size of data buffer.
@param num_values Number of data values (for arrays).
@param type Type of key, one of TID_xxx (see @ref Midas_Data_Types).
@return DB_SUCCESS, DB_INVALID_HANDLE, DB_TRUNCATED
*/
INT db_set_data(HNDLE hDB, HNDLE hKey, const void *data, INT buf_size, INT num_values, DWORD type)
{
   if (rpc_is_remote())
      return rpc_call(RPC_DB_SET_DATA, hDB, hKey, data, buf_size, num_values, type);

#ifdef LOCAL_ROUTINES
   {
      DATABASE_HEADER *pheader;
      KEY *pkey;
      HNDLE hkeylink;
      int link_idx;
      char link_name[256];

      if (hDB > _database_entries || hDB <= 0) {
         cm_msg(MERROR, "db_set_data", "invalid database handle");
         return DB_INVALID_HANDLE;
      }

      if (!_database[hDB - 1].attached) {
         cm_msg(MERROR, "db_set_data", "invalid database handle");
         return DB_INVALID_HANDLE;
      }

      if (hKey < (int) sizeof(DATABASE_HEADER)) {
         cm_msg(MERROR, "db_set_data", "invalid key handle");
         return DB_INVALID_HANDLE;
      }

      if (num_values == 0)
         return DB_INVALID_PARAM;

      db_lock_database(hDB);

      pheader = _database[hDB - 1].database_header;
      pkey = (KEY *) ((char *) pheader + hKey);

      /* check if hKey argument is correct */
      if (!db_validate_hkey(pheader, hKey)) {
         db_unlock_database(hDB);
         return DB_INVALID_HANDLE;
      }

      /* check for write access */
      if (!(pkey->access_mode & MODE_WRITE) || (pkey->access_mode & MODE_EXCLUSIVE)) {
         db_unlock_database(hDB);
         return DB_NO_ACCESS;
      }

      /* check for link to array index */
      if (pkey->type == TID_LINK) {
         strlcpy(link_name, (char *) pheader + pkey->data, sizeof(link_name));
         if (strlen(link_name) > 0 && link_name[strlen(link_name) - 1] == ']') {
            db_unlock_database(hDB);
            if (strchr(link_name, '[') == NULL)
               return DB_INVALID_LINK;
            link_idx = atoi(strchr(link_name, '[') + 1);
            *strchr(link_name, '[') = 0;
            if (db_find_key(hDB, 0, link_name, &hkeylink) != DB_SUCCESS)
               return DB_INVALID_LINK;
            return db_set_data_index(hDB, hkeylink, data, buf_size, link_idx, type);
         }
      }

      if (pkey->type != type) {
         db_unlock_database(hDB);
         cm_msg(MERROR, "db_set_data", "\"%s\" is of type %s, not %s",
                pkey->name, rpc_tid_name(pkey->type), rpc_tid_name(type));
         return DB_TYPE_MISMATCH;
      }

      /* keys cannot contain data */
      if (pkey->type == TID_KEY) {
         db_unlock_database(hDB);
         cm_msg(MERROR, "db_set_data", "Key cannot contain data");
         return DB_TYPE_MISMATCH;
      }

      /* if no buf_size given (Java!), calculate it */
      if (buf_size == 0)
         buf_size = pkey->item_size * num_values;

      /* resize data size if necessary */
      if (pkey->total_size != buf_size) {
         pkey->data = (POINTER_T) realloc_data(pheader, (char *) pheader + pkey->data, pkey->total_size, buf_size);

         if (pkey->data == 0) {
            pkey->total_size = 0;
            db_unlock_database(hDB);
            cm_msg(MERROR, "db_set_data", "online database full");
            return DB_FULL;
         }

         pkey->data -= (POINTER_T) pheader;
         pkey->total_size = buf_size;
      }

      /* set number of values */
      pkey->num_values = num_values;
      if (num_values)
         pkey->item_size = buf_size / num_values;

      /* copy data */
      memcpy((char *) pheader + pkey->data, data, buf_size);

      /* update time */
      pkey->last_written = ss_time();

      db_notify_clients(hDB, hKey, TRUE);
      db_unlock_database(hDB);

   }
#endif                          /* LOCAL_ROUTINES */

   return DB_SUCCESS;
}

/********************************************************************/
/**
Same as db_set_data, but it does not follow a link to an array index
@param hDB          ODB handle obtained via cm_get_experiment_database().
@param hKey Handle for key where search starts, zero for root.
@param data Buffer from which data gets copied to.
@param buf_size Size of data buffer.
@param num_values Number of data values (for arrays).
@param type Type of key, one of TID_xxx (see @ref Midas_Data_Types).
@return DB_SUCCESS, DB_INVALID_HANDLE, DB_TRUNCATED
*/
INT db_set_link_data(HNDLE hDB, HNDLE hKey, const void *data, INT buf_size, INT num_values, DWORD type)
{
   if (rpc_is_remote())
      return rpc_call(RPC_DB_SET_LINK_DATA, hDB, hKey, data, buf_size, num_values, type);

#ifdef LOCAL_ROUTINES
   {
      DATABASE_HEADER *pheader;
      KEY *pkey;

      if (hDB > _database_entries || hDB <= 0) {
         cm_msg(MERROR, "db_set_data", "invalid database handle");
         return DB_INVALID_HANDLE;
      }

      if (!_database[hDB - 1].attached) {
         cm_msg(MERROR, "db_set_data", "invalid database handle");
         return DB_INVALID_HANDLE;
      }

      if (hKey < (int) sizeof(DATABASE_HEADER)) {
         cm_msg(MERROR, "db_set_data", "invalid key handle");
         return DB_INVALID_HANDLE;
      }

      if (num_values == 0)
         return DB_INVALID_PARAM;

      db_lock_database(hDB);

      pheader = _database[hDB - 1].database_header;
      pkey = (KEY *) ((char *) pheader + hKey);

      /* check if hKey argument is correct */
      if (!db_validate_hkey(pheader, hKey)) {
         db_unlock_database(hDB);
         return DB_INVALID_HANDLE;
      }

      /* check for write access */
      if (!(pkey->access_mode & MODE_WRITE) || (pkey->access_mode & MODE_EXCLUSIVE)) {
         db_unlock_database(hDB);
         return DB_NO_ACCESS;
      }

      if (pkey->type != type) {
         db_unlock_database(hDB);
         cm_msg(MERROR, "db_set_link_data", "\"%s\" is of type %s, not %s",
                pkey->name, rpc_tid_name(pkey->type), rpc_tid_name(type));
         return DB_TYPE_MISMATCH;
      }

      /* keys cannot contain data */
      if (pkey->type == TID_KEY) {
         db_unlock_database(hDB);
         cm_msg(MERROR, "db_set_link_data", "Key cannot contain data");
         return DB_TYPE_MISMATCH;
      }

      /* if no buf_size given (Java!), calculate it */
      if (buf_size == 0)
         buf_size = pkey->item_size * num_values;

      /* resize data size if necessary */
      if (pkey->total_size != buf_size) {
         pkey->data = (POINTER_T) realloc_data(pheader, (char *) pheader + pkey->data, pkey->total_size, buf_size);

         if (pkey->data == 0) {
            pkey->total_size = 0;
            db_unlock_database(hDB);
            cm_msg(MERROR, "db_set_link_data", "online database full");
            return DB_FULL;
         }

         pkey->data -= (POINTER_T) pheader;
         pkey->total_size = buf_size;
      }

      /* set number of values */
      pkey->num_values = num_values;
      if (num_values)
         pkey->item_size = buf_size / num_values;

      /* copy data */
      memcpy((char *) pheader + pkey->data, data, buf_size);

      /* update time */
      pkey->last_written = ss_time();

      db_notify_clients(hDB, hKey, TRUE);
      db_unlock_database(hDB);

   }
#endif                          /* LOCAL_ROUTINES */

   return DB_SUCCESS;
}

/**dox***************************************************************/
#ifndef DOXYGEN_SHOULD_SKIP_THIS

/*------------------------------------------------------------------*/
INT db_set_num_values(HNDLE hDB, HNDLE hKey, INT num_values)
/********************************************************************\

  Routine: db_set_num_values

  Purpose: Set numbe of values in a key. Extend with zeros or truncate.

  Input:
    HNDLE  hDB              Handle to the database
    HNDLE  hKey             Handle of key
    INT    num_values       Number of data values

  Output:
    none

  Function value:
    DB_SUCCESS              Successful completion
    DB_INVALID_HANDLE       Database handle is invalid

\********************************************************************/
{
   if (rpc_is_remote())
      return rpc_call(RPC_DB_SET_NUM_VALUES, hDB, hKey, num_values);

#ifdef LOCAL_ROUTINES
   {
      DATABASE_HEADER *pheader;
      KEY *pkey;
      INT new_size;

      if (hDB > _database_entries || hDB <= 0) {
         cm_msg(MERROR, "db_set_num_values", "invalid database handle");
         return DB_INVALID_HANDLE;
      }

      if (!_database[hDB - 1].attached) {
         cm_msg(MERROR, "db_set_num_values", "invalid database handle");
         return DB_INVALID_HANDLE;
      }

      if (hKey < (int) sizeof(DATABASE_HEADER)) {
         cm_msg(MERROR, "db_set_num_values", "invalid key handle");
         return DB_INVALID_HANDLE;
      }

      if (num_values <= 0) {
         cm_msg(MERROR, "db_set_num_values", "invalid num_values %d", num_values);
         return DB_INVALID_PARAM;
      }

      if (num_values == 0)
         return DB_INVALID_PARAM;

      db_lock_database(hDB);

      pheader = _database[hDB - 1].database_header;
      pkey = (KEY *) ((char *) pheader + hKey);

      /* check if hKey argument is correct */
      if (!db_validate_hkey(pheader, hKey)) {
         db_unlock_database(hDB);
         return DB_INVALID_HANDLE;
      }

      /* check for write access */
      if (!(pkey->access_mode & MODE_WRITE) || (pkey->access_mode & MODE_EXCLUSIVE)) {
         db_unlock_database(hDB);
         return DB_NO_ACCESS;
      }

      /* keys cannot contain data */
      if (pkey->type == TID_KEY) {
         db_unlock_database(hDB);
         cm_msg(MERROR, "db_set_num_values", "Key cannot contain data");
         return DB_TYPE_MISMATCH;
      }

      if (pkey->total_size != pkey->item_size * pkey->num_values) {
         db_unlock_database(hDB);
         cm_msg(MERROR, "db_set_num_values", "Corrupted key");
         return DB_CORRUPTED;
      }

      if (pkey->item_size == 0) {
         db_unlock_database(hDB);
         cm_msg(MERROR, "db_set_num_values", "Cannot resize array with item_size equal to zero");
         return DB_INVALID_PARAM;
      }

      /* resize data size if necessary */
      if (pkey->num_values != num_values) {
         new_size = pkey->item_size * num_values;

         pkey->data = (POINTER_T) realloc_data(pheader, (char *) pheader + pkey->data, pkey->total_size, new_size);

         if (pkey->data == 0) {
            pkey->total_size = 0;
            pkey->num_values = 0;
            db_unlock_database(hDB);
            cm_msg(MERROR, "db_set_num_values", "hkey %d, num_values %d, new_size %d, online database full", hKey, num_values, new_size);
            return DB_FULL;
         }

         pkey->data -= (POINTER_T) pheader;
         pkey->total_size = new_size;
         pkey->num_values = num_values;
      }

      /* update time */
      pkey->last_written = ss_time();

      db_notify_clients(hDB, hKey, TRUE);
      db_unlock_database(hDB);

   }
#endif                          /* LOCAL_ROUTINES */

   return DB_SUCCESS;
}

/**dox***************************************************************/
#endif                          /* DOXYGEN_SHOULD_SKIP_THIS */

/********************************************************************/
/**
Set key data for a key which contains an array of values.

This function sets individual values of a key containing an array.
If the index is larger than the array size, the array is extended and the intermediate
values are set to zero.
@param hDB          ODB handle obtained via cm_get_experiment_database().
@param hKey Handle for key where search starts, zero for root.
@param data Pointer to single value of data.
@param data_size
@param idx Size of single data element.
@param type Type of key, one of TID_xxx (see @ref Midas_Data_Types).
@return DB_SUCCESS, DB_INVALID_HANDLE, DB_NO_ACCESS, DB_TYPE_MISMATCH
*/
INT db_set_data_index(HNDLE hDB, HNDLE hKey, const void *data, INT data_size, INT idx, DWORD type)
{
   if (rpc_is_remote())
      return rpc_call(RPC_DB_SET_DATA_INDEX, hDB, hKey, data, data_size, idx, type);

#ifdef LOCAL_ROUTINES
   {
      DATABASE_HEADER *pheader;
      KEY *pkey;
      char link_name[256], str[256];
      int link_idx;
      HNDLE hkeylink;

      if (hDB > _database_entries || hDB <= 0) {
         cm_msg(MERROR, "db_set_data_index", "invalid database handle");
         return DB_INVALID_HANDLE;
      }

      if (!_database[hDB - 1].attached) {
         cm_msg(MERROR, "db_set_data_index", "invalid database handle");
         return DB_INVALID_HANDLE;
      }

      if (hKey < (int) sizeof(DATABASE_HEADER)) {
         cm_msg(MERROR, "db_set_data_index", "invalid key handle");
         return DB_INVALID_HANDLE;
      }

      db_lock_database(hDB);

      pheader = _database[hDB - 1].database_header;
      pkey = (KEY *) ((char *) pheader + hKey);

      /* check if hKey argument is correct */
      if (!db_validate_hkey(pheader, hKey)) {
         db_unlock_database(hDB);
         return DB_INVALID_HANDLE;
      }

      /* check for write access */
      if (!(pkey->access_mode & MODE_WRITE) || (pkey->access_mode & MODE_EXCLUSIVE)) {
         db_unlock_database(hDB);
         return DB_NO_ACCESS;
      }

      /* check for link to array index */
      if (pkey->type == TID_LINK) {
         strlcpy(link_name, (char *) pheader + pkey->data, sizeof(link_name));
         if (strlen(link_name) > 0 && link_name[strlen(link_name) - 1] == ']') {
            db_unlock_database(hDB);
            if (strchr(link_name, '[') == NULL)
               return DB_INVALID_LINK;
            link_idx = atoi(strchr(link_name, '[') + 1);
            *strchr(link_name, '[') = 0;
            if (db_find_key(hDB, 0, link_name, &hkeylink) != DB_SUCCESS)
               return DB_INVALID_LINK;
            return db_set_data_index(hDB, hkeylink, data, data_size, link_idx, type);
         }
      }

      if (pkey->type != type) {
         db_unlock_database(hDB);
         db_get_path(hDB, hKey, str, sizeof(str));
         cm_msg(MERROR, "db_set_data_index",
                "\"%s\" is of type %s, not %s", str, rpc_tid_name(pkey->type), rpc_tid_name(type));
         return DB_TYPE_MISMATCH;
      }

      /* keys cannot contain data */
      if (pkey->type == TID_KEY) {
         db_unlock_database(hDB);
         cm_msg(MERROR, "db_set_data_index", "key cannot contain data");
         return DB_TYPE_MISMATCH;
      }

      /* check for valid idx */
      if (idx < 0) {
         db_unlock_database(hDB);
         cm_msg(MERROR, "db_set_data_index", "invalid index %d", idx);
         return DB_FULL;
      }

      /* check for valid array element size: if new element size
         is different from existing size, ODB becomes corrupted */
      if (pkey->item_size != 0 && data_size != pkey->item_size) {
         db_unlock_database(hDB);
         cm_msg(MERROR, "db_set_data_index", "invalid element data size %d, expected %d", data_size, pkey->item_size);
         return DB_TYPE_MISMATCH;
      }

      /* increase data size if necessary */
      if (idx >= pkey->num_values || pkey->item_size == 0) {
         pkey->data = (POINTER_T) realloc_data(pheader, (char *) pheader + pkey->data, pkey->total_size, data_size * (idx + 1));

         if (pkey->data == 0) {
            pkey->total_size = 0;
            pkey->num_values = 0;
            db_unlock_database(hDB);
            cm_msg(MERROR, "db_set_data_index", "online database full");
            return DB_FULL;
         }

         pkey->data -= (POINTER_T) pheader;
         if (!pkey->item_size)
            pkey->item_size = data_size;
         pkey->total_size = data_size * (idx + 1);
         pkey->num_values = idx + 1;
      }

      /* cut strings which are too long */
      if ((type == TID_STRING || type == TID_LINK) && (int) strlen((char *) data) + 1 > pkey->item_size)
         *((char *) data + pkey->item_size - 1) = 0;

      /* copy data */
      memcpy((char *) pheader + pkey->data + idx * pkey->item_size, data, pkey->item_size);

      /* update time */
      pkey->last_written = ss_time();

      db_notify_clients(hDB, hKey, TRUE);
      db_unlock_database(hDB);

   }
#endif                          /* LOCAL_ROUTINES */

   return DB_SUCCESS;
}

/********************************************************************/
/**
Same as db_set_data_index, but does not follow links.

@param hDB          ODB handle obtained via cm_get_experiment_database().
@param hKey Handle for key where search starts, zero for root.
@param data Pointer to single value of data.
@param data_size
@param idx Size of single data element.
@param type Type of key, one of TID_xxx (see @ref Midas_Data_Types).
@return DB_SUCCESS, DB_INVALID_HANDLE, DB_NO_ACCESS, DB_TYPE_MISMATCH
*/
INT db_set_link_data_index(HNDLE hDB, HNDLE hKey, const void *data, INT data_size, INT idx, DWORD type)
{
   if (rpc_is_remote())
      return rpc_call(RPC_DB_SET_LINK_DATA_INDEX, hDB, hKey, data, data_size, idx, type);

#ifdef LOCAL_ROUTINES
   {
      DATABASE_HEADER *pheader;
      KEY *pkey;
      char str[256];

      if (hDB > _database_entries || hDB <= 0) {
         cm_msg(MERROR, "db_set_data_index", "invalid database handle");
         return DB_INVALID_HANDLE;
      }

      if (!_database[hDB - 1].attached) {
         cm_msg(MERROR, "db_set_data_index", "invalid database handle");
         return DB_INVALID_HANDLE;
      }

      if (hKey < (int) sizeof(DATABASE_HEADER)) {
         cm_msg(MERROR, "db_set_data_index", "invalid key handle");
         return DB_INVALID_HANDLE;
      }

      db_lock_database(hDB);

      pheader = _database[hDB - 1].database_header;
      pkey = (KEY *) ((char *) pheader + hKey);

      /* check if hKey argument is correct */
      if (!db_validate_hkey(pheader, hKey)) {
         db_unlock_database(hDB);
         return DB_INVALID_HANDLE;
      }

      /* check for write access */
      if (!(pkey->access_mode & MODE_WRITE) || (pkey->access_mode & MODE_EXCLUSIVE)) {
         db_unlock_database(hDB);
         return DB_NO_ACCESS;
      }

      if (pkey->type != type) {
         db_unlock_database(hDB);
         db_get_path(hDB, hKey, str, sizeof(str));
         cm_msg(MERROR, "db_set_data_index",
                "\"%s\" is of type %s, not %s", str, rpc_tid_name(pkey->type), rpc_tid_name(type));
         return DB_TYPE_MISMATCH;
      }

      /* keys cannot contain data */
      if (pkey->type == TID_KEY) {
         db_unlock_database(hDB);
         cm_msg(MERROR, "db_set_data_index", "key cannot contain data");
         return DB_TYPE_MISMATCH;
      }

      /* check for valid array element size: if new element size
         is different from existing size, ODB becomes corrupted */
      if (pkey->item_size != 0 && data_size != pkey->item_size) {
         db_unlock_database(hDB);
         cm_msg(MERROR, "db_set_data_index", "invalid element data size %d, expected %d", data_size, pkey->item_size);
         return DB_TYPE_MISMATCH;
      }

      /* increase data size if necessary */
      if (idx >= pkey->num_values || pkey->item_size == 0) {
         pkey->data = (POINTER_T) realloc_data(pheader, (char *) pheader + pkey->data, pkey->total_size, data_size * (idx + 1));

         if (pkey->data == 0) {
            pkey->total_size = 0;
            pkey->num_values = 0;
            db_unlock_database(hDB);
            cm_msg(MERROR, "db_set_data_index", "online database full");
            return DB_FULL;
         }

         pkey->data -= (POINTER_T) pheader;
         if (!pkey->item_size)
            pkey->item_size = data_size;
         pkey->total_size = data_size * (idx + 1);
         pkey->num_values = idx + 1;
      }

      /* cut strings which are too long */
      if ((type == TID_STRING || type == TID_LINK) && (int) strlen((char *) data) + 1 > pkey->item_size)
         *((char *) data + pkey->item_size - 1) = 0;

      /* copy data */
      memcpy((char *) pheader + pkey->data + idx * pkey->item_size, data, pkey->item_size);

      /* update time */
      pkey->last_written = ss_time();

      db_notify_clients(hDB, hKey, TRUE);
      db_unlock_database(hDB);

   }
#endif                          /* LOCAL_ROUTINES */

   return DB_SUCCESS;
}

/**dox***************************************************************/
#ifndef DOXYGEN_SHOULD_SKIP_THIS

/*------------------------------------------------------------------*/
INT db_set_data_index2(HNDLE hDB, HNDLE hKey, const void *data, INT data_size, INT idx, DWORD type, BOOL bNotify)
/********************************************************************\

  Routine: db_set_data_index2

  Purpose: Set key data for a key which contains an array of values.
           Optionally notify clients which have key open.

  Input:
    HNDLE  hDB              Handle to the database
    HNDLE  hKey             Handle of key to enumerate
    void   *data            Pointer to single value of data
    INT    data_size        Size of single data element
    INT    idx              Index of array to change [0..n-1]
    DWORD  type             Type of data
    BOOL   bNotify          If TRUE, notify clients

  Output:
    none

  Function value:
    DB_SUCCESS              Successful completion
    DB_INVALID_HANDLE       Database handle is invalid
    DB_TYPE_MISMATCH        Key was created with different type
    DB_NO_ACCESS            No write access

\********************************************************************/
{
   if (rpc_is_remote())
      return rpc_call(RPC_DB_SET_DATA_INDEX2, hDB, hKey, data, data_size, idx, type, bNotify);

#ifdef LOCAL_ROUTINES
   {
      DATABASE_HEADER *pheader;
      KEY *pkey;

      if (hDB > _database_entries || hDB <= 0) {
         cm_msg(MERROR, "db_set_data_index2", "invalid database handle");
         return DB_INVALID_HANDLE;
      }

      if (!_database[hDB - 1].attached) {
         cm_msg(MERROR, "db_set_data_index2", "invalid database handle");
         return DB_INVALID_HANDLE;
      }

      if (hKey < (int) sizeof(DATABASE_HEADER)) {
         cm_msg(MERROR, "db_set_data_index2", "invalid key handle");
         return DB_INVALID_HANDLE;
      }

      db_lock_database(hDB);

      pheader = _database[hDB - 1].database_header;
      pkey = (KEY *) ((char *) pheader + hKey);

      /* check if hKey argument is correct */
      if (!db_validate_hkey(pheader, hKey)) {
         db_unlock_database(hDB);
         return DB_INVALID_HANDLE;
      }

      /* check for write access */
      if (!(pkey->access_mode & MODE_WRITE) || (pkey->access_mode & MODE_EXCLUSIVE)) {
         db_unlock_database(hDB);
         return DB_NO_ACCESS;
      }

      if (pkey->type != type) {
         db_unlock_database(hDB);
         cm_msg(MERROR, "db_set_data_index2",
                "\"%s\" is of type %s, not %s", pkey->name, rpc_tid_name(pkey->type), rpc_tid_name(type));
         return DB_TYPE_MISMATCH;
      }

      /* keys cannot contain data */
      if (pkey->type == TID_KEY) {
         db_unlock_database(hDB);
         cm_msg(MERROR, "db_set_data_index2", "key cannot contain data");
         return DB_TYPE_MISMATCH;
      }

      /* check for valid index */
      if (idx < 0) {
         db_unlock_database(hDB);
         cm_msg(MERROR, "db_set_data_index2", "invalid index");
         return DB_FULL;
      }

      /* increase key size if necessary */
      if (idx >= pkey->num_values) {
         pkey->data = (POINTER_T) realloc_data(pheader, (char *) pheader + pkey->data, pkey->total_size, data_size * (idx + 1));

         if (pkey->data == 0) {
            pkey->total_size = 0;
            pkey->num_values = 0;
            db_unlock_database(hDB);
            cm_msg(MERROR, "db_set_data_index2", "online database full");
            return DB_FULL;
         }

         pkey->data -= (POINTER_T) pheader;
         if (!pkey->item_size)
            pkey->item_size = data_size;
         pkey->total_size = data_size * (idx + 1);
         pkey->num_values = idx + 1;
      }

      /* cut strings which are too long */
      if ((type == TID_STRING || type == TID_LINK) && (int) strlen((char *) data) + 1 > pkey->item_size)
         *((char *) data + pkey->item_size - 1) = 0;

      /* copy data */
      memcpy((char *) pheader + pkey->data + idx * pkey->item_size, data, pkey->item_size);

      /* update time */
      pkey->last_written = ss_time();

      if (bNotify)
         db_notify_clients(hDB, hKey, TRUE);

      db_unlock_database(hDB);
   }
#endif                          /* LOCAL_ROUTINES */

   return DB_SUCCESS;
}

/*----------------------------------------------------------------------------*/

INT db_merge_data(HNDLE hDB, HNDLE hKeyRoot, const char *name, void *data, INT data_size, INT num_values, INT type)
/********************************************************************\

  Routine: db_merge_data

  Purpose: Merge an array with an ODB array. If the ODB array doesn't
           exist, create it and fill it with the array. If it exists,
           load it in the array. Adjust ODB array size if necessary.

  Input:
    HNDLE  hDB              Handle to the database
    HNDLE  hKeyRoot         Key handle to start with, 0 for root
    cha    *name            Key name relative to hKeyRoot
    void   *data            Pointer to data array
    INT    data_size        Size of data array
    INT    num_values       Number of values in array
    DWORD  type             Type of data

  Output:
    none

  Function value:
    <same as db_set_data>

\********************************************************************/
{
   HNDLE hKey;
   INT status, old_size;

   if (num_values == 0)
      return DB_INVALID_PARAM;

   status = db_find_key(hDB, hKeyRoot, name, &hKey);
   if (status != DB_SUCCESS) {
      db_create_key(hDB, hKeyRoot, name, type);
      status = db_find_key(hDB, hKeyRoot, name, &hKey);
      if (status != DB_SUCCESS)
         return status;
      status = db_set_data(hDB, hKey, data, data_size, num_values, type);
   } else {
      old_size = data_size;
      db_get_data(hDB, hKey, data, &old_size, type);
      status = db_set_data(hDB, hKey, data, data_size, num_values, type);
   }

   return status;
}

/*------------------------------------------------------------------*/
INT db_set_mode(HNDLE hDB, HNDLE hKey, WORD mode, BOOL recurse)
/********************************************************************\

  Routine: db_set_mode

  Purpose: Set access mode of key

  Input:
    HNDLE  hDB              Handle to the database
    HNDLE  hKey             Key handle
    DWORD  mode             Access mode, any or'ed combination of
                            MODE_READ, MODE_WRITE, MODE_EXCLUSIVE
                            and MODE_DELETE
    BOOL   recurse          Value of 0 (FALSE): do not recurse subtree,
                            value of 1 (TRUE): recurse subtree,
                            value of 2: recurse subtree, assume database is locked by caller.

  Output:
    none

  Function value:
    DB_SUCCESS              Successful completion
    DB_INVALID_HANDLE       Database handle is invalid

\********************************************************************/
{
   if (rpc_is_remote())
      return rpc_call(RPC_DB_SET_MODE, hDB, hKey, mode, recurse);

#ifdef LOCAL_ROUTINES
   {
      DATABASE_HEADER *pheader;
      KEYLIST *pkeylist;
      KEY *pkey, *pnext_key;
      HNDLE hKeyLink;
      BOOL locked = FALSE;

      if (hDB > _database_entries || hDB <= 0) {
         cm_msg(MERROR, "db_set_mode", "invalid database handle");
         return DB_INVALID_HANDLE;
      }

      if (!_database[hDB - 1].attached) {
         cm_msg(MERROR, "db_set_mode", "invalid database handle");
         return DB_INVALID_HANDLE;
      }

      if (recurse < 2) {
         db_lock_database(hDB);
         locked = TRUE;
      }

      pheader = _database[hDB - 1].database_header;
      if (!hKey)
         hKey = pheader->root_key;
      pkey = (KEY *) ((char *) pheader + hKey);

      /* check if hKey argument is correct */
      if (!db_validate_hkey(pheader, hKey)) {
         if (locked)
            db_unlock_database(hDB);
         return DB_INVALID_HANDLE;
      }

      pkeylist = (KEYLIST *) ((char *) pheader + pkey->data);

      if (pkey->type == TID_KEY && pkeylist->first_key && recurse) {
         /* first recurse subtree */
         pkey = (KEY *) ((char *) pheader + pkeylist->first_key);

         do {
            pnext_key = (KEY *) (POINTER_T) pkey->next_key;

            db_set_mode(hDB, (POINTER_T) pkey - (POINTER_T) pheader, mode, recurse + 1);

            if (pnext_key)
               pkey = (KEY *) ((char *) pheader + (POINTER_T) pnext_key);
         } while (pnext_key);
      }

      pkey = (KEY *) ((char *) pheader + hKey);

      /* resolve links */
      if (pkey->type == TID_LINK) {
         if (*((char *) pheader + pkey->data) == '/')
            db_find_key1(hDB, 0, (char *) pheader + pkey->data, &hKeyLink);
         else
            db_find_key1(hDB, hKey, (char *) pheader + pkey->data, &hKeyLink);
         if (hKeyLink)
            db_set_mode(hDB, hKeyLink, mode, recurse > 0);
         pheader = _database[hDB - 1].database_header;
         pkey = (KEY *) ((char *) pheader + hKey);
      }

      /* now set mode */
      pkey->access_mode = mode;

      if (locked)
         db_unlock_database(hDB);
   }
#endif                          /* LOCAL_ROUTINES */

   return DB_SUCCESS;
}

/**dox***************************************************************/
#endif                          /* DOXYGEN_SHOULD_SKIP_THIS */

/********************************************************************/
/**
Load a branch of a database from an .ODB file.

This function is used by the ODBEdit command load. For a
description of the ASCII format, see db_copy(). Data can be loaded relative to
the root of the ODB (hkey equal zero) or relative to a certain key.
@param hDB          ODB handle obtained via cm_get_experiment_database().
@param hKeyRoot Handle for key where search starts, zero for root.
@param filename Filename of .ODB file.
@param bRemote If TRUE, the file is loaded by the server process on the
back-end, if FALSE, it is loaded from the current process
@return DB_SUCCESS, DB_INVALID_HANDLE, DB_FILE_ERROR
*/
INT db_load(HNDLE hDB, HNDLE hKeyRoot, const char *filename, BOOL bRemote)
{
   struct stat stat_buf;
   INT hfile, size, n, i, status;
   char *buffer;

   if (rpc_is_remote() && bRemote)
      return rpc_call(RPC_DB_LOAD, hDB, hKeyRoot, filename);

   /* open file */
   hfile = open(filename, O_RDONLY | O_TEXT, 0644);
   if (hfile == -1) {
      cm_msg(MERROR, "db_load", "file \"%s\" not found", filename);
      return DB_FILE_ERROR;
   }

   /* allocate buffer with file size */
   fstat(hfile, &stat_buf);
   size = stat_buf.st_size;
   buffer = (char *) malloc(size + 1);

   if (buffer == NULL) {
      cm_msg(MERROR, "db_load", "cannot allocate ODB load buffer");
      close(hfile);
      return DB_NO_MEMORY;
   }

   n = 0;

   do {
      i = read(hfile, buffer + n, size - n);
      if (i <= 0)
         break;
      n += i;
   } while (TRUE);

   buffer[n] = 0;

   if (strncmp(buffer, "<?xml version=\"1.0\"", 19) == 0) {
      status = db_paste_xml(hDB, hKeyRoot, buffer);
      if (status != DB_SUCCESS)
         printf("Error in file \"%s\"\n", filename);
   } else
      status = db_paste(hDB, hKeyRoot, buffer);

   close(hfile);
   free(buffer);

   return status;
}

/********************************************************************/
/**
Copy an ODB subtree in ASCII format to a buffer

This function converts the binary ODB contents to an ASCII.
The function db_paste() can be used to convert the ASCII representation back
to binary ODB contents. The functions db_load() and db_save() internally
use db_copy() and db_paste(). This function converts the binary ODB
contents to an ASCII representation of the form:
- For single value:
\code
[ODB path]
 key name = type : value
\endcode
- For strings:
\code
key name = STRING : [size] string contents
\endcode
- For arrayes (type can be BYTE, SBYTE, CHAR, WORD, SHORT, DWORD,
INT, BOOL, FLOAT, DOUBLE, STRING or LINK):
\code
key name = type[size] :
 [0] value0
 [1] value1
 [2] value2
 ...
\endcode
@param hDB          ODB handle obtained via cm_get_experiment_database().
@param hKey Handle for key where search starts, zero for root.
@param buffer ASCII buffer which receives ODB contents.
@param buffer_size Size of buffer, returns remaining space in buffer.
@param path Internal use only, must be empty ("").
@return DB_SUCCESS, DB_TRUNCATED, DB_NO_MEMORY
*/
INT db_copy(HNDLE hDB, HNDLE hKey, char *buffer, INT * buffer_size, const char *path)
{
   INT i, j, size, status;
   KEY key;
   HNDLE hSubkey;
   char full_path[MAX_ODB_PATH], str[MAX_STRING_LENGTH * 2];
   char *data, line[MAX_STRING_LENGTH * 2];
   BOOL bWritten;

   strlcpy(full_path, path, sizeof(full_path));

   bWritten = FALSE;

   /* first enumerate this level */
   for (i = 0;; i++) {
      db_enum_link(hDB, hKey, i, &hSubkey);

      if (i == 0 && !hSubkey) {
         /* If key has no subkeys, just write this key */
         status = db_get_link(hDB, hKey, &key);
         if (status != DB_SUCCESS)
            continue;
         size = key.total_size;
         data = (char *) malloc(size);
         if (data == NULL) {
            cm_msg(MERROR, "db_copy", "cannot allocate data buffer");
            return DB_NO_MEMORY;
         }
         line[0] = 0;

         if (key.type != TID_KEY) {
            status = db_get_link_data(hDB, hKey, data, &size, key.type);
            if (status != DB_SUCCESS)
               continue;
            if (key.num_values == 1) {
               sprintf(line, "%s = %s : ", key.name, tid_name[key.type]);

               if (key.type == TID_STRING && strchr(data, '\n') != NULL) {
                  /* multiline string */
                  sprintf(line + strlen(line), "[====#$@$#====]\n");

                  /* copy line to buffer */
                  if ((INT) (strlen(line) + 1) > *buffer_size) {
                     free(data);
                     return DB_TRUNCATED;
                  }

                  strcpy(buffer, line);
                  buffer += strlen(line);
                  *buffer_size -= strlen(line);

                  /* copy multiple lines to buffer */
                  if (key.item_size > *buffer_size) {
                     free(data);
                     return DB_TRUNCATED;
                  }

                  strcpy(buffer, data);
                  buffer += strlen(data);
                  *buffer_size -= strlen(data);

                  strcpy(line, "\n====#$@$#====\n");
               } else {
                  db_sprintf(str, data, key.item_size, 0, key.type);

                  if (key.type == TID_STRING || key.type == TID_LINK)
                     sprintf(line + strlen(line), "[%d] ", key.item_size);

                  sprintf(line + strlen(line), "%s\n", str);
               }
            } else {
               sprintf(line, "%s = %s[%d] :\n", key.name, tid_name[key.type], key.num_values);

               for (j = 0; j < key.num_values; j++) {
                  if (key.type == TID_STRING || key.type == TID_LINK)
                     sprintf(line + strlen(line), "[%d] ", key.item_size);
                  else
                     sprintf(line + strlen(line), "[%d] ", j);

                  db_sprintf(str, data, key.item_size, j, key.type);
                  sprintf(line + strlen(line), "%s\n", str);

                  /* copy line to buffer */
                  if ((INT) (strlen(line) + 1) > *buffer_size) {
                     free(data);
                     return DB_TRUNCATED;
                  }

                  strcpy(buffer, line);
                  buffer += strlen(line);
                  *buffer_size -= strlen(line);
                  line[0] = 0;
               }
            }
         }

         /* copy line to buffer */
         if ((INT) (strlen(line) + 1) > *buffer_size) {
            free(data);
            return DB_TRUNCATED;
         }

         strcpy(buffer, line);
         buffer += strlen(line);
         *buffer_size -= strlen(line);

         free(data);
         data = NULL;
      }

      if (!hSubkey)
         break;

      status = db_get_link(hDB, hSubkey, &key);
      if (status != DB_SUCCESS)
         continue;

      if (strcmp(key.name, "arr2") == 0)
         printf("\narr2\n");
      size = key.total_size;
      data = (char *) malloc(size);
      if (data == NULL) {
         cm_msg(MERROR, "db_copy", "cannot allocate data buffer");
         return DB_NO_MEMORY;
      }

      line[0] = 0;

      if (key.type == TID_KEY) {
         /* new line */
         if (bWritten) {
            if (*buffer_size < 2) {
               free(data);
               return DB_TRUNCATED;
            }

            strcpy(buffer, "\n");
            buffer += 1;
            *buffer_size -= 1;
         }

         strcpy(str, full_path);
         if (str[0] && str[strlen(str) - 1] != '/')
            strcat(str, "/");
         strcat(str, key.name);

         /* recurse */
         status = db_copy(hDB, hSubkey, buffer, buffer_size, str);
         if (status != DB_SUCCESS) {
            free(data);
            return status;
         }

         buffer += strlen(buffer);
         bWritten = FALSE;
      } else {
         status = db_get_link_data(hDB, hSubkey, data, &size, key.type);
         if (status != DB_SUCCESS)
            continue;

         if (!bWritten) {
            if (path[0] == 0)
               sprintf(line, "[.]\n");
            else
               sprintf(line, "[%s]\n", path);
            bWritten = TRUE;
         }

         if (key.num_values == 1) {
            sprintf(line + strlen(line), "%s = %s : ", key.name, tid_name[key.type]);

            if (key.type == TID_STRING && strchr(data, '\n') != NULL) {
               /* multiline string */
               sprintf(line + strlen(line), "[====#$@$#====]\n");

               /* ensure string limiter */
               data[size - 1] = 0;

               /* copy line to buffer */
               if ((INT) (strlen(line) + 1) > *buffer_size) {
                  free(data);
                  return DB_TRUNCATED;
               }

               strcpy(buffer, line);
               buffer += strlen(line);
               *buffer_size -= strlen(line);

               /* copy multiple lines to buffer */
               if (key.item_size > *buffer_size) {
                  free(data);
                  return DB_TRUNCATED;
               }

               strcpy(buffer, data);
               buffer += strlen(data);
               *buffer_size -= strlen(data);

               strcpy(line, "\n====#$@$#====\n");
            } else {
               db_sprintf(str, data, key.item_size, 0, key.type);

               if (key.type == TID_STRING || key.type == TID_LINK)
                  sprintf(line + strlen(line), "[%d] ", key.item_size);

               sprintf(line + strlen(line), "%s\n", str);
            }
         } else {
            sprintf(line + strlen(line), "%s = %s[%d] :\n", key.name, tid_name[key.type], key.num_values);

            for (j = 0; j < key.num_values; j++) {
               if (key.type == TID_STRING || key.type == TID_LINK)
                  sprintf(line + strlen(line), "[%d] ", key.item_size);
               else
                  sprintf(line + strlen(line), "[%d] ", j);

               db_sprintf(str, data, key.item_size, j, key.type);
               sprintf(line + strlen(line), "%s\n", str);

               /* copy line to buffer */
               if ((INT) (strlen(line) + 1) > *buffer_size) {
                  free(data);
                  return DB_TRUNCATED;
               }

               strcpy(buffer, line);
               buffer += strlen(line);
               *buffer_size -= strlen(line);
               line[0] = 0;
            }
         }

         /* copy line to buffer */
         if ((INT) (strlen(line) + 1) > *buffer_size) {
            free(data);
            return DB_TRUNCATED;
         }

         strcpy(buffer, line);
         buffer += strlen(line);
         *buffer_size -= strlen(line);
      }

      free(data);
      data = NULL;
   }

   if (bWritten) {
      if (*buffer_size < 2)
         return DB_TRUNCATED;

      strcpy(buffer, "\n");
      buffer += 1;
      *buffer_size -= 1;
   }

   return DB_SUCCESS;
}

/********************************************************************/
/**
Copy an ODB subtree in ASCII format from a buffer
@param hDB          ODB handle obtained via cm_get_experiment_database().
@param hKeyRoot Handle for key where search starts, zero for root.
@param buffer NULL-terminated buffer
@return DB_SUCCESS, DB_TRUNCATED, DB_NO_MEMORY
*/
INT db_paste(HNDLE hDB, HNDLE hKeyRoot, const char *buffer)
{
   char line[MAX_STRING_LENGTH];
   char title[MAX_STRING_LENGTH];
   char key_name[MAX_STRING_LENGTH];
   char data_str[MAX_STRING_LENGTH + 50];
   char test_str[MAX_STRING_LENGTH];
   char *pc, *data;
   const char *pold;
   INT data_size;
   INT tid, i, j, n_data, string_length, status, size;
   HNDLE hKey;
   KEY root_key;
   BOOL multi_line;

   title[0] = 0;
   multi_line = FALSE;

   if (hKeyRoot == 0)
      db_find_key(hDB, hKeyRoot, "", &hKeyRoot);

   db_get_key(hDB, hKeyRoot, &root_key);

   /* initial data size */
   data_size = 1000;
   data = (char *) malloc(data_size);
   if (data == NULL) {
      cm_msg(MERROR, "db_paste", "cannot allocate data buffer");
      return DB_NO_MEMORY;
   }

   do {
      if (*buffer == 0)
         break;

      for (i = 0; *buffer != '\n' && *buffer && i < MAX_STRING_LENGTH; i++)
         line[i] = *buffer++;

      if (i == MAX_STRING_LENGTH) {
         cm_msg(MERROR, "db_paste", "line too long");
         free(data);
         return DB_TRUNCATED;
      }

      line[i] = 0;
      if (*buffer == '\n')
         buffer++;

      /* check if it is a section title */
      if (line[0] == '[') {
         /* extract title and append '/' */
         strlcpy(title, line + 1, sizeof(title));
         if (strchr(title, ']'))
            *strchr(title, ']') = 0;
         if (title[0] && title[strlen(title) - 1] != '/')
            strlcat(title, "/", sizeof(title));
      } else {
         /* valid data line if it includes '=' and no ';' */
         if (strchr(line, '=') && line[0] != ';') {
            /* copy type info and data */
            pc = strrchr(line, '=') + 1;
            while (strstr(line, ": [") != NULL && strstr(line, ": [") < pc) {
               pc -= 2;
               while (*pc != '=' && pc > line)
                  pc--;
               pc++;
            }
            while (*pc == ' ')
               pc++;
            strlcpy(data_str, pc, sizeof(data_str));

            /* extract key name */
            *strrchr(line, '=') = 0;
            while (strstr(line, ": [") && strchr(line, '='))
               *strrchr(line, '=') = 0;

            pc = &line[strlen(line) - 1];
            while (*pc == ' ')
               *pc-- = 0;

            key_name[0] = 0;
            if (title[0] != '.')
               strlcpy(key_name, title, sizeof(key_name));

            strlcat(key_name, line, sizeof(key_name));

            /* evaluate type info */
            strlcpy(line, data_str, sizeof(line));
            if (strchr(line, ' '))
               *strchr(line, ' ') = 0;

            n_data = 1;
            if (strchr(line, '[')) {
               n_data = atol(strchr(line, '[') + 1);
               *strchr(line, '[') = 0;
            }

            for (tid = 0; tid < TID_LAST; tid++)
               if (strcmp(tid_name[tid], line) == 0)
                  break;

            string_length = 0;

            if (tid == TID_LAST)
               cm_msg(MERROR, "db_paste", "found unknown data type \"%s\" in ODB file", line);
            else {
               /* skip type info */
               pc = data_str;
               while (*pc != ' ' && *pc)
                  pc++;
               while ((*pc == ' ' || *pc == ':') && *pc)
                  pc++;

               //strlcpy(data_str, pc, sizeof(data_str)); // MacOS 10.9 does not permit strlcpy() of overlapping strings
               assert(strlen(pc) < sizeof(data_str)); // "pc" points at a substring inside "data_str"
               memmove(data_str, pc, strlen(pc)+1);

               if (n_data > 1) {
                  data_str[0] = 0;
                  if (!*buffer)
                     break;

                  for (j = 0; *buffer != '\n' && *buffer; j++)
                     data_str[j] = *buffer++;
                  data_str[j] = 0;
                  if (*buffer == '\n')
                     buffer++;
               }

               for (i = 0; i < n_data; i++) {
                  /* strip trailing \n */
                  pc = &data_str[strlen(data_str) - 1];
                  while (*pc == '\n' || *pc == '\r')
                     *pc-- = 0;

                  if (tid == TID_STRING || tid == TID_LINK) {
                     if (!string_length) {
                        if (data_str[1] == '=')
                           string_length = -1;
                        else
                           string_length = atoi(data_str + 1);
                        if (string_length > MAX_STRING_LENGTH) {
                           string_length = MAX_STRING_LENGTH;
                           cm_msg(MERROR, "db_paste", "found string exceeding MAX_STRING_LENGTH");
                        }
                     }

                     if (string_length == -1) {
                        /* multi-line string */
                        if (strstr(buffer, "\n====#$@$#====\n") != NULL) {
                           string_length = (POINTER_T) strstr(buffer, "\n====#$@$#====\n") - (POINTER_T) buffer + 1;

                           if (string_length >= data_size) {
                              data_size += string_length + 100;
                              data = (char *) realloc(data, data_size);
                              if (data == NULL) {
                                 cm_msg(MERROR, "db_paste", "cannot allocate data buffer");
                                 return DB_NO_MEMORY;
                              }
                           }

                           memset(data, 0, data_size);
                           strncpy(data, buffer, string_length);
                           data[string_length - 1] = 0;
                           buffer = strstr(buffer, "\n====#$@$#====\n") + strlen("\n====#$@$#====\n");
                        } else
                           cm_msg(MERROR, "db_paste", "found multi-line string without termination sequence");
                     } else {
                        pc = data_str + 2;
                        while (*pc && *pc != ' ')
                           pc++;
                        while (*pc && *pc == ' ')
                           pc++;

                        /* limit string size */
                        *(pc + string_length - 1) = 0;

                        /* increase data buffer if necessary */
                        if (string_length * (i + 1) >= data_size) {
                           data_size += 1000;
                           data = (char *) realloc(data, data_size);
                           if (data == NULL) {
                              cm_msg(MERROR, "db_paste", "cannot allocate data buffer");
                              return DB_NO_MEMORY;
                           }
                        }

                        strlcpy(data + string_length * i, pc, string_length);
                     }
                  } else {
                     pc = data_str;

                     if (n_data > 1 && data_str[0] == '[') {
                        pc = strchr(data_str, ']') + 1;
                        while (*pc && *pc == ' ')
                           pc++;
                     }

                     db_sscanf(pc, data, &size, i, tid);

                     /* increase data buffer if necessary */
                     if (size * (i + 1) >= data_size) {
                        data_size += 1000;
                        data = (char *) realloc(data, data_size);
                        if (data == NULL) {
                           cm_msg(MERROR, "db_paste", "cannot allocate data buffer");
                           return DB_NO_MEMORY;
                        }
                     }

                  }

                  if (i < n_data - 1) {
                     data_str[0] = 0;
                     if (!*buffer)
                        break;

                     pold = buffer;

                     for (j = 0; *buffer != '\n' && *buffer; j++)
                        data_str[j] = *buffer++;
                     data_str[j] = 0;
                     if (*buffer == '\n')
                        buffer++;

                     /* test if valid data */
                     if (tid != TID_STRING && tid != TID_LINK) {
                        if (data_str[0] == 0 || (strchr(data_str, '=')
                                                 && strchr(data_str, ':')))
                           buffer = pold;
                     }
                  }
               }

               /* skip system client entries */
               strcpy(test_str, key_name);
               test_str[15] = 0;

               if (!equal_ustring(test_str, "/System/Clients")) {
                  if (root_key.type != TID_KEY) {
                     /* root key is destination key */
                     hKey = hKeyRoot;
                  } else {
                     /* create key and set value */
                     if (key_name[0] == '/') {
                        status = db_find_link(hDB, 0, key_name, &hKey);
                        if (status == DB_NO_KEY) {
                           db_create_key(hDB, 0, key_name, tid);
                           status = db_find_link(hDB, 0, key_name, &hKey);
                        }
                     } else {
                        status = db_find_link(hDB, hKeyRoot, key_name, &hKey);
                        if (status == DB_NO_KEY) {
                           db_create_key(hDB, hKeyRoot, key_name, tid);
                           status = db_find_link(hDB, hKeyRoot, key_name, &hKey);
                        }
                     }
                  }

                  /* set key data if created sucessfully */
                  if (hKey) {
                     if (tid == TID_STRING || tid == TID_LINK)
                        db_set_link_data(hDB, hKey, data, string_length * n_data, n_data, tid);
                     else
                        db_set_link_data(hDB, hKey, data, rpc_tid_size(tid) * n_data, n_data, tid);
                  }
               }
            }
         }
      }
   } while (TRUE);

   free(data);
   return DB_SUCCESS;
}

/********************************************************************/
/* 
  Only internally used by db_paste_xml                             
*/
int db_paste_node(HNDLE hDB, HNDLE hKeyRoot, PMXML_NODE node)
{
   char type[256], data[256], test_str[256];
   char *buf = NULL;
   int i, idx, status, size, tid, num_values;
   HNDLE hKey;
   PMXML_NODE child;

   if (strcmp(mxml_get_name(node), "odb") == 0) {
      for (i = 0; i < mxml_get_number_of_children(node); i++) {
         status = db_paste_node(hDB, hKeyRoot, mxml_subnode(node, i));
         if (status != DB_SUCCESS)
            return status;
      }
   } else if (strcmp(mxml_get_name(node), "dir") == 0) {
      status = db_find_link(hDB, hKeyRoot, mxml_get_attribute(node, "name"), &hKey);

      /* skip system client entries */
      strlcpy(test_str, mxml_get_attribute(node, "name"), sizeof(test_str));
      test_str[15] = 0;
      if (equal_ustring(test_str, "/System/Clients"))
         return DB_SUCCESS;

      if (status == DB_NO_KEY) {
         status = db_create_key(hDB, hKeyRoot, mxml_get_attribute(node, "name"), TID_KEY);
         if (status == DB_NO_ACCESS)
            return DB_SUCCESS;  /* key or tree is locked, just skip it */

         if (status != DB_SUCCESS && status != DB_KEY_EXIST) {
            cm_msg(MERROR, "db_paste_node", "cannot create key \"%s\" in ODB, status = %d", mxml_get_attribute(node, "name"), status);
            return status;
         }
         status = db_find_link(hDB, hKeyRoot, mxml_get_attribute(node, "name"), &hKey);
         if (status != DB_SUCCESS) {
            cm_msg(MERROR, "db_paste_node", "cannot find key \"%s\" in ODB", mxml_get_attribute(node, "name"));
            return status;
         }
      }

      db_get_path(hDB, hKey, data, sizeof(data));
      if (strncmp(data, "/System/Clients", 15) != 0) {
         for (i = 0; i < mxml_get_number_of_children(node); i++) {
            status = db_paste_node(hDB, hKey, mxml_subnode(node, i));
            if (status != DB_SUCCESS)
               return status;
         }
      }
   } else if (strcmp(mxml_get_name(node), "key") == 0 || strcmp(mxml_get_name(node), "keyarray") == 0) {

      if (strcmp(mxml_get_name(node), "keyarray") == 0)
         num_values = atoi(mxml_get_attribute(node, "num_values"));
      else
         num_values = 0;

      if (mxml_get_attribute(node, "type") == NULL) {
         cm_msg(MERROR, "db_paste_node", "found key \"%s\" with no type in XML data", mxml_get_name(node));
         return DB_TYPE_MISMATCH;
      }

      strlcpy(type, mxml_get_attribute(node, "type"), sizeof(type));
      for (tid = 0; tid < TID_LAST; tid++)
         if (strcmp(tid_name[tid], type) == 0)
            break;
      if (tid == TID_LAST) {
         cm_msg(MERROR, "db_paste_node", "found unknown data type \"%s\" in XML data", type);
         return DB_TYPE_MISMATCH;
      }

      status = db_find_link(hDB, hKeyRoot, mxml_get_attribute(node, "name"), &hKey);
      if (status == DB_NO_KEY) {
         status = db_create_key(hDB, hKeyRoot, mxml_get_attribute(node, "name"), tid);
         if (status == DB_NO_ACCESS)
            return DB_SUCCESS;  /* key or tree is locked, just skip it */

         if (status != DB_SUCCESS) {
            cm_msg(MERROR, "db_paste_node", "cannot create key \"%s\" in ODB, status = %d", mxml_get_attribute(node, "name"), status);
            return status;
         }
         status = db_find_link(hDB, hKeyRoot, mxml_get_attribute(node, "name"), &hKey);
         if (status != DB_SUCCESS) {
<<<<<<< HEAD
            cm_msg(MERROR, "db_paste_node", "cannot find key \"%s\" in ODB, status = %d", mxml_get_attribute(node, "name"));
=======
            cm_msg(MERROR, "db_paste_node",
                   "cannot find key \"%s\" in ODB, status = %d", mxml_get_attribute(node, "name"), status);
>>>>>>> 3973d49e
            return status;
         }
      }

      if (tid == TID_STRING || tid == TID_LINK) {
         size = atoi(mxml_get_attribute(node, "size"));
         buf = malloc(size);
         assert(buf);
         buf[0] = 0;
      }

      if (num_values) {
         /* evaluate array */
         for (i = 0; i < mxml_get_number_of_children(node); i++) {
            child = mxml_subnode(node, i);
            if (mxml_get_attribute(child, "index"))
               idx = atoi(mxml_get_attribute(child, "index"));
            else
               idx = i;
            if (tid == TID_STRING || tid == TID_LINK) {
               if (mxml_get_value(child) == NULL) {
                  status = db_set_data_index(hDB, hKey, "", size, i, tid);
                  assert(status == DB_SUCCESS);
               } else {
                  strlcpy(buf, mxml_get_value(child), size);
                  status = db_set_data_index(hDB, hKey, buf, size, idx, tid);
                  assert(status == DB_SUCCESS);
               }
            } else {
               db_sscanf(mxml_get_value(child), data, &size, 0, tid);
               status = db_set_data_index(hDB, hKey, data, rpc_tid_size(tid), idx, tid);
               assert(status == DB_SUCCESS);
            }
         }

      } else {                  /* single value */
         if (tid == TID_STRING || tid == TID_LINK) {
            size = atoi(mxml_get_attribute(node, "size"));
            if (mxml_get_value(node) == NULL) {
               status = db_set_data(hDB, hKey, "", size, 1, tid);
               assert(status == DB_SUCCESS);
            } else {
               strlcpy(buf, mxml_get_value(node), size);
               status = db_set_data(hDB, hKey, buf, size, 1, tid);
               assert(status == DB_SUCCESS);
            }
         } else {
            db_sscanf(mxml_get_value(node), data, &size, 0, tid);
            status = db_set_data(hDB, hKey, data, rpc_tid_size(tid), 1, tid);
            assert(status == DB_SUCCESS);
         }
      }

      if (buf) {
         free(buf);
         buf = NULL;
      }
   }

   return DB_SUCCESS;
}

/********************************************************************/
/**
Paste an ODB subtree in XML format from a buffer
@param hDB          ODB handle obtained via cm_get_experiment_database().
@param hKeyRoot Handle for key where search starts, zero for root.
@param buffer NULL-terminated buffer
@return DB_SUCCESS, DB_INVALID_PARAM, DB_NO_MEMORY, DB_TYPE_MISMATCH
*/
INT db_paste_xml(HNDLE hDB, HNDLE hKeyRoot, const char *buffer)
{
   char error[256];
   INT status;
   PMXML_NODE tree, node;

   if (hKeyRoot == 0)
      db_find_key(hDB, hKeyRoot, "", &hKeyRoot);

   /* parse XML buffer */
   tree = mxml_parse_buffer(buffer, error, sizeof(error), NULL);
   if (tree == NULL) {
      puts(error);
      return DB_TYPE_MISMATCH;
   }

   node = mxml_find_node(tree, "odb");
   if (node == NULL) {
      puts("Cannot find element \"odb\" in XML data");
      return DB_TYPE_MISMATCH;
   }

   status = db_paste_node(hDB, hKeyRoot, node);

   mxml_free_tree(tree);

   return status;
}

/********************************************************************/
/**
Copy an ODB subtree in XML format to a buffer

@param hDB          ODB handle obtained via cm_get_experiment_database().
@param hKey Handle for key where search starts, zero for root.
@param buffer ASCII buffer which receives ODB contents.
@param buffer_size Size of buffer, returns remaining space in buffer.
@return DB_SUCCESS, DB_TRUNCATED, DB_NO_MEMORY
*/
INT db_copy_xml(HNDLE hDB, HNDLE hKey, char *buffer, INT * buffer_size)
{
#ifdef LOCAL_ROUTINES
   {
      INT len;
      char *p, str[256];
      MXML_WRITER *writer;

      /* open file */
      writer = mxml_open_buffer();
      if (writer == NULL) {
         cm_msg(MERROR, "db_copy_xml", "Cannot allocate buffer");
         return DB_NO_MEMORY;
      }

      db_get_path(hDB, hKey, str, sizeof(str));

      /* write XML header */
      mxml_start_element(writer, "odb");
      mxml_write_attribute(writer, "root", str);
      mxml_write_attribute(writer, "xmlns:xsi", "http://www.w3.org/2001/XMLSchema-instance");
      mxml_write_attribute(writer, "xsi:noNamespaceSchemaLocation", "http://midas.psi.ch/odb.xsd");

      db_save_xml_key(hDB, hKey, 0, writer);

      mxml_end_element(writer); // "odb"
      p = mxml_close_buffer(writer);

      strlcpy(buffer, p, *buffer_size);
      len = strlen(p);
      free(p);
      p = NULL;
      if (len > *buffer_size) {
         *buffer_size = 0;
         return DB_TRUNCATED;
      }

      *buffer_size -= len;
   }
#endif                          /* LOCAL_ROUTINES */

   return DB_SUCCESS;
}

/**dox***************************************************************/
#ifndef DOXYGEN_SHOULD_SKIP_THIS

/*------------------------------------------------------------------*/
void name2c(char *str)
/********************************************************************\

  Routine: name2c

  Purpose: Convert key name to C name. Internal use only.

\********************************************************************/
{
   if (*str >= '0' && *str <= '9')
      *str = '_';

   while (*str) {
      if (!(*str >= 'a' && *str <= 'z') && !(*str >= 'A' && *str <= 'Z') && !(*str >= '0' && *str <= '9'))
         *str = '_';
      *str = (char) tolower(*str);
      str++;
   }
}

/*------------------------------------------------------------------*/
static void db_save_tree_struct(HNDLE hDB, HNDLE hKey, int hfile, INT level)
/********************************************************************\

  Routine: db_save_tree_struct

  Purpose: Save database tree as a C structure. Gets called by
           db_save_struct(). Internal use only.

\********************************************************************/
{
   INT i, idx;
   KEY key;
   HNDLE hSubkey;
   char line[MAX_ODB_PATH], str[MAX_STRING_LENGTH], name[MAX_STRING_LENGTH];

   /* first enumerate this level */
   for (idx = 0;; idx++) {
      db_enum_link(hDB, hKey, idx, &hSubkey);
      if (!hSubkey)
         break;

      /* first get the name of the link, than the type of the link target */
      db_get_key(hDB, hSubkey, &key);
      strlcpy(name, key.name, sizeof(name));
      db_enum_key(hDB, hKey, idx, &hSubkey);

      db_get_key(hDB, hSubkey, &key);

      if (key.type != TID_KEY) {
         for (i = 0; i <= level; i++)
            write(hfile, "  ", 2);

         switch (key.type) {
         case TID_SBYTE:
         case TID_CHAR:
            strcpy(line, "char");
            break;
         case TID_SHORT:
            strcpy(line, "short");
            break;
         case TID_FLOAT:
            strcpy(line, "float");
            break;
         case TID_DOUBLE:
            strcpy(line, "double");
            break;
         case TID_BITFIELD:
            strcpy(line, "unsigned char");
            break;
         case TID_STRING:
            strcpy(line, "char");
            break;
         case TID_LINK:
            strcpy(line, "char");
            break;
         default:
            strcpy(line, tid_name[key.type]);
            break;
         }

         strcat(line, "                    ");
         strcpy(str, name);
         name2c(str);

         if (key.num_values > 1)
            sprintf(str + strlen(str), "[%d]", key.num_values);
         if (key.type == TID_STRING || key.type == TID_LINK)
            sprintf(str + strlen(str), "[%d]", key.item_size);

         strcpy(line + 10, str);
         strcat(line, ";\n");

         write(hfile, line, strlen(line));
      } else {
         /* recurse subtree */
         for (i = 0; i <= level; i++)
            write(hfile, "  ", 2);

         sprintf(line, "struct {\n");
         write(hfile, line, strlen(line));
         db_save_tree_struct(hDB, hSubkey, hfile, level + 1);

         for (i = 0; i <= level; i++)
            write(hfile, "  ", 2);

         strcpy(str, name);
         name2c(str);

         sprintf(line, "} %s;\n", str);
         write(hfile, line, strlen(line));
      }
   }
}

/**dox***************************************************************/
#endif                          /* DOXYGEN_SHOULD_SKIP_THIS */

/********************************************************************/
/**
Save a branch of a database to an .ODB file

This function is used by the ODBEdit command save. For a
description of the ASCII format, see db_copy(). Data of the whole ODB can
be saved (hkey equal zero) or only a sub-tree.
@param hDB          ODB handle obtained via cm_get_experiment_database().
@param hKey Handle for key where search starts, zero for root.
@param filename Filename of .ODB file.
@param bRemote Flag for saving database on remote server.
@return DB_SUCCESS, DB_FILE_ERROR
*/
INT db_save(HNDLE hDB, HNDLE hKey, const char *filename, BOOL bRemote)
{
   if (rpc_is_remote() && bRemote)
      return rpc_call(RPC_DB_SAVE, hDB, hKey, filename, bRemote);

#ifdef LOCAL_ROUTINES
   {
      INT hfile, size, buffer_size, n, status;
      char *buffer, path[256];

      /* open file */
      hfile = open(filename, O_WRONLY | O_CREAT | O_TRUNC | O_TEXT, 0644);
      if (hfile == -1) {
         cm_msg(MERROR, "db_save", "Cannot open file \"%s\"", filename);
         return DB_FILE_ERROR;
      }

      db_get_path(hDB, hKey, path, sizeof(path));

      buffer_size = 10000;
      do {
         buffer = (char *) malloc(buffer_size);
         if (buffer == NULL) {
            cm_msg(MERROR, "db_save", "cannot allocate ODB dump buffer");
            break;
         }

         size = buffer_size;
         status = db_copy(hDB, hKey, buffer, &size, path);
         if (status != DB_TRUNCATED) {
            n = write(hfile, buffer, buffer_size - size);
            free(buffer);
            buffer = NULL;

            if (n != buffer_size - size) {
               cm_msg(MERROR, "db_save", "cannot save .ODB file");
               close(hfile);
               return DB_FILE_ERROR;
            }
            break;
         }

         /* increase buffer size if truncated */
         free(buffer);
         buffer = NULL;
         buffer_size *= 2;
      } while (1);

      close(hfile);

   }
#endif                          /* LOCAL_ROUTINES */

   return DB_SUCCESS;
}

/*------------------------------------------------------------------*/

void xml_encode(char *src, int size)
{
   int i;
   char *dst, *p;

   dst = (char *) malloc(size);
   if (dst == NULL)
      return;

   *dst = 0;
   for (i = 0; i < (int) strlen(src); i++) {
      switch (src[i]) {
      case '<':
         strlcat(dst, "&lt;", size);
         break;
      case '>':
         strlcat(dst, "&gt;", size);
         break;
      case '&':
         strlcat(dst, "&amp;", size);
         break;
      case '\"':
         strlcat(dst, "&quot;", size);
         break;
      case '\'':
         strlcat(dst, "&apos;", size);
         break;
      default:
         if ((int) strlen(dst) >= size) {
            free(dst);
            return;
         }
         p = dst + strlen(dst);
         *p = src[i];
         *(p + 1) = 0;
      }
   }

   strlcpy(src, dst, size);
}

/*------------------------------------------------------------------*/

INT db_save_xml_key(HNDLE hDB, HNDLE hKey, INT level, MXML_WRITER * writer)
{
   INT i, idx, size, status;
   char str[MAX_STRING_LENGTH * 2], *data;
   HNDLE hSubkey;
   KEY key;

   status = db_get_link(hDB, hKey, &key);
   if (status != DB_SUCCESS)
      return status;

   if (key.type == TID_KEY) {

      /* save opening tag for subtree */

      if (level > 0) {
         mxml_start_element(writer, "dir");
         mxml_write_attribute(writer, "name", key.name);
      }

      for (idx = 0;; idx++) {
         db_enum_link(hDB, hKey, idx, &hSubkey);

         if (!hSubkey)
            break;

         /* save subtree */
         status = db_save_xml_key(hDB, hSubkey, level + 1, writer);
         if (status != DB_SUCCESS)
            return status;
      }

      /* save closing tag for subtree */
      if (level > 0)
         mxml_end_element(writer);

   } else {

      /* save key value */

      if (key.num_values > 1)
         mxml_start_element(writer, "keyarray");
      else
         mxml_start_element(writer, "key");
      mxml_write_attribute(writer, "name", key.name);
      mxml_write_attribute(writer, "type", rpc_tid_name(key.type));

      if (key.type == TID_STRING || key.type == TID_LINK) {
         sprintf(str, "%d", key.item_size);
         mxml_write_attribute(writer, "size", str);
      }

      if (key.num_values > 1) {
         sprintf(str, "%d", key.num_values);
         mxml_write_attribute(writer, "num_values", str);
      }

      size = key.total_size;
      data = (char *) malloc(size);
      if (data == NULL) {
         cm_msg(MERROR, "db_save_xml_key", "cannot allocate data buffer");
         return DB_NO_MEMORY;
      }

      db_get_link_data(hDB, hKey, data, &size, key.type);

      if (key.num_values == 1) {

         db_sprintf(str, data, key.item_size, 0, key.type);
         mxml_write_value(writer, str);
         mxml_end_element(writer);

      } else {                  /* array of values */

         for (i = 0; i < key.num_values; i++) {

            mxml_start_element(writer, "value");
            sprintf(str, "%d", i);
            mxml_write_attribute(writer, "index", str);
            db_sprintf(str, data, key.item_size, i, key.type);
            mxml_write_value(writer, str);
            mxml_end_element(writer);
         }

         mxml_end_element(writer);      /* keyarray */
      }

      free(data);
      data = NULL;
   }

   return DB_SUCCESS;
}

/********************************************************************/
/**
Save a branch of a database to an .xml file

This function is used by the ODBEdit command save to write the contents
of the ODB into a XML file. Data of the whole ODB can
be saved (hkey equal zero) or only a sub-tree.
@param hDB          ODB handle obtained via cm_get_experiment_database().
@param hKey Handle for key where search starts, zero for root.
@param filename Filename of .XML file.
@return DB_SUCCESS, DB_FILE_ERROR
*/
INT db_save_xml(HNDLE hDB, HNDLE hKey, const char *filename)
{
#ifdef LOCAL_ROUTINES
   {
      INT status;
      char str[256];
      MXML_WRITER *writer;

      /* open file */
      writer = mxml_open_file(filename);
      if (writer == NULL) {
         cm_msg(MERROR, "db_save_xml", "Cannot open file \"%s\"", filename);
         return DB_FILE_ERROR;
      }

      db_get_path(hDB, hKey, str, sizeof(str));

      /* write XML header */
      mxml_start_element(writer, "odb");
      mxml_write_attribute(writer, "root", str);
      mxml_write_attribute(writer, "filename", filename);
      mxml_write_attribute(writer, "xmlns:xsi", "http://www.w3.org/2001/XMLSchema-instance");

      if (getenv("MIDASSYS"))
         strcpy(str, getenv("MIDASSYS"));
      else
         strcpy(str, "");
      strcat(str, DIR_SEPARATOR_STR);
      strcat(str, "odb.xsd");
      mxml_write_attribute(writer, "xsi:noNamespaceSchemaLocation", str);

      status = db_save_xml_key(hDB, hKey, 0, writer);

      mxml_end_element(writer); // "odb"
      mxml_close_file(writer);
   }
#endif                          /* LOCAL_ROUTINES */

   return DB_SUCCESS;
}

/*------------------------------------------------------------------*/

static void json_write(char **buffer, int* buffer_size, int* buffer_end, int level, const char* s, int quoted)
{
   int len = strlen(s);
   int remain = *buffer_size - *buffer_end;
   assert(remain >= 0);

   int xlevel = 2*level;

   while (10 + xlevel + 3*len > remain) {
      // reallocate the buffer
      int new_buffer_size = 2*(*buffer_size);
      if (new_buffer_size < 4*1024)
         new_buffer_size = 4*1024;
      //printf("reallocate: len %d, size %d, remain %d, allocate %d\n", len, *buffer_size, remain, new_buffer_size);
      *buffer = realloc(*buffer, new_buffer_size);
      assert(*buffer);
      *buffer_size = new_buffer_size;
      remain = *buffer_size - *buffer_end;
      assert(remain >= 0);
   }

   if (xlevel) {
      int i;
      for (i=0; i<xlevel; i++)
         (*buffer)[(*buffer_end)++] = ' ';
   }

   if (!quoted) {
      memcpy(*buffer + *buffer_end, s, len);
      *buffer_end += len;
      (*buffer)[*buffer_end] = 0; // NUL-terminate the buffer
      return;
   }

   (*buffer)[(*buffer_end)++] = '"';

   while (*s) {
      switch (*s) {
      case '\"':
         (*buffer)[(*buffer_end)++] = '\\';
         (*buffer)[(*buffer_end)++] = '\"';
         s++;
         break;
      case '\\':
         (*buffer)[(*buffer_end)++] = '\\';
         (*buffer)[(*buffer_end)++] = '\\';
         s++;
         break;
#if 0
      case '/':
         (*buffer)[(*buffer_end)++] = '\\';
         (*buffer)[(*buffer_end)++] = '/';
         s++;
         break;
#endif
      case '\b':
         (*buffer)[(*buffer_end)++] = '\\';
         (*buffer)[(*buffer_end)++] = 'b';
         s++;
         break;
      case '\f':
         (*buffer)[(*buffer_end)++] = '\\';
         (*buffer)[(*buffer_end)++] = 'f';
         s++;
         break;
      case '\n':
         (*buffer)[(*buffer_end)++] = '\\';
         (*buffer)[(*buffer_end)++] = 'n';
         s++;
         break;
      case '\r':
         (*buffer)[(*buffer_end)++] = '\\';
         (*buffer)[(*buffer_end)++] = 'r';
         s++;
         break;
      case '\t':
         (*buffer)[(*buffer_end)++] = '\\';
         (*buffer)[(*buffer_end)++] = 't';
         s++;
         break;
      default:
         (*buffer)[(*buffer_end)++] = *s++;
      }
   }

   (*buffer)[(*buffer_end)++] = '"';
   (*buffer)[*buffer_end] = 0; // NUL-terminate the buffer

   remain = *buffer_size - *buffer_end;
   assert(remain > 0);
}

INT db_save_json_key(HNDLE hDB, HNDLE hKey, INT level, char **buffer, int* buffer_size, int* buffer_end, int save_keys, int follow_links)
{
   INT i, idx, size, status;
   char *data;
   HNDLE hSubkey;
   KEY key;

   if (follow_links)
      status = db_get_key(hDB, hKey, &key);
   else
      status = db_get_link(hDB, hKey, &key);

   if (status != DB_SUCCESS)
      return status;

   if (key.type == TID_KEY) {

      if (level > 0) {
         json_write(buffer, buffer_size, buffer_end, level, key.name, 1);
         json_write(buffer, buffer_size, buffer_end, 0, " : {\n", 0);
      }

      for (idx = 0;; idx++) {
         if (follow_links)
            db_enum_key(hDB, hKey, idx, &hSubkey);
         else
            db_enum_link(hDB, hKey, idx, &hSubkey);

         if (!hSubkey)
            break;

         if (idx != 0) {
            json_write(buffer, buffer_size, buffer_end, 0, ",\n", 0);
         }

         /* save subtree */
         status = db_save_json_key(hDB, hSubkey, level + 1, buffer, buffer_size, buffer_end, save_keys, follow_links);
         if (status != DB_SUCCESS)
            return status;
      }

      if (level > 0) {
         json_write(buffer, buffer_size, buffer_end, 0, "\n", 0);
         json_write(buffer, buffer_size, buffer_end, level, "}", 0);
      }

   } else {

      /* save key value */
      
      if (save_keys == 1) {
         char str[NAME_LENGTH+15];
         sprintf(str, "%s/key", key.name);

         json_write(buffer, buffer_size, buffer_end, level, str, 1);
         json_write(buffer, buffer_size, buffer_end, 0, " : { ", 0);

         sprintf(str, "\"type\" : %d", key.type);
         json_write(buffer, buffer_size, buffer_end, 0, str, 0);

         if (key.num_values > 1) {
            json_write(buffer, buffer_size, buffer_end, 0, ", ", 0);

            sprintf(str, "\"num_values\" : %d", key.num_values);
            json_write(buffer, buffer_size, buffer_end, 0, str, 0);
         }

         if (key.type == TID_STRING || key.type == TID_LINK) {
            json_write(buffer, buffer_size, buffer_end, 0, ", ", 0);

            sprintf(str, "\"item_size\" : %d", key.item_size);
            json_write(buffer, buffer_size, buffer_end, 0, str, 0);
         }

         json_write(buffer, buffer_size, buffer_end, 0, ", ", 0);

         sprintf(str, "\"last_written\" : %d", key.last_written);
         json_write(buffer, buffer_size, buffer_end, 0, str, 0);

         json_write(buffer, buffer_size, buffer_end, 0, " ", 0);

         json_write(buffer, buffer_size, buffer_end, 0, "}", 0);

         json_write(buffer, buffer_size, buffer_end, 0, ",\n", 0);
      }

      if (save_keys == 2) {
         char str[NAME_LENGTH+15];
         sprintf(str, "%s/last_written", key.name);

         json_write(buffer, buffer_size, buffer_end, level, str, 1);

         sprintf(str, " : %d", key.last_written);
         json_write(buffer, buffer_size, buffer_end, 0, str, 0);

         json_write(buffer, buffer_size, buffer_end, 0, ",\n", 0);
      }

      json_write(buffer, buffer_size, buffer_end, level, key.name, 1);

      if (key.num_values > 1) {
         json_write(buffer, buffer_size, buffer_end, 0, " : [ ", 0);
      } else {
         json_write(buffer, buffer_size, buffer_end, 0, " : ", 0);
      }

      size = key.total_size;
      data = (char *) malloc(size);
      if (data == NULL) {
         cm_msg(MERROR, "db_save_json_key", "cannot allocate data buffer for %d bytes", size);
         return DB_NO_MEMORY;
      }

      if (follow_links)
         status = db_get_data(hDB, hKey, data, &size, key.type);
      else
         status = db_get_link_data(hDB, hKey, data, &size, key.type);
      
      if (status != DB_SUCCESS)
         return status;

      for (i = 0; i < key.num_values; i++) {
         char str[256];
         char *p = data + key.item_size*i;

         if (i != 0)
            json_write(buffer, buffer_size, buffer_end, 0, ", ", 0);

         switch (key.type) {
         case TID_BYTE:
            sprintf(str, "%u", *(unsigned char*)p);
            json_write(buffer, buffer_size, buffer_end, 0, str, 0);
            break;
         case TID_SBYTE:
            sprintf(str, "%d", *(char*)p);
            json_write(buffer, buffer_size, buffer_end, 0, str, 0);
            break;
         case TID_CHAR:
            sprintf(str, "%c", *(char*)p);
            json_write(buffer, buffer_size, buffer_end, 0, str, 1);
            break;
         case TID_WORD:
            sprintf(str, "\"0x%04x\"", *(WORD*)p);
            json_write(buffer, buffer_size, buffer_end, 0, str, 0);
            break;
         case TID_SHORT:
            sprintf(str, "%d", *(short*)p);
            json_write(buffer, buffer_size, buffer_end, 0, str, 0);
            break;
         case TID_DWORD:
            sprintf(str, "\"0x%08x\"", *(DWORD*)p);
            json_write(buffer, buffer_size, buffer_end, 0, str, 0);
            break;
         case TID_INT:
            sprintf(str, "%d", *(int*)p);
            json_write(buffer, buffer_size, buffer_end, 0, str, 0);
            break;
         case TID_BOOL:
            if (*(int*)p)
               json_write(buffer, buffer_size, buffer_end, 0, "true", 0);
            else
               json_write(buffer, buffer_size, buffer_end, 0, "false", 0);
            break;
         case TID_FLOAT: {
            float flt = (*(float*)p);
            if (isnan(flt))
               json_write(buffer, buffer_size, buffer_end, 0, "\"NaN\"", 0);
            else if (isinf(flt)) {
               if (flt > 0)
                  json_write(buffer, buffer_size, buffer_end, 0, "\"Infinity\"", 0);
               else
                  json_write(buffer, buffer_size, buffer_end, 0, "\"-Infinity\"", 0);
            } else if (flt == 0)
               json_write(buffer, buffer_size, buffer_end, 0, "0", 0);
            else if (flt == (int)flt) {
               sprintf(str, "%.0f", flt);
               json_write(buffer, buffer_size, buffer_end, 0, str, 0);
            } else {
               sprintf(str, "%.7e", flt);
               json_write(buffer, buffer_size, buffer_end, 0, str, 0);
            }
            break;
         }
         case TID_DOUBLE: {
            double dbl = (*(double*)p);
            if (isnan(dbl))
               json_write(buffer, buffer_size, buffer_end, 0, "\"NaN\"", 0);
            else if (isinf(dbl)) {
               if (dbl > 0)
                  json_write(buffer, buffer_size, buffer_end, 0, "\"Infinity\"", 0);
               else
                  json_write(buffer, buffer_size, buffer_end, 0, "\"-Infinity\"", 0);
            } else if (dbl == 0)
               json_write(buffer, buffer_size, buffer_end, 0, "0", 0);
            else if (dbl == (int)dbl) {
               sprintf(str, "%.0f", dbl);
               json_write(buffer, buffer_size, buffer_end, 0, str, 0);
            } else {
               sprintf(str, "%.16e", dbl);
               json_write(buffer, buffer_size, buffer_end, 0, str, 0);
            }
            break;
         }
         case TID_BITFIELD:
            json_write(buffer, buffer_size, buffer_end, 0, "(TID_BITFIELD value)", 1);
            break;
         case TID_STRING:
            p[key.item_size-1] = 0;  // make sure string is NUL terminated!
            json_write(buffer, buffer_size, buffer_end, 0, p, 1);
            break;
         case TID_ARRAY:
            json_write(buffer, buffer_size, buffer_end, 0, "(TID_ARRAY value)", 1);
            break;
         case TID_STRUCT:
            json_write(buffer, buffer_size, buffer_end, 0, "(TID_STRUCT value)", 1);
            break;
         case TID_KEY:
            json_write(buffer, buffer_size, buffer_end, 0, "(TID_KEY value)", 1);
            break;
         case TID_LINK:
            p[key.item_size-1] = 0;  // make sure string is NUL terminated!
            json_write(buffer, buffer_size, buffer_end, 0, p, 1);
            break;
         default:
            json_write(buffer, buffer_size, buffer_end, 0, "(TID_UNKNOWN value)", 1);
         }

      }

      if (key.num_values > 1) {
         json_write(buffer, buffer_size, buffer_end, 0, " ]", 0);
      } else {
         json_write(buffer, buffer_size, buffer_end, 0, "", 0);
      }

      free(data);
      data = NULL;
   }

   return DB_SUCCESS;
}

/********************************************************************/
/**
Copy an ODB subtree in JSON format to a buffer

@param hDB          ODB handle obtained via cm_get_experiment_database().
@param hKey Handle for key where search starts, zero for root.
@param buffer returns pointer to ASCII buffer with ODB contents
@param buffer_size returns size of ASCII buffer
@param buffer_end returns number of bytes contained in buffer
@return DB_SUCCESS, DB_NO_MEMORY
*/
INT db_copy_json(HNDLE hDB, HNDLE hKey, char **buffer, int* buffer_size, int* buffer_end, int save_keys, int follow_links)
{
   json_write(buffer, buffer_size, buffer_end, 0, "{\n", 0);

   db_save_json_key(hDB, hKey, 0, buffer, buffer_size, buffer_end, save_keys, follow_links);

   json_write(buffer, buffer_size, buffer_end, 0, "\n}\n", 0);
   
   return DB_SUCCESS;
}

/********************************************************************/
/**
Save a branch of a database to an .json file

This function is used by the ODBEdit command save to write the contents
of the ODB into a JSON file. Data of the whole ODB can
be saved (hkey equal zero) or only a sub-tree.
@param hDB          ODB handle obtained via cm_get_experiment_database().
@param hKey Handle for key where search starts, zero for root.
@param filename Filename of .json file.
@return DB_SUCCESS, DB_FILE_ERROR
*/
INT db_save_json(HNDLE hDB, HNDLE hKey, const char *filename)
{
#ifdef LOCAL_ROUTINES
   {
      INT status;
      char str[256];
      FILE *fp;

      /* open file */
      fp = fopen(filename, "w");
      if (fp == NULL) {
         cm_msg(MERROR, "db_save_json", "Cannot open file \"%s\"", filename);
         return DB_FILE_ERROR;
      }

      db_get_path(hDB, hKey, str, sizeof(str));

      fprintf(fp, "# MIDAS ODB JSON\n");
      fprintf(fp, "# FILE %s\n", filename);
      fprintf(fp, "# PATH %s\n", str);

      char* buffer = NULL;
      int buffer_size = 0;
      int buffer_end = 0;

      status = db_copy_json(hDB, hKey, &buffer, &buffer_size, &buffer_end, 1, 0);

      if (status == DB_SUCCESS) {
         if (buffer)
            fwrite(buffer, 1, buffer_end, fp);
      }

      if (buffer)
         free(buffer);

      fclose(fp);
   }
#endif                          /* LOCAL_ROUTINES */

   return DB_SUCCESS;
}

/********************************************************************/
/**
Save a branch of a database to a C structure .H file
@param hDB          ODB handle obtained via cm_get_experiment_database().
@param hKey Handle for key where search starts, zero for root.
@param file_name Filename of .ODB file.
@param struct_name Name of structure. If struct_name == NULL,
                   the name of the key is used.
@param append      If TRUE, append to end of existing file
@return DB_SUCCESS, DB_INVALID_HANDLE, DB_FILE_ERROR
*/
INT db_save_struct(HNDLE hDB, HNDLE hKey, const char *file_name, const char *struct_name, BOOL append)
{
   KEY key;
   char str[100], line[100];
   INT status, i, fh;

   /* open file */
   fh = open(file_name, O_WRONLY | O_CREAT | (append ? O_APPEND : O_TRUNC), 0644);

   if (fh == -1) {
      cm_msg(MERROR, "db_save_struct", "Cannot open file\"%s\"", file_name);
      return DB_FILE_ERROR;
   }

   status = db_get_key(hDB, hKey, &key);
   if (status != DB_SUCCESS) {
      cm_msg(MERROR, "db_save_struct", "cannot find key");
      return DB_INVALID_HANDLE;
   }

   sprintf(line, "typedef struct {\n");
   write(fh, line, strlen(line));
   db_save_tree_struct(hDB, hKey, fh, 0);

   if (struct_name && struct_name[0])
      strcpy(str, struct_name);
   else
      strcpy(str, key.name);

   name2c(str);
   for (i = 0; i < (int) strlen(str); i++)
      str[i] = (char) toupper(str[i]);

   sprintf(line, "} %s;\n\n", str);
   write(fh, line, strlen(line));

   close(fh);

   return DB_SUCCESS;
}

/**dox***************************************************************/
#ifndef DOXYGEN_SHOULD_SKIP_THIS

/*------------------------------------------------------------------*/
INT db_save_string(HNDLE hDB, HNDLE hKey, const char *file_name, const char *string_name, BOOL append)
/********************************************************************\

  Routine: db_save_string

  Purpose: Save a branch of a database as a string which can be used
           by db_create_record.

  Input:
    HNDLE hDB               Handle to the database
    HNDLE hKey              Handle of key to start, 0 for root
    int   fh                File handle to write to
    char  string_name       Name of string. If struct_name == NULL,
                            the name of the key is used.

  Output:
    none

  Function value:
    DB_SUCCESS              Successful completion
    DB_INVALID_HANDLE       Database handle is invalid

\********************************************************************/
{
   KEY key;
   char str[256], line[256];
   INT status, i, size, fh, buffer_size;
   char *buffer, *pc;


   /* open file */
   fh = open(file_name, O_WRONLY | O_CREAT | (append ? O_APPEND : O_TRUNC), 0644);

   if (fh == -1) {
      cm_msg(MERROR, "db_save_string", "Cannot open file\"%s\"", file_name);
      return DB_FILE_ERROR;
   }

   status = db_get_key(hDB, hKey, &key);
   if (status != DB_SUCCESS) {
      cm_msg(MERROR, "db_save_string", "cannot find key");
      return DB_INVALID_HANDLE;
   }

   if (string_name && string_name[0])
      strcpy(str, string_name);
   else
      strcpy(str, key.name);

   name2c(str);
   for (i = 0; i < (int) strlen(str); i++)
      str[i] = (char) toupper(str[i]);

   sprintf(line, "#define %s(_name) const char *_name[] = {\\\n", str);
   write(fh, line, strlen(line));

   buffer_size = 10000;
   do {
      buffer = (char *) malloc(buffer_size);
      if (buffer == NULL) {
         cm_msg(MERROR, "db_save", "cannot allocate ODB dump buffer");
         break;
      }

      size = buffer_size;
      status = db_copy(hDB, hKey, buffer, &size, "");
      if (status != DB_TRUNCATED)
         break;

      /* increase buffer size if truncated */
      free(buffer);
      buffer = NULL;
      buffer_size *= 2;
   } while (1);


   pc = buffer;

   do {
      i = 0;
      line[i++] = '"';
      while (*pc != '\n' && *pc != 0) {
         if (*pc == '\"' || *pc == '\'')
            line[i++] = '\\';
         line[i++] = *pc++;
      }
      strcpy(&line[i], "\",\\\n");
      if (i > 0)
         write(fh, line, strlen(line));

      if (*pc == '\n')
         pc++;

   } while (*pc);

   sprintf(line, "NULL }\n\n");
   write(fh, line, strlen(line));

   close(fh);
   free(buffer);

   return DB_SUCCESS;
}

/**dox***************************************************************/
#endif                          /* DOXYGEN_SHOULD_SKIP_THIS */

/********************************************************************/
/**
Convert a database value to a string according to its type.

This function is a convenient way to convert a binary ODB value into a
string depending on its type if is not known at compile time. If it is known, the
normal sprintf() function can be used.
\code
...
  for (j=0 ; j<key.num_values ; j++)
  {
    db_sprintf(pbuf, pdata, key.item_size, j, key.type);
    strcat(pbuf, "\n");
  }
  ...
\endcode
@param string output ASCII string of data.
@param data Value data.
@param data_size Size of single data element.
@param idx Index for array data.
@param type Type of key, one of TID_xxx (see @ref Midas_Data_Types).
@return DB_SUCCESS
*/
INT db_sprintf(char *string, const void *data, INT data_size, INT idx, DWORD type)
{
   if (data_size == 0)
      sprintf(string, "<NULL>");
   else
      switch (type) {
      case TID_BYTE:
         sprintf(string, "%d", *(((BYTE *) data) + idx));
         break;
      case TID_SBYTE:
         sprintf(string, "%d", *(((char *) data) + idx));
         break;
      case TID_CHAR:
         sprintf(string, "%c", *(((char *) data) + idx));
         break;
      case TID_WORD:
         sprintf(string, "%u", *(((WORD *) data) + idx));
         break;
      case TID_SHORT:
         sprintf(string, "%d", *(((short *) data) + idx));
         break;
      case TID_DWORD:
         sprintf(string, "%u", *(((DWORD *) data) + idx));
         break;
      case TID_INT:
         sprintf(string, "%d", *(((INT *) data) + idx));
         break;
      case TID_BOOL:
         sprintf(string, "%c", *(((BOOL *) data) + idx) ? 'y' : 'n');
         break;
      case TID_FLOAT:
         if (ss_isnan(*(((float *) data) + idx)))
            sprintf(string, "NAN");
         else
            sprintf(string, "%.7g", *(((float *) data) + idx));
         break;
      case TID_DOUBLE:
         if (ss_isnan(*(((double *) data) + idx)))
            sprintf(string, "NAN");
         else
            sprintf(string, "%.16lg", *(((double *) data) + idx));
         break;
      case TID_BITFIELD:
         /* TBD */
         break;
      case TID_STRING:
      case TID_LINK:
         strlcpy(string, ((char *) data) + data_size * idx, MAX_STRING_LENGTH);
         break;
      default:
         sprintf(string, "<unknown>");
         break;
      }

   return DB_SUCCESS;
}

/********************************************************************/
/**
Same as db_sprintf, but with additional format parameter

@param string output ASCII string of data.
@param format Format specifier passed to sprintf()
@param data Value data.
@param data_size Size of single data element.
@param idx Index for array data.
@param type Type of key, one of TID_xxx (see @ref Midas_Data_Types).
@return DB_SUCCESS
*/

INT db_sprintff(char *string, const char *format, const void *data, INT data_size, INT idx, DWORD type)
{
   if (data_size == 0)
      sprintf(string, "<NULL>");
   else
      switch (type) {
      case TID_BYTE:
         sprintf(string, format, *(((BYTE *) data) + idx));
         break;
      case TID_SBYTE:
         sprintf(string, format, *(((char *) data) + idx));
         break;
      case TID_CHAR:
         sprintf(string, format, *(((char *) data) + idx));
         break;
      case TID_WORD:
         sprintf(string, format, *(((WORD *) data) + idx));
         break;
      case TID_SHORT:
         sprintf(string, format, *(((short *) data) + idx));
         break;
      case TID_DWORD:
         sprintf(string, format, *(((DWORD *) data) + idx));
         break;
      case TID_INT:
         sprintf(string, format, *(((INT *) data) + idx));
         break;
      case TID_BOOL:
         sprintf(string, format, *(((BOOL *) data) + idx) ? 'y' : 'n');
         break;
      case TID_FLOAT:
         if (ss_isnan(*(((float *) data) + idx)))
            sprintf(string, "NAN");
         else
            sprintf(string, format, *(((float *) data) + idx));
         break;
      case TID_DOUBLE:
         if (ss_isnan(*(((double *) data) + idx)))
            sprintf(string, "NAN");
         else
            sprintf(string, format, *(((double *) data) + idx));
         break;
      case TID_BITFIELD:
         /* TBD */
         break;
      case TID_STRING:
      case TID_LINK:
         strlcpy(string, ((char *) data) + data_size * idx, MAX_STRING_LENGTH);
         break;
      default:
         sprintf(string, "<unknown>");
         break;
      }

   return DB_SUCCESS;
}

/**dox***************************************************************/
#ifndef DOXYGEN_SHOULD_SKIP_THIS

/*------------------------------------------------------------------*/
INT db_sprintfh(char *string, const void *data, INT data_size, INT idx, DWORD type)
/********************************************************************\

  Routine: db_sprintfh

  Purpose: Convert a database value to a string according to its type
           in hex format

  Input:
    void  *data             Value data
    INT   idx               Index for array data
    INT   data_size         Size of single data element
    DWORD type              Valye type, one of TID_xxx

  Output:
    char  *string           ASCII string of data

  Function value:
    DB_SUCCESS              Successful completion

\********************************************************************/
{
   if (data_size == 0)
      sprintf(string, "<NULL>");
   else
      switch (type) {
      case TID_BYTE:
         sprintf(string, "0x%X", *(((BYTE *) data) + idx));
         break;
      case TID_SBYTE:
         sprintf(string, "0x%X", *(((char *) data) + idx));
         break;
      case TID_CHAR:
         sprintf(string, "%c", *(((char *) data) + idx));
         break;
      case TID_WORD:
         sprintf(string, "0x%X", *(((WORD *) data) + idx));
         break;
      case TID_SHORT:
         sprintf(string, "0x%hX", *(((short *) data) + idx));
         break;
      case TID_DWORD:
         sprintf(string, "0x%X", *(((DWORD *) data) + idx));
         break;
      case TID_INT:
         sprintf(string, "0x%X", *(((INT *) data) + idx));
         break;
      case TID_BOOL:
         sprintf(string, "%c", *(((BOOL *) data) + idx) ? 'y' : 'n');
         break;
      case TID_FLOAT:
         if (ss_isnan(*(((float *) data) + idx)))
            sprintf(string, "NAN");
         else
            sprintf(string, "%.7g", *(((float *) data) + idx));
         break;
      case TID_DOUBLE:
         if (ss_isnan(*(((double *) data) + idx)))
            sprintf(string, "NAN");
         else
            sprintf(string, "%.16lg", *(((double *) data) + idx));
         break;
      case TID_BITFIELD:
         /* TBD */
         break;
      case TID_STRING:
      case TID_LINK:
         sprintf(string, "%s", ((char *) data) + data_size * idx);
         break;
      default:
         sprintf(string, "<unknown>");
         break;
      }

   return DB_SUCCESS;
}

/*------------------------------------------------------------------*/
INT db_sscanf(const char *data_str, void *data, INT * data_size, INT i, DWORD tid)
/********************************************************************\

  Routine: db_sscanf

  Purpose: Convert a string to a database value according to its type

  Input:
    char  *data_str         ASCII string of data
    INT   i                 Index for array data
    DWORD tid               Value type, one of TID_xxx

  Output:
    void  *data             Value data
    INT   *data_size        Size of single data element

  Function value:
    DB_SUCCESS              Successful completion

\********************************************************************/
{
   DWORD value;
   BOOL hex = FALSE;

   if (data_str == NULL)
      return 0;

   *data_size = rpc_tid_size(tid);
   if (strncmp(data_str, "0x", 2) == 0) {
      hex = TRUE;
      sscanf(data_str + 2, "%x", &value);
   }

   switch (tid) {
   case TID_BYTE:
   case TID_SBYTE:
      if (hex)
         *((char *) data + i) = (char) value;
      else
         *((char *) data + i) = (char) atoi(data_str);
      break;
   case TID_CHAR:
      *((char *) data + i) = data_str[0];
      break;
   case TID_WORD:
      if (hex)
         *((WORD *) data + i) = (WORD) value;
      else
         *((WORD *) data + i) = (WORD) atoi(data_str);
      break;
   case TID_SHORT:
      if (hex)
         *((short int *) data + i) = (short int) value;
      else
         *((short int *) data + i) = (short int) atoi(data_str);
      break;
   case TID_DWORD:
      if (!hex)
         sscanf(data_str, "%u", &value);

      *((DWORD *) data + i) = value;
      break;
   case TID_INT:
      if (hex)
         *((INT *) data + i) = value;
      else
         *((INT *) data + i) = atol(data_str);
      break;
   case TID_BOOL:
      if (data_str[0] == 'y' || data_str[0] == 'Y' || atoi(data_str) > 0)
         *((BOOL *) data + i) = 1;
      else
         *((BOOL *) data + i) = 0;
      break;
   case TID_FLOAT:
      if (data_str[0] == 'n' || data_str[0] == 'N')
         *((float *) data + i) = (float) ss_nan();
      else
         *((float *) data + i) = (float) atof(data_str);
      break;
   case TID_DOUBLE:
      if (data_str[0] == 'n' || data_str[0] == 'N')
         *((double *) data + i) = ss_nan();
      else
         *((double *) data + i) = atof(data_str);
      break;
   case TID_BITFIELD:
      /* TBD */
      break;
   case TID_STRING:
   case TID_LINK:
      strcpy((char *) data, data_str);
      *data_size = strlen(data_str) + 1;
      break;
   }

   return DB_SUCCESS;
}

/*------------------------------------------------------------------*/

#ifdef LOCAL_ROUTINES

static void db_recurse_record_tree(HNDLE hDB, HNDLE hKey, void **data,
                                   INT * total_size, INT base_align, INT * max_align, BOOL bSet, INT convert_flags)
/********************************************************************\

  Routine: db_recurse_record_tree

  Purpose: Recurse a database tree and calculate its size or copy
           data. Internal use only.

\********************************************************************/
{
   DATABASE_HEADER *pheader;
   KEYLIST *pkeylist;
   KEY *pkey;
   INT size, align, corr, total_size_tmp;

   /* get first subkey of hKey */
   pheader = _database[hDB - 1].database_header;
   pkey = (KEY *) ((char *) pheader + hKey);

   pkeylist = (KEYLIST *) ((char *) pheader + pkey->data);
   if (!pkeylist->first_key)
      return;
   pkey = (KEY *) ((char *) pheader + pkeylist->first_key);

   /* first browse through this level */
   do {
      if (pkey->type != TID_KEY) {
         /* correct for alignment */
         align = 1;

         if (rpc_tid_size(pkey->type))
            align = rpc_tid_size(pkey->type) < base_align ? rpc_tid_size(pkey->type) : base_align;

         if (max_align && align > *max_align)
            *max_align = align;

         corr = VALIGN(*total_size, align) - *total_size;
         *total_size += corr;
         if (data)
            *data = (void *) ((char *) (*data) + corr);

         /* calculate data size */
         size = pkey->item_size * pkey->num_values;

         if (data) {
            if (bSet) {
               /* copy data if there is write access */
               if (pkey->access_mode & MODE_WRITE) {
                  memcpy((char *) pheader + pkey->data, *data, pkey->item_size * pkey->num_values);

                  /* convert data */
                  if (convert_flags) {
                     if (pkey->num_values > 1)
                        rpc_convert_data((char *) pheader + pkey->data,
                                         pkey->type, RPC_FIXARRAY, pkey->item_size * pkey->num_values, convert_flags);
                     else
                        rpc_convert_single((char *) pheader + pkey->data, pkey->type, 0, convert_flags);
                  }

                  /* update time */
                  pkey->last_written = ss_time();

                  /* notify clients which have key open */
                  if (pkey->notify_count)
                     db_notify_clients(hDB, (POINTER_T) pkey - (POINTER_T) pheader, FALSE);
               }
            } else {
               /* copy key data if there is read access */
               if (pkey->access_mode & MODE_READ) {
                  memcpy(*data, (char *) pheader + pkey->data, pkey->item_size * pkey->num_values);

                  /* convert data */
                  if (convert_flags) {
                     if (pkey->num_values > 1)
                        rpc_convert_data(*data, pkey->type,
                                         RPC_FIXARRAY | RPC_OUTGOING,
                                         pkey->item_size * pkey->num_values, convert_flags);
                     else
                        rpc_convert_single(*data, pkey->type, RPC_OUTGOING, convert_flags);
                  }
               }
            }

            *data = (char *) (*data) + size;
         }

         *total_size += size;
      } else {
         /* align new substructure according to the maximum
            align value in this structure */
         align = 1;

         total_size_tmp = *total_size;
         db_recurse_record_tree(hDB, (POINTER_T) pkey - (POINTER_T) pheader,
                                NULL, &total_size_tmp, base_align, &align, bSet, convert_flags);

         if (max_align && align > *max_align)
            *max_align = align;

         corr = VALIGN(*total_size, align) - *total_size;
         *total_size += corr;
         if (data)
            *data = (void *) ((char *) (*data) + corr);

         /* now copy subtree */
         db_recurse_record_tree(hDB, (POINTER_T) pkey - (POINTER_T) pheader,
                                data, total_size, base_align, NULL, bSet, convert_flags);

         corr = VALIGN(*total_size, align) - *total_size;
         *total_size += corr;
         if (data)
            *data = (void *) ((char *) (*data) + corr);

         if (bSet && pkey->notify_count)
            db_notify_clients(hDB, (POINTER_T) pkey - (POINTER_T) pheader, FALSE);
      }

      if (!pkey->next_key)
         break;

      pkey = (KEY *) ((char *) pheader + pkey->next_key);
   } while (TRUE);
}

#endif                          /* LOCAL_ROUTINES */

/**dox***************************************************************/
#endif                          /* DOXYGEN_SHOULD_SKIP_THIS */

/********************************************************************/
/**
Calculates the size of a record.
@param hDB          ODB handle obtained via cm_get_experiment_database().
@param hKey Handle for key where search starts, zero for root.
@param align Byte alignment calculated by the stub and
              passed to the rpc side to align data
              according to local machine. Must be zero
              when called from user level
@param buf_size Size of record structure
@return DB_SUCCESS, DB_INVALID_HANDLE, DB_TYPE_MISMATCH,
DB_STRUCT_SIZE_MISMATCH, DB_NO_KEY
*/
INT db_get_record_size(HNDLE hDB, HNDLE hKey, INT align, INT * buf_size)
{
   if (rpc_is_remote()) {
      align = ss_get_struct_align();
      return rpc_call(RPC_DB_GET_RECORD_SIZE, hDB, hKey, align, buf_size);
   }
#ifdef LOCAL_ROUTINES
   {
      KEY key;
      INT status, max_align;

      if (!align)
         align = ss_get_struct_align();

      /* check if key has subkeys */
      status = db_get_key(hDB, hKey, &key);
      if (status != DB_SUCCESS)
         return status;

      if (key.type != TID_KEY) {
         /* just a single key */
         *buf_size = key.item_size * key.num_values;
         return DB_SUCCESS;
      }

      db_lock_database(hDB);

      /* determine record size */
      *buf_size = max_align = 0;
      db_recurse_record_tree(hDB, hKey, NULL, buf_size, align, &max_align, 0, 0);

      /* correct for byte padding */
      *buf_size = VALIGN(*buf_size, max_align);

      db_unlock_database(hDB);
   }
#endif                          /* LOCAL_ROUTINES */

   return DB_SUCCESS;
}

/********************************************************************/
/**
Copy a set of keys to local memory.

An ODB sub-tree can be mapped to a C structure automatically via a
hot-link using the function db_open_record() or manually with this function.
Problems might occur if the ODB sub-tree contains values which don't match the
C structure. Although the structure size is checked against the sub-tree size, no
checking can be done if the type and order of the values in the structure are the
same than those in the ODB sub-tree. Therefore it is recommended to use the
function db_create_record() before db_get_record() is used which
ensures that both are equivalent.
\code
struct {
  INT level1;
  INT level2;
} trigger_settings;
char *trigger_settings_str =
"[Settings]\n\
level1 = INT : 0\n\
level2 = INT : 0";

main()
{
  HNDLE hDB, hkey;
  INT   size;
  ...
  cm_get_experiment_database(&hDB, NULL);
  db_create_record(hDB, 0, "/Equipment/Trigger", trigger_settings_str);
  db_find_key(hDB, 0, "/Equipment/Trigger/Settings", &hkey);
  size = sizeof(trigger_settings);
  db_get_record(hDB, hkey, &trigger_settings, &size, 0);
  ...
}
\endcode
@param hDB          ODB handle obtained via cm_get_experiment_database().
@param hKey         Handle for key where search starts, zero for root.
@param data         Pointer to the retrieved data.
@param buf_size     Size of data structure, must be obtained via sizeof(RECORD-NAME).
@param align        Byte alignment calculated by the stub and
                    passed to the rpc side to align data
                    according to local machine. Must be zero
                    when called from user level.
@return DB_SUCCESS, DB_INVALID_HANDLE, DB_STRUCT_SIZE_MISMATCH
*/
INT db_get_record(HNDLE hDB, HNDLE hKey, void *data, INT * buf_size, INT align)
{
   if (rpc_is_remote()) {
      align = ss_get_struct_align();
      return rpc_call(RPC_DB_GET_RECORD, hDB, hKey, data, buf_size, align);
   }
#ifdef LOCAL_ROUTINES
   {
      KEY key;
      INT convert_flags, status;
      INT total_size;
      void *pdata;
      char str[256];

      convert_flags = 0;

      if (!align)
         align = ss_get_struct_align();
      else
         /* only convert data if called remotely, as indicated by align != 0 */
      if (rpc_get_server_option(RPC_OSERVER_TYPE) != ST_REMOTE)
         convert_flags = rpc_get_server_option(RPC_CONVERT_FLAGS);

      /* check if key has subkeys */
      status = db_get_key(hDB, hKey, &key);
      if (status != DB_SUCCESS)
         return status;

      if (key.type != TID_KEY) {
         /* copy single key */
         if (key.item_size * key.num_values != *buf_size) {
            db_get_path(hDB, hKey, str, sizeof(str));
            cm_msg(MERROR, "db_get_record", 
                   "struct size mismatch for \"%s\" (expected size: %d, size in ODB: %d", str, *buf_size, key.item_size * key.num_values);
            return DB_STRUCT_SIZE_MISMATCH;
         }

         db_get_data(hDB, hKey, data, buf_size, key.type);

         if (convert_flags) {
            if (key.num_values > 1)
               rpc_convert_data(data, key.type,
                                RPC_OUTGOING | RPC_FIXARRAY, key.item_size * key.num_values, convert_flags);
            else
               rpc_convert_single(data, key.type, RPC_OUTGOING, convert_flags);
         }

         return DB_SUCCESS;
      }

      /* check record size */
      db_get_record_size(hDB, hKey, align, &total_size);
      if (total_size != *buf_size) {
         db_get_path(hDB, hKey, str, sizeof(str));
         cm_msg(MERROR, "db_get_record",
                "struct size mismatch for \"%s\" (expected size: %d, size in ODB: %d)", str, *buf_size, total_size);
         return DB_STRUCT_SIZE_MISMATCH;
      }

      /* get subkey data */
      pdata = data;
      total_size = 0;

      db_lock_database(hDB);
      db_recurse_record_tree(hDB, hKey, &pdata, &total_size, align, NULL, FALSE, convert_flags);
      db_unlock_database(hDB);

   }
#endif                          /* LOCAL_ROUTINES */

   return DB_SUCCESS;
}

/********************************************************************/
/**
Copy a set of keys from local memory to the database.

An ODB sub-tree can be mapped to a C structure automatically via a
hot-link using the function db_open_record() or manually with this function.
Problems might occur if the ODB sub-tree contains values which don't match the
C structure. Although the structure size is checked against the sub-tree size, no
checking can be done if the type and order of the values in the structure are the
same than those in the ODB sub-tree. Therefore it is recommended to use the
function db_create_record() before using this function.
\code
...
  memset(&lazyst,0,size);
  if (db_find_key(hDB, pLch->hKey, "Statistics",&hKeyst) == DB_SUCCESS)
    status = db_set_record(hDB, hKeyst, &lazyst, size, 0);
  else
    cm_msg(MERROR,"task","record %s/statistics not found", pLch->name)
...
\endcode
@param hDB          ODB handle obtained via cm_get_experiment_database().
@param hKey Handle for key where search starts, zero for root.
@param data Pointer where data is stored.
@param buf_size Size of data structure, must be obtained via sizeof(RECORD-NAME).
@param align  Byte alignment calculated by the stub and
              passed to the rpc side to align data
              according to local machine. Must be zero
              when called from user level.
@return DB_SUCCESS, DB_INVALID_HANDLE, DB_TYPE_MISMATCH, DB_STRUCT_SIZE_MISMATCH
*/
INT db_set_record(HNDLE hDB, HNDLE hKey, void *data, INT buf_size, INT align)
{
   if (rpc_is_remote()) {
      align = ss_get_struct_align();
      return rpc_call(RPC_DB_SET_RECORD, hDB, hKey, data, buf_size, align);
   }
#ifdef LOCAL_ROUTINES
   {
      KEY key;
      INT convert_flags;
      INT total_size;
      void *pdata;

      convert_flags = 0;

      if (!align)
         align = ss_get_struct_align();
      else
         /* only convert data if called remotely, as indicated by align != 0 */
      if (rpc_get_server_option(RPC_OSERVER_TYPE) != ST_REMOTE)
         convert_flags = rpc_get_server_option(RPC_CONVERT_FLAGS);

      /* check if key has subkeys */
      db_get_key(hDB, hKey, &key);
      if (key.type != TID_KEY) {
         /* copy single key */
         if (key.item_size * key.num_values != buf_size) {
            cm_msg(MERROR, "db_set_record", "struct size mismatch for \"%s\"", key.name);
            return DB_STRUCT_SIZE_MISMATCH;
         }

         if (convert_flags) {
            if (key.num_values > 1)
               rpc_convert_data(data, key.type, RPC_FIXARRAY, key.item_size * key.num_values, convert_flags);
            else
               rpc_convert_single(data, key.type, 0, convert_flags);
         }

         db_set_data(hDB, hKey, data, key.total_size, key.num_values, key.type);
         return DB_SUCCESS;
      }

      /* check record size */
      db_get_record_size(hDB, hKey, align, &total_size);
      if (total_size != buf_size) {
         cm_msg(MERROR, "db_set_record", "struct size mismatch for \"%s\"", key.name);
         return DB_STRUCT_SIZE_MISMATCH;
      }

      /* set subkey data */
      pdata = data;
      total_size = 0;

      db_lock_database(hDB);
      db_recurse_record_tree(hDB, hKey, &pdata, &total_size, align, NULL, TRUE, convert_flags);
      db_notify_clients(hDB, hKey, TRUE);
      db_unlock_database(hDB);
   }
#endif                          /* LOCAL_ROUTINES */

   return DB_SUCCESS;
}

/**dox***************************************************************/
#ifndef DOXYGEN_SHOULD_SKIP_THIS

/*------------------------------------------------------------------*/
INT db_add_open_record(HNDLE hDB, HNDLE hKey, WORD access_mode)
/********************************************************************\

  Routine: db_add_open_record

  Purpose: Server part of db_open_record. Internal use only.

\********************************************************************/
{
   if (rpc_is_remote())
      return rpc_call(RPC_DB_ADD_OPEN_RECORD, hDB, hKey, access_mode);

#ifdef LOCAL_ROUTINES
   {
      DATABASE_HEADER *pheader;
      DATABASE_CLIENT *pclient;
      KEY *pkey;
      INT i;

      if (hDB > _database_entries || hDB <= 0) {
         cm_msg(MERROR, "db_add_open_record", "invalid database handle");
         return DB_INVALID_HANDLE;
      }

      /* lock database */
      db_lock_database(hDB);

      pheader = _database[hDB - 1].database_header;
      pclient = &pheader->client[_database[hDB - 1].client_index];

      /* check if key is already open */
      for (i = 0; i < pclient->max_index; i++)
         if (pclient->open_record[i].handle == hKey)
            break;

      if (i < pclient->max_index) {
         db_unlock_database(hDB);
         return DB_SUCCESS;
      }

      /* not found, search free entry */
      for (i = 0; i < pclient->max_index; i++)
         if (pclient->open_record[i].handle == 0)
            break;

      /* check if maximum number reached */
      if (i == MAX_OPEN_RECORDS) {
         db_unlock_database(hDB);
         return DB_NO_MEMORY;
      }

      if (i == pclient->max_index)
         pclient->max_index++;

      pclient->open_record[i].handle = hKey;
      pclient->open_record[i].access_mode = access_mode;

      /* increment notify_count */
      pkey = (KEY *) ((char *) pheader + hKey);

      /* check if hKey argument is correct */
      if (!db_validate_hkey(pheader, hKey)) {
         db_unlock_database(hDB);
         return DB_INVALID_HANDLE;
      }

      pkey->notify_count++;

      pclient->num_open_records++;

      /* set exclusive bit if requested */
      if (access_mode & MODE_WRITE)
         db_set_mode(hDB, hKey, (WORD) (pkey->access_mode | MODE_EXCLUSIVE), 2);

      db_unlock_database(hDB);
   }
#endif                          /* LOCAL_ROUTINES */

   return DB_SUCCESS;
}

/*------------------------------------------------------------------*/
INT db_remove_open_record(HNDLE hDB, HNDLE hKey, BOOL lock)
/********************************************************************\

  Routine: db_remove_open_record

  Purpose: Gets called by db_close_record. Internal use only.

\********************************************************************/
{
   if (rpc_is_remote())
      return rpc_call(RPC_DB_REMOVE_OPEN_RECORD, hDB, hKey, lock);

#ifdef LOCAL_ROUTINES
   {
      DATABASE_HEADER *pheader;
      DATABASE_CLIENT *pclient;
      KEY *pkey;
      INT i, idx;

      if (hDB > _database_entries || hDB <= 0) {
         cm_msg(MERROR, "db_remove_open_record", "invalid database handle");
         return DB_INVALID_HANDLE;
      }

      if (lock)
         db_lock_database(hDB);

      pheader = _database[hDB - 1].database_header;
      pclient = &pheader->client[_database[hDB - 1].client_index];

      /* search key */
      for (idx = 0; idx < pclient->max_index; idx++)
         if (pclient->open_record[idx].handle == hKey)
            break;

      if (idx == pclient->max_index) {
         if (lock)
            db_unlock_database(hDB);

         return DB_INVALID_HANDLE;
      }

      /* decrement notify_count */
      pkey = (KEY *) ((char *) pheader + hKey);

      if (pkey->notify_count > 0)
         pkey->notify_count--;

      pclient->num_open_records--;

      /* remove exclusive flag */
      if (pclient->open_record[idx].access_mode & MODE_WRITE)
         db_set_mode(hDB, hKey, (WORD) (pkey->access_mode & ~MODE_EXCLUSIVE), 2);

      memset(&pclient->open_record[idx], 0, sizeof(OPEN_RECORD));

      /* calculate new max_index entry */
      for (i = pclient->max_index - 1; i >= 0; i--)
         if (pclient->open_record[i].handle != 0)
            break;
      pclient->max_index = i + 1;

      if (lock)
         db_unlock_database(hDB);
   }
#endif                          /* LOCAL_ROUTINES */

   return DB_SUCCESS;
}

/*------------------------------------------------------------------*/

#ifdef LOCAL_ROUTINES

INT db_notify_clients(HNDLE hDB, HNDLE hKey, BOOL bWalk)
/********************************************************************\

  Routine: db_notify_clients

  Purpose: Gets called by db_set_xxx functions. Internal use only.

\********************************************************************/
{
   DATABASE_HEADER *pheader;
   DATABASE_CLIENT *pclient;
   KEY *pkey;
   KEYLIST *pkeylist;
   INT i, j;
   char str[80];

   if (hDB > _database_entries || hDB <= 0) {
      cm_msg(MERROR, "db_notify_clients", "invalid database handle");
      return DB_INVALID_HANDLE;
   }

   pheader = _database[hDB - 1].database_header;

   /* check if key or parent has notify_flag set */
   pkey = (KEY *) ((char *) pheader + hKey);

   do {

      /* check which client has record open */
      if (pkey->notify_count)
         for (i = 0; i < pheader->max_client_index; i++) {
            pclient = &pheader->client[i];
            for (j = 0; j < pclient->max_index; j++)
               if (pclient->open_record[j].handle == hKey) {
                  /* send notification to remote process */
                  sprintf(str, "O %d %d", hDB, hKey);
                  ss_resume(pclient->port, str);
               }
         }

      if (pkey->parent_keylist == 0 || !bWalk)
         return DB_SUCCESS;

      pkeylist = (KEYLIST *) ((char *) pheader + pkey->parent_keylist);
      pkey = (KEY *) ((char *) pheader + pkeylist->parent);
      hKey = (POINTER_T) pkey - (POINTER_T) pheader;
   } while (TRUE);

}

#endif                          /* LOCAL_ROUTINES */

/*------------------------------------------------------------------*/
void merge_records(HNDLE hDB, HNDLE hKey, KEY * pkey, INT level, void *info)
{
   char full_name[256];
   INT status, size;
   void *p;
   HNDLE hKeyInit;
   KEY initkey, key;

   /* avoid compiler warnings */
   status = level;
   p = info;
   p = pkey;

   /* compose name of init key */
   db_get_path(hDB, hKey, full_name, sizeof(full_name));
   *strchr(full_name, 'O') = 'I';

   /* if key in init record found, copy original data to init data */
   status = db_find_key(hDB, 0, full_name, &hKeyInit);
   if (status == DB_SUCCESS) {
      status = db_get_key(hDB, hKeyInit, &initkey);
      assert(status == DB_SUCCESS);
      status = db_get_key(hDB, hKey, &key);
      assert(status == DB_SUCCESS);

      if (initkey.type != TID_KEY && initkey.type == key.type) {
         char* allocbuffer = NULL;
         char  stackbuffer[10000];
         char* buffer = stackbuffer;
         size = sizeof(stackbuffer);
         while (1) {
            /* copy data from original key to new key */
            status = db_get_data(hDB, hKey, buffer, &size, initkey.type);
            if (status == DB_SUCCESS) {
               status = db_set_data(hDB, hKeyInit, buffer, initkey.total_size, initkey.num_values, initkey.type);
               assert(status == DB_SUCCESS);
               break;
            }
            if (status == DB_TRUNCATED) {
               size *= 2;
               allocbuffer = realloc(allocbuffer, size);
               assert(allocbuffer != NULL);
               buffer = allocbuffer;
               continue;
            }
            cm_msg(MERROR, "merge_records", "aborting on unexpected failure of db_get_data(%s), status %d", full_name, status);
            abort();
         }
         if (allocbuffer)
            free(allocbuffer);
      }
   } else if (status == DB_NO_KEY) {
      /* do nothing */
   } else if (status == DB_INVALID_LINK) {
      status = db_find_link(hDB, 0, full_name, &hKeyInit);
      if (status == DB_SUCCESS) {
         size = sizeof(full_name);
         status = db_get_data(hDB, hKeyInit, full_name, &size, TID_LINK);
      }
      cm_msg(MERROR, "merge_records", "Invalid link \"%s\"", full_name);
   } else {
      cm_msg(MERROR, "merge_records", "aborting on unexpected failure of db_find_key(%s), status %d", full_name, status);
      abort();
   }
}

static int open_count;

void check_open_keys(HNDLE hDB, HNDLE hKey, KEY * pkey, INT level, void *info)
{
   int i;
   void *p;

   /* avoid compiler warnings */
   i = hDB;
   i = hKey;
   i = level;
   p = info;

   if (pkey->notify_count)
      open_count++;
}

/**dox***************************************************************/
#endif                          /* DOXYGEN_SHOULD_SKIP_THIS */

/********************************************************************/
/**
Create a record. If a part of the record exists alreay,
merge it with the init_str (use values from the init_str only when they are
not in the existing record).

This functions creates a ODB sub-tree according to an ASCII
representation of that tree. See db_copy() for a description. It can be used to
create a sub-tree which exactly matches a C structure. The sub-tree can then
later mapped to the C structure ("hot-link") via the function db_open_record().

If a sub-tree exists already which exactly matches the ASCII representation, it is
not modified. If part of the tree exists, it is merged with the ASCII representation
where the ODB values have priority, only values not present in the ODB are
created with the default values of the ASCII representation. It is therefore
recommended that before creating an ODB hot-link the function
db_create_record() is called to insure that the ODB tree and the C structure
contain exactly the same values in the same order.

Following example creates a record under /Equipment/Trigger/Settings,
opens a hot-link between that record and a local C structure
trigger_settings and registers a callback function trigger_update()
which gets called each time the record is changed.
\code
struct {
  INT level1;
  INT level2;
} trigger_settings;
char *trigger_settings_str =
"[Settings]\n\
level1 = INT : 0\n\
level2 = INT : 0";
void trigger_update(INT hDB, INT hkey, void *info)
{
  printf("New levels: %d %d\n",
    trigger_settings.level1,
    trigger_settings.level2);
}
main()
{
  HNDLE hDB, hkey;
  char[128] info;
  ...
  cm_get_experiment_database(&hDB, NULL);
  db_create_record(hDB, 0, "/Equipment/Trigger", trigger_settings_str);
  db_find_key(hDB, 0,"/Equipment/Trigger/Settings", &hkey);
  db_open_record(hDB, hkey, &trigger_settings,
    sizeof(trigger_settings), MODE_READ, trigger_update, info);
  ...
}
\endcode
@param hDB          ODB handle obtained via cm_get_experiment_database().
@param hKey         Handle for key where search starts, zero for root.
@param orig_key_name     Name of key to search, can contain directories.
@param init_str     Initialization string in the format of the db_copy/db_save functions.
@return DB_SUCCESS, DB_INVALID_HANDLE, DB_FULL, DB_NO_ACCESS, DB_OPEN_RECORD
*/
INT db_create_record(HNDLE hDB, HNDLE hKey, const char *orig_key_name, const char *init_str)
{
   char str[256], key_name[256], *buffer;
   INT status, size, i, buffer_size;
   HNDLE hKeyTmp, hKeyTmpO, hKeyOrig, hSubkey;

   if (rpc_is_remote())
      return rpc_call(RPC_DB_CREATE_RECORD, hDB, hKey, orig_key_name, init_str);

   /* make this function atomic */
   db_lock_database(hDB);

   /* strip trailing '/' */
   strlcpy(key_name, orig_key_name, sizeof(key_name));
   if (strlen(key_name) > 1 && key_name[strlen(key_name) - 1] == '/')
      key_name[strlen(key_name) - 1] = 0;

   /* merge temporay record and original record */
   status = db_find_key(hDB, hKey, key_name, &hKeyOrig);
   if (status == DB_SUCCESS) {
      assert(hKeyOrig != 0);
      /* check if key or subkey is opened */
      open_count = 0;
      db_scan_tree_link(hDB, hKeyOrig, 0, check_open_keys, NULL);
      if (open_count) {
         db_unlock_database(hDB);
         return DB_OPEN_RECORD;
      }

      /* create temporary records */
      sprintf(str, "/System/Tmp/%1dI", ss_gettid());
      db_find_key(hDB, 0, str, &hKeyTmp);
      if (hKeyTmp)
         db_delete_key(hDB, hKeyTmp, FALSE);
      db_create_key(hDB, 0, str, TID_KEY);
      status = db_find_key(hDB, 0, str, &hKeyTmp);
      if (status != DB_SUCCESS) {
         db_unlock_database(hDB);
         return status;
      }

      sprintf(str, "/System/Tmp/%1dO", ss_gettid());
      db_find_key(hDB, 0, str, &hKeyTmpO);
      if (hKeyTmpO)
         db_delete_key(hDB, hKeyTmpO, FALSE);
      db_create_key(hDB, 0, str, TID_KEY);
      status = db_find_key(hDB, 0, str, &hKeyTmpO);
      if (status != DB_SUCCESS) {
         db_unlock_database(hDB);
         return status;
      }

      status = db_paste(hDB, hKeyTmp, init_str);
      if (status != DB_SUCCESS) {
         db_unlock_database(hDB);
         return status;
      }

      buffer_size = 10000;
      buffer = (char *) malloc(buffer_size);
      do {
         size = buffer_size;
         status = db_copy(hDB, hKeyOrig, buffer, &size, "");
         if (status == DB_TRUNCATED) {
            buffer_size += 10000;
            buffer = (char *) realloc(buffer, buffer_size);
            continue;
         }
         if (status != DB_SUCCESS) {
            db_unlock_database(hDB);
            return status;
         }

      } while (status != DB_SUCCESS);

      status = db_paste(hDB, hKeyTmpO, buffer);
      if (status != DB_SUCCESS) {
         free(buffer);
         db_unlock_database(hDB);
         return status;
      }

      /* merge temporay record and original record */
      db_scan_tree_link(hDB, hKeyTmpO, 0, merge_records, NULL);

      /* delete original record */
      for (i = 0;; i++) {
         db_enum_link(hDB, hKeyOrig, 0, &hSubkey);
         if (!hSubkey)
            break;

         status = db_delete_key(hDB, hSubkey, FALSE);
         if (status != DB_SUCCESS) {
            free(buffer);
            db_unlock_database(hDB);
            return status;
         }
      }

      /* copy merged record to original record */
      do {
         size = buffer_size;
         status = db_copy(hDB, hKeyTmp, buffer, &size, "");
         if (status == DB_TRUNCATED) {
            buffer_size += 10000;
            buffer = (char *) realloc(buffer, buffer_size);
            continue;
         }
         if (status != DB_SUCCESS) {
            free(buffer);
            db_unlock_database(hDB);
            return status;
         }

      } while (status != DB_SUCCESS);

      status = db_paste(hDB, hKeyOrig, buffer);
      if (status != DB_SUCCESS) {
         free(buffer);
         db_unlock_database(hDB);
         return status;
      }

      /* delete temporary records */
      db_delete_key(hDB, hKeyTmp, FALSE);
      db_delete_key(hDB, hKeyTmpO, FALSE);

      free(buffer);
      buffer = NULL;
   } else if (status == DB_NO_KEY) {
      /* create fresh record */
      db_create_key(hDB, hKey, key_name, TID_KEY);
      status = db_find_key(hDB, hKey, key_name, &hKeyTmp);
      if (status != DB_SUCCESS) {
         db_unlock_database(hDB);
         return status;
      }

      status = db_paste(hDB, hKeyTmp, init_str);
      if (status != DB_SUCCESS) {
         db_unlock_database(hDB);
         return status;
      }
   } else {
      cm_msg(MERROR, "db_create_record",
             "aborting on unexpected failure of db_find_key(%s), status %d", key_name, status);
      abort();
   }

   db_unlock_database(hDB);

   return DB_SUCCESS;
}

/********************************************************************/
/**
This function ensures that a certain ODB subtree matches
a given C structure, by comparing the init_str with the
current ODB structure. If the record does not exist at all,
it is created with the default values in init_str. If it
does exist but does not match the variables in init_str,
the function returns an error if correct=FALSE or calls
db_create_record() if correct=TRUE.
@param hDB          ODB handle obtained via cm_get_experiment_database().
@param hKey     Handle for key where search starts, zero for root.
@param keyname  Name of key to search, can contain directories.
@param rec_str  ASCII representation of ODB record in the format
@param correct  If TRUE, correct ODB record if necessary
@return DB_SUCCESS, DB_INVALID_HANDLE, DB_NO_KEY, DB_STRUCT_MISMATCH
*/
INT db_check_record(HNDLE hDB, HNDLE hKey, const char *keyname, const char *rec_str, BOOL correct)
{
   char line[MAX_STRING_LENGTH];
   char title[MAX_STRING_LENGTH];
   char key_name[MAX_STRING_LENGTH];
   char info_str[MAX_STRING_LENGTH + 50];
   char *pc;
   const char *pold, *rec_str_orig;
   DWORD tid;
   INT i, j, n_data, string_length, status;
   HNDLE hKeyRoot, hKeyTest;
   KEY key;
   BOOL multi_line;

   if (rpc_is_remote())
      return rpc_call(RPC_DB_CHECK_RECORD, hDB, hKey, keyname, rec_str, correct);

   /* check if record exists */
   status = db_find_key(hDB, hKey, keyname, &hKeyRoot);

   /* create record if not */
   if (status == DB_NO_KEY) {
      if (correct)
         return db_create_record(hDB, hKey, keyname, rec_str);
      return DB_NO_KEY;
   }

   assert(hKeyRoot);

   title[0] = 0;
   multi_line = FALSE;
   rec_str_orig = rec_str;

   db_get_key(hDB, hKeyRoot, &key);
   if (key.type == TID_KEY)
      /* get next subkey which is not of type TID_KEY */
      db_get_next_link(hDB, hKeyRoot, &hKeyTest);
   else
      /* test root key itself */
      hKeyTest = hKeyRoot;

   if (hKeyTest == 0 && *rec_str != 0) {
      if (correct)
         return db_create_record(hDB, hKey, keyname, rec_str_orig);

      return DB_STRUCT_MISMATCH;
   }

   do {
      if (*rec_str == 0)
         break;

      for (i = 0; *rec_str != '\n' && *rec_str && i < MAX_STRING_LENGTH; i++)
         line[i] = *rec_str++;

      if (i == MAX_STRING_LENGTH) {
         cm_msg(MERROR, "db_check_record", "line too long");
         return DB_TRUNCATED;
      }

      line[i] = 0;
      if (*rec_str == '\n')
         rec_str++;

      /* check if it is a section title */
      if (line[0] == '[') {
         /* extract title and append '/' */
         strcpy(title, line + 1);
         if (strchr(title, ']'))
            *strchr(title, ']') = 0;
         if (title[0] && title[strlen(title) - 1] != '/')
            strcat(title, "/");
      } else {
         /* valid data line if it includes '=' and no ';' */
         if (strchr(line, '=') && line[0] != ';') {
            /* copy type info and data */
            pc = strchr(line, '=') + 1;
            while (*pc == ' ')
               pc++;
            strcpy(info_str, pc);

            /* extract key name */
            *strchr(line, '=') = 0;

            pc = &line[strlen(line) - 1];
            while (*pc == ' ')
               *pc-- = 0;

            strlcpy(key_name, line, sizeof(key_name));

            /* evaluate type info */
            strcpy(line, info_str);
            if (strchr(line, ' '))
               *strchr(line, ' ') = 0;

            n_data = 1;
            if (strchr(line, '[')) {
               n_data = atol(strchr(line, '[') + 1);
               *strchr(line, '[') = 0;
            }

            for (tid = 0; tid < TID_LAST; tid++)
               if (strcmp(tid_name[tid], line) == 0)
                  break;

            string_length = 0;

            if (tid == TID_LAST)
               cm_msg(MERROR, "db_check_record", "found unknown data type \"%s\" in ODB file", line);
            else {
               /* skip type info */
               pc = info_str;
               while (*pc != ' ' && *pc)
                  pc++;
               while ((*pc == ' ' || *pc == ':') && *pc)
                  pc++;

               if (n_data > 1) {
                  info_str[0] = 0;
                  if (!*rec_str)
                     break;

                  for (j = 0; *rec_str != '\n' && *rec_str; j++)
                     info_str[j] = *rec_str++;
                  info_str[j] = 0;
                  if (*rec_str == '\n')
                     rec_str++;
               }

               for (i = 0; i < n_data; i++) {
                  /* strip trailing \n */
                  pc = &info_str[strlen(info_str) - 1];
                  while (*pc == '\n' || *pc == '\r')
                     *pc-- = 0;

                  if (tid == TID_STRING || tid == TID_LINK) {
                     if (!string_length) {
                        if (info_str[1] == '=')
                           string_length = -1;
                        else {
                           pc = strchr(info_str, '[');
                           if (pc != NULL)
                              string_length = atoi(pc + 1);
                           else
                              string_length = -1;
                        }
                        if (string_length > MAX_STRING_LENGTH) {
                           string_length = MAX_STRING_LENGTH;
                           cm_msg(MERROR, "db_check_record", "found string exceeding MAX_STRING_LENGTH");
                        }
                     }

                     if (string_length == -1) {
                        /* multi-line string */
                        if (strstr(rec_str, "\n====#$@$#====\n") != NULL) {
                           string_length = (POINTER_T) strstr(rec_str, "\n====#$@$#====\n") - (POINTER_T) rec_str + 1;

                           rec_str = strstr(rec_str, "\n====#$@$#====\n") + strlen("\n====#$@$#====\n");
                        } else
                           cm_msg(MERROR, "db_check_record", "found multi-line string without termination sequence");
                     } else {
                        if (strchr(info_str, ']'))
                           pc = strchr(info_str, ']') + 1;
                        else
                           pc = info_str + 2;
                        while (*pc && *pc != ' ')
                           pc++;
                        while (*pc && *pc == ' ')
                           pc++;

                        /* limit string size */
                        *(pc + string_length - 1) = 0;
                     }
                  } else {
                     pc = info_str;

                     if (n_data > 1 && info_str[0] == '[') {
                        pc = strchr(info_str, ']') + 1;
                        while (*pc && *pc == ' ')
                           pc++;
                     }
                  }

                  if (i < n_data - 1) {
                     info_str[0] = 0;
                     if (!*rec_str)
                        break;

                     pold = rec_str;

                     for (j = 0; *rec_str != '\n' && *rec_str; j++)
                        info_str[j] = *rec_str++;
                     info_str[j] = 0;
                     if (*rec_str == '\n')
                        rec_str++;

                     /* test if valid data */
                     if (tid != TID_STRING && tid != TID_LINK) {
                        if (info_str[0] == 0 || (strchr(info_str, '=')
                                                 && strchr(info_str, ':')))
                           rec_str = pold;
                     }
                  }
               }

               /* if rec_str contains key, but not ODB, return mismatch */
               if (!hKeyTest) {
                  if (correct)
                     return db_create_record(hDB, hKey, keyname, rec_str_orig);

                  return DB_STRUCT_MISMATCH;
               }

               status = db_get_key(hDB, hKeyTest, &key);
               assert(status == DB_SUCCESS);

               /* check rec_str vs. ODB key */
               if (!equal_ustring(key.name, key_name) || key.type != tid || key.num_values != n_data) {
                  if (correct)
                     return db_create_record(hDB, hKey, keyname, rec_str_orig);

                  return DB_STRUCT_MISMATCH;
               }

               /* get next key in ODB */
               db_get_next_link(hDB, hKeyTest, &hKeyTest);
            }
         }
      }
   } while (TRUE);

   return DB_SUCCESS;
}

/********************************************************************/
/**
Open a record. Create a local copy and maintain an automatic update.

This function opens a hot-link between an ODB sub-tree and a local
structure. The sub-tree is copied to the structure automatically every time it is
modified by someone else. Additionally, a callback function can be declared
which is called after the structure has been updated. The callback function
receives the database handle and the key handle as parameters.

Problems might occur if the ODB sub-tree contains values which don't match the
C structure. Although the structure size is checked against the sub-tree size, no
checking can be done if the type and order of the values in the structure are the
same than those in the ODB sub-tree. Therefore it is recommended to use the
function db_create_record() before db_open_record() is used which
ensures that both are equivalent.

The access mode might either be MODE_READ or MODE_WRITE. In read mode,
the ODB sub-tree is automatically copied to the local structure when modified by
other clients. In write mode, the local structure is copied to the ODB sub-tree if it
has been modified locally. This update has to be manually scheduled by calling
db_send_changed_records() periodically in the main loop. The system
keeps a copy of the local structure to determine if its contents has been changed.

If MODE_ALLOC is or'ed with the access mode, the memory for the structure is
allocated internally. The structure pointer must contain a pointer to a pointer to
the structure. The internal memory is released when db_close_record() is
called.
- To open a record in write mode.
\code
struct {
  INT level1;
  INT level2;
} trigger_settings;
char *trigger_settings_str =
"[Settings]\n\
level1 = INT : 0\n\
level2 = INT : 0";
main()
{
  HNDLE hDB, hkey, i=0;
  ...
  cm_get_experiment_database(&hDB, NULL);
  db_create_record(hDB, 0, "/Equipment/Trigger", trigger_settings_str);
  db_find_key(hDB, 0,"/Equipment/Trigger/Settings", &hkey);
  db_open_record(hDB, hkey, &trigger_settings, sizeof(trigger_settings)
                  , MODE_WRITE, NULL);
  do
  {
    trigger_settings.level1 = i++;
    db_send_changed_records()
    status = cm_yield(1000);
  } while (status != RPC_SHUTDOWN && status != SS_ABORT);
  ...
}
\endcode
@param hDB          ODB handle obtained via cm_get_experiment_database().
@param hKey         Handle for key where search starts, zero for root.
@param ptr          If access_mode includes MODE_ALLOC:
                    Address of pointer which points to the record data after 
                    the call if access_mode includes not MODE_ALLOC:
                    Address of record if ptr==NULL, only the dispatcher is called.
@param rec_size     Record size in bytes                    
@param access_mode Mode for opening record, either MODE_READ or
                    MODE_WRITE. May be or'ed with MODE_ALLOC to
                    let db_open_record allocate the memory for the record.
@param (*dispatcher)   Function which gets called when record is updated.The
                    argument list composed of: HNDLE hDB, HNDLE hKey, void *info
@param info Additional info passed to the dispatcher.
@return DB_SUCCESS, DB_INVALID_HANDLE, DB_NO_MEMORY, DB_NO_ACCESS, DB_STRUCT_SIZE_MISMATCH
*/
INT db_open_record(HNDLE hDB, HNDLE hKey, void *ptr, INT rec_size,
                   WORD access_mode, void (*dispatcher) (INT, INT, void *), void *info)
{
   INT idx, status, size;
   KEY key;
   void *data;
   char str[256];

   /* allocate new space for the local record list */
   if (_record_list_entries == 0) {
      _record_list = (RECORD_LIST *) malloc(sizeof(RECORD_LIST));
      memset(_record_list, 0, sizeof(RECORD_LIST));
      if (_record_list == NULL) {
         cm_msg(MERROR, "db_open_record", "not enough memory");
         return DB_NO_MEMORY;
      }

      _record_list_entries = 1;
      idx = 0;
   } else {
      /* check for a deleted entry */
      for (idx = 0; idx < _record_list_entries; idx++)
         if (!_record_list[idx].handle)
            break;

      /* if not found, create new one */
      if (idx == _record_list_entries) {
         _record_list = (RECORD_LIST *) realloc(_record_list, sizeof(RECORD_LIST) * (_record_list_entries + 1));
         if (_record_list == NULL) {
            cm_msg(MERROR, "db_open_record", "not enough memory");
            return DB_NO_MEMORY;
         }

         memset(&_record_list[_record_list_entries], 0, sizeof(RECORD_LIST));

         _record_list_entries++;
      }
   }

   db_get_key(hDB, hKey, &key);

   /* check record size */
   status = db_get_record_size(hDB, hKey, 0, &size);
   if (status != DB_SUCCESS) {
      _record_list_entries--;
      cm_msg(MERROR, "db_open_record", "cannot get record size");
      return DB_NO_MEMORY;
   }
   if (size != rec_size && ptr != NULL) {
      _record_list_entries--;
      db_get_path(hDB, hKey, str, sizeof(str));
      cm_msg(MERROR, "db_open_record", "struct size mismatch for \"%s\" (expected size: %d, size in ODB: %d)", str, rec_size, size);
      return DB_STRUCT_SIZE_MISMATCH;
   }

   /* check for read access */
   if (((key.access_mode & MODE_EXCLUSIVE) && (access_mode & MODE_WRITE))
       || (!(key.access_mode & MODE_WRITE) && (access_mode & MODE_WRITE))
       || (!(key.access_mode & MODE_READ) && (access_mode & MODE_READ))) {
      _record_list_entries--;
      return DB_NO_ACCESS;
   }

   if (access_mode & MODE_ALLOC) {
      data = malloc(size);
      memset(data, 0, size);

      if (data == NULL) {
         _record_list_entries--;
         cm_msg(MERROR, "db_open_record", "not enough memory");
         return DB_NO_MEMORY;
      }

      *((void **) ptr) = data;
   } else
      data = ptr;

   /* copy record to local memory */
   if (access_mode & MODE_READ && data != NULL) {
      status = db_get_record(hDB, hKey, data, &size, 0);
      if (status != DB_SUCCESS) {
         _record_list_entries--;
         cm_msg(MERROR, "db_open_record", "cannot get record, db_get_record() status %d", status);
         return DB_NO_MEMORY;
      }
   }

   /* copy local record to ODB */
   if (access_mode & MODE_WRITE) {
      /* only write to ODB if not in MODE_ALLOC */
      if ((access_mode & MODE_ALLOC) == 0) {
         status = db_set_record(hDB, hKey, data, size, 0);
         if (status != DB_SUCCESS) {
            _record_list_entries--;
            cm_msg(MERROR, "db_open_record", "cannot set record, db_set_record() status %d", status);
            return DB_NO_MEMORY;
         }
      }

      /* init a local copy of the record */
      _record_list[idx].copy = malloc(size);
      if (_record_list[idx].copy == NULL) {
         cm_msg(MERROR, "db_open_record", "not enough memory");
         return DB_NO_MEMORY;
      }

      memcpy(_record_list[idx].copy, data, size);
   }

   /* initialize record list */
   _record_list[idx].handle = hKey;
   _record_list[idx].hDB = hDB;
   _record_list[idx].access_mode = access_mode;
   _record_list[idx].data = data;
   _record_list[idx].buf_size = size;
   _record_list[idx].dispatcher = dispatcher;
   _record_list[idx].info = info;

   /* add record entry in database structure */
   return db_add_open_record(hDB, hKey, (WORD) (access_mode & ~MODE_ALLOC));
}

/********************************************************************/
/**
Close a record previously opend with db_open_record.
@param hDB          ODB handle obtained via cm_get_experiment_database().
@param hKey Handle for key where search starts, zero for root.
@return DB_SUCCESS, DB_INVALID_HANDLE
*/
INT db_close_record(HNDLE hDB, HNDLE hKey)
{
#ifdef LOCAL_ROUTINES
   {
      INT i;

      for (i = 0; i < _record_list_entries; i++)
         if (_record_list[i].handle == hKey && _record_list[i].hDB == hDB)
            break;

      if (i == _record_list_entries)
         return DB_INVALID_HANDLE;

      /* remove record entry from database structure */
      db_remove_open_record(hDB, hKey, TRUE);

      /* free local memory */
      if (_record_list[i].access_mode & MODE_ALLOC) {
         free(_record_list[i].data);
         _record_list[i].data = NULL;
      }

      if (_record_list[i].access_mode & MODE_WRITE) {
         free(_record_list[i].copy);
         _record_list[i].copy = NULL;
      }

      memset(&_record_list[i], 0, sizeof(RECORD_LIST));
   }
#endif                          /* LOCAL_ROUTINES */

   return DB_SUCCESS;
}

/********************************************************************/
/**
Release local memory for open records.
This routines is called by db_close_all_databases() and 
cm_disconnect_experiment()
@return DB_SUCCESS, DB_INVALID_HANDLE
*/
INT db_close_all_records()
{
   INT i;

   for (i = 0; i < _record_list_entries; i++) {
      if (_record_list[i].handle) {
         if (_record_list[i].access_mode & MODE_WRITE) {
            free(_record_list[i].copy);
            _record_list[i].copy = NULL;
         }

         if (_record_list[i].access_mode & MODE_ALLOC) {
            free(_record_list[i].data);
            _record_list[i].data = NULL;
         }

         memset(&_record_list[i], 0, sizeof(RECORD_LIST));
      }
   }

   if (_record_list_entries > 0) {
      _record_list_entries = 0;
      free(_record_list);
      _record_list = NULL;
   }

   return DB_SUCCESS;
}

/********************************************************************/
/**
If called locally, update a record (hDB/hKey) and copy
its new contents to the local copy of it.

If called from a server, send a network notification to the client.
@param hDB          ODB handle obtained via cm_get_experiment_database().
@param hKey         Handle for key where search starts, zero for root.
@param s            optional server socket
@return DB_SUCCESS, DB_INVALID_HANDLE
*/
INT db_update_record(INT hDB, INT hKey, int s)
{
   INT i, size, convert_flags, status;
   char buffer[32];
   NET_COMMAND *nc;

   /* check if we are the server */
   if (s) {
      convert_flags = rpc_get_server_option(RPC_CONVERT_FLAGS);

      if (convert_flags & CF_ASCII) {
         sprintf(buffer, "MSG_ODB&%d&%d", hDB, hKey);
         send_tcp(s, buffer, strlen(buffer) + 1, 0);
      } else {
         nc = (NET_COMMAND *) buffer;

         nc->header.routine_id = MSG_ODB;
         nc->header.param_size = 2 * sizeof(INT);
         *((INT *) nc->param) = hDB;
         *((INT *) nc->param + 1) = hKey;

         if (convert_flags) {
            rpc_convert_single(&nc->header.routine_id, TID_DWORD, RPC_OUTGOING, convert_flags);
            rpc_convert_single(&nc->header.param_size, TID_DWORD, RPC_OUTGOING, convert_flags);
            rpc_convert_single(&nc->param[0], TID_DWORD, RPC_OUTGOING, convert_flags);
            rpc_convert_single(&nc->param[4], TID_DWORD, RPC_OUTGOING, convert_flags);
         }

         /* send the update notification to the client */
         send_tcp(s, buffer, sizeof(NET_COMMAND_HEADER) + 2 * sizeof(INT), 0);
      }

      return DB_SUCCESS;
   }

   status = DB_INVALID_HANDLE;

   /* check all entries for matching key */
   for (i = 0; i < _record_list_entries; i++)
      if (_record_list[i].handle == hKey) {
         status = DB_SUCCESS;

         /* get updated data if record not opened in write mode */
         if ((_record_list[i].access_mode & MODE_WRITE) == 0) {
            size = _record_list[i].buf_size;
            if (_record_list[i].data != NULL)
               db_get_record(hDB, hKey, _record_list[i].data, &size, 0);

            /* call dispatcher if requested */
            if (_record_list[i].dispatcher)
               _record_list[i].dispatcher(hDB, hKey, _record_list[i].info);
         }
      }

   return DB_SUCCESS;
}

/********************************************************************/
/**
Send all records to the ODB which were changed locally since the last
call to this function.

This function is valid if used in conjunction with db_open_record()
under the condition the record is open as MODE_WRITE access code.

- Full example dbchange.c which can be compiled as follow
\code
gcc -DOS_LINUX -I/midas/include -o dbchange dbchange.c
/midas/linux/lib/libmidas.a -lutil}

\begin{verbatim}
//------- dbchange.c
#include "midas.h"
#include "msystem.h"
\endcode

\code
//-------- BOF dbchange.c
typedef struct {
    INT    my_number;
    float   my_rate;
} MY_STATISTICS;

MY_STATISTICS myrec;

#define MY_STATISTICS(_name) char *_name[] = {\
"My Number = INT : 0",\
"My Rate = FLOAT : 0",\
"",\
NULL }

HNDLE hDB, hKey;

// Main
int main(unsigned int argc,char **argv)
{
  char      host_name[HOST_NAME_LENGTH];
  char      expt_name[HOST_NAME_LENGTH];
  INT       lastnumber, status, msg;
  BOOL      debug=FALSE;
  char      i, ch;
  DWORD     update_time, mainlast_time;
  MY_STATISTICS (my_stat);

  // set default
  host_name[0] = 0;
  expt_name[0] = 0;

  // get default
  cm_get_environment(host_name, sizeof(host_name), expt_name, sizeof(expt_name));

  // get parameters
  for (i=1 ; i<argc ; i++)
  {
    if (argv[i][0] == '-' && argv[i][1] == 'd')
      debug = TRUE;
    else if (argv[i][0] == '-')
    {
      if (i+1 >= argc || argv[i+1][0] == '-')
        goto usage;
      if (strncmp(argv[i],"-e",2) == 0)
        strcpy(expt_name, argv[++i]);
      else if (strncmp(argv[i],"-h",2)==0)
        strcpy(host_name, argv[++i]);
    }
    else
    {
   usage:
      printf("usage: dbchange [-h <Hostname>] [-e <Experiment>]\n");
      return 0;
    }
  }

  // connect to experiment
  status = cm_connect_experiment(host_name, expt_name, "dbchange", 0);
  if (status != CM_SUCCESS)
    return 1;

  // Connect to DB
  cm_get_experiment_database(&hDB, &hKey);

  // Create a default structure in ODB
  db_create_record(hDB, 0, "My statistics", strcomb(my_stat));

  // Retrieve key for that strucutre in ODB
  if (db_find_key(hDB, 0, "My statistics", &hKey) != DB_SUCCESS)
  {
    cm_msg(MERROR, "mychange", "cannot find My statistics");
    goto error;
  }

  // Hot link this structure in Write mode
  status = db_open_record(hDB, hKey, &myrec
                          , sizeof(MY_STATISTICS), MODE_WRITE, NULL, NULL);
  if (status != DB_SUCCESS)
  {
    cm_msg(MERROR, "mychange", "cannot open My statistics record");
    goto error;
  }

  // initialize ss_getchar()
  ss_getchar(0);

  // Main loop
  do
  {
    // Update local structure
    if ((ss_millitime() - update_time) > 100)
    {
      myrec.my_number += 1;
      if (myrec.my_number - lastnumber) {
        myrec.my_rate = 1000.f * (float) (myrec.my_number - lastnumber)
          / (float) (ss_millitime() - update_time);
      }
      update_time = ss_millitime();
      lastnumber = myrec.my_number;
    }

    // Publish local structure to ODB (db_send_changed_record)
    if ((ss_millitime() - mainlast_time) > 5000)
    {
      db_send_changed_records();                   // <------- Call
      mainlast_time = ss_millitime();
    }

    // Check for keyboard interaction
    ch = 0;
    while (ss_kbhit())
    {
      ch = ss_getchar(0);
      if (ch == -1)
        ch = getchar();
      if ((char) ch == '!')
        break;
    }
    msg = cm_yield(20);
  } while (msg != RPC_SHUTDOWN && msg != SS_ABORT && ch != '!');

 error:
  cm_disconnect_experiment();
  return 1;
}
//-------- EOF dbchange.c
\endcode
@return DB_SUCCESS
*/
INT db_send_changed_records()
{
   INT i;

   for (i = 0; i < _record_list_entries; i++)
      if (_record_list[i].access_mode & MODE_WRITE) {
         if (memcmp(_record_list[i].copy, _record_list[i].data, _record_list[i].buf_size) != 0) {
            /* switch to fast TCP mode temporarily */
            if (rpc_is_remote())
               rpc_set_option(-1, RPC_OTRANSPORT, RPC_FTCP);
            db_set_record(_record_list[i].hDB,
                          _record_list[i].handle, _record_list[i].data, _record_list[i].buf_size, 0);
            if (rpc_is_remote())
               rpc_set_option(-1, RPC_OTRANSPORT, RPC_TCP);
            memcpy(_record_list[i].copy, _record_list[i].data, _record_list[i].buf_size);
         }
      }

   return DB_SUCCESS;
}

/*------------------------------------------------------------------*/

/**dox***************************************************************/
                                                       /** @} *//* end of odbfunctionc */

/**dox***************************************************************/
                                                       /** @} *//* end of odbcode */<|MERGE_RESOLUTION|>--- conflicted
+++ resolved
@@ -889,13 +889,7 @@
       nextpfree = (FREE_DESCRIP *) ((char *) pheader + pfree->next_free);
 
       if (pfree->next_free != 0 && nextpfree == pfree) {
-<<<<<<< HEAD
-         cm_msg(MERROR, "db_validate_db", "Warning: database corruption, key area next_free 0x%08X is same as current free", pfree - sizeof(DATABASE_HEADER));
-=======
-         cm_msg(MERROR, "db_validate_db",
-                "Warning: database corruption, key area next_free %p is same as current free",
-                pfree - sizeof(DATABASE_HEADER));
->>>>>>> 3973d49e
+         cm_msg(MERROR, "db_validate_db", "Warning: database corruption, key area next_free 0x%08X is same as current free %p", pfree->next_free, pfree - sizeof(DATABASE_HEADER));
          return 0;
       }
 
@@ -932,13 +926,7 @@
       nextpfree = (FREE_DESCRIP *) ((char *) pheader + pfree->next_free);
 
       if (pfree->next_free != 0 && nextpfree == pfree) {
-<<<<<<< HEAD
-         cm_msg(MERROR, "db_validate_db", "Warning: database corruption, data area next_free 0x%08X is same as current free", pfree - sizeof(DATABASE_HEADER));
-=======
-         cm_msg(MERROR, "db_validate_db",
-                "Warning: database corruption, data area next_free %p is same as current free",
-                pfree - sizeof(DATABASE_HEADER));
->>>>>>> 3973d49e
+         cm_msg(MERROR, "db_validate_db", "Warning: database corruption, data area next_free 0x%08X is same as current free %p", pfree->next_free, pfree - sizeof(DATABASE_HEADER));
          return 0;
       }
 
@@ -6583,12 +6571,7 @@
          }
          status = db_find_link(hDB, hKeyRoot, mxml_get_attribute(node, "name"), &hKey);
          if (status != DB_SUCCESS) {
-<<<<<<< HEAD
-            cm_msg(MERROR, "db_paste_node", "cannot find key \"%s\" in ODB, status = %d", mxml_get_attribute(node, "name"));
-=======
-            cm_msg(MERROR, "db_paste_node",
-                   "cannot find key \"%s\" in ODB, status = %d", mxml_get_attribute(node, "name"), status);
->>>>>>> 3973d49e
+            cm_msg(MERROR, "db_paste_node", "cannot find key \"%s\" in ODB, status = %d", mxml_get_attribute(node, "name"), status);
             return status;
          }
       }
