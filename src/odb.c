--- conflicted
+++ resolved
@@ -2253,14 +2253,6 @@
             }
 
             if (!(*pkey_name == '/')) {
-<<<<<<< HEAD
-               int xtype = pkey->type;
-
-               db_unlock_database(hDB);
-
-               if (xtype != type)
-                  cm_msg(MERROR, "db_create_key", "redefinition of key type mismatch");
-=======
                int xtid = pkey->type;
                db_unlock_database(hDB);
 
@@ -2269,7 +2261,6 @@
                   db_get_path(hDB, hKey, path, sizeof(path));
                   cm_msg(MERROR, "db_create_key", "object of type %d already exists while creating \'%s\' of type %d in \'%s\'", xtid, key_name, type, path);
                }
->>>>>>> 4405db4b
 
                return DB_KEY_EXIST;
             }
