--- conflicted
+++ resolved
@@ -13135,7 +13135,15 @@
          strlcat(filename, DIR_SEPARATOR_STR, sizeof(filename));
       strlcat(filename, "mhttpd.css", sizeof(filename));
       fh = open(filename, O_RDONLY | O_BINARY);
-<<<<<<< HEAD
+      if (fh > 0) {
+         fstat(fh, &stat_buf);
+         length = stat_buf.st_size;
+         rsprintf("Content-Length: %d\r\n\r\n", length);
+         
+         return_length = strlen(return_buffer) + length;
+         read(fh, return_buffer + strlen(return_buffer), length);
+         close(fh);
+      }
    }
 
    if (fh <= 0 && getenv("MIDASSYS")) {
@@ -13155,20 +13163,6 @@
       read(fh, return_buffer + strlen(return_buffer), length);
       close(fh);
    }
-
-=======
-      if (fh > 0) {
-         fstat(fh, &stat_buf);
-         length = stat_buf.st_size;
-         rsprintf("Content-Length: %d\r\n\r\n", length);
-         
-         return_length = strlen(return_buffer) + length;
-         read(fh, return_buffer + strlen(return_buffer), length);
-         close(fh);
-      }
-   }
-   
->>>>>>> 2e2cb40d
    if (fh <= 0)  {
       length = strlen(mhttpd_css);
       rsprintf("Content-Length: %d\r\n\r\n", length);
@@ -13545,11 +13539,7 @@
       }
    }
    
-<<<<<<< HEAD
-   if (fh < 0)  {
-=======
    if (fh <= 0)  {
->>>>>>> 2e2cb40d
       length = strlen(mhttpd_js);
       rsprintf("Content-Length: %d\r\n\r\n", length);
       
