--- conflicted
+++ resolved
@@ -169,7 +169,11 @@
 endif (NO_SQLITE)
 
 #
-<<<<<<< HEAD
+# FTP support for mdsupport
+#
+add_compile_options(-DHAVE_FTPLIB)
+
+#
 # Optional nvidia gpu support, HAVE_NVIDIA is a count of CPUs
 #
 if (NO_NVIDIA)
@@ -184,11 +188,6 @@
    message(STATUS "MIDAS: nvidia-smi not found")
 endif(HAVE_NVIDIA)
 endif(NO_NVIDIA)
-=======
-# FTP support for mdsupport
-#
-add_compile_options(-DHAVE_FTPLIB)
->>>>>>> de001f0d
 
 #-----------------------
 # Default build type
