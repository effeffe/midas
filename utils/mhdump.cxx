//
// mhdump: midas history explorer
//
// Author: Konstantin Olchanski, 20-NOV-2007
//
// Compile: 
//   g++ -o mhdump.o -c mhdump.cxx -O2 -g -Wall -Wuninitialized
//   g++ -o mhdump -g -O2 mhdump.o
//
// $Id$
//

#include <stdio.h>
#include <stdlib.h>
#include <stdint.h>
#include <string.h>
#include <assert.h>
#include <errno.h>

#include <string>
#include <map>
#include <vector>

////////////////////////////////////////
// Definitions extracted from midas.h //
////////////////////////////////////////

#define DWORD uint32_t

#define NAME_LENGTH            32            /**< length of names, mult.of 8! */

typedef struct {
   DWORD record_type;           /* RT_DATA or RT_DEF */
   DWORD event_id;
   DWORD time;
   DWORD def_offset;            /* place of definition */
   DWORD data_size;             /* data following this header in bytes */
} HIST_RECORD;

typedef struct {
   char name[NAME_LENGTH];             /**< - */
   DWORD type;                         /**< - */
   DWORD n_data;                       /**< - */
} TAG;

////////////////////////////////////////
// Definitions extracted from midas.c //
////////////////////////////////////////

/********************************************************************/
/* data type sizes */
int tid_size[] = {
   0,                           /* tid == 0 not defined                               */
   1,                           /* TID_BYTE      unsigned byte         0       255    */
   1,                           /* TID_SBYTE     signed byte         -128      127    */
   1,                           /* TID_CHAR      single character      0       255    */
   2,                           /* TID_WORD      two bytes             0      65535   */
   2,                           /* TID_SHORT     signed word        -32768    32767   */
   4,                           /* TID_DWORD     four bytes            0      2^32-1  */
   4,                           /* TID_INT       signed dword        -2^31    2^31-1  */
   4,                           /* TID_BOOL      four bytes bool       0        1     */
   4,                           /* TID_FLOAT     4 Byte float format                  */
   8,                           /* TID_DOUBLE    8 Byte float format                  */
   1,                           /* TID_BITFIELD  8 Bits Bitfield    00000000 11111111 */
   0,                           /* TID_STRING    zero terminated string               */
   0,                           /* TID_ARRAY     variable length array of unkown type */
   0,                           /* TID_STRUCT    C structure                          */
   0,                           /* TID_KEY       key in online database               */
   0                            /* TID_LINK      link in online database              */
};

/* data type names */
const char *tid_name[] = {
   "NULL",
   "BYTE",
   "SBYTE",
   "CHAR",
   "WORD",
   "SHORT",
   "DWORD",
   "INT",
   "BOOL",
   "FLOAT",
   "DOUBLE",
   "BITFIELD",
   "STRING",
   "ARRAY",
   "STRUCT",
   "KEY",
   "LINK"
};

////////////////////////////////////////

struct Tag
{
   int event_id;
   std::string name;
   int offset;
   int arraySize;
   int typeSize;
   int typeCode;
};

struct Event
{
   bool printAllTags;
   int size;
   std::map<std::string,Tag*> tags;
   std::vector<std::string> tagNames;
   std::vector<int> tagIndexes;
};

std::map<int,Event*> gTags;

bool doPrintTags  = true;
bool doPrintNames = true;
bool doPrintData  = true;
bool doAll        = false;

int readHstFile(FILE*f)
{
   bool doRead = true;

   assert(f!=NULL);

   while (1)
      {
         HIST_RECORD rec;

         if (doRead)
            {
               int rd = fread(&rec, sizeof(rec), 1, f);
               if (!rd)
                  break;
            }

         doRead = true;
#if 0
         printf("HIST_RECORD:\n");
         printf("  Record type: 0x%x\n", rec.record_type);
         printf("  Event ID: %d\n", rec.event_id);
         printf("  Time: %d\n", rec.time);
         printf("  Offset: 0x%x\n", rec.def_offset);
         printf("  Size: 0x%x\n", rec.data_size);
#endif

         switch (rec.record_type)
            {
            default:
               printf("Unexpected record type: 0x%08x, trying to recover by skipping bad data.\n", rec.record_type);
               while (1)
                  {
                     int c = fgetc(f);
                     //printf("read 0x%02x\n", c);
                     if (c==EOF)
                        return 0;
                     if (c!=0x48)
                        continue;

                     c = fgetc(f);
                     if (c==EOF)
                        return 0;
                     if (c!=0x53)
                        continue;

                     c = fgetc(f);
                     if (c==EOF)
                        return 0;
                     if (c!=0x44)
                        continue;

                     printf("Maybe recovered - see what looks like valid history record header.\n");

                     ((char*)(&rec))[0] = 0x48;
                     ((char*)(&rec))[1] = 0x53;
                     ((char*)(&rec))[2] = 0x44;

                     int rd = fread(((char*)(&rec))+3, sizeof(rec)-3, 1, f);
                     if (!rd)
                        return 0;

                     doRead = false;
                     break;
                  }
               break;

            case 0x46445348: // RT_DEF:
               {
                  char event_name[NAME_LENGTH];
                  int rd = fread(event_name, 1, NAME_LENGTH, f);
                  assert(rd == NAME_LENGTH);
	    
                  int size = rec.data_size;
                  int ntags = size/sizeof(TAG);

                  if (doPrintTags)
                     printf("Event %d, \"%s\", size %d, %d tags.\n", rec.event_id, event_name, size, ntags);

                  assert(size > 0);
                  assert(size < 1*1024*1024);
                  assert(size == ntags*(int)sizeof(TAG));
	    
                  TAG *tags = new TAG[ntags];
                  rd = fread(tags, 1, size, f);
                  assert(rd == size);

                  Event* e = gTags[rec.event_id];
                  if (!e)
                     {
                        gTags[rec.event_id] = new Event;
                        e = gTags[rec.event_id];
                        e->printAllTags = false;
                        if (doAll)
                           e->printAllTags = true;
                     }
                  else
                     {
                        e->tagNames.clear();
                        e->tagIndexes.clear();
                     }

                  e->size = 0;

                  int offset = 0;

                  for (int itag=0; itag<ntags; itag++)
                     {
                        int tsize = tid_size[tags[itag].type];

                        if (tsize == 0)
                           tsize = 1;

                        int size = tags[itag].n_data * tsize;

<<<<<<< HEAD
                        if (tags[itag].type == 12) { // TID_STRING
                           //if (size == 1)
                           //size = 32; // kludge old broken history files
                           fprintf(stderr, "Error: Event %d, \"%s\", has a tag \"%s\" of type TID_STRING, which is forbidden and cannot be decoded, all data after this tag will be gibberish\n", rec.event_id, event_name, tags[itag].name);
                           size = 0;
                        }

=======
>>>>>>> 29ca28e4
                        if (offset%tsize != 0)
                           offset += tsize-offset%tsize;

                        assert(offset%tsize == 0);

                        Tag* t = new Tag;
                        t->event_id  = rec.event_id;
                        t->name      = tags[itag].name;
                        t->offset    = offset;
                        t->arraySize = tags[itag].n_data;
                        t->typeSize  = tid_size[tags[itag].type];
                        t->typeCode  = tags[itag].type;

                        e->tags[t->name] = t;

                        if (e->printAllTags)
                           {
                              e->tagNames.push_back(t->name);
                              e->tagIndexes.push_back(-1);
                           }

                        if (doPrintTags)
                           printf("  Tag %d: \"%s\"[%d], type \"%s\" (%d), type size %d, offset %d+%d\n", itag, tags[itag].name, tags[itag].n_data, tid_name[tags[itag].type], tags[itag].type, tid_size[tags[itag].type], offset, size);

                        offset += size;
                     }

                  e->size = offset;

<<<<<<< HEAD
                  //if (doPrintTags)
                  //printf("  Event size %d\n", e->size);

=======
>>>>>>> 29ca28e4
                  delete tags;
                  break;
               }

            case 0x41445348: // RT_DATA:
               {
                  int size = rec.data_size;

                  if (0)
                     printf("Data record, size %d.\n", size);

                  if (size <= 1 || size > 1*1024*1024)
                     {
<<<<<<< HEAD
                        fprintf(stderr, "Error: Invalid data record: event %d, size %d is invalid\n", rec.event_id, rec.data_size);
=======
                        printf("Invalid data record: event %d, size %d is invalid\n", rec.event_id, rec.data_size);
>>>>>>> 29ca28e4
                        continue;
                     }
	    
                  char *buf = new char[size];
                  int rd = fread(buf, 1, size, f);
                  assert(rd == size);

                  time_t t = (time_t)rec.time;

                  Event* e = gTags[rec.event_id];
                  if (e && doPrintData)
                     {
                        if (size != e->size)
                           {
<<<<<<< HEAD
                              fprintf(stderr, "Error: event %d, size mismatch should be %d, got %d bytes\n", rec.event_id, e->size, size);
=======
                              printf("event %d, size mismatch should be %d, got %d bytes\n", rec.event_id, e->size, size);
>>>>>>> 29ca28e4
                           }

                        //printf("event %d, time %s", rec.event_id, ctime(&t));

                        int n  = e->tagNames.size();

                        if (n>0)
                           printf("%d %d ", rec.event_id, rec.time);

                        for (int i=0; i<n; i++)
                           {
                              Tag*t = e->tags[e->tagNames[i]];
                              int index = e->tagIndexes[i];

                              //printf(" dump %s[%d] (%p)\n", e->tagNames[i].c_str(), e->tagIndexes[i], t);

                              if (t)
                                 {
                                    int offset = t->offset;
                                    void* ptr = (void*)(buf+offset);

                                    if (doPrintNames)
                                       {
                                          if (index < 0)
                                             printf(" %s=", t->name.c_str());
                                          else
                                             printf(" %s[%d]=", t->name.c_str(), index);
                                       }

                                    for (int j=0; j<t->arraySize; j++)
                                       {
                                          if (index >= 0)
                                             j = index;

                                          switch (t->typeCode)
                                             {
                                             default:
                                                printf("unknownType%d ",t->typeCode);
                                                break;
                                             case 1: /* BYTE */
                                                printf("%u ",((uint8_t*)ptr)[j]);
                                                break;
                                             case 2: /* SBYTE */
                                                printf("%d ",((int8_t*)ptr)[j]);
                                                break;
                                             case 3: /* CHAR */
                                                printf("\'%c\' ",((char*)ptr)[j]);
                                                break;
                                             case 4: /* WORD */
                                                printf("%u ",((uint16_t*)ptr)[j]);
                                                break;
                                             case 5: /* SHORT */
                                                printf("%d ",((int16_t*)ptr)[j]);
                                                break;
                                             case 6: /* DWORD */
                                                printf("%u ",((uint32_t*)ptr)[j]);
                                                break;
                                             case 7: /* INT */
                                                printf("%d ",((int32_t*)ptr)[j]);
                                                break;
                                             case 8: /* BOOL */
                                                printf("%u ",((uint32_t*)ptr)[j]);
                                                break;
                                             case 9: /* FLOAT */
                                                printf("%.8g ",((float*)ptr)[j]);
                                                break;
                                             case 10: /* DOUBLE */
                                                printf("%.16g ",((double*)ptr)[j]);
                                                break;
<<<<<<< HEAD
                                             //case 12: /* STRING */
                                                //printf("%s ",&((char*)ptr)[j]);
                                                //break;
=======
>>>>>>> 29ca28e4
                                             }

                                          if (index >= 0)
                                             break;
                                       }
                                 }
                           }

                        if (n>0)
                           printf(" %s", ctime(&t));
                     }

                  delete buf;
                  break;
               }
            }
      }

   return 0;
}

int readHst(const char* name)
{
   FILE* f = fopen(name,"r");
   if (!f)
      {
         fprintf(stderr,"Error: Cannot open \'%s\', errno %d (%s)\n", name, errno, strerror(errno));
         exit(1);
      }

   readHstFile(f);
   fclose(f);
   return 0;
}

void help()
{
   fprintf(stderr,"Usage: mhdump [-h] [-L] [-n] [-t] [-E event_id] [-T tag_name] file1.hst file2.hst ...\n");
   fprintf(stderr,"\n");
   fprintf(stderr,"Switches:\n");
   fprintf(stderr,"  -h --- print this help message\n");
   fprintf(stderr,"  -L --- list tag definitions only\n");
   fprintf(stderr,"  -t --- omit tag definitions\n");
   fprintf(stderr,"  -n --- omit variable names\n");
   fprintf(stderr,"\n");
   fprintf(stderr,"Examples:\n");
   fprintf(stderr,"  To list all existing tags: mhdump -L file1.hst file2.hst ...\n");
   fprintf(stderr,"  To show data for all events, all tags: mhdump file1.hst file2.hst ...\n");
   fprintf(stderr,"  To show all data for event 0: mhdump -E 0 file1.hst file2.hst ...\n");
   fprintf(stderr,"  To show data for event 0, tag \"State\": mhdump -n -E 0 -T State file1.hst file2.hst ...\n");
   fprintf(stderr,"  To show data for event 3, tag \"MCRT\", array index 5: mhdump -n -E 3 -T MCRT[5] file1.hst file2.hst ...\n");
   exit(1);
}

int main(int argc,char*argv[])
{
   int event_id = -1;

   if (argc <= 1)
      help(); // DOES NOT RETURN

   for (int iarg=1; iarg<argc; iarg++)
      if (strcmp(argv[iarg], "-h")==0)
         {
            help(); // DOES NOT RETURN
         }
      else if (strcmp(argv[iarg], "-E")==0)
         {
            iarg++;
            event_id = atoi(argv[iarg]);
            if (!gTags[event_id])
               gTags[event_id] = new Event;
            gTags[event_id]->printAllTags = true;
         }
      else if (strcmp(argv[iarg], "-T")==0)
         {
            iarg++;
            char *s = strchr(argv[iarg],'[');
            int index = -1;
            if (s)
               {
                  index = atoi(s+1);
                  *s = 0;
               }

            std::string name = argv[iarg];

            Event* e = gTags[event_id];

            if ((event_id<0) || !e)
               {
                  fprintf(stderr,"Error: expected \"-E event_id\" before \"-T ...\"\n");
                  exit(1);
               }

            e->printAllTags = false;
            e->tagNames.push_back(name);
            e->tagIndexes.push_back(index);
         }
      else if (strcmp(argv[iarg], "-t")==0)
         doPrintTags = false;
      else if (strcmp(argv[iarg], "-L")==0)
         {
            doPrintTags = true;
            doPrintData = false;
         }
      else if (strcmp(argv[iarg], "-A")==0)
         doAll = true;
      else if (strcmp(argv[iarg], "-n")==0)
         doPrintNames = false;
      else
         {
            if (gTags.size() == 0)
               doAll = true;
            readHst(argv[iarg]);
         }

   return 0;
}

/* emacs
 * Local Variables:
 * tab-width: 8
 * c-basic-offset: 3
 * indent-tabs-mode: nil
 * End:
 */<|MERGE_RESOLUTION|>--- conflicted
+++ resolved
@@ -233,7 +233,6 @@
 
                         int size = tags[itag].n_data * tsize;
 
-<<<<<<< HEAD
                         if (tags[itag].type == 12) { // TID_STRING
                            //if (size == 1)
                            //size = 32; // kludge old broken history files
@@ -241,8 +240,6 @@
                            size = 0;
                         }
 
-=======
->>>>>>> 29ca28e4
                         if (offset%tsize != 0)
                            offset += tsize-offset%tsize;
 
@@ -272,12 +269,9 @@
 
                   e->size = offset;
 
-<<<<<<< HEAD
                   //if (doPrintTags)
                   //printf("  Event size %d\n", e->size);
 
-=======
->>>>>>> 29ca28e4
                   delete tags;
                   break;
                }
@@ -291,11 +285,7 @@
 
                   if (size <= 1 || size > 1*1024*1024)
                      {
-<<<<<<< HEAD
                         fprintf(stderr, "Error: Invalid data record: event %d, size %d is invalid\n", rec.event_id, rec.data_size);
-=======
-                        printf("Invalid data record: event %d, size %d is invalid\n", rec.event_id, rec.data_size);
->>>>>>> 29ca28e4
                         continue;
                      }
 	    
@@ -310,11 +300,7 @@
                      {
                         if (size != e->size)
                            {
-<<<<<<< HEAD
                               fprintf(stderr, "Error: event %d, size mismatch should be %d, got %d bytes\n", rec.event_id, e->size, size);
-=======
-                              printf("event %d, size mismatch should be %d, got %d bytes\n", rec.event_id, e->size, size);
->>>>>>> 29ca28e4
                            }
 
                         //printf("event %d, time %s", rec.event_id, ctime(&t));
@@ -384,12 +370,9 @@
                                              case 10: /* DOUBLE */
                                                 printf("%.16g ",((double*)ptr)[j]);
                                                 break;
-<<<<<<< HEAD
                                              //case 12: /* STRING */
                                                 //printf("%s ",&((char*)ptr)[j]);
                                                 //break;
-=======
->>>>>>> 29ca28e4
                                              }
 
                                           if (index >= 0)
