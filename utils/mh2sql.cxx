--- conflicted
+++ resolved
@@ -54,11 +54,7 @@
          switch (rec.record_type)
             {
             default:
-<<<<<<< HEAD
                fprintf(stderr, "Error: %s: Unexpected record type: 0x%x\n", filename, rec.record_type);
-=======
-               printf("Unexpected record type: 0x%x\n", rec.record_type);
->>>>>>> 29ca28e4
                return -1;
                break;
 
@@ -81,7 +77,6 @@
                   rd = fread(tags, 1, size, f);
                   assert(rd == size);
 
-<<<<<<< HEAD
                   // need to sanitize the tag names
                   
                   for (int i=0; i<ntags; i++) {
@@ -113,9 +108,6 @@
                   }
 
                   mh->hs_define_event(event_name, rec.time, ntags, tags);
-=======
-                  mh->hs_define_event(event_name, ntags, tags);
->>>>>>> 29ca28e4
 
                   gEventName[rec.event_id] = strdup(event_name);
 
@@ -163,7 +155,6 @@
    FILE* f = fopen(name,"r");
    if (!f)
       {
-<<<<<<< HEAD
          fprintf(stderr, "Error: Cannot open \'%s\', errno %d (%s)\n", name, errno, strerror(errno));
          return -1;
       }
@@ -188,15 +179,6 @@
       fprintf(stderr, "Notice: Automatically truncated events that contain tags of forbidden type TID_STRING\n");
    }
 
-=======
-         fprintf(stderr,"Error: Cannot open \'%s\', errno %d (%s)\n", name, errno, strerror(errno));
-         exit(1);
-      }
-
-   copyHstFile(f, mh);
-   fclose(f);
-   mh->hs_flush_buffers();
->>>>>>> 29ca28e4
    return 0;
 }
 
@@ -206,18 +188,12 @@
    fprintf(stderr,"\n");
    fprintf(stderr,"Switches:\n");
    fprintf(stderr,"  -h --- print this help message\n");
-<<<<<<< HEAD
    fprintf(stderr,"  --report-repaired-tags --- print messages about all repaired empty and duplicate tag names\n");
    fprintf(stderr,"  --hs-debug <hs_debug_flag> --- set the history debug flag\n");
    fprintf(stderr,"  --odbc <ODBC_DSN> --- write to ODBC (SQL) history using given ODBC DSN\n");
    fprintf(stderr,"  --sqlite <path> --- write to SQLITE database at the given path\n");
    fprintf(stderr,"  --mysql <connect string> --- write to MYSQL database\n");
    fprintf(stderr,"  --file <path> --- write to FILE database at the given path\n");
-=======
-   fprintf(stderr,"  --hs-debug <hs_debug_flag> --- set the history debug flag\n");
-   fprintf(stderr,"  --odbc <ODBC_DSN> --- write to ODBC (SQL) history using given ODBC DSN\n");
-   fprintf(stderr,"  --sqlite <path> --- write to SQLITE database at the given path\n");
->>>>>>> 29ca28e4
    fprintf(stderr,"\n");
    fprintf(stderr,"Examples:\n");
    fprintf(stderr,"  mh2sql --hs-debug 1 --sqlite . 130813.hst\n");
@@ -329,8 +305,4 @@
  * c-basic-offset: 3
  * indent-tabs-mode: nil
  * End:
-<<<<<<< HEAD
- */
-=======
- */
->>>>>>> 29ca28e4
+ */